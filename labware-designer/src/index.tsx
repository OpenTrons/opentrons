--- conflicted
+++ resolved
@@ -9,13 +9,8 @@
 
 const container = document.getElementById('root')
 
-<<<<<<< HEAD
-if (!$root) {
-  throw new Error('fatal: :root not found')
-=======
 if (!container) {
   throw new Error('fatal: #root element not found')
->>>>>>> 1421fc27
 }
 
 const root = ReactDOM.createRoot(container)
