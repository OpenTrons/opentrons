# Run tests, build PD, and deploy it to sandbox

name: 'PD test, build, and deploy'

on:
  pull_request:
    paths:
      - 'protocol-designer/**'
      - 'step-generation/**'
      - 'shared-data/**'
      - 'components/**'
      - 'package.json'
      - '.github/workflows/pd-test-build-deploy.yaml'
      - '.github/actions/js/setup/action.yml'
      - '.github/actions/git/resolve-tag/action.yml'
      - '.github/actions/environment/complex-variables/action.yml'
  push:
    paths:
      - 'protocol-designer/**'
      - 'step-generation/**'
      - 'shared-data/**'
      - 'components/**'
      - 'package.json'
      - '.github/workflows/pd-test-build-deploy.yaml'
      - '.github/actions/js/setup/action.yml'
      - '.github/actions/git/resolve-tag/action.yml'
      - '.github/actions/environment/complex-variables/action.yml'
    branches:
      - '**'
    tags:
      - 'protocol-designer*'
  workflow_dispatch:

concurrency:
  group: ${{ github.workflow }}-${{ github.event.pull_request.number || github.ref }}-${{ github.ref_name != 'edge' || github.run_id}}-${{ github.ref_type != 'tag' || github.run_id }}
  cancel-in-progress: true

defaults:
  run:
    shell: bash

env:
  CI: true

jobs:
  unit-test:
    name: 'protocol designer unit tests'
    runs-on: 'ubuntu-24.04'
    timeout-minutes: 20
    steps:
<<<<<<< HEAD
      - name: 'Checkout Repository'
        uses: actions/checkout@v4
      - uses: ./.github/actions/js/setup
      - name: 'run unit tests'
=======
      - uses: 'actions/checkout@v4'
      # https://github.com/actions/checkout/issues/290
      - name: 'Fix actions/checkout odd handling of tags'
        if: startsWith(github.ref, 'refs/tags')
        run: |
          git fetch -f origin ${{ github.ref }}:${{ github.ref }}
          git checkout ${{ github.ref }}
      - uses: 'actions/setup-node@v4'
        with:
          node-version: '22.11.0'
      - name: 'install udev for usb-detection'
        run: |
          # WORKAROUND: Remove microsoft debian repo due to https://github.com/microsoft/linux-package-repositories/issues/130. Remove line below after it is resolved
          sudo rm -f /etc/apt/sources.list.d/microsoft-prod.list
          sudo apt-get update && sudo apt-get install libudev-dev
      - name: 'cache yarn cache'
        uses: actions/cache@v3
        with:
          path: |
            ${{ github.workspace }}/.yarn-cache
            ${{ github.workspace }}/.npm-cache
          key: js-${{ secrets.GH_CACHE_VERSION }}-${{ runner.os }}-yarn-${{ hashFiles('yarn.lock') }}
          restore-keys: |
            js-${{ secrets.GH_CACHE_VERSION }}-${{ runner.os }}-yarn-
      - name: 'setup-js'
        run: |
          npm config set cache ./.npm-cache
          yarn config set cache-folder ./.yarn-cache
          make setup-js
      - name: 'run PD unit tests'
>>>>>>> ed6400f8
        run: make -C protocol-designer test-cov
      - name: 'Upload coverage report'
        uses: codecov/codecov-action@v5
        with:
          flags: protocol-designer
          token: ${{ secrets.CODECOV_TOKEN }}

  e2e-test:
      name: 'protocol designer e2e tests'
      runs-on: 'ubuntu-24.04'
      timeout-minutes: 20
      steps:
        - name: 'Checkout Repository'
          uses: actions/checkout@v4
        - uses: ./.github/actions/js/setup
        - name: 'run test-e2e'
          run: make -C protocol-designer test-e2e

  build-pd:
    timeout-minutes: 20
    name: 'build protocol designer'
    needs: ['unit-test', 'e2e-test']
    runs-on: 'ubuntu-24.04'
    if: github.event_name != 'pull_request'
    steps:
      - uses: actions/checkout@v4
      - uses: ./.github/actions/js/setup
      - name: 'build PD'
        env:
          OT_PD_MIXPANEL_ID: ${{ secrets.OT_PD_MIXPANEL_ID }}
          OT_PD_MIXPANEL_DEV_ID: ${{ secrets.OT_PD_MIXPANEL_DEV_ID }}
        run: |
          make -C protocol-designer NODE_ENV=development
      - name: 'upload github artifact'
        uses: actions/upload-artifact@v4
        with:
          name: 'pd-artifact'
          path: protocol-designer/dist

  deploy-pd:
    timeout-minutes: 10
    name: 'deploy protocol designer'
    needs: ['build-pd']
    runs-on: 'ubuntu-24.04'
    if: github.event_name != 'pull_request'
    steps:
      - name: 'Checkout Repository'
        uses: actions/checkout@v4

      - uses: ./.github/actions/git/resolve-tag

      - uses: ./.github/actions/environment/complex-variables

      - name: 'download PD build'
        uses: 'actions/download-artifact@v4'
        with:
          name: pd-artifact
          path: ./dist
      - name: 'configure ot3 s3 deploy creds and deploy'
        shell: bash
        env:
          AWS_ACCESS_KEY_ID: ${{ secrets.PD_S3_SANDBOX_KEY_ID }}
          AWS_SECRET_ACCESS_KEY: ${{ secrets.PD_S3_SANDBOX_SECRET }}
          AWS_DEFAULT_REGION: us-east-1
        run: |
          aws configure set aws_access_key_id ${{ secrets.PD_S3_SANDBOX_KEY_ID }} --profile identity
          aws configure set aws_secret_access_key ${{ secrets.PD_S3_SANDBOX_SECRET }} --profile identity
          aws configure set region us-east-2 --profile identity
          aws configure set output json --profile identity
          aws configure set region us-east-2 --profile deploy
          aws configure set role_arn ${{ secrets.OT_PD_DEPLOY_ROLE }} --profile deploy
          aws configure set source_profile identity --profile deploy
          aws s3 sync ./dist s3://sandbox.designer.opentrons.com/${{ env.OT_BRANCH }} --acl=public-read --profile=deploy
          # invalidate both sandbox.opentrons.com and www.sandbox.opentrons.com cloudfront caches
          aws cloudfront create-invalidation --distribution-id ${{ secrets.PD_CLOUDFRONT_SANDBOX_DISTRIBUTION_ID }} --paths "/*" --profile deploy
          aws cloudfront create-invalidation --distribution-id ${{ secrets.PD_CLOUDFRONT_SANDBOX_WWW_DISTRIBUTION_ID }} --paths "/*" --profile deploy<|MERGE_RESOLUTION|>--- conflicted
+++ resolved
@@ -11,9 +11,6 @@
       - 'components/**'
       - 'package.json'
       - '.github/workflows/pd-test-build-deploy.yaml'
-      - '.github/actions/js/setup/action.yml'
-      - '.github/actions/git/resolve-tag/action.yml'
-      - '.github/actions/environment/complex-variables/action.yml'
   push:
     paths:
       - 'protocol-designer/**'
@@ -22,9 +19,6 @@
       - 'components/**'
       - 'package.json'
       - '.github/workflows/pd-test-build-deploy.yaml'
-      - '.github/actions/js/setup/action.yml'
-      - '.github/actions/git/resolve-tag/action.yml'
-      - '.github/actions/environment/complex-variables/action.yml'
     branches:
       - '**'
     tags:
@@ -43,17 +37,11 @@
   CI: true
 
 jobs:
-  unit-test:
+  js-unit-test:
     name: 'protocol designer unit tests'
-    runs-on: 'ubuntu-24.04'
-    timeout-minutes: 20
-    steps:
-<<<<<<< HEAD
-      - name: 'Checkout Repository'
-        uses: actions/checkout@v4
-      - uses: ./.github/actions/js/setup
-      - name: 'run unit tests'
-=======
+    runs-on: 'ubuntu-22.04'
+    timeout-minutes: 30
+    steps:
       - uses: 'actions/checkout@v4'
       # https://github.com/actions/checkout/issues/290
       - name: 'Fix actions/checkout odd handling of tags'
@@ -84,34 +72,91 @@
           yarn config set cache-folder ./.yarn-cache
           make setup-js
       - name: 'run PD unit tests'
->>>>>>> ed6400f8
         run: make -C protocol-designer test-cov
       - name: 'Upload coverage report'
-        uses: codecov/codecov-action@v5
-        with:
+        uses: codecov/codecov-action@v3
+        with:
+          files: ./coverage/lcov.info
           flags: protocol-designer
-          token: ${{ secrets.CODECOV_TOKEN }}
 
   e2e-test:
-      name: 'protocol designer e2e tests'
-      runs-on: 'ubuntu-24.04'
-      timeout-minutes: 20
-      steps:
-        - name: 'Checkout Repository'
-          uses: actions/checkout@v4
-        - uses: ./.github/actions/js/setup
-        - name: 'run test-e2e'
-          run: make -C protocol-designer test-e2e
-
+    name: 'pd e2e tests'
+    needs: ['js-unit-test']
+    timeout-minutes: 30
+    strategy:
+      matrix:
+        os: ['ubuntu-22.04']
+    runs-on: '${{ matrix.os }}'
+    steps:
+      - uses: 'actions/checkout@v4'
+        with:
+          fetch-depth: 0
+      # https://github.com/actions/checkout/issues/290
+      - name: 'Fix actions/checkout odd handling of tags'
+        if: startsWith(github.ref, 'refs/tags')
+        run: |
+          git fetch -f origin ${{ github.ref }}:${{ github.ref }}
+          git checkout ${{ github.ref }}
+      - uses: 'actions/setup-node@v4'
+        with:
+          node-version: '22.11.0'
+      - name: 'install udev for usb-detection'
+        if: startsWith(matrix.os, 'ubuntu')
+        run: |
+          # WORKAROUND: Remove microsoft debian repo due to https://github.com/microsoft/linux-package-repositories/issues/130. Remove line below after it is resolved
+          sudo rm -f /etc/apt/sources.list.d/microsoft-prod.list
+          sudo apt-get update && sudo apt-get install libudev-dev
+      - name: 'cache yarn cache'
+        uses: actions/cache@v3
+        with:
+          path: |
+            ${{ github.workspace }}/.yarn-cache
+            ${{ github.workspace }}/.npm-cache
+          key: js-${{ secrets.GH_CACHE_VERSION }}-${{ runner.os }}-yarn-${{ hashFiles('yarn.lock') }}
+          restore-keys: |
+            js-${{ secrets.GH_CACHE_VERSION }}-${{ runner.os }}-yarn-
+      - name: 'setup-js'
+        run: |
+          npm config set cache ./.npm-cache
+          yarn config set cache-folder ./.yarn-cache
+          make setup-js
+      - name: 'test-e2e'
+        run: make -C protocol-designer test-e2e
   build-pd:
-    timeout-minutes: 20
-    name: 'build protocol designer'
-    needs: ['unit-test', 'e2e-test']
-    runs-on: 'ubuntu-24.04'
+    name: 'build protocol designer artifact'
+    needs: ['js-unit-test']
+    runs-on: 'ubuntu-22.04'
     if: github.event_name != 'pull_request'
     steps:
-      - uses: actions/checkout@v4
-      - uses: ./.github/actions/js/setup
+      - uses: 'actions/checkout@v4'
+        with:
+          fetch-depth: 0
+      # https://github.com/actions/checkout/issues/290
+      - name: 'Fix actions/checkout odd handling of tags'
+        if: startsWith(github.ref, 'refs/tags')
+        run: |
+          git fetch -f origin ${{ github.ref }}:${{ github.ref }}
+          git checkout ${{ github.ref }}
+      - uses: 'actions/setup-node@v4'
+        with:
+          node-version: '22.11.0'
+      - name: 'install udev for usb-detection'
+        run: |
+          # WORKAROUND: Remove microsoft debian repo due to https://github.com/microsoft/linux-package-repositories/issues/130. Remove line below after it is resolved
+          sudo rm -f /etc/apt/sources.list.d/microsoft-prod.list
+          sudo apt-get update && sudo apt-get install libudev-dev
+      - name: 'cache yarn cache'
+        uses: actions/cache@v3
+        with:
+          path: |
+            ${{ github.workspace }}/.yarn-cache
+            ${{ github.workspace }}/.npm-cache
+          key: js-${{ secrets.GH_CACHE_VERSION }}-${{ runner.os }}-yarn-${{ hashFiles('yarn.lock') }}
+      - name: 'setup-js'
+        run: |
+          npm config set cache ./.npm-cache
+          yarn config set cache-folder ./.yarn-cache
+          make setup-js
       - name: 'build PD'
         env:
           OT_PD_MIXPANEL_ID: ${{ secrets.OT_PD_MIXPANEL_ID }}
@@ -123,28 +168,40 @@
         with:
           name: 'pd-artifact'
           path: protocol-designer/dist
-
   deploy-pd:
-    timeout-minutes: 10
-    name: 'deploy protocol designer'
-    needs: ['build-pd']
-    runs-on: 'ubuntu-24.04'
+    name: 'deploy PD artifact to S3'
+    runs-on: 'ubuntu-22.04'
+    needs: ['js-unit-test', 'build-pd']
     if: github.event_name != 'pull_request'
     steps:
-      - name: 'Checkout Repository'
-        uses: actions/checkout@v4
-
-      - uses: ./.github/actions/git/resolve-tag
-
-      - uses: ./.github/actions/environment/complex-variables
-
+      - uses: 'actions/checkout@v4'
+      # https://github.com/actions/checkout/issues/290
+      - name: 'Fix actions/checkout odd handling of tags'
+        if: startsWith(github.ref, 'refs/tags')
+        run: |
+          git fetch -f origin ${{ github.ref }}:${{ github.ref }}
+          git checkout ${{ github.ref }}
+      - uses: 'actions/setup-node@v4'
+        with:
+          node-version: '22.11.0'
+      - name: 'install udev for usb-detection'
+        run: |
+          # WORKAROUND: Remove microsoft debian repo due to https://github.com/microsoft/linux-package-repositories/issues/130. Remove line below after it is resolved
+          sudo rm -f /etc/apt/sources.list.d/microsoft-prod.list
+          sudo apt-get update && sudo apt-get install libudev-dev
+      - name: 'set complex environment variables'
+        id: 'set-vars'
+        uses: actions/github-script@v6
+        with:
+          script: |
+            const { buildComplexEnvVars } = require(`${process.env.GITHUB_WORKSPACE}/.github/workflows/utils.js`)
+            buildComplexEnvVars(core, context)
       - name: 'download PD build'
         uses: 'actions/download-artifact@v4'
         with:
           name: pd-artifact
           path: ./dist
       - name: 'configure ot3 s3 deploy creds and deploy'
-        shell: bash
         env:
           AWS_ACCESS_KEY_ID: ${{ secrets.PD_S3_SANDBOX_KEY_ID }}
           AWS_SECRET_ACCESS_KEY: ${{ secrets.PD_S3_SANDBOX_SECRET }}
@@ -160,4 +217,5 @@
           aws s3 sync ./dist s3://sandbox.designer.opentrons.com/${{ env.OT_BRANCH }} --acl=public-read --profile=deploy
           # invalidate both sandbox.opentrons.com and www.sandbox.opentrons.com cloudfront caches
           aws cloudfront create-invalidation --distribution-id ${{ secrets.PD_CLOUDFRONT_SANDBOX_DISTRIBUTION_ID }} --paths "/*" --profile deploy
-          aws cloudfront create-invalidation --distribution-id ${{ secrets.PD_CLOUDFRONT_SANDBOX_WWW_DISTRIBUTION_ID }} --paths "/*" --profile deploy+          aws cloudfront create-invalidation --distribution-id ${{ secrets.PD_CLOUDFRONT_SANDBOX_WWW_DISTRIBUTION_ID }} --paths "/*" --profile deploy
+        shell: bash