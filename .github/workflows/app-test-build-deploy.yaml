# Run tests, build the app, and deploy it cross platform

name: 'App test, build, and deploy'

on:
  push:
    paths:
      - 'Makefile'
      - 'app/**/*'
      - 'app-shell/**/*'
      - 'components/**/*'
      - 'shared-data/**/*'
      - 'webpack-config/**/*'
      - 'discovery-client/**/*'
      - '*.js'
      - 'scripts/**/*'
      - '*.json'
      - 'yarn.lock'
      - '.github/workflows/app-test-build-deploy.yaml'
      - '.github/workflows/utils.js'
    branches:
      - '**'
    tags:
      - 'v*'
  pull_request:
    paths:
      - 'Makefile'
      - 'app/**/*'
      - 'app-shell/**/*'
      - 'components/**/*'
      - 'shared-data/**/*'
      - 'webpack-config/**/*'
      - 'discovery-client/**/*'
      - '*.js'
      - '*.json'
      - 'yarn.lock'
      - 'scripts/**/*'
  workflow_dispatch:

concurrency:
  group: ${{ github.workflow }}-${{ github.event.pull_request.number || github.ref }}-${{ github.ref_name != 'edge' || github.run_id}}-${{ github.ref_type != 'tag' || github.run_id }}
  cancel-in-progress: true

env:
  CI: true
  OT_APP_DEPLOY_BUCKET: opentrons-app
  OT_APP_DEPLOY_FOLDER: builds

jobs:
  js-unit-test:
    # unit tests for js frontend projects (e.g. not app-shell or discovery-client) do not need
    # to run cross-platform
    runs-on: 'ubuntu-22.04'
    name: 'opentrons app frontend unit tests'
    timeout-minutes: 60
    steps:
      - uses: 'actions/checkout@v3'
      - uses: 'actions/setup-node@v3'
        with:
<<<<<<< HEAD
          node-version: '16.8.0'
=======
          node-version: '16'
>>>>>>> 7825a890
      - name: 'install udev'
        run: sudo apt-get update && sudo apt-get install libudev-dev
      - name: 'set complex environment variables'
        id: 'set-vars'
        uses: actions/github-script@v6.1.1
        with:
          script: |
            const { buildComplexEnvVars } = require(`${process.env.GITHUB_WORKSPACE}/.github/workflows/utils.js`)
            buildComplexEnvVars(core, context)
      - name: 'cache yarn cache'
        uses: actions/cache@v3
        with:
          path: |
            ${{ github.workspace }}/.npm-cache/_prebuild
            ${{ github.workspace }}/.yarn-cache
          key: js-${{ secrets.GH_CACHE_VERSION }}-${{ runner.os }}-yarn-${{ hashFiles('yarn.lock') }}
      - name: 'setup-js'
        run: |
          npm config set cache ${{ github.workspace }}/.npm-cache
          yarn config set cache-folder ${{ github.workspace }}/.yarn-cache
          make setup-js
      - name: 'test frontend packages'
        run: |
          yarn jest --coverage=true --ci=true --collectCoverageFrom="app/src/**/*.(js|ts|tsx)" app/src components/src shared-data/js
      - name: 'Upload coverage report'
        uses: codecov/codecov-action@v3
        with:
          files: ./coverage/lcov.info
          flags: app

  build-app-test-backend:
    # since js tests for "backend" projects (app-shell, discovery-client) need
    # to run cross-platform just like builds, might as well do them in the same job
    strategy:
      matrix:
        os: ['windows-2022', 'ubuntu-22.04', 'macos-latest']
    name: 'opentrons app backend unit tests and build'
    needs: ['js-unit-test']
    runs-on: ${{ matrix.os }}
    steps:
      - uses: 'actions/checkout@v3'
      - uses: 'actions/setup-node@v3'
        with:
<<<<<<< HEAD
          node-version: '16.8.0'
      - uses: actions/setup-python@v4
        with:
          python-version: '3.10'
      - name: 'upgrade npm version'
        run: npm install -g npm@8.19.2
=======
          node-version: '16'
      - uses: actions/setup-python@v4
        with:
          python-version: '3.10'
      - name: 'downgrade npm version'
        run: npm install -g npm@6
      - name: check make version
        run: make --version
>>>>>>> 7825a890
      - name: 'install libudev'
        if: startsWith(matrix.os, 'ubuntu')
        run: sudo apt-get update && sudo apt-get upgrade && sudo apt-get install libudev-dev
      - name: 'set complex environment variables'
        id: 'set-vars'
        uses: actions/github-script@v6.1.1
        with:
          script: |
            const { buildComplexEnvVars } = require(`${process.env.GITHUB_WORKSPACE}/.github/workflows/utils.js`)
            buildComplexEnvVars(core, context)
      - name: 'cache yarn cache'
        uses: actions/cache@v3
        with:
          path: |
            ${{ github.workspace }}/.npm-cache/_prebuild
            ${{ github.workspace }}/.yarn-cache
          key: js-${{ secrets.GH_CACHE_VERSION }}-${{ runner.os }}-yarn-${{ hashFiles('yarn.lock') }}
      - name: setup-js
        run: |
          npm config set cache ${{ github.workspace }}/.npm-cache
          yarn config set cache-folder ${{ github.workspace }}/.yarn-cache
          make setup-js
      - name: 'test native(er) packages'
        run: |
          yarn jest --coverage=true --ci=true --collectCoverageFrom="(app-shell|discovery-client)/src/**/*.(js|ts|tsx)" app-shell/src discovery-client/src
      - name: 'Upload coverage report'
        uses: 'codecov/codecov-action@v3'
        with:
          files: ./coverage/lcov.info
          flags: app

      # build the app and deploy it
      - if: github.event_name != 'pull_request'
        name: 'build app for ${{ matrix.os }}'
        timeout-minutes: 60
        env:
          OT_APP_MIXPANEL_ID: ${{ secrets.OT_APP_MIXPANEL_ID }}
          OT_APP_INTERCOM_ID: ${{ secrets.OT_APP_INTERCOM_ID }}
          WIN_CSC_LINK: ${{ secrets.OT_APP_CSC_WINDOWS }}
          WIN_CSC_KEY_PASSWORD: ${{ secrets.OT_APP_CSC_KEY_WINDOWS }}
          CSC_LINK: ${{ secrets.OT_APP_CSC_MACOS }}
          CSC_KEY_PASSWORD: ${{ secrets.OT_APP_CSC_KEY_MACOS }}
          APPLE_ID: ${{ secrets.OT_APP_APPLE_ID }}
          APPLE_ID_PASSWORD: ${{ secrets.OT_APP_APPLE_ID_PASSWORD }}
          HOST_PYTHON: python
        run: |
          make -C app-shell dist-${{ matrix.os }}

      - if: github.event_name != 'pull_request'
        name: 'upload github artifact'
        uses: actions/upload-artifact@v3
        with:
          name: 'opentrons-${{ matrix.os }}'
          path: app-shell/dist/publish

  deploy-app:
    name: 'Deploy built app artifacts to S3'
    runs-on: 'ubuntu-22.04'
    needs: ['js-unit-test', 'build-app-test-backend']
    if: github.event_name != 'pull_request'
    steps:
      - name: 'download run app builds'
        uses: 'actions/download-artifact@v3'
        with:
          path: .
      - name: 'deploy builds to s3'
        env:
          AWS_ACCESS_KEY_ID: ${{ secrets.S3_APP_DEPLOY_KEY_ID }}
          AWS_SECRET_ACCESS_KEY: ${{ secrets.S3_APP_DEPLOY_SECRET }}
          AWS_DEFAULT_REGION: us-east-2
        run: |
          mkdir to_upload
          cp ./opentrons-*/* ./to_upload/
          aws s3 sync --acl=public-read to_upload/ s3://${{ env.OT_APP_DEPLOY_BUCKET }}/${{ env.OT_APP_DEPLOY_FOLDER }}<|MERGE_RESOLUTION|>--- conflicted
+++ resolved
@@ -57,11 +57,7 @@
       - uses: 'actions/checkout@v3'
       - uses: 'actions/setup-node@v3'
         with:
-<<<<<<< HEAD
-          node-version: '16.8.0'
-=======
           node-version: '16'
->>>>>>> 7825a890
       - name: 'install udev'
         run: sudo apt-get update && sudo apt-get install libudev-dev
       - name: 'set complex environment variables'
@@ -105,14 +101,6 @@
       - uses: 'actions/checkout@v3'
       - uses: 'actions/setup-node@v3'
         with:
-<<<<<<< HEAD
-          node-version: '16.8.0'
-      - uses: actions/setup-python@v4
-        with:
-          python-version: '3.10'
-      - name: 'upgrade npm version'
-        run: npm install -g npm@8.19.2
-=======
           node-version: '16'
       - uses: actions/setup-python@v4
         with:
@@ -121,7 +109,6 @@
         run: npm install -g npm@6
       - name: check make version
         run: make --version
->>>>>>> 7825a890
       - name: 'install libudev'
         if: startsWith(matrix.os, 'ubuntu')
         run: sudo apt-get update && sudo apt-get upgrade && sudo apt-get install libudev-dev
