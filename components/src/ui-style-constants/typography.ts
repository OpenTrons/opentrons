--- conflicted
+++ resolved
@@ -125,11 +125,7 @@
   font-size: ${fontSizeP};
   font-weight: ${fontWeightSemiBold};
   line-height: ${lineHeight20};
-<<<<<<< HEAD
   color: ${COLORS.blue50};
-=======
-  color: ${COLORS.blueEnabled};
->>>>>>> 2524ab95
 
   &:hover {
     opacity: 70%;
