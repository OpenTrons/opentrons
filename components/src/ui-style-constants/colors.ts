// colors fundamentals
export const white = '#ffffff'
export const background = '#f8f8f8'
export const backgroundShade = '#eeeeee'
export const lightBlue = '#f1f8ff'
export const medBlue = '#d9e9fe'
export const focus = '#f09d20'
export const black = '#000000'
<<<<<<< HEAD
=======
export const transparent = 'transparent'
export const fundamentalsBackgroundShade = '#eeeeee'
>>>>>>> 0c9530e4

// colors blue
export const blueEnabled = '#006cfa'
export const blueHover = '#0061e0'
export const bluePressed = '#0050b8'

<<<<<<< HEAD
// colors black
export const darkBlackEnabled = '#16212d'
export const darkBlackHover = '#24313f'
export const darkBlackSelected = '#39495b'
export const darkBlackLight = '#283d52'

// colors yellow
export const dandelionYellowEnabled = '#f2b53c'
export const dandelionYellowHover = '#eca20f'
export const dandelionYellowPressed = '#eca20f'

// colors grey
export const lightGreyEnabled = '#16212d26'
export const lightGreyHover = '#16212d40'
export const medGreyEnabled = '#e3e3e3'
export const medGreyHover = '#b8b8b8'
export const medGreyPressed = '#5a5a5e'
export const medGreySelected = '#5a5a5e'
=======
export const disabled = '#a0a0a0'
export const medGreyHover = '#b8b8b8'
export const darkBlack = '#16212D'
export const darkBlackHover = '#24313F'
export const darkBlackPressed = '#16212D'
export const darkBlackSelected = '#39495B'
// note: darkBlackDisabled = greyDisabled

export const darkGrey = '#4a4a4a'
export const darkGreyHover = '#646668'
export const darkGreyPressed = '#5a5a5e'
>>>>>>> 0c9530e4
export const darkGreyEnabled = '#707075'
export const darkGreyHover = '#646468'
export const darkGreyPressed = '#5a5a5e'
export const darkGreySelected = '#5a5a5e'
export const darkGreyDisabled = '#eaeaeb'

// colors success
export const successBackground = '#f3fffa'
export const successEnabled = '#04aa65'
export const successText = '#00854d'
export const successDisabled = '#8f8f8f'

// colors warning
export const warningBackground = '#fffcf5'
export const warningEnabled = '#f09d20'
export const warningText = '#7b5b09'
export const warningDisabled = '#8f8f8f'

// colors error
export const errorBackground = '#fff3f3'
export const errorEnabled = '#bf0000'
export const errorHover = '#a30000'
export const errorText = '#850000'
export const errorDisabled = '#8f8f8f'

// others
export const transparent = 'transparent'
export const alphaToOpacity35 = '35'
export const backgroundOverlay = `${darkBlackEnabled}${alphaToOpacity35}`

// colors pd liquid
export const electricPurple = '#b925ff'
export const goldenYellow = '#ffd600'
export const aquamarine = '#9dffd8'
export const orangePeel = '#ff9900'
export const skyBlue = '#50d5ff'
export const popPink = '#ff80f5'
export const richBlue = '#0380fb'
export const springGreen = '#7eff42'
export const tartRed = '#ff4f4f'
export const whaleGrey = '#9395a0'

// colors fundamentals
// export const background = '#f8f8f8'
// export const white = '#ffffff'
// export const lightBlue = '#f1f8ff'
// export const medGrey = '#e3e3e3'
// export const black = '#000000'
// export const transparent = 'transparent'

// colors with states
// export const blueFocus = '#deecff'
// export const blue = '#006cfa'
// export const blueHover = '#0061e0'
// export const bluePressed = '#0050b8'
// export const medBlue = '#d9e9fe'

// export const disabled = '#a0a0a0'
// export const medGreyHover = '#b8b8b8'
// export const darkBlack = '#16212D'
// export const darkBlackHover = '#283d52'
// export const darkBlackPressed = '#16212D'
// export const darkBlackSelected = '#39495B'
// note: darkBlackDisabled = greyDisabled

// export const darkGrey = '#4a4a4a'
// export const darkGreyHover = '#646468'
// export const darkGreyPressed = '#646668'
// export const darkGreyEnabled = '#707075'
// note: darkGreyDisabled = greyDisabled
// note: darkGraySelected = darkBlackSelected

// export const greyHover = '#acacaf'
// export const greyPressed = '#8d8d91'
// export const greyDisabled = '#eaeaeb'

// export const lightGrey = '#f8f8f8'
// export const lightGreyHover = '#16212d26'

// export const yellow = '#f2b53c'
// export const yellowHover = '#eca20f'
// export const yellowPressed = '#eca20f'

// export const error = '#bf0000'
// export const errorHover = '#a30000'
// export const errorText = '#850000'
// export const errorBg = '#fff3f3'
// note: errorDisabled = successDisabled

// export const success = '#04aa65'
// export const successText = '#00854d'
// export const successBg = '#f3fffa'
// export const successDisabled = '#8f8f8f'

// export const warning = '#f09d20'
// export const warningText = '#7b5b09'
// export const warningBg = '#fffcf5'
// note: warningDisabled = successDisabled

// export const alphaToOpacity35 = '35'

<<<<<<< HEAD
// export const backgroundOverlay = `${darkBlack}${alphaToOpacity35}`
=======
export const backgroundOverlay = `${darkBlack}${alphaToOpacity35}`

// colors liquid
export const electricPurple = '#b925ff'
export const goldenYellow = '#ffd600'
export const aquamarine = '#9dffd8'
export const orangePeel = '#ff9900'
export const skyBlue = '#50d5ff'
export const popPink = '#ff80f5'
export const richBlue = '#0380fb'
export const springGreen = '#7eff42'
export const tartRed = '#ff4f4f'
export const whaleGrey = '#9395a0'

export const liquidColors = [
  electricPurple,
  goldenYellow,
  aquamarine,
  orangePeel,
  skyBlue,
  popPink,
  richBlue,
  springGreen,
  tartRed,
  whaleGrey,
]
>>>>>>> 0c9530e4
<|MERGE_RESOLUTION|>--- conflicted
+++ resolved
@@ -6,18 +6,13 @@
 export const medBlue = '#d9e9fe'
 export const focus = '#f09d20'
 export const black = '#000000'
-<<<<<<< HEAD
-=======
-export const transparent = 'transparent'
 export const fundamentalsBackgroundShade = '#eeeeee'
->>>>>>> 0c9530e4
 
 // colors blue
 export const blueEnabled = '#006cfa'
 export const blueHover = '#0061e0'
 export const bluePressed = '#0050b8'
 
-<<<<<<< HEAD
 // colors black
 export const darkBlackEnabled = '#16212d'
 export const darkBlackHover = '#24313f'
@@ -36,19 +31,6 @@
 export const medGreyHover = '#b8b8b8'
 export const medGreyPressed = '#5a5a5e'
 export const medGreySelected = '#5a5a5e'
-=======
-export const disabled = '#a0a0a0'
-export const medGreyHover = '#b8b8b8'
-export const darkBlack = '#16212D'
-export const darkBlackHover = '#24313F'
-export const darkBlackPressed = '#16212D'
-export const darkBlackSelected = '#39495B'
-// note: darkBlackDisabled = greyDisabled
-
-export const darkGrey = '#4a4a4a'
-export const darkGreyHover = '#646668'
-export const darkGreyPressed = '#5a5a5e'
->>>>>>> 0c9530e4
 export const darkGreyEnabled = '#707075'
 export const darkGreyHover = '#646468'
 export const darkGreyPressed = '#5a5a5e'
@@ -118,6 +100,19 @@
 // export const darkGreyHover = '#646468'
 // export const darkGreyPressed = '#646668'
 // export const darkGreyEnabled = '#707075'
+
+export const disabled = '#a0a0a0'
+// export const medGreyHover = '#b8b8b8'
+// export const darkBlack = '#16212D'
+// export const darkBlackHover = '#24313F'
+// export const darkBlackPressed = '#16212D'
+// export const darkBlackSelected = '#39495B'
+// note: darkBlackDisabled = greyDisabled
+
+export const darkGrey = '#4a4a4a'
+// export const darkGreyHover = '#646668'
+// export const darkGreyPressed = '#5a5a5e'
+// export const darkGreyEnabled = '#707075'
 // note: darkGreyDisabled = greyDisabled
 // note: darkGraySelected = darkBlackSelected
 
@@ -150,23 +145,8 @@
 
 // export const alphaToOpacity35 = '35'
 
-<<<<<<< HEAD
-// export const backgroundOverlay = `${darkBlack}${alphaToOpacity35}`
-=======
-export const backgroundOverlay = `${darkBlack}${alphaToOpacity35}`
 
 // colors liquid
-export const electricPurple = '#b925ff'
-export const goldenYellow = '#ffd600'
-export const aquamarine = '#9dffd8'
-export const orangePeel = '#ff9900'
-export const skyBlue = '#50d5ff'
-export const popPink = '#ff80f5'
-export const richBlue = '#0380fb'
-export const springGreen = '#7eff42'
-export const tartRed = '#ff4f4f'
-export const whaleGrey = '#9395a0'
-
 export const liquidColors = [
   electricPurple,
   goldenYellow,
@@ -178,5 +158,4 @@
   springGreen,
   tartRed,
   whaleGrey,
-]
->>>>>>> 0c9530e4
+]