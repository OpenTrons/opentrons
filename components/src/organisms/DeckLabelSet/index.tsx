--- conflicted
+++ resolved
@@ -72,14 +72,13 @@
 `
 
 const LabelContainer = styled.div`
-<<<<<<< HEAD
   padding-left: ${SPACING.spacing8};
   & > *:not(:first-child):not(:last-child) {
-=======
-  padding-left: ${SPACING.spacing12};
+    border-bottom-right-radius: ${BORDERS.borderRadius4};
+    border-top-right-radius: ${BORDERS.borderRadius4};
+  }
 
   & > *:first-child {
->>>>>>> ca8637c6
     border-bottom-right-radius: ${BORDERS.borderRadius4};
   }
 
