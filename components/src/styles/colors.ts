--- conflicted
+++ resolved
@@ -24,11 +24,8 @@
 export const C_DISABLED = '#9c9c9c'
 export const C_SELECTED_DARK = '#00c3e6'
 export const C_BG_SELECTED = '#f0f3ff'
-<<<<<<< HEAD
 export const C_ERROR_DARK = '#ac0505'
-=======
 export const C_ERROR_LIGHT = '#ffc0c0'
->>>>>>> 032870d8
 
 // overlays
 export const OVERLAY_WHITE_10 = 'rgba(255, 255, 255, 0.1)'
