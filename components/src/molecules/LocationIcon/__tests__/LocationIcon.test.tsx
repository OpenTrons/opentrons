import * as React from 'react'

import { renderWithProviders } from '../../../testing/utils'
import { BORDERS, COLORS, SPACING } from '../../../ui-style-constants'

import { LocationIcon } from '..'

const render = (props: React.ComponentProps<typeof LocationIcon>) => {
  return renderWithProviders(<LocationIcon {...props} />)
}

describe('LocationIcon', () => {
  let props: React.ComponentProps<typeof LocationIcon>

  beforeEach(() => {
    props = {
      slotName: 'A1',
    }
  })

  it('should render the proper styles', () => {
    const [{ getByTestId }] = render(props)
    const locationIcon = getByTestId('LocationIcon_A1')
    expect(locationIcon).toHaveStyle(`padding: ${SPACING.spacing4} 0.375rem`)
    expect(locationIcon).toHaveStyle('height: 2rem')
    expect(locationIcon).toHaveStyle('width: max-content')
<<<<<<< HEAD
    expect(locationIcon).toHaveStyle(`border: 2px solid ${COLORS.black90}`)
=======
    expect(locationIcon).toHaveStyle(`border: 2px solid ${COLORS.darkBlack100}`)
>>>>>>> 9147da8d
    expect(locationIcon).toHaveStyle(
      `border-radius: ${BORDERS.borderRadiusSize3}`
    )
  })

  it('should render slot name', () => {
    const [{ getByText }] = render(props)
    getByText('A1')
  })

  it('should render an icon', () => {
    props = {
      iconName: 'ot-temperature-v2',
    }
    const [{ getByLabelText }] = render(props)
    getByLabelText(props.iconName as string)
  })
})<|MERGE_RESOLUTION|>--- conflicted
+++ resolved
@@ -24,11 +24,7 @@
     expect(locationIcon).toHaveStyle(`padding: ${SPACING.spacing4} 0.375rem`)
     expect(locationIcon).toHaveStyle('height: 2rem')
     expect(locationIcon).toHaveStyle('width: max-content')
-<<<<<<< HEAD
-    expect(locationIcon).toHaveStyle(`border: 2px solid ${COLORS.black90}`)
-=======
     expect(locationIcon).toHaveStyle(`border: 2px solid ${COLORS.darkBlack100}`)
->>>>>>> 9147da8d
     expect(locationIcon).toHaveStyle(
       `border-radius: ${BORDERS.borderRadiusSize3}`
     )
