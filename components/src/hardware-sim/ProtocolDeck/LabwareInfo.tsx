import * as React from 'react'
import { css } from 'styled-components'

import { LabwareDefinition2 } from '@opentrons/shared-data'
import { RobotCoordsForeignDiv } from '../Deck'
import {
  DISPLAY_FLEX,
  DIRECTION_COLUMN,
  DIRECTION_ROW,
  JUSTIFY_FLEX_END,
  JUSTIFY_SPACE_BETWEEN,
  ALIGN_FLEX_START,
} from '../../styles'
import { Box, Flex, Text } from '../../primitives'
<<<<<<< HEAD
import { TYPOGRAPHY, SPACING } from '../../ui-style-constants'
import { COLORS } from '../../helix-design-system'
=======
import { TYPOGRAPHY, SPACING, COLORS } from '../../ui-style-constants'
>>>>>>> e1f5673b

const labwareDisplayNameStyle = css`
  overflow: hidden;
  white-space: initial;
  text-overflow: ellipsis;
  display: -webkit-box;
  -webkit-line-clamp: 2;
  -webkit-box-orient: vertical;
`
export function LabwareInfo(props: {
  def: LabwareDefinition2
  children: React.ReactNode
}): JSX.Element {
  const width = props.def.dimensions.xDimension
  const height = props.def.dimensions.yDimension
  return (
    <RobotCoordsForeignDiv
      x={0}
      y={0}
      {...{ width, height }}
      innerDivProps={{
        display: DISPLAY_FLEX,
        flexDirection: DIRECTION_COLUMN,
        justifyContent: JUSTIFY_FLEX_END,
      }}
    >
      <Box
        backgroundColor="#000000B3"
        borderRadius="0 0 0.4rem 0.4rem"
        fontSize={TYPOGRAPHY.fontSizeCaption}
        padding={SPACING.spacing4}
        color={COLORS.white}
      >
        <Flex
          flexDirection={DIRECTION_ROW}
          justifyContent={JUSTIFY_SPACE_BETWEEN}
          alignItems={ALIGN_FLEX_START}
          gridGap={SPACING.spacing4}
        >
          <Text
            as="h6"
            lineHeight={TYPOGRAPHY.fontSizeCaption}
            css={labwareDisplayNameStyle}
          >
            {props.children}
          </Text>
        </Flex>
      </Box>
    </RobotCoordsForeignDiv>
  )
}<|MERGE_RESOLUTION|>--- conflicted
+++ resolved
@@ -12,12 +12,7 @@
   ALIGN_FLEX_START,
 } from '../../styles'
 import { Box, Flex, Text } from '../../primitives'
-<<<<<<< HEAD
-import { TYPOGRAPHY, SPACING } from '../../ui-style-constants'
-import { COLORS } from '../../helix-design-system'
-=======
 import { TYPOGRAPHY, SPACING, COLORS } from '../../ui-style-constants'
->>>>>>> e1f5673b
 
 const labwareDisplayNameStyle = css`
   overflow: hidden;
