--- conflicted
+++ resolved
@@ -92,13 +92,10 @@
             </LabwareInfo>
           ) : null,
         highlightLabware: handleLabwareClick != null,
-<<<<<<< HEAD
-=======
         highlightShadowLabware:
           handleLabwareClick != null &&
           topLabwareDefinition != null &&
           topLabwareId != null,
->>>>>>> 80261779
         onLabwareClick:
           handleLabwareClick != null &&
           topLabwareDefinition != null &&
@@ -147,10 +144,7 @@
           </LabwareInfo>
         ) : null,
         highlight: handleLabwareClick != null,
-<<<<<<< HEAD
-=======
         highlightShadow: handleLabwareClick != null && isLabwareInStack,
->>>>>>> 80261779
         onLabwareClick:
           handleLabwareClick != null
             ? () => {
