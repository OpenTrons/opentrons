import * as React from 'react'

import {
  FLEX_ROBOT_TYPE,
  getDeckDefFromRobotType,
} from '@opentrons/shared-data'

import { Icon } from '../../icons'
import { Flex, Text } from '../../primitives'
import { ALIGN_CENTER, JUSTIFY_CENTER } from '../../styles'
<<<<<<< HEAD
import {
  BORDERS,
  SPACING,
  TYPOGRAPHY,
} from '../../ui-style-constants'
import { COLORS } from '../../helix-design-system'
=======
import { BORDERS, COLORS, SPACING, TYPOGRAPHY } from '../../ui-style-constants'
>>>>>>> e1f5673b
import { RobotCoordsForeignObject } from './RobotCoordsForeignObject'

import trashDef from '@opentrons/shared-data/labware/definitions/2/opentrons_1_trash_3200ml_fixed/1.json'

import type { RobotType } from '@opentrons/shared-data'

// only allow edge cutout locations (columns 1 and 3)
export type TrashCutoutId =
  | 'cutoutA1'
  | 'cutoutB1'
  | 'cutoutC1'
  | 'cutoutD1'
  | 'cutoutA3'
  | 'cutoutB3'
  | 'cutoutC3'
  | 'cutoutD3'

interface FlexTrashProps {
  robotType: RobotType
  trashIconColor: string
  backgroundColor: string
  trashCutoutId?: TrashCutoutId
}

/**
 * Component to render Opentrons Flex trash
 * For use as a RobotWorkspace child component
 */
export const FlexTrash = ({
  robotType,
  trashIconColor,
  backgroundColor,
  trashCutoutId,
}: FlexTrashProps): JSX.Element | null => {
  // be sure we don't try to render for an OT-2
  if (robotType !== FLEX_ROBOT_TYPE) return null

  const deckDefinition = getDeckDefFromRobotType(robotType)

  const trashCutout = deckDefinition.locations.cutouts.find(
    cutout => cutout.id === trashCutoutId
  )

  // retrieve slot x,y positions and dimensions from deck definition for the given trash cutout location
  const [x = 0, y = 0] = trashCutout?.position ?? []

  // a standard addressable area slot bounding box dimension
  const {
    xDimension: slotXDimension = 0,
    yDimension: slotYDimension = 0,
  } = deckDefinition.locations.addressableAreas[0].boundingBox

  // adjust for dimensions from trash definition
  const { x: xAdjustment, y: yAdjustment } = trashDef.cornerOffsetFromSlot
  const { xDimension, yDimension } = trashDef.dimensions

  // rotate trash 180 degrees in column 1
  const rotateDegrees =
    trashCutoutId === 'cutoutA1' ||
    trashCutoutId === 'cutoutB1' ||
    trashCutoutId === 'cutoutC1' ||
    trashCutoutId === 'cutoutD1'
      ? '180'
      : '0'

  // rotate trash around x,y midpoint of standard slot bounding box
  const rotateXCoord = x + slotXDimension / 2
  const rotateYCoord = y + slotYDimension / 2

  return x != null && y != null && xDimension != null && yDimension != null ? (
    <g transform={`rotate(${rotateDegrees}, ${rotateXCoord}, ${rotateYCoord})`}>
      <RobotCoordsForeignObject
        width={xDimension}
        height={yDimension}
        x={x + xAdjustment}
        y={y + yAdjustment}
        flexProps={{ flex: '1' }}
        foreignObjectProps={{ flex: '1' }}
      >
        <Flex
          alignItems={ALIGN_CENTER}
          backgroundColor={backgroundColor}
          borderRadius={BORDERS.radiusSoftCorners}
          justifyContent={JUSTIFY_CENTER}
          gridGap={SPACING.spacing8}
          width="100%"
        >
          {rotateDegrees === '180' ? (
            <Text
              color={COLORS.white}
              // rotate text back 180 degrees
              transform={`rotate(${rotateDegrees}deg)`}
              transformOrigin="center"
              css={TYPOGRAPHY.bodyTextSemiBold}
            >
              Trash bin
            </Text>
          ) : null}
          <Icon
            name="trash"
            color={trashIconColor}
            height="2rem"
            // rotate icon back 180 degrees
            transform={`rotate(${rotateDegrees}deg)`}
            transformOrigin="center"
          />
          {rotateDegrees === '0' ? (
            <Text color={COLORS.white} css={TYPOGRAPHY.bodyTextSemiBold}>
              Trash bin
            </Text>
          ) : null}
        </Flex>
      </RobotCoordsForeignObject>
    </g>
  ) : null
}<|MERGE_RESOLUTION|>--- conflicted
+++ resolved
@@ -8,16 +8,7 @@
 import { Icon } from '../../icons'
 import { Flex, Text } from '../../primitives'
 import { ALIGN_CENTER, JUSTIFY_CENTER } from '../../styles'
-<<<<<<< HEAD
-import {
-  BORDERS,
-  SPACING,
-  TYPOGRAPHY,
-} from '../../ui-style-constants'
-import { COLORS } from '../../helix-design-system'
-=======
 import { BORDERS, COLORS, SPACING, TYPOGRAPHY } from '../../ui-style-constants'
->>>>>>> e1f5673b
 import { RobotCoordsForeignObject } from './RobotCoordsForeignObject'
 
 import trashDef from '@opentrons/shared-data/labware/definitions/2/opentrons_1_trash_3200ml_fixed/1.json'
