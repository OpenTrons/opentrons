--- conflicted
+++ resolved
@@ -233,11 +233,7 @@
             x={OUTLINE_THICKNESS_MM}
             y={OUTLINE_THICKNESS_MM}
             strokeWidth={OUTLINE_THICKNESS_MM}
-<<<<<<< HEAD
-            stroke={LEGACY_COLORS.blueEnabled}
-=======
             stroke={COLORS.blueEnabled}
->>>>>>> 9147da8d
             fill={COLORS.white}
             width={
               movedLabwareDef.dimensions.xDimension - 2 * OUTLINE_THICKNESS_MM
@@ -287,11 +283,7 @@
   return wellDef.shape === 'rectangular' ? (
     <rect
       fill={COLORS.white}
-<<<<<<< HEAD
-      stroke={LEGACY_COLORS.black}
-=======
       stroke={COLORS.black}
->>>>>>> 9147da8d
       x={x - wellDef.xDimension / 2}
       y={y - wellDef.yDimension / 2}
       width={wellDef.xDimension}
@@ -300,11 +292,7 @@
   ) : (
     <circle
       fill={COLORS.white}
-<<<<<<< HEAD
-      stroke={LEGACY_COLORS.black}
-=======
       stroke={COLORS.black}
->>>>>>> 9147da8d
       cx={x}
       cy={y}
       r={wellDef.diameter / 2}
