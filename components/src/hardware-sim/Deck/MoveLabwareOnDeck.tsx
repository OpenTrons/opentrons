--- conflicted
+++ resolved
@@ -85,18 +85,11 @@
     }
 
     //  adapter on deck
-<<<<<<< HEAD
     const loadedAdapterSlotPosition = getPositionFromSlotId(
-      loadedAdapterLocation.slotName,
+      'slotName' in loadedAdapterLocation
+        ? loadedAdapterLocation.slotName
+        : loadedAdapterLocation.addressableAreaName,
       deckDef
-=======
-    const loadedAdapterSlot = orderedSlots.find(
-      s =>
-        s.id ===
-        ('slotName' in loadedAdapterLocation
-          ? loadedAdapterLocation.slotName
-          : loadedAdapterLocation.addressableAreaName)
->>>>>>> 7258da80
     )
     return loadedAdapterSlotPosition != null
       ? {
@@ -106,9 +99,10 @@
         }
       : null
   } else if ('addressableAreaName' in location) {
-    const slotCoordinateTuple =
-      orderedSlots.find(s => s.id === location.addressableAreaName)?.position ??
-      null
+    const slotCoordinateTuple = getPositionFromSlotId(
+      location.addressableAreaName,
+      deckDef
+    )
     return slotCoordinateTuple != null
       ? {
           x: slotCoordinateTuple[0],
