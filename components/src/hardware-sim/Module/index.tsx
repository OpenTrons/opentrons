import * as React from 'react'
import {
  getModuleType,
  HEATERSHAKER_MODULE_TYPE,
  MAGNETIC_BLOCK_TYPE,
  ModuleDefinition,
  OT2_STANDARD_DECKID,
  TEMPERATURE_MODULE_TYPE,
  THERMOCYCLER_MODULE_TYPE,
} from '@opentrons/shared-data'
import {
  C_DARK_GRAY,
  C_MED_LIGHT_GRAY,
  SPACING_1,
  JUSTIFY_CENTER,
  DISPLAY_FLEX,
  FONT_WEIGHT_SEMIBOLD,
  DIRECTION_COLUMN,
  ALIGN_CENTER,
} from '../../styles'
import { RobotCoordsForeignObject } from '../Deck'
<<<<<<< HEAD

import { multiplyMatrices } from '../utils'
=======
>>>>>>> 8259fc62
import { Thermocycler } from './Thermocycler'
import { ModuleFromDef } from './ModuleFromDef'
import { HeaterShaker } from './HeaterShaker'
import { Temperature } from './Temperature'

export * from './Thermocycler'
export * from './ModuleFromDef'

const LABWARE_OFFSET_DISPLAY_THRESHOLD = 2

interface Props {
  x: number
  y: number
  def: ModuleDefinition
  orientation?: 'left' | 'right'
  innerProps?:
    | React.ComponentProps<typeof Thermocycler>
    | React.ComponentProps<typeof ModuleFromDef>
    | React.ComponentProps<typeof HeaterShaker>
    | React.ComponentProps<typeof Temperature>
    | {}
  statusInfo?: React.ReactNode // contents of small status rectangle, not displayed if absent
  children?: React.ReactNode // contents to be rendered on top of the labware mating surface of the module
  targetSlotId?: string
  targetDeckId?: string
}

const statusInfoWrapperProps = {
  display: DISPLAY_FLEX,
  alignItems: ALIGN_CENTER,
}
const statusInfoFlexProps = {
  flexDirection: DIRECTION_COLUMN,
  justifyContent: JUSTIFY_CENTER,
  backgroundColor: C_MED_LIGHT_GRAY,
  padding: SPACING_1,
  fontSize: '0.5rem', // NOTE: this text is rendered into an SVG foreignObject, so sizing is non-standard
  fontWeight: FONT_WEIGHT_SEMIBOLD,
  paddingBottom: SPACING_1,
}

export const Module = (props: Props): JSX.Element => {
  const {
    def,
    x,
    y,
    orientation = 'left',
    innerProps = {},
    statusInfo,
    children,
    targetSlotId,
    targetDeckId = OT2_STANDARD_DECKID,
  } = props
  const moduleType = getModuleType(def.model)

  const { x: labwareOffsetX, y: labwareOffsetY } = def.labwareOffset
  const {
    x: translateX,
    y: translateY,
    z: translateZ,
  } = def.cornerOffsetFromSlot
  const {
    xDimension,
    yDimension,
    footprintXDimension,
    footprintYDimension,
    labwareInterfaceXDimension,
    labwareInterfaceYDimension,
  } = def.dimensions

  // apply translation to position module in viewport
  const positionTransform = `translate(${x}, ${y})`

  // apply translation to compensate for the offset of the overall module's
  // left-bottom-front corner, from the footprint's left-bottom-front corner (slot interface)
  let offsetTransform = `translate(${translateX}, ${translateY})`

  let nestedLabwareOffsetX = labwareOffsetX
  let nestedLabwareOffsetY = labwareOffsetY

  // additional transforms to apply to vectors in certain deck/slot combinations
  const transformsForDeckBySlot = def?.slotTransforms?.[targetDeckId]
  const slotTransformsForDeckSlot =
    targetSlotId != null &&
    transformsForDeckBySlot != null &&
    targetSlotId in transformsForDeckBySlot
      ? transformsForDeckBySlot[targetSlotId]
      : null
  const deckSpecificTransforms = slotTransformsForDeckSlot ?? {}
  if (deckSpecificTransforms?.cornerOffsetFromSlot != null) {
    const [
      [slotTranslateX],
      [slotTranslateY],
    ] = multiplyMatrices(deckSpecificTransforms.cornerOffsetFromSlot, [
      [translateX],
      [translateY],
      [translateZ],
      [1],
    ])
    offsetTransform = `translate(${slotTranslateX}, ${slotTranslateY})`
  }
  if (deckSpecificTransforms?.labwareOffset != null) {
    const [
      [slotLabwareOffsetX],
      [slotLabwareOffsetY],
    ] = multiplyMatrices(deckSpecificTransforms.labwareOffset, [
      [labwareOffsetX],
      [labwareOffsetY],
      [1],
      [1],
    ])
    nestedLabwareOffsetX = slotLabwareOffsetX
    nestedLabwareOffsetY = slotLabwareOffsetY
  }

  // find coordinates of center of footprint, fallback to overall center if not defined
  const rotationCenterX = (footprintXDimension ?? xDimension) / 2
  const rotationCenterY = (footprintYDimension ?? yDimension) / 2

  const orientationTransform =
    orientation === 'left'
      ? 'rotate(0, 0, 0)'
      : `rotate(180, ${rotationCenterX}, ${rotationCenterY})`

  // labwareOffset values are more accurate than our SVG renderings, so ignore any deviations under a certain threshold
  const clampedLabwareOffsetX =
    Math.abs(nestedLabwareOffsetX) > LABWARE_OFFSET_DISPLAY_THRESHOLD
      ? nestedLabwareOffsetX
      : 0
  const clampedLabwareOffsetY =
    Math.abs(nestedLabwareOffsetY) > LABWARE_OFFSET_DISPLAY_THRESHOLD
      ? nestedLabwareOffsetY
      : 0
  // transform to be applied to children which render within the labware interfacing surface of the module
  const childrenTransform = `translate(${clampedLabwareOffsetX}, ${clampedLabwareOffsetY})`

  const renderStatusInfo = (): JSX.Element | null => {
    if (statusInfo == null) return null
    const statusWidth = (labwareInterfaceXDimension ?? xDimension) / 2
    return (
      <RobotCoordsForeignObject
        x={
          orientation === 'left'
            ? labwareOffsetX - statusWidth
            : labwareOffsetX + (labwareInterfaceXDimension ?? xDimension)
        }
        y={labwareOffsetY}
        height={labwareInterfaceYDimension ?? yDimension}
        width={statusWidth}
        foreignObjectProps={statusInfoWrapperProps}
        flexProps={statusInfoFlexProps}
      >
        {statusInfo}
      </RobotCoordsForeignObject>
    )
  }

  const magneticBlockLayerBlockList = ['Module_Title', 'Well_Labels', 'Wells']

  let moduleViz: JSX.Element = (
    <ModuleFromDef
      layerBlocklist={
        moduleType === MAGNETIC_BLOCK_TYPE
          ? magneticBlockLayerBlockList
          : undefined
      }
      {...(innerProps as React.ComponentProps<typeof ModuleFromDef>)}
      def={def}
    />
  )
  if (moduleType === THERMOCYCLER_MODULE_TYPE) {
    moduleViz = (
      <Thermocycler
        {...(innerProps as React.ComponentProps<typeof Thermocycler>)}
      />
    )
  } else if (moduleType === HEATERSHAKER_MODULE_TYPE) {
    moduleViz = (
      <HeaterShaker
        {...(innerProps as React.ComponentProps<typeof HeaterShaker>)}
      />
    )
  } else if (moduleType === TEMPERATURE_MODULE_TYPE) {
    moduleViz = (
      <Temperature
        {...(innerProps as React.ComponentProps<typeof Temperature>)}
      />
    )
  }
  return (
    <g transform={positionTransform} data-test={`Module_${moduleType}`}>
      <g transform={orientationTransform}>
        <g transform={offsetTransform} style={{ fill: C_DARK_GRAY }}>
          {moduleViz}
        </g>
      </g>
      {renderStatusInfo()}
      {children != null ? (
        <g transform={childrenTransform}>{children}</g>
      ) : null}
    </g>
  )
}<|MERGE_RESOLUTION|>--- conflicted
+++ resolved
@@ -19,11 +19,7 @@
   ALIGN_CENTER,
 } from '../../styles'
 import { RobotCoordsForeignObject } from '../Deck'
-<<<<<<< HEAD
-
 import { multiplyMatrices } from '../utils'
-=======
->>>>>>> 8259fc62
 import { Thermocycler } from './Thermocycler'
 import { ModuleFromDef } from './ModuleFromDef'
 import { HeaterShaker } from './HeaterShaker'
