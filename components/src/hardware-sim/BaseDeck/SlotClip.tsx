--- conflicted
+++ resolved
@@ -1,10 +1,6 @@
 import * as React from 'react'
-<<<<<<< HEAD
-import { COLORS } from '../../helix-design-system'
-=======
 
 import { COLORS } from '../../ui-style-constants'
->>>>>>> e1f5673b
 
 export function SlotClip(props: React.SVGProps<SVGPathElement>): JSX.Element {
   return (
