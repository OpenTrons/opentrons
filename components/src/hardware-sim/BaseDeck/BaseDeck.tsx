import * as React from 'react'

import {
  getDeckDefFromRobotType,
  getModuleDef2,
  getPositionFromSlotId,
  inferModuleOrientationFromXCoordinate,
  OT2_ROBOT_TYPE,
  STAGING_AREA_LOAD_NAME,
  STANDARD_SLOT_LOAD_NAME,
  TRASH_BIN_LOAD_NAME,
  WASTE_CHUTE_CUTOUT,
  WASTE_CHUTE_LOAD_NAME,
} from '@opentrons/shared-data'

import { RobotCoordinateSpace } from '../RobotCoordinateSpace'
import { Module } from '../Module'
import { LabwareRender } from '../Labware'
import { FlexTrash } from '../Deck/FlexTrash'
import { DeckFromLayers } from '../Deck/DeckFromLayers'
import { SlotLabels } from '../Deck'
import { COLORS } from '../../ui-style-constants'

import {
  // EXTENDED_DECK_CONFIG_FIXTURE,
  STANDARD_SLOT_DECK_CONFIG_FIXTURE,
} from './__fixtures__'
import { SingleSlotFixture } from './SingleSlotFixture'
import { StagingAreaFixture } from './StagingAreaFixture'
import { WasteChuteFixture } from './WasteChuteFixture'
// import { WasteChuteStagingAreaFixture } from './WasteChuteStagingAreaFixture'

import type {
  DeckConfiguration,
  LabwareDefinition2,
  LabwareLocation,
  ModuleLocation,
  ModuleModel,
  RobotType,
} from '@opentrons/shared-data'
import type { TrashLocation } from '../Deck/FlexTrash'
import type { StagingAreaLocation } from './StagingAreaFixture'
<<<<<<< HEAD
// import type { WasteChuteLocation } from './WasteChuteFixture'
=======
import type { WasteChuteLocation } from './WasteChuteFixture'
import type { WellFill } from '../Labware'
>>>>>>> 44884127

interface BaseDeckProps {
  robotType: RobotType
  labwareLocations: Array<{
    labwareLocation: LabwareLocation
    definition: LabwareDefinition2
    wellFill?: WellFill
    // generic prop to render self-positioned children for each labware
    labwareChildren?: React.ReactNode
    onLabwareClick?: () => void
  }>
  moduleLocations: Array<{
    moduleModel: ModuleModel
    moduleLocation: ModuleLocation
    nestedLabwareDef?: LabwareDefinition2 | null
    nestedLabwareWellFill?: WellFill
    innerProps?: React.ComponentProps<typeof Module>['innerProps']
    // generic prop to render self-positioned children for each module
    moduleChildren?: React.ReactNode
    onLabwareClick?: () => void
  }>
  deckConfig?: DeckConfiguration
  deckLayerBlocklist?: string[]
  showExpansion?: boolean
  lightFill?: string
  darkFill?: string
  children?: React.ReactNode
  showSlotLabels?: boolean
}

export function BaseDeck(props: BaseDeckProps): JSX.Element {
  const {
    robotType,
    moduleLocations,
    labwareLocations,
    lightFill = COLORS.light1,
    darkFill = COLORS.darkGreyEnabled,
    deckLayerBlocklist = [],
    // TODO(bh, 2023-10-09): remove deck config fixture for Flex after migration to v4
    // deckConfig = EXTENDED_DECK_CONFIG_FIXTURE,
    deckConfig = STANDARD_SLOT_DECK_CONFIG_FIXTURE,
    showExpansion = true,
    children,
    showSlotLabels = false,
  } = props
  const deckDef = getDeckDefFromRobotType(robotType)

  const singleSlotFixtures = deckConfig.filter(
    fixture => fixture.loadName === STANDARD_SLOT_LOAD_NAME
  )
  const stagingAreaFixtures = deckConfig.filter(
    fixture => fixture.loadName === STAGING_AREA_LOAD_NAME
  )
  const trashBinFixtures = deckConfig.filter(
    fixture => fixture.loadName === TRASH_BIN_LOAD_NAME
  )
  const wasteChuteFixtures = deckConfig.filter(
    fixture =>
      fixture.loadName === WASTE_CHUTE_LOAD_NAME &&
      fixture.fixtureLocation === WASTE_CHUTE_CUTOUT
  )

  return (
    <RobotCoordinateSpace
      viewBox={`${deckDef.cornerOffsetFromOrigin[0]} ${deckDef.cornerOffsetFromOrigin[1]} ${deckDef.dimensions[0]} ${deckDef.dimensions[1]}`}
    >
      {robotType === OT2_ROBOT_TYPE ? (
        <DeckFromLayers
          robotType={robotType}
          layerBlocklist={deckLayerBlocklist}
        />
      ) : (
        <>
          {singleSlotFixtures.map(fixture => (
            <SingleSlotFixture
              key={fixture.fixtureId}
              cutoutLocation={fixture.fixtureLocation}
              deckDefinition={deckDef}
              slotClipColor={darkFill}
              fixtureBaseColor={lightFill}
              showExpansion={showExpansion}
            />
          ))}
          {stagingAreaFixtures.map(fixture => (
            <StagingAreaFixture
              key={fixture.fixtureId}
              // TODO(bh, 2023-10-09): typeguard fixture location
              cutoutLocation={fixture.fixtureLocation as StagingAreaLocation}
              deckDefinition={deckDef}
              slotClipColor={darkFill}
              fixtureBaseColor={lightFill}
            />
          ))}
          {trashBinFixtures.map(fixture => (
            <React.Fragment key={fixture.fixtureId}>
              <SingleSlotFixture
                cutoutLocation={fixture.fixtureLocation}
                deckDefinition={deckDef}
                slotClipColor={COLORS.transparent}
                fixtureBaseColor={lightFill}
              />
              <FlexTrash
                robotType={robotType}
                trashIconColor={lightFill}
                // TODO(bh, 2023-10-09): typeguard fixture location
                trashLocation={fixture.fixtureLocation as TrashLocation}
                backgroundColor={darkFill}
              />
            </React.Fragment>
          ))}
          {wasteChuteFixtures.map(fixture => (
            <WasteChuteFixture
              key={fixture.fixtureId}
              // TODO(bh, 2023-10-09): typeguard fixture location
              cutoutLocation={
                fixture.fixtureLocation as typeof WASTE_CHUTE_CUTOUT
              }
              deckDefinition={deckDef}
              slotClipColor={darkFill}
              fixtureBaseColor={lightFill}
            />
          ))}
        </>
      )}
<<<<<<< HEAD
      <>
        {moduleLocations.map(
          ({
            moduleModel,
            moduleLocation,
            nestedLabwareDef,
            innerProps,
            moduleChildren,
            onLabwareClick,
          }) => {
            const slotPosition = getPositionFromSlotId(
              moduleLocation.slotName,
              deckDef
            )

            const moduleDef = getModuleDef2(moduleModel)
            return slotPosition != null ? (
              <Module
                key={`${moduleModel} ${moduleLocation.slotName}`}
                def={moduleDef}
                x={slotPosition[0]}
                y={slotPosition[1]}
                orientation={inferModuleOrientationFromXCoordinate(
                  slotPosition[0]
                )}
                innerProps={innerProps}
              >
                {nestedLabwareDef != null ? (
                  <LabwareRender
                    definition={nestedLabwareDef}
                    onLabwareClick={onLabwareClick}
                  />
                ) : null}
                {moduleChildren}
              </Module>
            ) : null
          }
        )}
        {labwareLocations.map(
          ({
            labwareLocation,
            definition,
            labwareChildren,
            onLabwareClick,
          }) => {
            if (
              labwareLocation === 'offDeck' ||
              !('slotName' in labwareLocation)
            ) {
              return null
            }

            const slotPosition = getPositionFromSlotId(
              labwareLocation.slotName,
              deckDef
            )

            return slotPosition != null ? (
              <g
                key={labwareLocation.slotName}
                transform={`translate(${slotPosition[0].toString()},${slotPosition[1].toString()})`}
              >
=======
      {moduleLocations.map(
        ({
          moduleModel,
          moduleLocation,
          nestedLabwareDef,
          nestedLabwareWellFill,
          innerProps,
          moduleChildren,
          onLabwareClick,
        }) => {
          const slotDef = deckDef.locations.orderedSlots.find(
            s => s.id === moduleLocation.slotName
          )
          const moduleDef = getModuleDef2(moduleModel)
          return slotDef != null ? (
            <Module
              key={`${moduleModel} ${slotDef.id}`}
              def={moduleDef}
              x={slotDef.position[0]}
              y={slotDef.position[1]}
              orientation={inferModuleOrientationFromXCoordinate(
                slotDef.position[0]
              )}
              innerProps={innerProps}
            >
              {nestedLabwareDef != null ? (
>>>>>>> 44884127
                <LabwareRender
                  definition={definition}
                  onLabwareClick={onLabwareClick}
                  wellFill={nestedLabwareWellFill}
                />
<<<<<<< HEAD
                {labwareChildren}
              </g>
            ) : null
          }
        )}
        <SlotLabels robotType={robotType} color={darkFill} />
      </>
=======
              ) : null}
              {moduleChildren}
            </Module>
          ) : null
        }
      )}
      {labwareLocations.map(
        ({
          labwareLocation,
          definition,
          labwareChildren,
          wellFill,
          onLabwareClick,
        }) => {
          const slotDef = deckDef.locations.orderedSlots.find(
            s =>
              labwareLocation !== 'offDeck' &&
              'slotName' in labwareLocation &&
              s.id === labwareLocation.slotName
          )
          return slotDef != null ? (
            <g
              key={slotDef.id}
              transform={`translate(${slotDef.position[0]},${slotDef.position[1]})`}
              cursor={onLabwareClick != null ? 'pointer' : ''}
            >
              <LabwareRender
                definition={definition}
                onLabwareClick={onLabwareClick}
                wellFill={wellFill ?? undefined}
              />
              {labwareChildren}
            </g>
          ) : null
        }
      )}
      {showSlotLabels ? (
        <SlotLabels robotType={robotType} color={darkFill} />
      ) : null}
>>>>>>> 44884127
      {children}
    </RobotCoordinateSpace>
  )
}<|MERGE_RESOLUTION|>--- conflicted
+++ resolved
@@ -40,12 +40,7 @@
 } from '@opentrons/shared-data'
 import type { TrashLocation } from '../Deck/FlexTrash'
 import type { StagingAreaLocation } from './StagingAreaFixture'
-<<<<<<< HEAD
-// import type { WasteChuteLocation } from './WasteChuteFixture'
-=======
-import type { WasteChuteLocation } from './WasteChuteFixture'
 import type { WellFill } from '../Labware'
->>>>>>> 44884127
 
 interface BaseDeckProps {
   robotType: RobotType
@@ -170,13 +165,13 @@
           ))}
         </>
       )}
-<<<<<<< HEAD
       <>
         {moduleLocations.map(
           ({
             moduleModel,
             moduleLocation,
             nestedLabwareDef,
+            nestedLabwareWellFill,
             innerProps,
             moduleChildren,
             onLabwareClick,
@@ -202,6 +197,7 @@
                   <LabwareRender
                     definition={nestedLabwareDef}
                     onLabwareClick={onLabwareClick}
+                    wellFill={nestedLabwareWellFill}
                   />
                 ) : null}
                 {moduleChildren}
@@ -214,6 +210,7 @@
             labwareLocation,
             definition,
             labwareChildren,
+            wellFill,
             onLabwareClick,
           }) => {
             if (
@@ -232,89 +229,22 @@
               <g
                 key={labwareLocation.slotName}
                 transform={`translate(${slotPosition[0].toString()},${slotPosition[1].toString()})`}
+                cursor={onLabwareClick != null ? 'pointer' : ''}
               >
-=======
-      {moduleLocations.map(
-        ({
-          moduleModel,
-          moduleLocation,
-          nestedLabwareDef,
-          nestedLabwareWellFill,
-          innerProps,
-          moduleChildren,
-          onLabwareClick,
-        }) => {
-          const slotDef = deckDef.locations.orderedSlots.find(
-            s => s.id === moduleLocation.slotName
-          )
-          const moduleDef = getModuleDef2(moduleModel)
-          return slotDef != null ? (
-            <Module
-              key={`${moduleModel} ${slotDef.id}`}
-              def={moduleDef}
-              x={slotDef.position[0]}
-              y={slotDef.position[1]}
-              orientation={inferModuleOrientationFromXCoordinate(
-                slotDef.position[0]
-              )}
-              innerProps={innerProps}
-            >
-              {nestedLabwareDef != null ? (
->>>>>>> 44884127
                 <LabwareRender
                   definition={definition}
                   onLabwareClick={onLabwareClick}
-                  wellFill={nestedLabwareWellFill}
+                  wellFill={wellFill ?? undefined}
                 />
-<<<<<<< HEAD
                 {labwareChildren}
               </g>
             ) : null
           }
         )}
-        <SlotLabels robotType={robotType} color={darkFill} />
+        {showSlotLabels ? (
+          <SlotLabels robotType={robotType} color={darkFill} />
+        ) : null}
       </>
-=======
-              ) : null}
-              {moduleChildren}
-            </Module>
-          ) : null
-        }
-      )}
-      {labwareLocations.map(
-        ({
-          labwareLocation,
-          definition,
-          labwareChildren,
-          wellFill,
-          onLabwareClick,
-        }) => {
-          const slotDef = deckDef.locations.orderedSlots.find(
-            s =>
-              labwareLocation !== 'offDeck' &&
-              'slotName' in labwareLocation &&
-              s.id === labwareLocation.slotName
-          )
-          return slotDef != null ? (
-            <g
-              key={slotDef.id}
-              transform={`translate(${slotDef.position[0]},${slotDef.position[1]})`}
-              cursor={onLabwareClick != null ? 'pointer' : ''}
-            >
-              <LabwareRender
-                definition={definition}
-                onLabwareClick={onLabwareClick}
-                wellFill={wellFill ?? undefined}
-              />
-              {labwareChildren}
-            </g>
-          ) : null
-        }
-      )}
-      {showSlotLabels ? (
-        <SlotLabels robotType={robotType} color={darkFill} />
-      ) : null}
->>>>>>> 44884127
       {children}
     </RobotCoordinateSpace>
   )
