--- conflicted
+++ resolved
@@ -22,12 +22,7 @@
 import { FlexTrash } from '../Deck/FlexTrash'
 import { DeckFromLayers } from '../Deck/DeckFromLayers'
 import { SlotLabels } from '../Deck'
-<<<<<<< HEAD
-import { COLORS } from '../../helix-design-system'
-import { LEGACY_COLORS } from '../../ui-style-constants'
-=======
 import { COLORS } from '../../ui-style-constants'
->>>>>>> 9147da8d
 
 import { Svg } from '../../primitives'
 import { SingleSlotFixture } from './SingleSlotFixture'
@@ -146,11 +141,7 @@
           {showSlotLabels ? (
             <SlotLabels
               robotType={robotType}
-<<<<<<< HEAD
-              color={COLORS.black90}
-=======
               color={COLORS.darkBlackEnabled}
->>>>>>> 9147da8d
               show4thColumn={
                 stagingAreaFixtures.length > 0 ||
                 wasteChuteStagingAreaFixtures.length > 0
