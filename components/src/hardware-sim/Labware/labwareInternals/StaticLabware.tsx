// Render labware definition to SVG. XY is in robot coordinates.
import * as React from 'react'
import styled from 'styled-components'
import flatMap from 'lodash/flatMap'

import { LabwareOutline } from './LabwareOutline'
import { Well } from './Well'
<<<<<<< HEAD
import styles from './StaticLabware.module.css'
=======
>>>>>>> 1421fc27

import type { LabwareDefinition2, LabwareWell } from '@opentrons/shared-data'
import type { WellMouseEvent } from './types'
import { STYLE_BY_WELL_CONTENTS } from './StyledWells'
import { COLORS } from '../../../helix-design-system'

export interface StaticLabwareProps {
  /** Labware definition to render */
  definition: LabwareDefinition2
  /** Add thicker blurred blue border to labware, defaults to false */
  highlight?: boolean
  /** Optional callback to be executed when entire labware element is clicked */
  onLabwareClick?: () => void
  /** Optional callback to be executed when mouse enters a well element */
  onMouseEnterWell?: (e: WellMouseEvent) => unknown
  /** Optional callback to be executed when mouse leaves a well element */
  onMouseLeaveWell?: (e: WellMouseEvent) => unknown
}

const TipDecoration = React.memo(function TipDecoration(props: {
  well: LabwareWell
}) {
  const { well } = props
  if (well.shape === 'circular') {
    const radius = well.diameter / 2
    return (
      <circle
        {...STYLE_BY_WELL_CONTENTS.tipPresent}
        cx={well.x}
        cy={well.y}
        r={radius - 1}
      />
    )
  }
  return null
})

const LabwareDetailGroup = styled.g`
  fill: none;
  stroke: ${COLORS.black90};
  stroke-width: 1;
`

export function StaticLabwareComponent(props: StaticLabwareProps): JSX.Element {
  const { isTiprack } = props.definition.parameters
  return (
    <g onClick={props.onLabwareClick}>
      <LabwareDetailGroup>
        <LabwareOutline
          definition={props.definition}
          highlight={props.highlight}
        />
      </LabwareDetailGroup>
      <g>
        {flatMap(
          props.definition.ordering,
          (row: string[], i: number, c: string[][]) => {
            return row.map(wellName => {
              return (
                <React.Fragment key={wellName}>
                  <Well
                    wellName={wellName}
                    well={props.definition.wells[wellName]}
                    onMouseEnterWell={props.onMouseEnterWell}
                    onMouseLeaveWell={props.onMouseLeaveWell}
                    {...(isTiprack
                      ? STYLE_BY_WELL_CONTENTS.tipPresent
                      : STYLE_BY_WELL_CONTENTS.defaultWell)}
                  />

                  {isTiprack ? (
                    <TipDecoration well={props.definition.wells[wellName]} />
                  ) : null}
                </React.Fragment>
              )
            })
          }
        )}
      </g>
    </g>
  )
}

export const StaticLabware: React.MemoExoticComponent<
  typeof StaticLabwareComponent
> = React.memo(StaticLabwareComponent)<|MERGE_RESOLUTION|>--- conflicted
+++ resolved
@@ -5,10 +5,6 @@
 
 import { LabwareOutline } from './LabwareOutline'
 import { Well } from './Well'
-<<<<<<< HEAD
-import styles from './StaticLabware.module.css'
-=======
->>>>>>> 1421fc27
 
 import type { LabwareDefinition2, LabwareWell } from '@opentrons/shared-data'
 import type { WellMouseEvent } from './types'
