--- conflicted
+++ resolved
@@ -25,25 +25,18 @@
   labwareLoadName: LabwareAdapterLoadName
   definition?: LabwareDefinition2
   highlight?: boolean
-<<<<<<< HEAD
-=======
   highlightShadow?: boolean
->>>>>>> 80261779
 }
 
 export const LabwareAdapter = (
   props: LabwareAdapterProps
 ): JSX.Element | null => {
-<<<<<<< HEAD
-  const { labwareLoadName, definition, highlight = false } = props
-=======
   const {
     labwareLoadName,
     definition,
     highlight = false,
     highlightShadow,
   } = props
->>>>>>> 80261779
   const highlightOutline =
     highlight && definition != null ? (
       <LabwareOutline
@@ -52,8 +45,6 @@
         fill={COLORS.transparent}
       />
     ) : null
-<<<<<<< HEAD
-=======
   const highlightShadowOutline =
     highlight && definition != null ? (
       <LabwareOutline
@@ -63,19 +54,15 @@
         fill={COLORS.transparent}
       />
     ) : null
->>>>>>> 80261779
   const SVGElement = LABWARE_ADAPTER_LOADNAME_PATHS[labwareLoadName]
 
   return (
     <g>
-<<<<<<< HEAD
-=======
       {/**
        * render an initial shadow outline first in the DOM so that the SVG highlight shadow
        * does not layer over the inside of the SVG labware adapter
        */}
       {highlightShadowOutline}
->>>>>>> 80261779
       <SVGElement />
       {highlightOutline}
     </g>
