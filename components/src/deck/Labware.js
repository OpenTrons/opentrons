--- conflicted
+++ resolved
@@ -20,24 +20,6 @@
 // NOTE: this is a legacy component that is only responsible
 // for visualizing a labware schema v1 definition by def or loadName
 
-<<<<<<< HEAD
-  const wellProps = (getWellProps && getWellProps(wellName)) || {}
-  return (
-    <Well
-      key={wellName}
-      wellName={wellName}
-      {...wellProps}
-      {...{
-        wellDef,
-        svgOffset,
-      }}
-    />
-  )
-}
-
-// TODO: BC 2019-06-18 this is deprecated it should not be used anywhere
-=======
->>>>>>> 98bd9160
 class Labware extends React.Component<Props> {
   render() {
     const { labwareType, definition } = this.props
