--- conflicted
+++ resolved
@@ -5,11 +5,8 @@
 import {
   ALIGN_CENTER,
   DIRECTION_COLUMN,
-<<<<<<< HEAD
   DIRECTION_ROW,
-=======
   NO_WRAP,
->>>>>>> 91bab8cd
   TEXT_ALIGN_RIGHT,
 } from '../../styles'
 import { BORDERS, COLORS } from '../../helix-design-system'
