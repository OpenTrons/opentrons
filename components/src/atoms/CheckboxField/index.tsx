import * as React from 'react'
import { css } from 'styled-components'
import { COLORS, SPACING, TYPOGRAPHY } from '../../ui-style-constants'
import { Flex, Box } from '../../primitives'
import { Icon } from '../../icons'
import { ALIGN_CENTER, JUSTIFY_CENTER, SIZE_1 } from '../../styles'

export interface CheckboxFieldProps {
  /** change handler */
  onChange: React.ChangeEventHandler
  /** checkbox is checked if value is true */
  value?: boolean
  /** name of field in form */
  name?: string
  /** label text for checkbox */
  label?: React.ReactNode
  /** checkbox is disabled if value is true */
  disabled?: boolean
  /** html tabindex property */
  tabIndex?: number
  /** props passed into label div. TODO IMMEDIATELY what is the Flow type? */
  labelProps?: React.ComponentProps<'div'>
  /** if true, render indeterminate icon */
  isIndeterminate?: boolean
}

const INPUT_STYLE = css`
  position: absolute;
  overflow: hidden;
  clip: rect(0 0 0 0);
  height: 1px;
  width: 1px;
  margin: -1px;
  padding: 0;
  border: 0;
`
const OUTER_STYLE = css`
  @apply --font-form-default;

  display: flex;
  align-items: ${ALIGN_CENTER};
  line-height: 1;
`

const INNER_STYLE_VALUE = css`
  width: ${SPACING.spacing20};
  min-width: ${SPACING.spacing20};
<<<<<<< HEAD
  color: ${COLORS.blue50};
=======
  color: ${COLORS.blueEnabled};
>>>>>>> 2524ab95
  display: flex;
  border-radius: 1px;
  justify-content: ${JUSTIFY_CENTER};
  align-items: ${ALIGN_CENTER};

  &:hover {
    cursor: pointer;
<<<<<<< HEAD
    color: ${COLORS.blue55};
=======
    color: ${COLORS.blueHover};
>>>>>>> 2524ab95
  }

  &:active {
    color: ${COLORS.bluePressed};
  }

  &:focus {
    box-shadow: 0 0 0 3px ${COLORS.fundamentalsFocus};
  }
  &:disabled {
    color: ${COLORS.bluePressed};
  }
`

const INNER_STYLE_NO_VALUE = css`
  width: ${SPACING.spacing20};
  min-width: ${SPACING.spacing20};
  color: ${COLORS.grey50Enabled};
  display: flex;
  border-radius: 1px;
  justify-content: ${JUSTIFY_CENTER};
  align-items: ${ALIGN_CENTER};

  &:hover {
    cursor: pointer;
    color: ${COLORS.grey55};
  }

  &:active {
    color: ${COLORS.grey60};
  }

  &:focus {
    box-shadow: 0 0 0 3px ${COLORS.fundamentalsFocus};
  }

  &:disabled {
    color: ${COLORS.grey60};
  }
`

const LABEL_TEXT_STYLE = css`
  font-size: ${TYPOGRAPHY.fontSizeP};
  font-weight: ${TYPOGRAPHY.fontWeightRegular};
  color: ${COLORS.darkBlackEnabled};
  flex: 0 0 auto;
  padding: ${SPACING.spacing8} ${SPACING.spacing8};

  &:empty {
    padding: 0;
  }
`

export function CheckboxField(props: CheckboxFieldProps): JSX.Element {
  const {
    onChange,
    value,
    name,
    label,
    disabled,
    tabIndex = 0,
    isIndeterminate,
  } = props
  const indeterminate = isIndeterminate ?? false ? 'true' : undefined

  return (
    <label css={OUTER_STYLE}>
      {props.isIndeterminate ?? false ? (
        <Flex
          alignItems={ALIGN_CENTER}
          justifyContent={JUSTIFY_CENTER}
          borderRadius="2px"
          backgroundColor={COLORS.grey50Disabled}
          size={SIZE_1}
        >
          <Box
            height="1.5px"
            width="0.375rem"
            backgroundColor={COLORS.grey50Enabled}
          />
        </Flex>
      ) : (
        <Icon
          css={value ?? false ? INNER_STYLE_VALUE : INNER_STYLE_NO_VALUE}
          name={value ?? false ? 'ot-checkbox' : 'checkbox-blank-outline'}
          width="100%"
          data-testid="CheckboxField_icon"
        />
      )}
      <input
        css={INPUT_STYLE}
        type="checkbox"
        name={name}
        checked={(value ?? false) || false}
        disabled={disabled}
        onChange={onChange}
        tabIndex={tabIndex}
        /* @ts-expect-error */
        indeterminate={indeterminate}
      />
      <Box css={LABEL_TEXT_STYLE} tabIndex={tabIndex}>
        {label}
      </Box>
    </label>
  )
}<|MERGE_RESOLUTION|>--- conflicted
+++ resolved
@@ -45,11 +45,7 @@
 const INNER_STYLE_VALUE = css`
   width: ${SPACING.spacing20};
   min-width: ${SPACING.spacing20};
-<<<<<<< HEAD
   color: ${COLORS.blue50};
-=======
-  color: ${COLORS.blueEnabled};
->>>>>>> 2524ab95
   display: flex;
   border-radius: 1px;
   justify-content: ${JUSTIFY_CENTER};
@@ -57,11 +53,7 @@
 
   &:hover {
     cursor: pointer;
-<<<<<<< HEAD
     color: ${COLORS.blue55};
-=======
-    color: ${COLORS.blueHover};
->>>>>>> 2524ab95
   }
 
   &:active {
