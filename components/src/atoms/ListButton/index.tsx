--- conflicted
+++ resolved
@@ -9,15 +9,7 @@
 
 export * from './ListButtonChildren/index'
 
-<<<<<<< HEAD
-export type ListButtonType =
-  | 'noActive'
-  | 'connected'
-  | 'notConnected'
-  | 'onColor'
-=======
 type ListButtonType = 'noActive' | 'connected' | 'notConnected' | 'onColor'
->>>>>>> f0b21f7e
 
 interface ListButtonProps extends StyleProps {
   type: ListButtonType
