import type * as React from 'react'
import styled, { css } from 'styled-components'
import { Flex } from '../../primitives'
import { COLORS, BORDERS } from '../../helix-design-system'
import { RESPONSIVENESS, SPACING } from '../../ui-style-constants'
import {
  CURSOR_DEFAULT,
  CURSOR_POINTER,
  CURSOR_NOT_ALLOWED,
  DIRECTION_ROW,
  ALIGN_CENTER,
  Icon,
  StyledText,
<<<<<<< HEAD
} from '../../index'
import type { IconName } from '../../icons'
=======
} from '../..'

import type { IconName } from '../..'
>>>>>>> 91bab8cd
import type { StyleProps } from '../../primitives'
import type { FlattenSimpleInterpolation } from 'styled-components'

interface RadioButtonProps extends StyleProps {
  buttonLabel: string | React.ReactNode
  buttonValue: string | number
  onChange: React.ChangeEventHandler<HTMLInputElement>
  disabled?: boolean
  iconName?: IconName
  isSelected?: boolean
  largeDesktopBorderRadius?: boolean
  radioButtonType?: 'large' | 'small'
  subButtonLabel?: string
  id?: string
  maxLines?: number
  //  used for mouseEnter and mouseLeave
  setNoHover?: () => void
  setHovered?: () => void
  // TODO wire up the error state for the radio button
  error?: string | null
}

//  used for ODD and helix
export function RadioButton(props: RadioButtonProps): JSX.Element {
  const {
    buttonLabel,
    buttonValue,
    disabled = false,
    isSelected = false,
    onChange,
    radioButtonType = 'large',
    subButtonLabel,
    id = typeof buttonLabel === 'string'
      ? buttonLabel
      : `RadioButtonId_${buttonValue}`,
    largeDesktopBorderRadius = false,
    iconName,
    maxLines = 1,
    setHovered,
    setNoHover,
  } = props
  const isLarge = radioButtonType === 'large'

  const AVAILABLE_BUTTON_STYLE = css`
    background: ${COLORS.blue35};

    &:hover,
    &:active {
      background-color: ${disabled ? COLORS.grey35 : COLORS.blue40};
    }
  `

  const SELECTED_BUTTON_STYLE = css`
    background: ${COLORS.blue50};
    color: ${COLORS.white};

    &:hover,
    &:active {
      background-color: ${disabled ? COLORS.grey35 : COLORS.blue60};
    }
  `

<<<<<<< HEAD
=======
  const DISABLED_BUTTON_STYLE = css`
    background-color: ${COLORS.grey35};
    color: ${COLORS.grey50};

    &:hover,
    &:active {
      background-color: ${COLORS.grey35};
    }

    @media ${RESPONSIVENESS.touchscreenMediaQuerySpecs} {
      cursor: ${CURSOR_NOT_ALLOWED};
    }
  `

  const SettingButtonLabel = styled.label`
    border-radius: ${!largeDesktopBorderRadius
      ? BORDERS.borderRadius40
      : BORDERS.borderRadius8};
    cursor: ${CURSOR_POINTER};
    padding: ${SPACING.spacing12} ${SPACING.spacing16};
    width: 100%;

    ${isSelected ? SELECTED_BUTTON_STYLE : AVAILABLE_BUTTON_STYLE}
    ${disabled && DISABLED_BUTTON_STYLE}

    &:focus-visible {
      outline: 2px solid ${COLORS.blue55};
    }

    @media ${RESPONSIVENESS.touchscreenMediaQuerySpecs} {
      cursor: ${CURSOR_DEFAULT};
      padding: ${isLarge ? SPACING.spacing24 : SPACING.spacing20};
      border-radius: ${BORDERS.borderRadius16};
      display: ${maxLines != null ? '-webkit-box' : undefined};
      -webkit-line-clamp: ${maxLines ?? undefined};
      -webkit-box-orient: ${maxLines != null ? 'vertical' : undefined};
      word-wrap: break-word;
      word-break: break-all;
    }
  `

>>>>>>> 91bab8cd
  const SUBBUTTON_LABEL_STYLE = css`
    color: ${disabled
      ? COLORS.grey50
      : isSelected
      ? COLORS.white
      : COLORS.grey60};
  `

  const getButtonStyle = (
    isSelected: boolean,
    disabled: boolean
  ): FlattenSimpleInterpolation => {
    if (disabled) return DISABLED_BUTTON_STYLE
    if (isSelected) return SELECTED_BUTTON_STYLE
    return AVAILABLE_BUTTON_STYLE
  }

  return (
    <Flex
      css={css`
        width: ${props.width ?? 'auto'};

        @media ${RESPONSIVENESS.touchscreenMediaQuerySpecs} {
          width: 100%;
        }
      `}
    >
      <SettingButton
        checked={isSelected}
        disabled={disabled}
        id={id}
        onChange={onChange}
        type="radio"
        value={buttonValue}
      />
      <SettingButtonLabel
        tabIndex={0}
        isLarge={isLarge}
        maxLines={maxLines}
        largeDesktopBorderRadius={largeDesktopBorderRadius}
        disabled={disabled}
        isSelected={isSelected}
        role="label"
        htmlFor={id}
        onMouseEnter={setHovered}
        onMouseLeave={setNoHover}
        css={getButtonStyle(isSelected, disabled)}
      >
        <Flex
          flexDirection={DIRECTION_ROW}
          gridGap={SPACING.spacing2}
          alignItems={ALIGN_CENTER}
        >
          {iconName != null ? (
            <Icon
              name={iconName}
              width="1rem"
              height="1rem"
              data-testid={`icon_${iconName}`}
            />
          ) : null}
          {typeof buttonLabel === 'string' ? (
            <StyledText
              oddStyle={isLarge ? 'level4HeaderSemiBold' : 'bodyTextRegular'}
              desktopStyle={
                isLarge ? 'bodyDefaultSemiBold' : 'bodyDefaultRegular'
              }
            >
              {buttonLabel}
            </StyledText>
          ) : (
            buttonLabel
          )}
        </Flex>
        {subButtonLabel != null ? (
          <Flex css={SUBBUTTON_LABEL_STYLE}>
            <StyledText
              oddStyle={isLarge ? 'level4HeaderRegular' : 'bodyTextRegular'}
              desktopStyle="bodyDefaultRegular"
            >
              {subButtonLabel}
            </StyledText>
          </Flex>
        ) : null}
      </SettingButtonLabel>
    </Flex>
  )
}

const DISABLED_BUTTON_STYLE = css`
  background-color: ${COLORS.grey35};
  color: ${COLORS.grey50};

  &:hover,
  &:active {
    background-color: ${COLORS.grey35};
  }

  @media ${RESPONSIVENESS.touchscreenMediaQuerySpecs} {
    cursor: ${CURSOR_NOT_ALLOWED};
  }
`

const SettingButton = styled.input`
  display: none;
`

interface SettingsButtonLabelProps {
  isSelected: boolean
  disabled: boolean
  largeDesktopBorderRadius: boolean
  isLarge: boolean
  maxLines?: number | null
}

const SettingButtonLabel = styled.label<SettingsButtonLabelProps>`
  border-radius: ${({ largeDesktopBorderRadius }) =>
    !largeDesktopBorderRadius ? BORDERS.borderRadius40 : BORDERS.borderRadius8};
  cursor: ${CURSOR_POINTER};
  padding: ${SPACING.spacing12} ${SPACING.spacing16};
  width: 100%;

  ${({ disabled }) => disabled && DISABLED_BUTTON_STYLE}
  &:focus-visible {
    outline: 2px solid ${COLORS.blue55};
  }

  @media ${RESPONSIVENESS.touchscreenMediaQuerySpecs} {
    cursor: ${CURSOR_DEFAULT};
    padding: ${({ largeDesktopBorderRadius }) =>
      largeDesktopBorderRadius ? SPACING.spacing24 : SPACING.spacing20};
    border-radius: ${BORDERS.borderRadius16};
    display: ${({ maxLines }) => (maxLines != null ? '-webkit-box' : 'none')};
    -webkit-line-clamp: ${({ maxLines }) => maxLines ?? 'none'};
    -webkit-box-orient: ${({ maxLines }) =>
      maxLines != null ? 'vertical' : 'none'};
    word-wrap: break-word;
  }
`<|MERGE_RESOLUTION|>--- conflicted
+++ resolved
@@ -11,14 +11,8 @@
   ALIGN_CENTER,
   Icon,
   StyledText,
-<<<<<<< HEAD
 } from '../../index'
 import type { IconName } from '../../icons'
-=======
-} from '../..'
-
-import type { IconName } from '../..'
->>>>>>> 91bab8cd
 import type { StyleProps } from '../../primitives'
 import type { FlattenSimpleInterpolation } from 'styled-components'
 
@@ -81,50 +75,6 @@
     }
   `
 
-<<<<<<< HEAD
-=======
-  const DISABLED_BUTTON_STYLE = css`
-    background-color: ${COLORS.grey35};
-    color: ${COLORS.grey50};
-
-    &:hover,
-    &:active {
-      background-color: ${COLORS.grey35};
-    }
-
-    @media ${RESPONSIVENESS.touchscreenMediaQuerySpecs} {
-      cursor: ${CURSOR_NOT_ALLOWED};
-    }
-  `
-
-  const SettingButtonLabel = styled.label`
-    border-radius: ${!largeDesktopBorderRadius
-      ? BORDERS.borderRadius40
-      : BORDERS.borderRadius8};
-    cursor: ${CURSOR_POINTER};
-    padding: ${SPACING.spacing12} ${SPACING.spacing16};
-    width: 100%;
-
-    ${isSelected ? SELECTED_BUTTON_STYLE : AVAILABLE_BUTTON_STYLE}
-    ${disabled && DISABLED_BUTTON_STYLE}
-
-    &:focus-visible {
-      outline: 2px solid ${COLORS.blue55};
-    }
-
-    @media ${RESPONSIVENESS.touchscreenMediaQuerySpecs} {
-      cursor: ${CURSOR_DEFAULT};
-      padding: ${isLarge ? SPACING.spacing24 : SPACING.spacing20};
-      border-radius: ${BORDERS.borderRadius16};
-      display: ${maxLines != null ? '-webkit-box' : undefined};
-      -webkit-line-clamp: ${maxLines ?? undefined};
-      -webkit-box-orient: ${maxLines != null ? 'vertical' : undefined};
-      word-wrap: break-word;
-      word-break: break-all;
-    }
-  `
-
->>>>>>> 91bab8cd
   const SUBBUTTON_LABEL_STYLE = css`
     color: ${disabled
       ? COLORS.grey50
@@ -262,5 +212,6 @@
     -webkit-box-orient: ${({ maxLines }) =>
       maxLines != null ? 'vertical' : 'none'};
     word-wrap: break-word;
+    word-break: break-all;
   }
 `