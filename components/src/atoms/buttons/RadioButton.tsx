import type * as React from 'react'
import styled, { css } from 'styled-components'
import type { FlattenSimpleInterpolation } from 'styled-components'
import { Flex } from '../../primitives'
import { COLORS, BORDERS } from '../../helix-design-system'
import { RESPONSIVENESS, SPACING } from '../../ui-style-constants'
import {
  CURSOR_DEFAULT,
  CURSOR_POINTER,
  CURSOR_NOT_ALLOWED,
  DIRECTION_ROW,
  ALIGN_CENTER,
  Icon,
  StyledText,
} from '../../index'
import type { IconName } from '../../icons'
import type { StyleProps } from '../../primitives'
import type { FlattenSimpleInterpolation } from 'styled-components'

interface RadioButtonProps extends StyleProps {
  buttonLabel: string | React.ReactNode
  buttonValue: string | number
  onChange: React.ChangeEventHandler<HTMLInputElement>
  disabled?: boolean
  iconName?: IconName
  isSelected?: boolean
  largeDesktopBorderRadius?: boolean
  radioButtonType?: 'large' | 'small'
  subButtonLabel?: string
  id?: string
  maxLines?: number
  //  used for mouseEnter and mouseLeave
  setNoHover?: () => void
  setHovered?: () => void
  // TODO wire up the error state for the radio button
  error?: string | null
}

//  used for ODD and helix
export function RadioButton(props: RadioButtonProps): JSX.Element {
  const {
    buttonLabel,
    buttonValue,
    disabled = false,
    isSelected = false,
    onChange,
    radioButtonType = 'large',
    subButtonLabel,
    id = typeof buttonLabel === 'string'
      ? buttonLabel
      : `RadioButtonId_${buttonValue}`,
    largeDesktopBorderRadius = false,
    iconName,
    maxLines = 1,
    setHovered,
    setNoHover,
  } = props
  const isLarge = radioButtonType === 'large'

  const AVAILABLE_BUTTON_STYLE = css`
    background: ${COLORS.blue35};

    &:hover,
    &:active {
      background-color: ${disabled ? COLORS.grey35 : COLORS.blue40};
    }
  `

  const SELECTED_BUTTON_STYLE = css`
    background: ${COLORS.blue50};
    color: ${COLORS.white};

    &:hover,
    &:active {
      background-color: ${disabled ? COLORS.grey35 : COLORS.blue60};
    }
  `

<<<<<<< HEAD
  const DISABLED_BUTTON_STYLE = css`
    background-color: ${COLORS.grey35};
    color: ${COLORS.grey50};

    &:hover,
    &:active {
      background-color: ${COLORS.grey35};
    }

    @media ${RESPONSIVENESS.touchscreenMediaQuerySpecs} {
      cursor: ${CURSOR_NOT_ALLOWED};
    }
  `

=======
>>>>>>> d7a62218
  const SUBBUTTON_LABEL_STYLE = css`
    color: ${disabled
      ? COLORS.grey50
      : isSelected
      ? COLORS.white
      : COLORS.grey60};
  `

  const getButtonStyle = (
    isSelected: boolean,
    disabled: boolean
  ): FlattenSimpleInterpolation => {
    if (disabled) return DISABLED_BUTTON_STYLE
    if (isSelected) return SELECTED_BUTTON_STYLE
    return AVAILABLE_BUTTON_STYLE
  }

  return (
    <Flex
      css={css`
        width: ${props.width ?? 'auto'};

        @media ${RESPONSIVENESS.touchscreenMediaQuerySpecs} {
          width: 100%;
        }
      `}
    >
      <SettingButton
        checked={isSelected}
        disabled={disabled}
        id={id}
        onChange={onChange}
        type="radio"
        value={buttonValue}
      />
      <SettingButtonLabel
        isSelected={isSelected}
        disabled={disabled}
        largeDesktopBorderRadius={largeDesktopBorderRadius}
        isLarge={isLarge}
        maxLines={maxLines}
        selectedButtonStyle={SELECTED_BUTTON_STYLE}
        availableButtonStyle={AVAILABLE_BUTTON_STYLE}
        disabledButtonStyle={DISABLED_BUTTON_STYLE}
        tabIndex={0}
        isLarge={isLarge}
        maxLines={maxLines}
        largeDesktopBorderRadius={largeDesktopBorderRadius}
        disabled={disabled}
        isSelected={isSelected}
        role="label"
        htmlFor={id}
        onMouseEnter={setHovered}
        onMouseLeave={setNoHover}
        css={getButtonStyle(isSelected, disabled)}
      >
        <Flex
          flexDirection={DIRECTION_ROW}
          gridGap={SPACING.spacing2}
          alignItems={ALIGN_CENTER}
        >
          {iconName != null ? (
            <Icon
              name={iconName}
              width="1rem"
              height="1rem"
              data-testid={`icon_${iconName}`}
            />
          ) : null}
          {typeof buttonLabel === 'string' ? (
            <StyledText
              oddStyle={isLarge ? 'level4HeaderSemiBold' : 'bodyTextRegular'}
              desktopStyle={
                isLarge ? 'bodyDefaultSemiBold' : 'bodyDefaultRegular'
              }
            >
              {buttonLabel}
            </StyledText>
          ) : (
            buttonLabel
          )}
        </Flex>
        {subButtonLabel != null ? (
          <Flex css={SUBBUTTON_LABEL_STYLE}>
            <StyledText
              oddStyle={isLarge ? 'level4HeaderRegular' : 'bodyTextRegular'}
              desktopStyle="bodyDefaultRegular"
            >
              {subButtonLabel}
            </StyledText>
          </Flex>
        ) : null}
      </SettingButtonLabel>
    </Flex>
  )
}

<<<<<<< HEAD
=======
const DISABLED_BUTTON_STYLE = css`
  background-color: ${COLORS.grey35};
  color: ${COLORS.grey50};

  &:hover,
  &:active {
    background-color: ${COLORS.grey35};
  }

  @media ${RESPONSIVENESS.touchscreenMediaQuerySpecs} {
    cursor: ${CURSOR_NOT_ALLOWED};
  }
`

>>>>>>> d7a62218
const SettingButton = styled.input`
  display: none;
`

<<<<<<< HEAD
const SettingButtonLabel = styled.label<{
  isSelected?: boolean
  disabled?: boolean
  largeDesktopBorderRadius?: boolean
  isLarge?: boolean
  maxLines?: number | null
  selectedButtonStyle: FlattenSimpleInterpolation
  availableButtonStyle: FlattenSimpleInterpolation
  disabledButtonStyle: FlattenSimpleInterpolation
}>`
  border-radius: ${props =>
    !(props.largeDesktopBorderRadius ?? false)
      ? BORDERS.borderRadius40
      : BORDERS.borderRadius8};
  cursor: ${CURSOR_POINTER};
  padding: ${SPACING?.spacing12} ${SPACING?.spacing16};
  width: 100%;

  ${props =>
    props.isSelected === true
      ? props.selectedButtonStyle
      : props.availableButtonStyle}
  ${props => props.disabled === true && props.disabledButtonStyle}

&:focus-visible {
    outline: 2px solid ${COLORS?.blue55};
  }

  @media ${RESPONSIVENESS?.touchscreenMediaQuerySpecs} {
    cursor: ${CURSOR_DEFAULT};
    padding: ${props =>
      props.isLarge === true ? SPACING?.spacing24 : SPACING?.spacing20};
    border-radius: ${BORDERS?.borderRadius16};
    display: ${props => (props.maxLines != null ? '-webkit-box' : undefined)};
    -webkit-line-clamp: ${props => props.maxLines ?? undefined};
    -webkit-box-orient: ${props =>
      props.maxLines != null ? 'vertical' : undefined};
=======
interface SettingsButtonLabelProps {
  isSelected: boolean
  disabled: boolean
  largeDesktopBorderRadius: boolean
  isLarge: boolean
  maxLines?: number | null
}

const SettingButtonLabel = styled.label<SettingsButtonLabelProps>`
  border-radius: ${({ largeDesktopBorderRadius }) =>
    !largeDesktopBorderRadius ? BORDERS.borderRadius40 : BORDERS.borderRadius8};
  cursor: ${CURSOR_POINTER};
  padding: ${SPACING.spacing12} ${SPACING.spacing16};
  width: 100%;

  ${({ disabled }) => disabled && DISABLED_BUTTON_STYLE}
  &:focus-visible {
    outline: 2px solid ${COLORS.blue55};
  }

  @media ${RESPONSIVENESS.touchscreenMediaQuerySpecs} {
    cursor: ${CURSOR_DEFAULT};
    padding: ${({ largeDesktopBorderRadius }) =>
      largeDesktopBorderRadius ? SPACING.spacing24 : SPACING.spacing20};
    border-radius: ${BORDERS.borderRadius16};
    display: ${({ maxLines }) => (maxLines != null ? '-webkit-box' : 'none')};
    -webkit-line-clamp: ${({ maxLines }) => maxLines ?? 'none'};
    -webkit-box-orient: ${({ maxLines }) =>
      maxLines != null ? 'vertical' : 'none'};
>>>>>>> d7a62218
    word-wrap: break-word;
  }
`<|MERGE_RESOLUTION|>--- conflicted
+++ resolved
@@ -1,6 +1,5 @@
 import type * as React from 'react'
 import styled, { css } from 'styled-components'
-import type { FlattenSimpleInterpolation } from 'styled-components'
 import { Flex } from '../../primitives'
 import { COLORS, BORDERS } from '../../helix-design-system'
 import { RESPONSIVENESS, SPACING } from '../../ui-style-constants'
@@ -76,7 +75,6 @@
     }
   `
 
-<<<<<<< HEAD
   const DISABLED_BUTTON_STYLE = css`
     background-color: ${COLORS.grey35};
     color: ${COLORS.grey50};
@@ -91,8 +89,6 @@
     }
   `
 
-=======
->>>>>>> d7a62218
   const SUBBUTTON_LABEL_STYLE = css`
     color: ${disabled
       ? COLORS.grey50
@@ -138,11 +134,6 @@
         availableButtonStyle={AVAILABLE_BUTTON_STYLE}
         disabledButtonStyle={DISABLED_BUTTON_STYLE}
         tabIndex={0}
-        isLarge={isLarge}
-        maxLines={maxLines}
-        largeDesktopBorderRadius={largeDesktopBorderRadius}
-        disabled={disabled}
-        isSelected={isSelected}
         role="label"
         htmlFor={id}
         onMouseEnter={setHovered}
@@ -190,28 +181,10 @@
   )
 }
 
-<<<<<<< HEAD
-=======
-const DISABLED_BUTTON_STYLE = css`
-  background-color: ${COLORS.grey35};
-  color: ${COLORS.grey50};
-
-  &:hover,
-  &:active {
-    background-color: ${COLORS.grey35};
-  }
-
-  @media ${RESPONSIVENESS.touchscreenMediaQuerySpecs} {
-    cursor: ${CURSOR_NOT_ALLOWED};
-  }
-`
-
->>>>>>> d7a62218
 const SettingButton = styled.input`
   display: none;
 `
 
-<<<<<<< HEAD
 const SettingButtonLabel = styled.label<{
   isSelected?: boolean
   disabled?: boolean
@@ -249,37 +222,6 @@
     -webkit-line-clamp: ${props => props.maxLines ?? undefined};
     -webkit-box-orient: ${props =>
       props.maxLines != null ? 'vertical' : undefined};
-=======
-interface SettingsButtonLabelProps {
-  isSelected: boolean
-  disabled: boolean
-  largeDesktopBorderRadius: boolean
-  isLarge: boolean
-  maxLines?: number | null
-}
-
-const SettingButtonLabel = styled.label<SettingsButtonLabelProps>`
-  border-radius: ${({ largeDesktopBorderRadius }) =>
-    !largeDesktopBorderRadius ? BORDERS.borderRadius40 : BORDERS.borderRadius8};
-  cursor: ${CURSOR_POINTER};
-  padding: ${SPACING.spacing12} ${SPACING.spacing16};
-  width: 100%;
-
-  ${({ disabled }) => disabled && DISABLED_BUTTON_STYLE}
-  &:focus-visible {
-    outline: 2px solid ${COLORS.blue55};
-  }
-
-  @media ${RESPONSIVENESS.touchscreenMediaQuerySpecs} {
-    cursor: ${CURSOR_DEFAULT};
-    padding: ${({ largeDesktopBorderRadius }) =>
-      largeDesktopBorderRadius ? SPACING.spacing24 : SPACING.spacing20};
-    border-radius: ${BORDERS.borderRadius16};
-    display: ${({ maxLines }) => (maxLines != null ? '-webkit-box' : 'none')};
-    -webkit-line-clamp: ${({ maxLines }) => maxLines ?? 'none'};
-    -webkit-box-orient: ${({ maxLines }) =>
-      maxLines != null ? 'vertical' : 'none'};
->>>>>>> d7a62218
     word-wrap: break-word;
   }
 `