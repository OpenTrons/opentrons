--- conflicted
+++ resolved
@@ -38,11 +38,7 @@
     expect(button).toHaveStyle(
       `text-transform: ${TYPOGRAPHY.textTransformNone}`
     )
-<<<<<<< HEAD
     expect(button).toHaveStyle(`color: ${COLORS.blue50}`)
-=======
-    expect(button).toHaveStyle(`color: ${COLORS.blueEnabled}`)
->>>>>>> 2524ab95
   })
 
   it('renders secondary button with text and disabled', () => {
