--- conflicted
+++ resolved
@@ -25,11 +25,7 @@
   it('renders primary button with text', () => {
     const { getByText } = render(props)
     const button = getByText('primary button')
-<<<<<<< HEAD
     expect(button).toHaveStyle(`background-color: ${COLORS.blue50}`)
-=======
-    expect(button).toHaveStyle(`background-color: ${COLORS.blueEnabled}`)
->>>>>>> 2524ab95
     expect(button).toHaveStyle(
       `padding: ${SPACING.spacing8} ${SPACING.spacing16} ${SPACING.spacing8} ${SPACING.spacing16}`
     )
@@ -56,11 +52,7 @@
   it('applies the correct states to the button - focus', () => {
     const { getByText } = render(props)
     const button = getByText('primary button')
-<<<<<<< HEAD
     expect(button).toHaveStyleRule('background-color', `${COLORS.blue55}`, {
-=======
-    expect(button).toHaveStyleRule('background-color', `${COLORS.blueHover}`, {
->>>>>>> 2524ab95
       modifier: ':focus',
     })
   })
@@ -68,11 +60,7 @@
   it('applies the correct states to the button - hover', () => {
     const { getByText } = render(props)
     const button = getByText('primary button')
-<<<<<<< HEAD
     expect(button).toHaveStyleRule('background-color', `${COLORS.blue55}`, {
-=======
-    expect(button).toHaveStyleRule('background-color', `${COLORS.blueHover}`, {
->>>>>>> 2524ab95
       modifier: ':hover',
     })
   })
