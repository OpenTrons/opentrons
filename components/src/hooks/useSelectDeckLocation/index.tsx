--- conflicted
+++ resolved
@@ -11,16 +11,12 @@
 import { ALIGN_CENTER, JUSTIFY_CENTER } from '../../styles'
 import { DeckSlotLocation } from '../../hardware-sim/DeckSlotLocation'
 
-<<<<<<< HEAD
 export type DeckLocationSelectThemes = 'default' | 'grey'
 
-const X_CROP_MM = 60
-=======
 const X_CROP_MM = 0
 const X_ADJUSTMENT_FOR_TC = '-50'
 const Y_ADJUSTMENT_FOR_TC = '214'
 
->>>>>>> 692888c6
 export function useDeckLocationSelect(
   robotType: RobotType,
   theme?: DeckLocationSelectThemes
@@ -55,11 +51,8 @@
   selectedLocation,
   setSelectedLocation,
   disabledLocations = [],
-<<<<<<< HEAD
   theme = 'default',
-=======
   isThermocycler = false,
->>>>>>> 692888c6
 }: DeckLocationSelectProps): JSX.Element {
   return (
     <RobotCoordinateSpace
@@ -86,7 +79,7 @@
         if (isDisabled) fill = COLORS.darkGreyDisabled
         if (isSelected && slot.id === 'B1' && isThermocycler) {
           return (
-            <g>
+            <g key="thermocyclerSelectionArea">
               <path
                 fill={fill}
                 d="M-97.8,496.6h239c2.3,0,4.2-1.9,4.2-4.2v-282c0-2.3-1.9-4.2-4.2-4.2h-239c-2.3,0-4.2,1.9-4.2,4.2v282 C-102,494.7-100.1,496.6-97.8,496.6z"
