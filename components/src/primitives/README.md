Primitive components are base-level components that apply very little inherent styling (usually CSS resets) and expose simple props to customize styling or behavior at a low level.

## style props

Style props will pass their value directly into CSS, but for safety, try to use the value constants defined in `components/src/styles`.

### color

| prop name         | css property       |
| ----------------- | ------------------ |
| `color`           | `color`            |
| `backgroundColor` | `background-color` |
| `opacity`         | `opacity`          |

```js static
import { Box, C_DARK_GRAY, C_WHITE } from '@opentrons/components'

const GrayBox = () => <Box color={C_WHITE} backgroundColor={C_DARK_GRAY} />
```

### typography

| prop name       | css property     |
| --------------- | ---------------- |
| `fontSize`      | `font-size`      |
| `fontWeight`    | `font-weight`    |
| `fontStyle`     | `font-style`     |
| `lineHeight`    | `line-height`    |
| `textAlign`     | `text-align`     |
| `textTransform` | `text-transform` |

```js static
import {
  Text,
  FONT_SIZE_HEADER,
  FONT_WEIGHT_SEMIBOLD,
  LINE_HEIGHT_TITLE,
} from '@opentrons/components'

const Heading = () => (
  <Text
    fontSize={FONT_SIZE_HEADER}
    fontWeight={FONT_WEIGHT_SEMIBOLD}
    lineHeight={LINE_HEIGHT_TITLE}
  />
)
```

### spacing

| prop name       | css property                       |
| --------------- | ---------------------------------- |
| `margin`        | `margin`                           |
| `marginX`       | `margin-left` and `margin-right`   |
| `marginY`       | `margin-top` and `margin-bottom`   |
| `marginTop`     | `margin-top`                       |
| `marginRight`   | `margin-right`                     |
| `marginBottom`  | `margin-bottom`                    |
| `marginLeft`    | `margin-left`                      |
| `padding`       | `padding`                          |
| `paddingX`      | `padding-left` and `padding-right` |
| `paddingY`      | `padding-top` and `padding-bottom` |
| `paddingTop`    | `padding-top`                      |
| `paddingRight`  | `padding-right`                    |
| `paddingBottom` | `padding-bottom`                   |
| `paddingLeft`   | `padding-left`                     |

```js static
import { Box, SPACING_AUTO, SPACING_3 } from '@opentrons/components'

const Heading = () => <Box marginX={SPACING_AUTO} paddingY={SPACING_3} />
```

Note: If you specify both of a shorthand prop and the explicit prop (e.g. `marginX` and `marginLeft`), the more explicit prop will be preferred.

### borders

| prop name      | css property    |
| -------------- | --------------- |
| `border`       | `border`        |
| `borderTop`    | `border-top`    |
| `borderRight`  | `border-right`  |
| `borderBottom` | `border-bottom` |
| `borderLeft`   | `border-left`   |
| `borderRadius` | `border-radius` |
| `borderWidth`  | `border-width`  |
| `borderColor`  | `border-color`  |

```js static
import {
  Box,
  BORDER_SOLID_LIGHT,
  BORDER_RADIUS_DEFAULT,
} from '@opentrons/components'

const Heading = () => (
  <Box border={BORDER_SOLID_LIGHT} borderRadius={BORDER_RADIUS_DEFAULT} />
)
```

### flexbox

| prop name        | css property      |
| ---------------- | ----------------- |
| `flex`           | `flex`            |
| `alignItems`     | `align-items`     |
| `justifyContent` | `justify-content` |
| `flexDirection`  | `flex-direction`  |
| `flexWrap`       | `flex-wrap`       |

```js static
import {
  Flex,
  ALIGN_ITEMS_CENTER,
  JUSTIFY_CONTENT_CENTER,
} from '@opentrons/components'

const Heading = () => (
  <Flex
    alignItems={ALIGN_ITEMS_CENTER}
    justifyContent={JUSTIFY_CONTENT_CENTER}
  />
)
```

### layout

| prop name   | css property         |
| ----------- | -------------------- |
| `display`   | `display`            |
| `size`      | `width` and `height` |
| `width`     | `width`              |
| `minWidth`  | `min-width`          |
| `maxWidth`  | `max-width`          |
| `height`    | `height`             |
| `minHeight` | `min-height`         |
| `maxHeight` | `max-height`         |
| `overflow`  | `overflow`           |
| `overflowX` | `overflow-x`         |
| `overflowY` | `overflow-y`         |

```js static
import { Box, SIZE_4, OVERFLOW_HIDDEN } from '@opentrons/components'

const Heading = () => <Box size={SIZE_4} overflow={OVERFLOW_HIDDEN} />
```

### position

| prop name  | css property |
| ---------- | ------------ |
| `position` | `position`   |
| `zIndex`   | `z-index`    |
| `top`      | `top`        |
| `right`    | `right`      |
| `bottom`   | `bottom`     |
| `left`     | `left`       |

```js static
import { Box, POSITION_ABSOLUTE } from '@opentrons/components'

const Fill = () => (
  <Box position={POSITION_ABSOLUTE} top={0} right={0} bottom={0} left={0} />
)
```

## creating custom primitives

If you find yourself in a place where...

- You need a primitive that doesn't yet exist, and
- It doesn't make sense to add that primitive to the library

...you can create your own primitive with the style props above using `styleProps` (to apply the styles based on props) and `isntStyleProp` (to ensure style props don't get passed down to the DOM):

```js static
<<<<<<< HEAD

=======
>>>>>>> 14e18613
import styled from 'styled-components'
import { styleProps, isntStyleProp, C_DARK_GRAY } from '@opentrons/components'

import type { PrimitiveComponent } from '@opentrons/components'

export const Gray: PrimitiveComponent<'div'> = styled.div.withConfig({
  shouldForwardProp: isntStyleProp,
})`
  color: ${C_DARK_GRAY};
  ${styleProps}
`
```<|MERGE_RESOLUTION|>--- conflicted
+++ resolved
@@ -174,10 +174,6 @@
 ...you can create your own primitive with the style props above using `styleProps` (to apply the styles based on props) and `isntStyleProp` (to ensure style props don't get passed down to the DOM):
 
 ```js static
-<<<<<<< HEAD
-
-=======
->>>>>>> 14e18613
 import styled from 'styled-components'
 import { styleProps, isntStyleProp, C_DARK_GRAY } from '@opentrons/components'
 
