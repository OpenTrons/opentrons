--- conflicted
+++ resolved
@@ -73,11 +73,7 @@
  */
 export function BaseModal(props: BaseModalProps): JSX.Element {
   const {
-<<<<<<< HEAD
-    overlayColor = COLORS.transparentBlack40,
-=======
     overlayColor = COLORS.backgroundOverlay,
->>>>>>> 9147da8d
     onOutsideClick,
     zIndex = 10,
     header,
