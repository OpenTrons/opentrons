--- conflicted
+++ resolved
@@ -2,13 +2,8 @@
 
 import * as Styles from '../styles'
 import { Box, Flex } from '../primitives'
-<<<<<<< HEAD
-import { SPACING } from '../ui-style-constants'
-import { COLORS } from '../helix-design-system'
-=======
 import { COLORS, SPACING } from '../ui-style-constants'
 import type { StyleProps } from '../primitives'
->>>>>>> e1f5673b
 import { POSITION_FIXED } from '../styles'
 import type { StyleProps } from '../primitives'
 
@@ -79,11 +74,7 @@
  */
 export function BaseModal(props: BaseModalProps): JSX.Element {
   const {
-<<<<<<< HEAD
-    overlayColor = `${COLORS.black90}${COLORS.opacity40HexCode}`,
-=======
     overlayColor = COLORS.backgroundOverlay,
->>>>>>> e1f5673b
     onOutsideClick,
     zIndex = 10,
     header,
