import * as React from 'react'
import { Flex, POSITION_ABSOLUTE } from '..'

export interface OverlayProps {
  /** optional onClick handler */
  onClick?: React.MouseEventHandler
  alertOverlay?: boolean | null
  backgroundColor?: string
}

export function Overlay(props: OverlayProps): JSX.Element {
  const {
    alertOverlay,
    backgroundColor = 'rgba(0, 0, 0, 0.9)',
    onClick,
  } = props

  const alertOverlayBackgroundColor = 'rgba(115, 115, 115, 0.9)'

  return (
    <Flex
      position={POSITION_ABSOLUTE}
      left="0"
      right="0"
      top="0"
      bottom="0"
<<<<<<< HEAD
      backgroundColor={
        alertOverlay != null && alertOverlay
          ? alertOverlayBackgroundColor
          : backgroundColor
      }
=======
      zIndex="1"
      backgroundColor={backgroundColor}
>>>>>>> 3bffb41f
      onClick={onClick}
    />
  )
}<|MERGE_RESOLUTION|>--- conflicted
+++ resolved
@@ -24,16 +24,12 @@
       right="0"
       top="0"
       bottom="0"
-<<<<<<< HEAD
+      zIndex="1"
       backgroundColor={
         alertOverlay != null && alertOverlay
           ? alertOverlayBackgroundColor
           : backgroundColor
       }
-=======
-      zIndex="1"
-      backgroundColor={backgroundColor}
->>>>>>> 3bffb41f
       onClick={onClick}
     />
   )
