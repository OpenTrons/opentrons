import * as React from 'react'

import {
  Text,
  Flex,
  DIRECTION_COLUMN,
  WRAP,
  TYPOGRAPHY,
  ALIGN_CENTER,
  COLORS,
  SPACING,
  BORDERS,
} from '@opentrons/components'
import { ICON_DATA_BY_NAME } from './icon-data'
import { Icon as IconComponent, IconName } from './Icon'

import type { Story, Meta } from '@storybook/react'

export default {
  title: 'Library/Atoms/IconList',
  decorators: [Story => <Story />],
} as Meta

interface IconState {
  name: IconName
  showText: boolean
}

const Template: Story<React.ComponentProps<typeof IconComponent>> = args => {
  // const { backgroundColor } = args
  const [icons, setIcons] = React.useState<IconState[]>(() =>
    Object.keys(ICON_DATA_BY_NAME).map(name => ({
      name: name as IconName,
      showText: false,
    }))
  )
  const [selectedIcon, setSelectedIcon] = React.useState<IconName | null>(null)

  // copy icon name
  const handleCopy = async (
    iconName: IconName,
    index: number
  ): Promise<void> => {
    await navigator.clipboard.writeText(iconName)
    setIcons(prevIcons =>
      prevIcons.map((icon, i) => {
        if (i === index) {
          return { ...icon, showText: true }
        } else {
          return icon
        }
      })
    )
    setSelectedIcon(iconName)
  }

  React.useEffect(() => {
    const timer = setTimeout(() => {
      setIcons(prevIcons =>
        prevIcons.map(icon => ({ ...icon, showText: false }))
      )
      setSelectedIcon(null)
    }, 2000)
    return () => {
      clearTimeout(timer)
    }
  }, [icons])

  return (
    <Flex flexWrap={WRAP}>
      {icons.map(({ name, showText }, index) => (
        <Flex
          key={`icon_${name}`}
          width="8.75rem"
          flexDirection={DIRECTION_COLUMN}
          alignItems={ALIGN_CENTER}
          borderRadius={BORDERS.borderRadiusSize3}
          marginRight={SPACING.spacing8}
          marginBottom={SPACING.spacing8}
          padding={SPACING.spacing16}
          onClick={() => handleCopy(name, index)}
          border={
            selectedIcon === name
<<<<<<< HEAD
              ? `2px solid ${COLORS.blue50}`
              : `2px solid ${LEGACY_COLORS.darkBlackEnabled}`
=======
              ? `2px solid ${COLORS.blueEnabled}`
              : `2px solid ${COLORS.darkBlackEnabled}`
>>>>>>> 2524ab95
          }
        >
          <IconComponent name={name as IconName} size="4rem" />
          <Text
            textAlign={TYPOGRAPHY.textAlignCenter}
            marginTop={SPACING.spacing8}
            fontSize={TYPOGRAPHY.fontSizeP}
          >
            {name}
          </Text>
          <Flex height="1.5rem">
            {showText ? (
<<<<<<< HEAD
              <Text color={COLORS.blue50}> {'copied'}</Text>
=======
              <Text color={COLORS.blueEnabled}> {'copied'}</Text>
>>>>>>> 2524ab95
            ) : null}
          </Flex>
        </Flex>
      ))}
    </Flex>
  )
}
export const IconList = Template.bind({})
IconList.args = {
<<<<<<< HEAD
  backgroundColor: COLORS.blue50,
=======
  backgroundColor: COLORS.blueEnabled,
>>>>>>> 2524ab95
}<|MERGE_RESOLUTION|>--- conflicted
+++ resolved
@@ -81,13 +81,8 @@
           onClick={() => handleCopy(name, index)}
           border={
             selectedIcon === name
-<<<<<<< HEAD
               ? `2px solid ${COLORS.blue50}`
               : `2px solid ${LEGACY_COLORS.darkBlackEnabled}`
-=======
-              ? `2px solid ${COLORS.blueEnabled}`
-              : `2px solid ${COLORS.darkBlackEnabled}`
->>>>>>> 2524ab95
           }
         >
           <IconComponent name={name as IconName} size="4rem" />
@@ -99,13 +94,7 @@
             {name}
           </Text>
           <Flex height="1.5rem">
-            {showText ? (
-<<<<<<< HEAD
-              <Text color={COLORS.blue50}> {'copied'}</Text>
-=======
-              <Text color={COLORS.blueEnabled}> {'copied'}</Text>
->>>>>>> 2524ab95
-            ) : null}
+            {showText ? <Text color={COLORS.blue50}> {'copied'}</Text> : null}
           </Flex>
         </Flex>
       ))}
@@ -114,9 +103,5 @@
 }
 export const IconList = Template.bind({})
 IconList.args = {
-<<<<<<< HEAD
   backgroundColor: COLORS.blue50,
-=======
-  backgroundColor: COLORS.blueEnabled,
->>>>>>> 2524ab95
 }