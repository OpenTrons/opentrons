import * as React from 'react'

import {
  Text,
  Flex,
  DIRECTION_COLUMN,
  WRAP,
  TYPOGRAPHY,
  ALIGN_CENTER,
  COLORS,
  SPACING,
  BORDERS,
} from '@opentrons/components'
import { ICON_DATA_BY_NAME } from './icon-data'
import { Icon as IconComponent, IconName } from './Icon'

import type { Story, Meta } from '@storybook/react'

export default {
  title: 'Library/Atoms/IconList',
  decorators: [Story => <Story />],
} as Meta

interface IconState {
  name: IconName
  showText: boolean
}

const Template: Story<React.ComponentProps<typeof IconComponent>> = args => {
  // const { backgroundColor } = args
  const [icons, setIcons] = React.useState<IconState[]>(() =>
    Object.keys(ICON_DATA_BY_NAME).map(name => ({
      name: name as IconName,
      showText: false,
    }))
  )
  const [selectedIcon, setSelectedIcon] = React.useState<IconName | null>(null)

  // copy icon name
  const handleCopy = async (
    iconName: IconName,
    index: number
  ): Promise<void> => {
    await navigator.clipboard.writeText(iconName)
    setIcons(prevIcons =>
      prevIcons.map((icon, i) => {
        if (i === index) {
          return { ...icon, showText: true }
        } else {
          return icon
        }
      })
    )
    setSelectedIcon(iconName)
  }

  React.useEffect(() => {
    const timer = setTimeout(() => {
      setIcons(prevIcons =>
        prevIcons.map(icon => ({ ...icon, showText: false }))
      )
      setSelectedIcon(null)
    }, 2000)
    return () => {
      clearTimeout(timer)
    }
  }, [icons])

  return (
    <Flex flexWrap={WRAP}>
      {icons.map(({ name, showText }, index) => (
        <Flex
          key={`icon_${name}`}
          width="8.75rem"
          flexDirection={DIRECTION_COLUMN}
          alignItems={ALIGN_CENTER}
          borderRadius={BORDERS.borderRadiusSize3}
          marginRight={SPACING.spacing8}
          marginBottom={SPACING.spacing8}
          padding={SPACING.spacing16}
          onClick={() => handleCopy(name, index)}
          border={
            selectedIcon === name
<<<<<<< HEAD
              ? `2px solid ${LEGACY_COLORS.blueEnabled}`
              : `2px solid ${COLORS.black90}`
=======
              ? `2px solid ${COLORS.blueEnabled}`
              : `2px solid ${COLORS.darkBlackEnabled}`
>>>>>>> 9147da8d
          }
        >
          <IconComponent name={name as IconName} size="4rem" />
          <Text
            textAlign={TYPOGRAPHY.textAlignCenter}
            marginTop={SPACING.spacing8}
            fontSize={TYPOGRAPHY.fontSizeP}
          >
            {name}
          </Text>
          <Flex height="1.5rem">
            {showText ? (
              <Text color={COLORS.blueEnabled}> {'copied'}</Text>
            ) : null}
          </Flex>
        </Flex>
      ))}
    </Flex>
  )
}
export const IconList = Template.bind({})
IconList.args = {
  backgroundColor: COLORS.blueEnabled,
}<|MERGE_RESOLUTION|>--- conflicted
+++ resolved
@@ -81,13 +81,8 @@
           onClick={() => handleCopy(name, index)}
           border={
             selectedIcon === name
-<<<<<<< HEAD
-              ? `2px solid ${LEGACY_COLORS.blueEnabled}`
-              : `2px solid ${COLORS.black90}`
-=======
               ? `2px solid ${COLORS.blueEnabled}`
               : `2px solid ${COLORS.darkBlackEnabled}`
->>>>>>> 9147da8d
           }
         >
           <IconComponent name={name as IconName} size="4rem" />
