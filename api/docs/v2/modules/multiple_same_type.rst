:og:description: How to load and control multiple modules of the same type in a Python protocol.

.. _moam:

*********************************
Multiple Modules of the Same Type
*********************************

You can use multiple modules of the same type within a single protocol. The exception is the Thermocycler Module, which has only one supported deck location because of its size. Running protocols with multiple modules of the same type requires version 4.3 or newer of the Opentrons App and robot server. 

When working with multiple modules of the same type, load them in your protocol according to their USB port number. Deck coordinates are required by the :py:meth:`~.ProtocolContext.load_labware` method, but location does not determine which module loads first. Your robot will use the module with the lowest USB port number *before* using a module of the same type that's connected to higher numbered USB port. The USB port number (not deck location) determines module load sequence, starting with the lowest port number first.

.. Recommend being formal-ish with protocol code samples.

.. tabs::
  
  .. tab:: Flex

    In this example, ``temperature_module_1`` loads first because it's connected to USB port 2. ``temperature_module_2`` loads next because it's connected to USB port 6.

    .. code-block:: python
      :substitutions:
      
      from opentrons import protocol_api
      
      requirements = {"robotType": "Flex", "apiLevel": "|apiLevel|"}

      def run(protocol: protocol_api.ProtocolContext):
        # Load Temperature Module 1 in deck slot D1 on USB port 2
        temperature_module_1 = protocol.load_module(
          module_name="temperature module gen2",
          location="D1")

        # Load Temperature Module 2 in deck slot C1 on USB port 6
        temperature_module_2 = protocol.load_module(
          module_name="temperature module gen2",
          location="C1")
        
    The Temperature Modules are connected as shown here:

    .. image:: ../../img/modules/flex-usb-order.png
       :width: 250

  .. tab:: OT-2

    In this example, ``temperature_module_1`` loads first because it's connected to USB port 1. ``temperature_module_2`` loads next because it's connected to USB port 3.

    .. code-block:: python
        :substitutions:

        from opentrons import protocol_api

<<<<<<< HEAD
        metadata = {"apiLevel": "|apiLevel|"}


        def run(protocol: protocol_api.ProtocolContext):
            # Load Temperature Module 1 in deck slot C1 on USB port 1
            temperature_module_1 = protocol.load_module(
                load_name="temperature module gen2", location="1"
            )

            # Load Temperature Module 2 in deck slot D3 on USB port 2
            temperature_module_2 = protocol.load_module(
                load_name="temperature module gen2", location="3"
            )
=======
      metadata = { "apiLevel": "|apiLevel|"}

      def run(protocol: protocol_api.ProtocolContext):
        # Load Temperature Module 1 in deck slot C1 on USB port 1
        temperature_module_1 = protocol.load_module(
          load_name="temperature module gen2",
          location="1")

        # Load Temperature Module 2 in deck slot D3 on USB port 2
        temperature_module_2 = protocol.load_module(
          load_name="temperature module gen2",
          location="3")
>>>>>>> e9f782d1
        
    The Temperature Modules are connected as shown here:
    
    .. image:: ../../img/modules/multiples_of_a_module.svg


Before running your protocol, it's a good idea to use the module controls in the Opentrons App to check that commands are being sent where you expect.

See the support article `Using Modules of the Same Type <https://support.opentrons.com/s/article/Using-modules-of-the-same-type-on-the-OT-2>`_ for more information.<|MERGE_RESOLUTION|>--- conflicted
+++ resolved
@@ -50,7 +50,6 @@
 
         from opentrons import protocol_api
 
-<<<<<<< HEAD
         metadata = {"apiLevel": "|apiLevel|"}
 
 
@@ -64,20 +63,6 @@
             temperature_module_2 = protocol.load_module(
                 load_name="temperature module gen2", location="3"
             )
-=======
-      metadata = { "apiLevel": "|apiLevel|"}
-
-      def run(protocol: protocol_api.ProtocolContext):
-        # Load Temperature Module 1 in deck slot C1 on USB port 1
-        temperature_module_1 = protocol.load_module(
-          load_name="temperature module gen2",
-          location="1")
-
-        # Load Temperature Module 2 in deck slot D3 on USB port 2
-        temperature_module_2 = protocol.load_module(
-          load_name="temperature module gen2",
-          location="3")
->>>>>>> e9f782d1
         
     The Temperature Modules are connected as shown here:
     
