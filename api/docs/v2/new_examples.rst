.. _new-examples:

########
Examples
########

All examples on this page use a ``'corning_96_wellplate_360ul_flat'`` (`an ANSI standard 96-well plate <https://labware.opentrons.com/corning_96_wellplate_360ul_flat>`_) in slot 1, and two ``'opentrons_96_tiprack_300ul'`` (`the Opentrons standard 300 µL tiprack <https://labware.opentrons.com/opentrons_96_tiprack_300ul>`_) in slots 2 and 3. They also require a P300 Single attached to the right mount. Some examples also use a ``'usascientific_12_reservoir_22ml'`` (`a USA Scientific 12-row reservoir <https://labware.opentrons.com/usascientific_12_reservoir_22ml>`_) in slot 4.

******************************

**************
Basic Transfer
**************

Moving 100 µL from one well to another:

.. code-block:: python
    :substitutions:

    from opentrons import protocol_api

    metadata = {'apiLevel': '|apiLevel|'}

    def run(protocol: protocol_api.ProtocolContext):
        plate = protocol.load_labware('corning_96_wellplate_360ul_flat', 1)
        tiprack_1 = protocol.load_labware('opentrons_96_tiprack_300ul', 2)
        p300 = protocol.load_instrument('p300_single', 'right', tip_racks=[tiprack_1])

        p300.transfer(100, plate['A1'], plate['B1'])


This accomplishes the same thing as the following basic commands:

.. code-block:: python
    :substitutions:

    from opentrons import protocol_api

    metadata = {'apiLevel': '|apiLevel|'}

    def run(protocol: protocol_api.ProtocolContext):
        plate = protocol.load_labware('corning_96_wellplate_360ul_flat', 1)
        tiprack_1 = protocol.load_labware('opentrons_96_tiprack_300ul', 2)
        p300 = protocol.load_instrument('p300_single', 'right', tip_racks=[tiprack_1])

        p300.pick_up_tip()
<<<<<<< HEAD
        p300.aspirate(100, plate['A1'])
        p300.dispense(100, plate['B1'])
        p300.return_tip()
=======
        p300.aspirate(100, plate.wells('A1'))
        p300.dispense(100, plate.wells('B1'))
        p300.drop_tip()
>>>>>>> 97336973

******************************

*****
Loops
*****

Loops in Python allow your protocol to perform many actions, or act upon many wells, all within just a few lines. The below example loops through the numbers ``0`` to ``7``, and uses that loop's current value to transfer from all wells in a reservoir to each row of a plate:

.. code-block:: python
    :substitutions:

    from opentrons import protocol_api

    metadata = {'apiLevel': '|apiLevel|'}

    def run(protocol: protocol_api.ProtocolContext):
        plate = protocol.load_labware('corning_96_wellplate_360ul_flat', 1)
        tiprack_1 = protocol.load_labware('opentrons_96_tiprack_300ul', 2)
        reservoir = protocol.load_labware('usascientific_12_reservoir_22ml', 4)
        p300 = protocol.load_instrument('p300_single', 'right', tip_racks=[tiprack_1])
        # distribute 20uL from reservoir:A1 -> plate:row:1
        # distribute 20uL from reservoir:A2 -> plate:row:2
        # etc...

        # range() starts at 0 and stops before 8, creating a range of 0-7
        for i in range(8):
            p300.distribute(200, reservoir.wells()[i], plate.rows()[i])

******************************

*****************
Multiple Air Gaps
*****************

The OT-2 pipettes can do some things that a human cannot do with a pipette, like accurately alternate between aspirating and creating air gaps within the same tip. The below example will aspirate from the first five wells in the reservoir, while creating an air gap between each sample.

.. code-block:: python
    :substitutions:

    from opentrons import protocol_api

    metadata = {'apiLevel': '|apiLevel|'}

    def run(protocol: protocol_api.ProtocolContext):
        plate = protocol.load_labware('corning_96_wellplate_360ul_flat', 1)
        tiprack_1 = protocol.load_labware('opentrons_96_tiprack_300ul', 2)
        reservoir = protocol.load_labware('usascientific_12_reservoir_22ml', 4)
        p300 = protocol.load_instrument('p300_single', 'right', tip_racks=[tiprack_1])

        p300.pick_up_tip()

        for well in reservoir.wells()[:4]:
            p300.aspirate(35, well)
            p300.air_gap(10)
        
        p300.dispense(225, plate['A1'])

        p300.return_tip()

******************************

********
Dilution
********

This example first spreads a diluent to all wells of a plate. It then dilutes 8 samples from the reservoir across the 8 columns of the plate.

.. code-block:: python
    :substitutions:

    from opentrons import protocol_api

    metadata = {'apiLevel': '|apiLevel|'}

    def run(protocol: protocol_api.ProtocolContext):
        plate = protocol.load_labware('corning_96_wellplate_360ul_flat', 1)
        tiprack_1 = protocol.load_labware('opentrons_96_tiprack_300ul', 2)
        tiprack_2 = protocol.load_labware('opentrons_96_tiprack_300ul', 3)
        reservoir = protocol.load_labware('usascientific_12_reservoir_22ml', 4)
        p300 = protocol.load_instrument('p300_single', 'right', tip_racks=[tiprack_1, tiprack_2])
        p300.distribute(50, reservoir['A12'], plate.wells())  # dilutent

        # loop through each row
        for i in range(8):

            # save the source well and destination column to variables
            source = reservoir.wells()[i]
            row = plate.rows()[i]

            # transfer 30uL of source to first well in column
            p300.transfer(30, source, row[0], mix_after=(3, 25))

            # dilute the sample down the column
            p300.transfer(
                30, row[:11], row[1:],
                mix_after=(3, 25))

******************************

*************
Plate Mapping
*************

This example deposits various volumes of liquids into the same plate of wells and automatically refill the tip volume when it runs out.

.. code-block:: python
    :substitutions:

    from opentrons import protocol_api

    metadata = {'apiLevel': '|apiLevel|'}

    def run(protocol: protocol_api.ProtocolContext):
        plate = protocol.load_labware('corning_96_wellplate_360ul_flat', 1)
        tiprack_1 = protocol.load_labware('opentrons_96_tiprack_300ul', 2)
        tiprack_2 = protocol.load_labware('opentrons_96_tiprack_300ul', 3)
        reservoir = protocol.load_labware('usascientific_12_reservoir_22ml', 4)
        p300 = protocol.load_instrument('p300_single', 'right', tip_racks=[tiprack_1, tiprack_2])

        # these uL values were created randomly for this example
        water_volumes = [
            1,  2,  3,  4,  5,  6,  7,  8,
            9,  10, 11, 12, 13, 14, 15, 16,
            17, 18, 19, 20, 21, 22, 23, 24,
            25, 26, 27, 28, 29, 30, 31, 32,
            33, 34, 35, 36, 37, 38, 39, 40,
            41, 42, 43, 44, 45, 46, 47, 48,
            49, 50, 51, 52, 53, 54, 55, 56,
            57, 58, 59, 60, 61, 62, 63, 64,
            65, 66, 67, 68, 69, 70, 71, 72,
            73, 74, 75, 76, 77, 78, 79, 80,
            81, 82, 83, 84, 85, 86, 87, 88,
            89, 90, 91, 92, 93, 94, 95, 96
          ]

        p300.distribute(water_volumes, reservoir['A12'], plate.wells())<|MERGE_RESOLUTION|>--- conflicted
+++ resolved
@@ -44,15 +44,10 @@
         p300 = protocol.load_instrument('p300_single', 'right', tip_racks=[tiprack_1])
 
         p300.pick_up_tip()
-<<<<<<< HEAD
         p300.aspirate(100, plate['A1'])
         p300.dispense(100, plate['B1'])
         p300.return_tip()
-=======
-        p300.aspirate(100, plate.wells('A1'))
-        p300.dispense(100, plate.wells('B1'))
         p300.drop_tip()
->>>>>>> 97336973
 
 ******************************
 
