# Inspired by:
# https://hynek.me/articles/sharing-your-labor-of-love-pypi-quick-and-dirty/
import sys
import codecs
import os
import os.path

from setuptools import setup, find_packages

HERE = os.path.abspath(os.path.dirname(__file__))
sys.path.append(os.path.join(HERE, "..", "scripts"))

from python_build_utils import normalize_version  # noqa: E402

# make stdout blocking since Travis sets it to nonblocking
if os.name == "posix":
    import fcntl

    flags = fcntl.fcntl(sys.stdout, fcntl.F_GETFL)
    fcntl.fcntl(sys.stdout, fcntl.F_SETFL, flags & ~os.O_NONBLOCK)


def get_version():
    buildno = os.getenv("BUILD_NUMBER")
    if buildno:
        normalize_opts = {"extra_tag": buildno}
    else:
        normalize_opts = {}
    return normalize_version("api", **normalize_opts)


VERSION = get_version()

DISTNAME = "opentrons"
LICENSE = "Apache 2.0"
AUTHOR = "Opentrons"
EMAIL = "engineering@opentrons.com"
URL = "https://github.com/OpenTrons/opentrons"
DOWNLOAD_URL = ""
CLASSIFIERS = [
    "Development Status :: 5 - Production/Stable",
    "Environment :: Console",
    "Operating System :: OS Independent",
    "Intended Audience :: Science/Research",
    "Programming Language :: Python",
    "Programming Language :: Python :: 3",
    "Programming Language :: Python :: 3.7",
    "Programming Language :: Python :: 3.8",
    "Programming Language :: Python :: 3.9",
    "Programming Language :: Python :: 3.10",
    "Topic :: Scientific/Engineering",
]
KEYWORDS = ["robots", "protocols", "synbio", "pcr", "automation", "lab"]
DESCRIPTION = (
    "The Opentrons API is a simple framework designed to make "
    "writing automated biology lab protocols easy."
)
PACKAGES = find_packages(where="src")
INSTALL_REQUIRES = [
    f"opentrons-shared-data=={VERSION}",
    "aionotify==0.2.0",
    "anyio==3.3.0",
    "jsonschema==3.0.2",
    "numpy>=1.15.1,<2",
    "pydantic==1.8.2",
    "pyserial==3.5",
<<<<<<< HEAD
    "typing-extensions==3.10.0.0",
=======
    "typing-extensions>=4.0.0,<5",
>>>>>>> 3e57ef1d
    "click>=8.0.0,<9",
]


def read(*parts):
    """
    Build an absolute path from *parts* and and return the contents of the
    resulting file.  Assume UTF-8 encoding.
    """
    with codecs.open(os.path.join(HERE, *parts), "rb", "utf-8") as f:
        return f.read()


if __name__ == "__main__":
    setup(
        python_requires=">=3.7",
        name=DISTNAME,
        description=DESCRIPTION,
        license=LICENSE,
        version=VERSION,
        author=AUTHOR,
        author_email=EMAIL,
        maintainer=AUTHOR,
        maintainer_email=EMAIL,
        keywords=KEYWORDS,
        long_description=read("pypi-readme.rst"),
        packages=PACKAGES,
        zip_safe=False,
        classifiers=CLASSIFIERS,
        install_requires=INSTALL_REQUIRES,
        include_package_data=True,
        package_dir={"": "src"},
        package_data={"opentrons": ["py.typed", "package.json"]},
        entry_points={
            "console_scripts": [
                "opentrons_simulate = opentrons.simulate:main",
                "opentrons_execute = opentrons.execute:main",
                "opentrons = opentrons.cli:main",
            ]
        },
        project_urls={
            "opentrons.com": "https://www.opentrons.com",
            "Source Code On Github": "https://github.com/Opentrons/opentrons/tree/edge/api",  # noqa: E501
            "Documentation": "https://docs.opentrons.com",
        },
    )<|MERGE_RESOLUTION|>--- conflicted
+++ resolved
@@ -64,11 +64,7 @@
     "numpy>=1.15.1,<2",
     "pydantic==1.8.2",
     "pyserial==3.5",
-<<<<<<< HEAD
-    "typing-extensions==3.10.0.0",
-=======
     "typing-extensions>=4.0.0,<5",
->>>>>>> 3e57ef1d
     "click>=8.0.0,<9",
 ]
 
