For more details about this release, please see the full [technical change log][]. 

[technical change log]: https://github.com/Opentrons/opentrons/releases

---

<<<<<<< HEAD
# Internal Release 0.9.0

This is internal release 0.9.0 for the Opentrons Flex robot software, involving both robot control and the on-device display.

Some things are known not to work, and are listed below. Specific compatibility notes about peripheral hardware are also listed.

## Big New Things
### Robot Control
- move_labware now requires apiLevel to be at least 2.15. You can now move labware off-deck using the python API by supplying OFF_DECK to the new_location arg.

For more details about this release, please see the full [technical change log][]. 

# Internal Release 0.7.0
=======
# Internal Release 0.8.0
>>>>>>> 2d1e3493

This is internal release 0.8.0 for the Opentrons Flex robot software, involving both robot control and the on-device display.

Some things are known not to work, and are listed below. Specific compatibility notes about peripheral hardware are also listed.

## Hardware Revision Compatibility

- This release will work best on a DVT robot frame with a programmed rear-panel board. If that doesn't apply, edit `/data/feature_flags.json` and turn `rearPanelIntegration` to `false` or the robot server won't start.
- This release is compatible with EVT pipettes and gripper only if they have received the tool ID rework.
- This release is compatible with DVT pipettes and gripper.
- This release should be used with DVT module caddies. This might introduce a slight LPC offset change if the previous offsets for labware on modules were measured while using EVT caddies.
- This release should be used with pipette bootloaders of at least v7.

## Big Things That Don't Work Yet So Don't Report Bugs About Them

### ODD
- While many individual flows work, going in between them often does not, you have to use the secret menu
- The ODD generally won't synch up to what the robot is doing if the app is controlling it - for instance, if you start a protocol from the app the ODD won't follow along on its own
- The ODD doesn't really tell you if the robot server hasn't started yet; if a robot looks on but has the name "opentrons", or says it's not network-connected when you know it is, probably the server isn't up yet, give it another little bit
- It can take a while for the robot to start after installing an update (it's the firmware updates happening on boot). Allow 10 minutes after an update that has a firmware change.

### Robot Control
- Pipette/gripper firmware update on attach: if you need to attach a new instrument, attach it and then power-cycle the robot or restart the robot server
- Pipette pressure sensing both for liquid-level sensing purposes and for clog-detection purposes
- Labware pick up failure with gripper

## Big New Things
### Robot Control
- USB connectivity! You can connect your Flex to your computer with a USB cable and the Opentrons App will detect and interact with it. Please let us know if there's anything weird you see while doing this, because this is very new.

### ODD
- The ODD should only display once the robot server has come up, removing that awkward time where the ODD looked like it was running but would display no network connectivity, no pipettes, etc. This is done via a new loading screen. A spinner with a blue background will now appear after the spinner with the grey background. When the blue background is displaying, the app has started but the robot server has not.

## Reasonably Sized New Things
### ODD
- Lots of flow fixups, visual fixups, and startup changes.

### Robot Control
- Fixed an issue where module calibration would take the previous module offset into account, leading to the offsets drifting further and further every time you ran module calibration.
- Attach and detach should have more consistent positioning.
- Various 96 channel fixes


## Big Things That Do Work Please Do Report Bugs About Them
### Robot Control
- Liquid handling protocols with 1 and 8 channel pipettes
- Labware movement between slots/modules, both manual and with gripper, from python protocols
- Labware drop/gripper crash errors, but they're very insensitive
- Pipette and gripper automated offset calibration
- Network connectivity and discoverability
- Firmware update for all devices attached when the robot turns on
- Cancelling a protocol run. We're even more sure we fixed this so definitely tell us if it's not.
- USB connectivity

### ODD
- Protocol execution including end-of-protocol screen
- Protocol run monitoring
- Attach and calibrate
- Network connection management, including viewing IP addresses and connecting to wifi networks
- Automatic updates of robot software when new internal releases are created
- Chrome remote devtools - if you enable them and then use Chrome to go to robotip:9223 you'll get devtools

## Smaller Known Issues

## Smaller fun features
- The lights work (don't do anything yet though)<|MERGE_RESOLUTION|>--- conflicted
+++ resolved
@@ -4,7 +4,6 @@
 
 ---
 
-<<<<<<< HEAD
 # Internal Release 0.9.0
 
 This is internal release 0.9.0 for the Opentrons Flex robot software, involving both robot control and the on-device display.
@@ -16,23 +15,6 @@
 - move_labware now requires apiLevel to be at least 2.15. You can now move labware off-deck using the python API by supplying OFF_DECK to the new_location arg.
 
 For more details about this release, please see the full [technical change log][]. 
-
-# Internal Release 0.7.0
-=======
-# Internal Release 0.8.0
->>>>>>> 2d1e3493
-
-This is internal release 0.8.0 for the Opentrons Flex robot software, involving both robot control and the on-device display.
-
-Some things are known not to work, and are listed below. Specific compatibility notes about peripheral hardware are also listed.
-
-## Hardware Revision Compatibility
-
-- This release will work best on a DVT robot frame with a programmed rear-panel board. If that doesn't apply, edit `/data/feature_flags.json` and turn `rearPanelIntegration` to `false` or the robot server won't start.
-- This release is compatible with EVT pipettes and gripper only if they have received the tool ID rework.
-- This release is compatible with DVT pipettes and gripper.
-- This release should be used with DVT module caddies. This might introduce a slight LPC offset change if the previous offsets for labware on modules were measured while using EVT caddies.
-- This release should be used with pipette bootloaders of at least v7.
 
 ## Big Things That Don't Work Yet So Don't Report Bugs About Them
 
@@ -46,23 +28,6 @@
 - Pipette/gripper firmware update on attach: if you need to attach a new instrument, attach it and then power-cycle the robot or restart the robot server
 - Pipette pressure sensing both for liquid-level sensing purposes and for clog-detection purposes
 - Labware pick up failure with gripper
-
-## Big New Things
-### Robot Control
-- USB connectivity! You can connect your Flex to your computer with a USB cable and the Opentrons App will detect and interact with it. Please let us know if there's anything weird you see while doing this, because this is very new.
-
-### ODD
-- The ODD should only display once the robot server has come up, removing that awkward time where the ODD looked like it was running but would display no network connectivity, no pipettes, etc. This is done via a new loading screen. A spinner with a blue background will now appear after the spinner with the grey background. When the blue background is displaying, the app has started but the robot server has not.
-
-## Reasonably Sized New Things
-### ODD
-- Lots of flow fixups, visual fixups, and startup changes.
-
-### Robot Control
-- Fixed an issue where module calibration would take the previous module offset into account, leading to the offsets drifting further and further every time you ran module calibration.
-- Attach and detach should have more consistent positioning.
-- Various 96 channel fixes
-
 
 ## Big Things That Do Work Please Do Report Bugs About Them
 ### Robot Control
@@ -82,6 +47,7 @@
 - Network connection management, including viewing IP addresses and connecting to wifi networks
 - Automatic updates of robot software when new internal releases are created
 - Chrome remote devtools - if you enable them and then use Chrome to go to robotip:9223 you'll get devtools
+- After a while, the ODD should go into idle; if you touch it, it will come back online
 
 ## Smaller Known Issues
 
