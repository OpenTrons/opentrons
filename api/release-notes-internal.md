--- conflicted
+++ resolved
@@ -2,17 +2,15 @@
 
 [technical change log]: https://github.com/Opentrons/opentrons/releases
 
-<<<<<<< HEAD
+## Internal Release 2.2.0-alpha.0
+
+This internal release, pulled from the `edge` branch, contains features being developed for 8.2.0. It's for internal testing only.
+
 ## Internal Release 2.1.0-alpha.0
 
 This internal release contains features being developed for 8.1.0. It's for internal testing only.
 
 - Added support for Verdin IMX8MM Rev E and above which changes the CAN base clock from 20Mhz to 40Mhz.
-=======
-## Internal Release 2.2.0-alpha.0
-
-This internal release, pulled from the `edge` branch, contains features being developed for 8.2.0. It's for internal testing only.
->>>>>>> 3254494c
 
 ## Internal Release 2.0.0-alpha.4
 
