--- conflicted
+++ resolved
@@ -10,7 +10,6 @@
 
 Some things are known not to work, and are listed below. Specific compatibility notes about peripheral hardware are also listed.
 
-<<<<<<< HEAD
 ## Update Notes
 
 - ⚠️ After upgrading your robot to 0.11.0, you'll need to factory-reset its run history before you can use it.
@@ -26,11 +25,7 @@
 ## New Stuff In This Release
 
 - When interacting with an OT-3, the app will use the newer names for the deck slots, like "C2", instead of the names from the OT-2, like "5".
-=======
-## Smaller Fun Features
-
 - The `requirements` dict in Python protocols can now have `"robotType": "Flex"` instead of `"robotType": "OT-3"`. `"OT-3"` will still work, but it's discouraged because it's not the customer-facing name.
->>>>>>> e65750c3
 
 # Internal Release 0.9.0
 
