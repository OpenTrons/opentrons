# pylama:ignore=E731

import itertools
import warnings
import logging
import time
from typing import List

from opentrons import commands
from ..containers import unpack_location
from ..containers.placeable import (
    Container, Placeable, WellSeries
)
from opentrons.helpers import helpers
from opentrons.trackers import pose_tracker

log = logging.getLogger(__name__)


PLUNGER_POSITIONS = {
    'top': 18.5,
    'bottom': 2,
    'blow_out': 0,
    'drop_tip': -3.5
}

DROP_TIP_RELEASE_DISTANCE = 20

DEFAULT_ASPIRATE_SPEED = 5
DEFAULT_DISPENSE_SPEED = 10

DEFAULT_TIP_PRESS_MM = 10
DEFAULT_PLUNGE_CURRENT = 0.1

SHAKE_OFF_TIPS_SPEED = 50
SHAKE_OFF_TIPS_DISTANCE = 2.25


def _sleep(seconds):
    time.sleep(seconds)


class PipetteTip:
    def __init__(self, length):
        self.length = length


class Pipette:
    """
    DIRECT USE OF THIS CLASS IS DEPRECATED -- this class should not be used
    directly. Its parameters, defaults, methods, and behaviors are subject to
    change without a major version release. Use the model-specific constructors
    available through `from opentrons import instruments`.

    All model-specific instrument constructors are inheritors of this class.
    With any of those instances you can can:
        * Handle liquids with :meth:`aspirate`, :meth:`dispense`,
          :meth:`mix`, and :meth:`blow_out`
        * Handle tips with :meth:`pick_up_tip`, :meth:`drop_tip`,
          and :meth:`return_tip`
        * Calibrate this pipette's plunger positions
        * Calibrate the position of each :any:`Container` on deck

    Here are the typical steps of using the Pipette:
        * Instantiate a pipette with a maximum volume (uL)
        and a mount (`left` or `right`)
        * Design your protocol through the pipette's liquid-handling commands

    Methods in this class include assertions where needed to ensure that any
    action that requires a tip must be preceeded by `pick_up_tip`. For example:
    `mix`, `transfer`, `aspirate`, `blow_out`, and `drop_tip`.

    Parameters
    ----------
    mount : str
        The mount of the pipette's actuator on the Opentrons robot
        ('left' or 'right')
    trash_container : Container
        Sets the default location :meth:`drop_tip()` will put tips
        (Default: `fixed-trash`)
    tip_racks : list
        A list of Containers for this Pipette to track tips when calling
        :meth:`pick_up_tip` (Default: [])
    aspirate_flow_rate : int
        The speed (in ul/sec) the plunger will move while aspirating
        (Default: See Model Type)
    dispense_flow_rate : int
        The speed (in ul/sec) the plunger will move while dispensing
        (Default: See Model Type)

    Returns
    -------

    A new instance of :class:`Pipette`.

    Examples
    --------
    >>> from opentrons import instruments, labware, robot # doctest: +SKIP
    >>> robot.reset() # doctest: +SKIP
    >>> tip_rack_300ul = labware.load(
    ...     'GEB-tiprack-300ul', '1') # doctest: +SKIP
    >>> p300 = instruments.P300_Single(mount='left',
    ...     tip_racks=[tip_rack_300ul]) # doctest: +SKIP
    """

    def __init__(
            self,
            robot,
            model_offset=(0, 0, 0),
            mount=None,
            axis=None,
            mount_obj=None,
            name=None,
            ul_per_mm=None,
            channels=1,
            min_volume=0,
            max_volume=None,  # Set 300ul as default
            trash_container='',
            tip_racks=[],
            aspirate_speed=DEFAULT_ASPIRATE_SPEED,
            dispense_speed=DEFAULT_DISPENSE_SPEED,
            aspirate_flow_rate=None,
            dispense_flow_rate=None,
            plunger_current=0.5,
            drop_tip_current=0.5,
            plunger_positions=PLUNGER_POSITIONS,
            pick_up_current=DEFAULT_PLUNGE_CURRENT,
            pick_up_distance=DEFAULT_TIP_PRESS_MM,
            quirks=[],
            fallback_tip_length=51.7):  # TODO (andy): move to tip-rack

        self.robot = robot

        # Uses information from axis to decide if a pipette is on the left
        # or right mount
        if axis:
            warnings.warn(
                "'axis' is deprecated, please use 'mount' in constructor"
            )

        if axis == 'a':
            mount = 'right'
        elif axis == 'b':
            mount = 'left'

        self.mount = mount
        self.channels = channels

        self.model_offset = model_offset

        self.tip_attached = False
        self.instrument_actuator = None
        self.instrument_mover = None

        if not name:
            name = self.__class__.__name__
        self.name = name

        if trash_container == '':
            trash_container = self.robot.fixed_trash

        if isinstance(trash_container, Container) and len(trash_container) > 0:
            trash_container = trash_container[0]

        self.trash_container = trash_container
        self.tip_racks = tip_racks
        self.starting_tip = None

        self.reset_tip_tracking()

        self.robot.add_instrument(self.mount, self)

        self.placeables = []
        self.previous_placeable = None
        self.current_volume = 0

        self.plunger_positions = plunger_positions

        self.max_volume = max_volume
        self.min_volume = min_volume

<<<<<<< HEAD
        volume_fn_type = type(ul_per_mm)
        if dict is volume_fn_type:
            self.ul_per_mm = ul_per_mm
        elif float is volume_fn_type or int is volume_fn_type:
            # assume float or int is static ul/mm
            self.ul_per_mm = {
                "aspirate": [[max_volume, 0, ul_per_mm]],
                "dispense": [[max_volume, 0, ul_per_mm]]
            }
        else:
            raise TypeError(
                'Invalid type {} for microlters/mm function'.format(
                    volume_fn_type))

        self._pick_up_current = None
        self.set_pick_up_current(DEFAULT_PLUNGE_CURRENT)
=======
        self._pick_up_distance = pick_up_distance
        self._pick_up_current = pick_up_current
>>>>>>> 99240e23

        # TODO (andy) these values maybe should persist between sessions,
        # by saving within `robot_config`
        self._plunger_current = plunger_current
        self._drop_tip_current = drop_tip_current

        self.speeds = {}
        self.set_speed(aspirate=aspirate_speed, dispense=dispense_speed)

        self.set_flow_rate(
            aspirate=aspirate_flow_rate, dispense=dispense_flow_rate)

        # TODO (andy): remove from pipette, move to tip-rack
        self.robot.config.tip_length[self.name] = \
            self.robot.config.tip_length.get(self.name, fallback_tip_length)

        self.quirks = quirks if isinstance(quirks, list) else []

    def reset(self):
        """
        Resets the state of this pipette, removing associated placeables,
        setting current volume to zero, and resetting tip tracking
        """
        self.tip_attached = False
        self.placeables = []
        self.previous_placeable = None
        self.current_volume = 0
        self.reset_tip_tracking()

    def has_tip_rack(self):
        """
        Returns True of this :any:`Pipette` was instantiated with tip_racks
        """
        return (self.tip_racks is not None and
                isinstance(self.tip_racks, list) and
                len(self.tip_racks) > 0)

    def reset_tip_tracking(self):
        """
        Resets the :any:`Pipette` tip tracking, "refilling" the tip racks
        """
        self.current_tip(None)
        self.tip_rack_iter = iter([])

        if self.has_tip_rack():
            iterables = self.tip_racks

            if self.channels > 1:
                iterables = [c for rack in self.tip_racks for c in rack.cols]
            else:
                iterables = [w for rack in self.tip_racks for w in rack]

            if self.starting_tip:
                iterables = iterables[iterables.index(self.starting_tip):]

            self.tip_rack_iter = itertools.chain(iterables)

    def current_tip(self, *args):
        # TODO(ahmed): revisit
        if len(args) and (isinstance(args[0], Placeable) or args[0] is None):
            self.current_tip_home_well = args[0]
        return self.current_tip_home_well

    def start_at_tip(self, _tip):
        if isinstance(_tip, Placeable):
            self.starting_tip = _tip
            self.reset_tip_tracking()

    def get_next_tip(self):
        next_tip = None
        if self.has_tip_rack():
            try:
                next_tip = next(self.tip_rack_iter)
            except StopIteration:
                raise RuntimeWarning(
                    '{0} has run out of tips'.format(self.name))
        else:
            self.robot.add_warning(
                'pick_up_tip called with no reference to a tip')
        return next_tip

    def _associate_placeable(self, location):
        """
        Saves a reference to a placeable
        """
        if not location:
            return

        placeable, _ = unpack_location(location)
        self.previous_placeable = placeable
        if not self.placeables or (placeable != self.placeables[-1]):
            self.placeables.append(placeable)

    def move_to(self, location, strategy=None):
        """
        Move this :any:`Pipette` to a :any:`Placeable` on the :any:`Deck`

        Notes
        -----
        Until obstacle-avoidance algorithms are in place,
        :any:`Robot` and :any:`Pipette` :meth:`move_to` use either an
        "arc" or "direct"

        Parameters
        ----------
        location : :any:`Placeable` or tuple(:any:`Placeable`, :any:`Vector`)
            The destination to arrive at

        strategy : "arc" or "direct"
            "arc" strategies (default) will pick the head up on Z axis, then
            over to the XY destination, then finally down to the Z destination.
            "direct" strategies will simply move in a straight line from
            the current position

        Returns
        -------

        This instance of :class:`Pipette`.
        """
        if not location:
            return self

        placeable, _ = unpack_location(location)

        if strategy is None:
            # if no strategy is specified, default to type 'arc'
            strategy = 'arc'
            # unless we are still within the same Well, then move directly
            if placeable == self.previous_placeable:
                strategy = 'direct'

        self._associate_placeable(placeable)

        self.robot.move_to(
            location,
            instrument=self,
            strategy=strategy)

        return self

    @commands.publish.both(command=commands.aspirate)
    def aspirate(self, volume=None, location=None, rate=1.0):
        """
        Aspirate a volume of liquid (in microliters/uL) using this pipette
        from the specified location

        Notes
        -----
        If only a volume is passed, the pipette will aspirate
        from it's current position. If only a location is passed,
        `aspirate` will default to it's `max_volume`.

        The location may be a Well, or a specific position in relation to a
        Well, such as `Well.top()`. If a Well is specified without calling a
        a position method (such as .top or .bottom), this method will default
        to the bottom of the well.

        Parameters
        ----------
        volume : int or float
            The number of microliters to aspirate (Default: self.max_volume)

        location : :any:`Placeable` or tuple(:any:`Placeable`, :any:`Vector`)
            The :any:`Placeable` (:any:`Well`) to perform the aspirate.
            Can also be a tuple with first item :any:`Placeable`,
            second item relative :any:`Vector`

        rate : float
            Set plunger speed for this aspirate, where
            speed = rate * aspirate_speed (see :meth:`set_speed`)

        Returns
        -------

        This instance of :class:`Pipette`.

        Examples
        --------
        ..
        >>> from opentrons import instruments, labware, robot # doctest: +SKIP
        >>> robot.reset() # doctest: +SKIP
        >>> plate = labware.load('96-flat', '2') # doctest: +SKIP
        >>> p300 = instruments.P300_Single(mount='right') # doctest: +SKIP
        >>> p300.pick_up_tip() # doctest: +SKIP
        # aspirate 50uL from a Well
        >>> p300.aspirate(50, plate[0]) # doctest: +SKIP
        # aspirate 50uL from the center of a well
        >>> p300.aspirate(50, plate[1].bottom()) # doctest: +SKIP
        >>> # aspirate 20uL in place, twice as fast
        >>> p300.aspirate(20, rate=2.0) # doctest: +SKIP
        >>> # aspirate the pipette's remaining volume (80uL) from a Well
        >>> p300.aspirate(plate[2]) # doctest: +SKIP
        """
        if not self.tip_attached:
            log.warning("Cannot aspirate without a tip attached.")

        # Note: volume positional argument may not be passed. if it isn't then
        # assume the first positional argument is the location
        if not helpers.is_number(volume):
            if volume and not location:
                location = volume
            volume = self.max_volume - self.current_volume

        # if volume is specified as 0uL, then do nothing
        if volume == 0:
            return self

        if self.current_volume + volume > self.max_volume:
            raise RuntimeWarning(
                'Pipette with max volume of {0} cannot hold volume {1}'
                .format(
                    self.max_volume,
                    self.current_volume + volume)
            )

        self._position_for_aspirate(location)

        mm_position = self._aspirate_plunger_position(
            self.current_volume + volume)
        speed = self.speeds['aspirate'] * rate
        self.instrument_actuator.push_speed()
        self.instrument_actuator.set_speed(speed)
        self.instrument_actuator.set_active_current(self._plunger_current)
        self.robot.poses = self.instrument_actuator.move(
            self.robot.poses,
            x=mm_position
        )
        self.instrument_actuator.pop_speed()
        self.current_volume += volume  # update after actual aspirate

        return self

    @commands.publish.both(command=commands.dispense)
    def dispense(self,
                 volume=None,
                 location=None,
                 rate=1.0):
        """
        Dispense a volume of liquid (in microliters/uL) using this pipette

        Notes
        -----
        If only a volume is passed, the pipette will dispense
        from it's current position. If only a location is passed,
        `dispense` will default to it's `current_volume`

        The location may be a Well, or a specific position in relation to a
        Well, such as `Well.top()`. If a Well is specified without calling a
        a position method (such as .top or .bottom), this method will default
        to the bottom of the well.

        Parameters
        ----------
        volume : int or float
            The number of microliters to dispense
            (Default: self.current_volume)
        location : :any:`Placeable` or tuple(:any:`Placeable`, :any:`Vector`)
            The :any:`Placeable` (:any:`Well`) to perform the dispense.
            Can also be a tuple with first item :any:`Placeable`,
            second item relative :any:`Vector`
        rate : float
            Set plunger speed for this dispense, where
            speed = rate * dispense_speed (see :meth:`set_speed`)

        Returns
        -------

        This instance of :class:`Pipette`.

        Examples
        --------
        ..
        >>> from opentrons import instruments, labware, robot # doctest: +SKIP
        >>> robot.reset() # doctest: +SKIP
        >>> plate = labware.load('96-flat', '3') # doctest: +SKIP
        >>> p300 = instruments.P300_Single(mount='left') # doctest: +SKIP
        # fill the pipette with liquid (200uL)
        >>> p300.aspirate(plate[0]) # doctest: +SKIP
        # dispense 50uL to a Well
        >>> p300.dispense(50, plate[0]) # doctest: +SKIP
        # dispense 50uL to the center of a well
        >>> relative_vector = plate[1].center() # doctest: +SKIP
        >>> p300.dispense(50, (plate[1], relative_vector)) # doctest: +SKIP
        # dispense 20uL in place, at half the speed
        >>> p300.dispense(20, rate=0.5) # doctest: +SKIP
        # dispense the pipette's remaining volume (80uL) to a Well
        >>> p300.dispense(plate[2]) # doctest: +SKIP
        """
        if not self.tip_attached:
            log.warning("Cannot dispense without a tip attached.")

        # Note: volume positional argument may not be passed. if it isn't then
        # assume the first positional argument is the location
        if not helpers.is_number(volume):
            if volume and not location:
                location = volume
            volume = self.current_volume

        # Ensure we don't dispense more than the current volume
        volume = min(self.current_volume, volume)

        # if volume is specified as 0uL, then do nothing
        if volume == 0:
            return self

        self._position_for_dispense(location)

        mm_position = self._dispense_plunger_position(
            self.current_volume - volume)
        speed = self.speeds['dispense'] * rate

        self.instrument_actuator.push_speed()
        self.instrument_actuator.set_speed(speed)
        self.instrument_actuator.set_active_current(self._plunger_current)
        self.robot.poses = self.instrument_actuator.move(
            self.robot.poses,
            x=mm_position
        )
        self.instrument_actuator.pop_speed()
        self.current_volume -= volume  # update after actual dispense

        return self

    def _position_for_aspirate(self, location=None, clearance=1.0):
        """
        Position this :any:`Pipette` for an aspiration,
        given it's current state
        """

        placeable = None
        if location:
            placeable, _ = unpack_location(location)
            # go to top of source, if not already there
            if placeable != self.previous_placeable:
                self.move_to(placeable.top())
        else:
            placeable = self.previous_placeable

        # if pipette is currently empty, ensure the plunger is at "bottom"
        if self.current_volume == 0:
            pos, _, _ = pose_tracker.absolute(
                self.robot.poses, self.instrument_actuator)
            if pos != self._get_plunger_position('bottom'):
                # move to top of well to avoid touching liquid
                if placeable:
                    self.move_to(placeable.top())
                self.instrument_actuator.set_active_current(
                    self._plunger_current)
                self.robot.poses = self.instrument_actuator.move(
                    self.robot.poses,
                    x=self._get_plunger_position('bottom')
                )

        # then go inside the location
        if location:
            if isinstance(location, Placeable):
                location = location.bottom(min(location.z_size(), clearance))
            self.move_to(location, strategy='direct')

    def _position_for_dispense(self, location=None, clearance=0.5):
        """
        Position this :any:`Pipette` for an dispense
        """

        if location:
            if isinstance(location, Placeable):
                location = location.bottom(min(location.z_size(), clearance))
            self.move_to(location)

    def retract(self, safety_margin=10):
        '''
        Move the pipette's mount upwards and away from the deck

        Parameters
        ----------
        safety_margin: int
            Distance in millimeters awey from the limit switch,
            used during the mount's `fast_home()` method
        '''
        self.previous_placeable = None  # it is no longer inside a placeable
        self.robot.poses = self.instrument_mover.fast_home(
            self.robot.poses, safety_margin)
        return self

    @commands.publish.both(command=commands.mix)
    def mix(self,
            repetitions=1,
            volume=None,
            location=None,
            rate=1.0):
        """
        Mix a volume of liquid (in microliters/uL) using this pipette

        Notes
        -----
        If no `location` is passed, the pipette will mix
        from it's current position. If no `volume` is passed,
        `mix` will default to it's `max_volume`

        Parameters
        ----------
        repetitions: int
            How many times the pipette should mix (Default: 1)

        volume : int or float
            The number of microliters to mix (Default: self.max_volume)

        location : :any:`Placeable` or tuple(:any:`Placeable`, :any:`Vector`)
            The :any:`Placeable` (:any:`Well`) to perform the mix.
            Can also be a tuple with first item :any:`Placeable`,
            second item relative :any:`Vector`

        rate : float
            Set plunger speed for this mix, where
            speed = rate * (aspirate_speed or dispense_speed)
            (see :meth:`set_speed`)

        Returns
        -------

        This instance of :class:`Pipette`.

        Examples
        --------
        ..
        >>> from opentrons import instruments, labware, robot # doctest: +SKIP
        >>> robot.reset() # doctest: +SKIP
        >>> plate = labware.load('96-flat', '4') # doctest: +SKIP
        >>> p300 = instruments.P300_Single(mount='left') # doctest: +SKIP
        # mix 50uL in a Well, three times
        >>> p300.mix(3, 50, plate[0]) # doctest: +SKIP
        # mix 3x with the pipette's max volume, from current position
        >>> p300.mix(3) # doctest: +SKIP
        """
        if not self.tip_attached:
            log.warning("Cannot mix without a tip attached.")

        if volume is None:
            volume = self.max_volume

        if not location and self.previous_placeable:
            location = self.previous_placeable

        self.aspirate(location=location, volume=volume, rate=rate)
        for i in range(repetitions - 1):
            self.dispense(volume, rate=rate)
            self.aspirate(volume, rate=rate)
        self.dispense(volume, rate=rate)

        return self

    @commands.publish.both(command=commands.blow_out)
    def blow_out(self, location=None):
        """
        Force any remaining liquid to dispense, by moving
        this pipette's plunger to the calibrated `blow_out` position

        Notes
        -----
        If no `location` is passed, the pipette will blow_out
        from it's current position.

        Parameters
        ----------
        location : :any:`Placeable` or tuple(:any:`Placeable`, :any:`Vector`)
            The :any:`Placeable` (:any:`Well`) to perform the blow_out.
            Can also be a tuple with first item :any:`Placeable`,
            second item relative :any:`Vector`

        Returns
        -------

        This instance of :class:`Pipette`.

        Examples
        --------
        ..
        >>> from opentrons import instruments, robot # doctest: +SKIP
        >>> robot.reset() # doctest: +SKIP
        >>> p300 = instruments.P300_Single(mount='left') # doctest: +SKIP
        >>> p300.aspirate(50).dispense().blow_out() # doctest: +SKIP
        """
        if not self.tip_attached:
            log.warning("Cannot 'blow out' without a tip attached.")

        self.move_to(location)
        self.instrument_actuator.set_active_current(self._plunger_current)
        self.robot.poses = self.instrument_actuator.move(
            self.robot.poses,
            x=self._get_plunger_position('blow_out')
        )
        self.current_volume = 0

        return self

    @commands.publish.both(command=commands.touch_tip)
    def touch_tip(self, location=None, radius=1.0, v_offset=-1.0, speed=60.0):
        """
        Touch the :any:`Pipette` tip to the sides of a well,
        with the intent of removing left-over droplets

        Notes
        -----
        If no `location` is passed, the pipette will touch_tip
        from it's current position.

        Parameters
        ----------
        location : :any:`Placeable` or tuple(:any:`Placeable`, :any:`Vector`)
            The :any:`Placeable` (:any:`Well`) to perform the touch_tip.
            Can also be a tuple with first item :any:`Placeable`,
            second item relative :any:`Vector`

        radius : float
            Radius is a floating point describing the percentage of a well's
            radius. When radius=1.0, :any:`touch_tip()` will move to 100% of
            the wells radius. When radius=0.5, :any:`touch_tip()` will move to
            50% of the wells radius.
            Default: 1.0 (100%)

        speed: float
            The speed for touch tip motion, in mm/s.
            Default: 60.0 mm/s, Max: 80.0 mm/s, Min: 20.0 mm/s

        v_offset: float
            The offset in mm from the top of the well to touch tip.
            Default: -1.0 mm

        Returns
        -------

        This instance of :class:`Pipette`.

        Examples
        --------
        ..
        >>> from opentrons import instruments, labware, robot # doctest: +SKIP
        >>> robot.reset() # doctest: +SKIP
        >>> plate = labware.load('96-flat', '8') # doctest: +SKIP
        >>> p300 = instruments.P300_Single(mount='left') # doctest: +SKIP
        >>> p300.aspirate(50, plate[0]) # doctest: +SKIP
        >>> p300.dispense(plate[1]).touch_tip() # doctest: +SKIP
        """
        if not self.tip_attached:
            log.warning("Cannot touch tip without a tip attached.")
        if speed > 80.0:
            log.warning("Touch tip speeds greater than 80mm/s not allowed")
            speed = 80.0
        if speed < 20.0:
            log.warning("Touch tip speeds greater than 80mm/s not allowed")
            speed = 20.0

        if helpers.is_number(location):
            # Deprecated syntax
            log.warning("Please use the `v_offset` named parameter")
            v_offset = location
            location = None

        # if no location specified, use the previously
        # associated placeable to get Well dimensions
        if location:
            self.move_to(location)
        else:
            location = self.previous_placeable

        v_offset = (0, 0, v_offset)

        well_edges = [
            location.from_center(x=radius, y=0, z=1),       # right edge
            location.from_center(x=radius * -1, y=0, z=1),  # left edge
            location.from_center(x=0, y=radius, z=1),       # back edge
            location.from_center(x=0, y=radius * -1, z=1)   # front edge
        ]

        # Apply vertical offset to well edges
        well_edges = map(lambda x: x + v_offset, well_edges)

        self.robot.gantry.push_speed()
        self.robot.gantry.set_speed(speed)
        [self.move_to((location, e), strategy='direct') for e in well_edges]
        self.robot.gantry.pop_speed()

        return self

    @commands.publish.both(command=commands.air_gap)
    def air_gap(self, volume=None, height=None):
        """
        Pull air into the :any:`Pipette` current tip

        Notes
        -----
        If no `location` is passed, the pipette will touch_tip
        from it's current position.

        Parameters
        ----------
        volume : number
            The amount in uL to aspirate air into the tube.
            (Default will use all remaining volume in tip)

        height : number
            The number of millimiters to move above the current Placeable
            to perform and air-gap aspirate
            (Default will be 10mm above current Placeable)

        Returns
        -------

        This instance of :class:`Pipette`.

        Examples
        --------
        ..
        >>> from opentrons import instruments, robot # doctest: +SKIP
        >>> robot.reset() # doctest: +SKIP
        >>> p300 = instruments.P300_Single(mount='left') # doctest: +SKIP
        >>> p300.aspirate(50, plate[0]) # doctest: +SKIP
        >>> p300.air_gap(50) # doctest: +SKIP
        """
        if not self.tip_attached:
            log.warning("Cannot perform air_gap without a tip attached.")

        # if volumes is specified as 0uL, do nothing
        if volume is 0:
            return self

        if height is None:
            height = 5

        location = self.previous_placeable.top(height)
        # "move_to" separate from aspirate command
        # so "_position_for_aspirate" isn't executed
        self.move_to(location)
        self.aspirate(volume)
        return self

    @commands.publish.both(command=commands.return_tip)
    def return_tip(self, home_after=True):
        """
        Drop the pipette's current tip to it's originating tip rack

        Notes
        -----
        This method requires one or more tip-rack :any:`Container`
        to be in this Pipette's `tip_racks` list (see :any:`Pipette`)

        Returns
        -------

        This instance of :class:`Pipette`.

        Examples
        --------
        ..
        >>> from opentrons import instruments, labware, robot # doctest: +SKIP
        >>> robot.reset() # doctest: +SKIP
        >>> tiprack = labware.load('GEB-tiprack-300', '2') # doctest: +SKIP
        >>> p300 = instruments.P300_Single(mount='left',
        ...     tip_racks=[tiprack, tiprack2]) # doctest: +SKIP
        >>> p300.pick_up_tip() # doctest: +SKIP
        >>> p300.aspirate(50, plate[0]) # doctest: +SKIP
        >>> p300.dispense(plate[1]) # doctest: +SKIP
        >>> p300.return_tip() # doctest: +SKIP
        """
        if not self.tip_attached:
            log.warning("Cannot return tip without tip attached.")

        if not self.current_tip():
            self.robot.add_warning(
                'Pipette has no tip to return, dropping in place')

        self.drop_tip(self.current_tip(), home_after=home_after)
        return self

    def pick_up_tip(self, location=None, presses=3, increment=1):
        """
        Pick up a tip for the Pipette to run liquid-handling commands with

        Notes
        -----
        A tip can be manually set by passing a `location`. If no location
        is passed, the Pipette will pick up the next available tip in
        it's `tip_racks` list (see :any:`Pipette`)

        Parameters
        ----------
        location : :any:`Placeable` or tuple(:any:`Placeable`, :any:`Vector`)
            The :any:`Placeable` (:any:`Well`) to perform the pick_up_tip.
            Can also be a tuple with first item :any:`Placeable`,
            second item relative :any:`Vector`
        presses : :any:int
            The number of times to lower and then raise the pipette when
            picking up a tip, to ensure a good seal (0 [zero] will result in
            the pipette hovering over the tip but not picking it up--generally
            not desireable, but could be used for dry-run)
        increment: :int
            The additional distance to travel on each successive press (e.g.:
            if presses=3 and increment=1, then the first press will travel down
            into the tip by 3.5mm, the second by 4.5mm, and the third by 5.5mm

        Returns
        -------

        This instance of :class:`Pipette`.

        Examples
        --------
        ..
        >>> from opentrons import instruments, labware, robot # doctest: +SKIP
        >>> robot.reset() # doctest: +SKIP
        >>> tiprack = labware.load('GEB-tiprack-300', '2') # doctest: +SKIP
        >>> p300 = instruments.P300_Single(mount='left',
        ...     tip_racks=[tiprack]) # doctest: +SKIP
        >>> p300.pick_up_tip(tiprack[0]) # doctest: +SKIP
        >>> p300.return_tip() # doctest: +SKIP
        # `pick_up_tip` will automatically go to tiprack[1]
        >>> p300.pick_up_tip() # doctest: +SKIP
        >>> p300.return_tip() # doctest: +SKIP
        """
        if self.tip_attached:
            log.warning("There is already a tip attached to this pipette.")

        if not location:
            location = self.get_next_tip()
        self.current_tip(None)
        if location:
            placeable, _ = unpack_location(location)
            self.current_tip(placeable)

        presses = (1 if not helpers.is_number(presses) else presses)

        @commands.publish.both(command=commands.pick_up_tip)
        def _pick_up_tip(
                self, location, presses, increment):
            self.instrument_actuator.set_active_current(self._plunger_current)
            self.robot.poses = self.instrument_actuator.move(
                self.robot.poses,
                x=self._get_plunger_position('bottom')
            )
            self.current_volume = 0
            self.move_to(self.current_tip().top(0))

            for i in range(int(presses)):
                # move nozzle down into the tip
                self.instrument_mover.push_speed()

                self.instrument_mover.push_active_current()
                self.instrument_mover.set_active_current(self._pick_up_current)
                self.instrument_mover.set_speed(30)
                dist = (-1 * self._pick_up_distance) + (-1 * increment * i)
                self.move_to(
                    self.current_tip().top(dist),
                    strategy='direct')
                # move nozzle back up
                self.instrument_mover.pop_active_current()
                self.instrument_mover.pop_speed()
                self.move_to(
                    self.current_tip().top(0),
                    strategy='direct')
            self._add_tip(
                length=self._tip_length
            )
            # neighboring tips tend to get stuck in the space between
            # the volume chamber and the drop-tip sleeve on p1000.
            # This extra shake ensures those tips are removed
            if 'needs-pickup-shake' in self.quirks:
                self._shake_off_tips(location)
                self._shake_off_tips(location)
            self.previous_placeable = None  # no longer inside a placeable
            self.robot.poses = self.instrument_mover.fast_home(
                self.robot.poses, self._pick_up_distance)

            return self

        return _pick_up_tip(
            self,
            location=location,
            presses=presses,
            increment=increment)

    def drop_tip(self, location=None, home_after=True):
        """
        Drop the pipette's current tip

        Notes
        -----
        If no location is passed, the pipette defaults to its `trash_container`
        (see :any:`Pipette`)

        Parameters
        ----------
        location : :any:`Placeable` or tuple(:any:`Placeable`, :any:`Vector`)
            The :any:`Placeable` (:any:`Well`) to perform the drop_tip.
            Can also be a tuple with first item :any:`Placeable`,
            second item relative :any:`Vector`

        Returns
        -------

        This instance of :class:`Pipette`.

        Examples
        --------
        ..
        >>> from opentrons import instruments, labware, robot # doctest: +SKIP
        >>> robot.reset() # doctest: +SKIP
        >>> tiprack = labware.load('tiprack-200ul', 'C2') # doctest: +SKIP
        >>> trash = labware.load('point', 'A3') # doctest: +SKIP
        >>> p300 = instruments.P300_Single(mount='left') # doctest: +SKIP
        >>> p300.pick_up_tip(tiprack[0]) # doctest: +SKIP
        # drops the tip in the fixed trash
        >>> p300.drop_tip() # doctest: +SKIP
        >>> p300.pick_up_tip(tiprack[1]) # doctest: +SKIP
        # drops the tip back at its tip rack
        >>> p300.drop_tip(tiprack[1]) # doctest: +SKIP
        """
        if not self.tip_attached:
            log.warning("Cannot drop tip without a tip attached.")

        if not location and self.trash_container:
            location = self.trash_container

        if isinstance(location, Placeable):
            # give space for the drop-tip mechanism
            # @TODO (Laura & Andy 2018261)
            # When container typing is implemented, make sure that
            # when returning to a tiprack, tips are dropped within the rack
            if 'rack' in location.get_parent().get_type():
                half_tip_length = self._tip_length / 2
                location = location.top(-half_tip_length)
            elif 'trash' in location.get_parent().get_type():
                loc, coords = location.top()
                location = (loc, coords + (0, self.model_offset[1], 0))
            else:
                location = location.top()

        @commands.publish.both(command=commands.drop_tip)
        def _drop_tip(location, instrument=self):
            if location:
                self.move_to(location)

            pos_bottom = self._get_plunger_position('bottom')
            pos_drop_tip = self._get_plunger_position('drop_tip')

            self.instrument_actuator.set_active_current(self._drop_tip_current)
            self.robot.poses = self.instrument_actuator.move(
                self.robot.poses,
                x=pos_bottom
            )
            self.instrument_actuator.set_active_current(self._plunger_current)
            self.robot.poses = self.instrument_actuator.move(
                self.robot.poses,
                x=pos_drop_tip
            )
            self._shake_off_tips(location)
            if home_after:
                self._home_after_drop_tip()

            self.current_volume = 0
            self.current_tip(None)
            self._remove_tip(
                length=self._tip_length
            )

            return self
        return _drop_tip(location)

    def _shake_off_tips(self, location):
        # tips don't always fall off, especially if resting against
        # tiprack or other tips below it. To ensure the tip has fallen
        # first, shake the pipette to dislodge partially-sealed tips,
        # then second, raise the pipette so loosened tips have room to fall

        # shake the pipette left/right a few millimeters
        shake_off_distance = SHAKE_OFF_TIPS_DISTANCE
        if location:
            placeable, _ = unpack_location(location)
            # ensure the distance is not >25% the diameter of placeable
            shake_off_distance = min(
                shake_off_distance, placeable.x_size() / 4)
        self.robot.gantry.push_speed()
        self.robot.gantry.set_speed(SHAKE_OFF_TIPS_SPEED)
        self.robot.poses = self._jog(
            self.robot.poses, 'x', -shake_off_distance)  # move left
        self.robot.poses = self._jog(
            self.robot.poses, 'x', shake_off_distance * 2)  # move right
        self.robot.poses = self._jog(
            self.robot.poses, 'x', -shake_off_distance)  # move left
        self.robot.gantry.pop_speed()

        # raise the pipette upwards so we are sure tip has fallen off
        self.robot.poses = self._jog(
            self.robot.poses, 'z', DROP_TIP_RELEASE_DISTANCE)

    def _home_after_drop_tip(self):
        # incase plunger motor stalled while dropping a tip, add a
        # safety margin of the distance between `bottom` and `drop_tip`
        b = self._get_plunger_position('bottom')
        d = self._get_plunger_position('drop_tip')
        safety_margin = abs(b - d)
        self.instrument_actuator.set_active_current(self._plunger_current)
        self.robot.poses = self.instrument_actuator.fast_home(
            self.robot.poses, safety_margin)
        self.robot.poses = self.instrument_actuator.move(
            self.robot.poses,
            x=self._get_plunger_position('bottom')
        )

    def home(self):
        """
        Home the pipette's plunger axis during a protocol run

        Notes
        -----
        `Pipette.home()` homes the `Robot`

        Returns
        -------

        This instance of :class:`Pipette`.

        Examples
        --------
        ..
        >>> from opentrons import instruments, robot # doctest: +SKIP
        >>> robot.reset() # doctest: +SKIP
        >>> p300 = instruments.P300_Single(mount='right') # doctest: +SKIP
        >>> p300.home() # doctest: +SKIP
        """
        @commands.publish.both(command=commands.home)
        def _home(mount):
            self.current_volume = 0
            self.instrument_actuator.set_active_current(self._plunger_current)
            self.robot.poses = self.instrument_actuator.home(
                self.robot.poses)
            self.robot.poses = self.instrument_mover.home(self.robot.poses)
            self.previous_placeable = None  # no longer inside a placeable

        _home(self.mount)
        return self

    @commands.publish.both(command=commands.distribute)
    def distribute(self, volume, source, dest, *args, **kwargs):
        """
        Distribute will move a volume of liquid from a single of source
        to a list of target locations. See :any:`Transfer` for details
        and a full list of optional arguments.

        Returns
        -------

        This instance of :class:`Pipette`.

        Examples
        --------
        ..
        >>> from opentrons import instruments, labware, robot # doctest: +SKIP
        >>> robot.reset() # doctest: +SKIP
        >>> plate = labware.load('96-flat', '3') # doctest: +SKIP
        >>> p300 = instruments.P300_Single(mount='left') # doctest: +SKIP
        >>> p300.distribute(50, plate[1], plate.cols[0]) # doctest: +SKIP
        """
        # Note: currently it varies whether the pipette should have a tip on
        # or not depending on the parameters for this call, so we cannot
        # create a very reliable assertion on tip status

        args = [volume, source, dest, *args]
        kwargs['mode'] = 'distribute'
        kwargs['mix_after'] = (0, 0)
        if 'disposal_vol' not in kwargs:
            kwargs['disposal_vol'] = self.min_volume
        return self.transfer(*args, **kwargs)

    @commands.publish.both(command=commands.consolidate)
    def consolidate(self, volume, source, dest, *args, **kwargs):
        """
        Consolidate will move a volume of liquid from a list of sources
        to a single target location. See :any:`Transfer` for details
        and a full list of optional arguments.

        Returns
        -------

        This instance of :class:`Pipette`.

        Examples
        --------
        ..
        >>> from opentrons import instruments, labware, robot # doctest: +SKIP
        >>> robot.reset() # doctest: +SKIP
        >>> plate = labware.load('96-flat', 'A3') # doctest: +SKIP
        >>> p300 = instruments.P300_Single(mount='left') # doctest: +SKIP
        >>> p300.consolidate(50, plate.cols[0], plate[1]) # doctest: +SKIP
        """

        kwargs['mode'] = 'consolidate'
        kwargs['mix_before'] = (0, 0)
        kwargs['air_gap'] = 0
        kwargs['disposal_vol'] = 0
        args = [volume, source, dest, *args]
        return self.transfer(*args, **kwargs)

    @commands.publish.both(command=commands.transfer)
    def transfer(self, volume, source, dest, **kwargs):
        """
        Transfer will move a volume of liquid from a source location(s)
        to a dest location(s). It is a higher-level command, incorporating
        other :any:`Pipette` commands, like :any:`aspirate` and
        :any:`dispense`, designed to make protocol writing easier at the
        cost of specificity.

        Parameters
        ----------
        volumes : number, list, or tuple
            The amount of volume to remove from each `sources` :any:`Placeable`
            and add to each `targets` :any:`Placeable`. If `volumes` is a list,
            each volume will be used for the sources/targets at the
            matching index. If `volumes` is a tuple with two elements,
            like `(20, 100)`, then a list of volumes will be generated with
            a linear gradient between the two volumes in the tuple.

        source : Placeable or list
            Single :any:`Placeable` or list of :any:`Placeable`s, from where
            liquid will be :any:`aspirate`ed from.

        dest : Placeable or list
            Single :any:`Placeable` or list of :any:`Placeable`s, where
            liquid will be :any:`dispense`ed to.

        new_tip : number
            The number of clean tips this transfer command will use. If 0,
            no tips will be picked up nor dropped. If 1, a single tip will be
            used for all commands.

        trash : boolean
            If `False` (default behavior) tips will be returned to their
            tip rack. If `True` and a trash container has been attached
            to this `Pipette`, then the tip will be sent to the trash
            container.

        touch_tip : boolean
            If `True`, a :any:`touch_tip` will occur following each
            :any:`aspirate` and :any:`dispense`. If set to `False` (default),
            no :any:`touch_tip` will occur.

        blow_out : boolean
            If `True`, a :any:`blow_out` will occur following each
            :any:`dispense`, but only if the pipette has no liquid left in it.
            If set to `False` (default), no :any:`blow_out` will occur.

        mix_before : tuple
            Specify the number of repetitions volume to mix, and a :any:`mix`
            will proceed each :any:`aspirate` during the transfer and dispense.
            The tuple's values is interpreted as (repetitions, volume).

        mix_after : tuple
            Specify the number of repetitions volume to mix, and a :any:`mix`
            will following each :any:`dispense` during the transfer or
            consolidate. The tuple's values is interpreted as
            (repetitions, volume).

        carryover : boolean
            If `True` (default), any `volumes` that exceed the maximum volume
            of this `Pipette` will be split into multiple smaller volumes.

        repeat : boolean
            (Only applicable to :any:`distribute` and :any:`consolidate`)If
            `True` (default), sequential :any:`aspirate` volumes will be
            combined into one tip for the purpose of saving time. If `False`,
            all volumes will be transferred seperately.

        gradient : lambda
            Function for calculated the curve used for gradient volumes.
            When `volumes` is a tuple of length 2, it's values are used
            to create a list of gradient volumes. The default curve for
            this gradient is linear (lambda x: x), however a method can
            be passed with the `gradient` keyword argument to create a
            custom curve.

        Returns
        -------

        This instance of :class:`Pipette`.

        Examples
        --------
        ...
        >>> from opentrons import instruments, labware, robot # doctest: +SKIP
        >>> robot.reset() # doctest: +SKIP
        >>> plate = labware.load('96-flat', '5') # doctest: +SKIP
        >>> p300 = instruments.P300_Single(mount='right') # doctest: +SKIP
        >>> p300.transfer(50, plate[0], plate[1]) # doctest: +SKIP
        """
        # Note: currently it varies whether the pipette should have a tip on
        # or not depending on the parameters for this call, so we cannot
        # create a very reliable assertion on tip status

        kwargs['mode'] = kwargs.get('mode', 'transfer')

        touch_tip = kwargs.get('touch_tip', False)
        if touch_tip is True:
            touch_tip = -1
        kwargs['touch_tip'] = touch_tip

        tip_options = {
            'once': 1,
            'never': 0,
            'always': float('inf')
        }
        tip_option = kwargs.get('new_tip', 'once')
        tips = tip_options.get(tip_option)
        if tips is None:
            raise ValueError('Unknown "new_tip" option: {}'.format(tip_option))

        plan = self._create_transfer_plan(volume, source, dest, **kwargs)
        self._run_transfer_plan(tips, plan, **kwargs)

        return self

    @commands.publish.both(command=commands.delay)
    def delay(self, seconds=0, minutes=0):
        """
        Parameters
        ----------

        seconds: float
            The number of seconds to freeze in place.
        """

        minutes += int(seconds / 60)
        seconds = seconds % 60
        seconds += float(minutes * 60)

        self.robot.pause()
        if not self.robot.is_simulating():
            _sleep(seconds)
        self.robot.resume()

        return self

    def calibrate_plunger(
            self,
            top=None,
            bottom=None,
            blow_out=None,
            drop_tip=None):
        """Set calibration values for the pipette plunger.

        This can be called multiple times as the user sets each value,
        or you can set them all at once.

        Parameters
        ----------

        top : int
           Touching but not engaging the plunger.

        bottom: int
            Must be above the pipette's physical hard-stop, while still
            leaving enough room for 'blow_out'

        blow_out : int
            Plunger has been pushed down enough to expell all liquids.

        drop_tip : int
            This position that causes the tip to be released from the
            pipette.

        """
        if top is not None:
            self.plunger_positions['top'] = top
        if bottom is not None:
            self.plunger_positions['bottom'] = bottom
        if blow_out is not None:
            self.plunger_positions['blow_out'] = blow_out
        if drop_tip is not None:
            self.plunger_positions['drop_tip'] = drop_tip

        return self

    def _get_plunger_position(self, position):
        """
        Returns the calibrated coordinate of a given plunger position

        Raises exception if the position has not been calibrated yet
        """
        try:
            value = self.plunger_positions[position]
            if helpers.is_number(value):
                return value
            else:
                raise RuntimeError(
                    'Plunger position "{}" not yet calibrated'.format(
                        position))
        except KeyError:
            raise RuntimeError(
                'Plunger position "{}" does not exist'.format(
                    position))

    def _aspirate_plunger_position(self, ul):
        """Calculate axis position for a given liquid volume.

        Translates the passed liquid volume to absolute coordinates
        on the axis associated with this pipette.

        Calibration of the pipette motor's ul-to-mm conversion is required
        """
        millimeters = ul / self._ul_per_mm(ul, 'aspirate')
        destination_mm = self._get_plunger_position('bottom') + millimeters
        return round(destination_mm, 6)

    def _dispense_plunger_position(self, ul):
        """Calculate axis position for a given liquid volume.

        Translates the passed liquid volume to absolute coordinates
        on the axis associated with this pipette.

        Calibration of the pipette motor's ul-to-mm conversion is required
        """
        millimeters = ul / self._ul_per_mm(ul, 'dispense')
        destination_mm = self._get_plunger_position('bottom') + millimeters
        return round(destination_mm, 6)

    def _ul_per_mm(self, ul: float, func: str) -> float:
        """
        :param ul: microliters as a float
        :param func: must be one of 'aspirate' or 'dispense'
        :return: microliters/mm as a float
        """
        sequence = self.ul_per_mm[func]
        return piecewise_volume_conversion(ul, sequence)

    def _volume_percentage(self, volume):
        """Returns the plunger percentage for a given volume.

        We use this to calculate what actual position the plunger axis
        needs to be at in order to achieve the correct volume of liquid.
        """
        if volume < 0:
            raise RuntimeError(
                "Volume must be a positive number, got {}.".format(volume))
        if volume > self.max_volume:
            raise RuntimeError(
                "{0}µl exceeds pipette's maximum volume ({1}ul).".format(
                    volume, self.max_volume))
        if volume < self.min_volume:
            self.robot.add_warning(
                "{0}µl is less than pipette's min_volume ({1}ul).".format(
                    volume, self.min_volume))

        return volume / self.max_volume

    def _multichannel_transfer(self, s, d):
        # Helper function for multi-channel use-case
        # There is also a separate use-case for troughs in which the WellSeries
        # is only 1 Dimensional but could be formatted as
        # <WellSeries: <A1>,<A2>
        # or as <WellSeries: <WellSeries <A1>, <A2> ...
        if isinstance(s, WellSeries) and not isinstance(s[0], WellSeries):
            if 'trough' in repr(s[0]):
                s = s.get_children_list()
            else:
                s = [s]
        if isinstance(s, WellSeries)\
                and isinstance(s[0], WellSeries) and 'trough' in repr(s[0][0]):
            s = [well for series in s for well in series]
        if isinstance(d, WellSeries) and not isinstance(d[0], WellSeries):
            if 'trough' in repr(d[0]):
                d = d.get_children_list()
            else:
                d = [d]
        if isinstance(d, WellSeries)\
                and isinstance(d[0], WellSeries) and 'trough' in repr(d[0][0]):
            d = [well for series in d for well in series]

        return s, d

    def _create_transfer_plan(self, v, s, t, **kwargs):
        # SPECIAL CASE: if using multi-channel pipette,
        # and the source or target is a WellSeries
        # then avoid iterating through it's Wells.
        # Else, single channel pipettes will flatten a multi-dimensional
        # WellSeries into a 1 dimensional list of wells
        if self.channels > 1:
            s, t = self._multichannel_transfer(s, t)
        else:
            if isinstance(s, WellSeries) and isinstance(s[0], WellSeries):
                s = [well for series in s for well in series]
            if isinstance(t, WellSeries) and isinstance(t[0], WellSeries):
                t = [well for series in t for well in series]

        # create list of volumes, sources, and targets of equal length
        s, t = helpers._create_source_target_lists(s, t, **kwargs)
        total_transfers = len(t)
        v = helpers._create_volume_list(v, total_transfers, **kwargs)

        transfer_plan = []
        for i in range(total_transfers):
            transfer_plan.append({
                'aspirate': {'location': s[i], 'volume': v[i]},
                'dispense': {'location': t[i], 'volume': v[i]}
            })

        max_vol = self.max_volume
        max_vol -= kwargs.get('air_gap', 0)  # air

        if kwargs.get('divide', True):
            transfer_plan = helpers._expand_for_carryover(
                max_vol, transfer_plan, **kwargs)

        transfer_plan = helpers._compress_for_repeater(
            max_vol, transfer_plan, **kwargs)

        return transfer_plan

    def _run_transfer_plan(self, tips, plan, **kwargs):
        air_gap = kwargs.get('air_gap', 0)
        touch_tip = kwargs.get('touch_tip', False)

        total_transfers = len(plan)
        for i, step in enumerate(plan):

            aspirate = step.get('aspirate')
            dispense = step.get('dispense')

            if aspirate:
                self._add_tip_during_transfer(tips, **kwargs)
                self._aspirate_during_transfer(
                    aspirate['volume'], aspirate['location'], **kwargs)

            if dispense:
                self._dispense_during_transfer(
                    dispense['volume'], dispense['location'], **kwargs)
                if step is plan[-1] or plan[i + 1].get('aspirate'):
                    self._blowout_during_transfer(
                        dispense['location'], **kwargs)
                    if touch_tip or touch_tip is 0:
                        self.touch_tip(touch_tip)
                    tips = self._drop_tip_during_transfer(
                        tips, i, total_transfers, **kwargs)
                else:
                    if air_gap:
                        self.air_gap(air_gap)
                    if touch_tip or touch_tip is 0:
                        self.touch_tip(touch_tip)

    def _add_tip_during_transfer(self, tips, **kwargs):
        """
        Performs a :any:`pick_up_tip` when running a :any:`transfer`,
        :any:`distribute`, or :any:`consolidate`.
        """
        if self.has_tip_rack() and tips > 0 and not self.current_tip():
            self.pick_up_tip()

    def _aspirate_during_transfer(self, vol, loc, **kwargs):
        """
        Performs an :any:`aspirate` when running a :any:`transfer`, and
        optionally a :any:`touch_tip` afterwards.
        """
        rate = kwargs.get('rate', 1)
        mix_before = kwargs.get('mix', kwargs.get('mix_before', (0, 0)))
        air_gap = kwargs.get('air_gap', 0)
        touch_tip = kwargs.get('touch_tip', False)

        well, _ = unpack_location(loc)

        if self.current_volume == 0:
            self._mix_during_transfer(mix_before, well, **kwargs)
        self.aspirate(vol, loc, rate=rate)
        if air_gap:
            self.air_gap(air_gap)
        if touch_tip or touch_tip is 0:
            self.touch_tip(touch_tip)

    def _dispense_during_transfer(self, vol, loc, **kwargs):
        """
        Performs a :any:`dispense` when running a :any:`transfer`, and
        optionally a :any:`mix`, :any:`touch_tip`, and/or
        :any:`blow_out` afterwards.
        """
        mix_after = kwargs.get('mix_after', (0, 0))
        rate = kwargs.get('rate', 1)
        air_gap = kwargs.get('air_gap', 0)

        well, _ = unpack_location(loc)

        if air_gap:
            self.dispense(air_gap, well.top(5), rate=rate)
        self.dispense(vol, loc, rate=rate)
        self._mix_during_transfer(mix_after, well, **kwargs)

    def _mix_during_transfer(self, mix, loc, **kwargs):
        if self.current_volume == 0 and isinstance(mix, (tuple, list)):
            if len(mix) == 2 and 0 not in mix:
                self.mix(mix[0], mix[1], loc)

    def _blowout_during_transfer(self, loc, **kwargs):
        blow_out = kwargs.get('blow_out', False)
        if self.current_volume > 0 or blow_out:
            if not isinstance(blow_out, Placeable):
                blow_out = self.trash_container
                if self.current_volume == 0:
                    blow_out = None
            self.blow_out(blow_out)
            self._mix_during_transfer(
                kwargs.get('mix_after', (0, 0)),
                loc,
                **kwargs)

    def _drop_tip_during_transfer(self, tips, i, total, **kwargs):
        """
        Performs a :any:`drop_tip` or :any:`return_tip` when
        running a :any:`transfer`, :any:`distribute`, or :any:`consolidate`.
        """
        trash = kwargs.get('trash', True)
        if tips > 1 or (i + 1 == total and tips > 0):
            if trash and self.trash_container:
                self.drop_tip()
            else:
                self.return_tip()
            tips -= 1
        return tips

    @property
    def _tip_length(self):
        # TODO (andy): tip length should be retrieved from tip-rack's labware
        # definition, unblocking ability to use multiple types of tips
        return self.robot.config.tip_length[self.name]

    def set_speed(self, aspirate=None, dispense=None):
        """
        Set the speed (mm/second) the :any:`Pipette` plunger will move
        during :meth:`aspirate` and :meth:`dispense`

        Parameters
        ----------
        aspirate: int
            The speed in millimeters-per-second, at which the plunger will
            move while performing an aspirate

        dispense: int
            The speed in millimeters-per-second, at which the plunger will
            move while performing an dispense
        """
        if aspirate:
            self.speeds['aspirate'] = aspirate
        if dispense:
            self.speeds['dispense'] = dispense
        return self

    def set_flow_rate(self, aspirate=None, dispense=None):
        """
        Set the speed (uL/second) the :any:`Pipette` plunger will move
        during :meth:`aspirate` and :meth:`dispense`. The speed is set using
        nominal max volumes for any given pipette model.
        Parameters
        ----------
        aspirate: int
            The speed in microliters-per-second, at which the plunger will
            move while performing an aspirate

        dispense: int
            The speed in microliters-per-second, at which the plunger will
            move while performing an dispense
        """
        ul = self.max_volume
        if aspirate:
            # Set the ul_per_mm for the pipette
            ul_per_mm = self._ul_per_mm(ul, 'aspirate')
            self.set_speed(
                aspirate=round(aspirate / ul_per_mm, 6))
        if dispense:
            # Set the ul_per_mm for the pipette
            ul_per_mm = self._ul_per_mm(ul, 'dispense')
            self.set_speed(
                dispense=round(dispense / ul_per_mm, 6))
        return self

    def set_pick_up_current(self, amperes):
        """
        Set the current (amperes) the pipette mount's motor will use while
        picking up a tip.

        Parameters
        ----------
        amperes: float (0.0 - 2.0)
            The amperage of the motor while creating a seal with tips.
        """
        if amperes >= 0 and amperes <= 2.0:
            self._pick_up_current = amperes
        else:
            raise ValueError(
                'Amperes must be a floating point between 0.0 and 2.0')
        return self

    def _move(self, pose_tree, x=None, y=None, z=None):
        current_x, current_y, current_z = pose_tracker.absolute(
            pose_tree,
            self)

        _x = current_x if x is None else x
        _y = current_y if y is None else y
        _z = current_z if z is None else z

        dx, dy, dz = pose_tracker.change_base(
            pose_tree,
            src=self,
            dst=self.mount)

        _x, _y, _z = _x - dx, _y - dy, _z - dz

        if x is not None or y is not None:
            pose_tree = self.robot.gantry.move(
                pose_tree,
                x=_x,
                y=_y)

        if z is not None:
            pose_tree = self.instrument_mover.move(
                pose_tree,
                z=_z)

        return pose_tree

    def _jog(self, pose_tree, axis, distance):
        assert axis in 'xyz', "Axis must be 'x', 'y', or 'z'"
        if axis in 'xy':
            pose_tree = self.robot.gantry.jog(pose_tree, axis, distance)
        elif axis == 'z':
            pose_tree = self.instrument_mover.jog(pose_tree, axis, distance)

        return pose_tree

    def _probe(self, pose_tree, axis, movement):
        assert axis in 'xyz', "Axis must be 'x', 'y', or 'z'"
        if axis in 'xy':
            pose_tree = self.robot.gantry.probe(pose_tree, axis, movement)
        elif axis == 'z':
            pose_tree = self.instrument_mover.probe(pose_tree, axis, movement)

        return pose_tree

    def _add_tip(self, length):
        if not self.tip_attached:
            x, y, z = pose_tracker.change_base(
                self.robot.poses,
                src=self,
                dst=self.mount)
            self.robot.poses = pose_tracker.update(
                self.robot.poses, self, pose_tracker.Point(
                    x, y, z - length))
            self.tip_attached = True

    def _remove_tip(self, length):
        if self.tip_attached:
            x, y, z = pose_tracker.change_base(
                self.robot.poses,
                src=self,
                dst=self.mount)
            self.robot.poses = pose_tracker.update(
                self.robot.poses, self, pose_tracker.Point(
                    x, y, z + length))
            self.tip_attached = False

    def _max_deck_height(self):
        mount_max_height = self.instrument_mover.axis_maximum(
            self.robot.poses, 'z')
        _, _, pipette_max_height = pose_tracker.change_base(
            self.robot.poses,
            src=self,
            dst=self.mount,
            point=(0, 0, mount_max_height))
        return pipette_max_height

    @property
    def type(self):
        return 'single' if self.channels == 1 else 'multi'


def piecewise_volume_conversion(
        ul: float, sequence: List[List[float]]) -> float:
    """
    Takes a volume in microliters and a sequence representing a piecewise
    function for the slope and y-intercept of a ul/mm function, where each
    sub-list in the sequence contains:

      - the max volume for the piece of the function (minimum implied from the
        max of the previous item or 0
      - the slope of the segment
      - the y-intercept of the segment

    :return: the ul/mm value for the specified volume
    """
    # pick the first item from the seq for which the target is less than
    # the bracketing element
    i = list(filter(lambda x: ul <= x[0], sequence))[0]
    # use that element to calculate the movement distance in mm
    return i[1]*ul + i[2]<|MERGE_RESOLUTION|>--- conflicted
+++ resolved
@@ -179,7 +179,6 @@
         self.max_volume = max_volume
         self.min_volume = min_volume
 
-<<<<<<< HEAD
         volume_fn_type = type(ul_per_mm)
         if dict is volume_fn_type:
             self.ul_per_mm = ul_per_mm
@@ -196,10 +195,8 @@
 
         self._pick_up_current = None
         self.set_pick_up_current(DEFAULT_PLUNGE_CURRENT)
-=======
         self._pick_up_distance = pick_up_distance
         self._pick_up_current = pick_up_current
->>>>>>> 99240e23
 
         # TODO (andy) these values maybe should persist between sessions,
         # by saving within `robot_config`
