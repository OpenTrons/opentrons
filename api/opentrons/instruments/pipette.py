import itertools
import warnings
import logging
import time

from opentrons import commands
from opentrons.containers import unpack_location
from opentrons.containers.placeable import (
    Container, Placeable, WellSeries
)
from opentrons.helpers import helpers
from opentrons.trackers import pose_tracker

log = logging.getLogger(__name__)


PLUNGER_POSITIONS = {
    'top': 18.5,
    'bottom': 2,
    'blow_out': 0,
    'drop_tip': -3.5
}

DROP_TIP_RELEASE_DISTANCE = 20

DEFAULT_ASPIRATE_SPEED = 5
DEFAULT_DISPENSE_SPEED = 10

DEFAULT_TIP_PRESS_MM = -10

DEFAULT_PLUNGE_CURRENT = 0.1

SHAKE_OFF_TIPS_SPEED = 50
SHAKE_OFF_TIPS_DISTANCE = 2


def _sleep(seconds):
    time.sleep(seconds)


class PipetteTip:
    def __init__(self, length):
        self.length = length


class Pipette:
    """

    Through this class you can can:
        * Handle liquids with :meth:`aspirate`, :meth:`dispense`,
          :meth:`mix`, and :meth:`blow_out`
        * Handle tips with :meth:`pick_up_tip`, :meth:`drop_tip`,
          and :meth:`return_tip`
        * Calibrate this pipette's plunger positions
        * Calibrate the position of each :any:`Container` on deck

    Here are the typical steps of using the Pipette:
        * Instantiate a pipette with a maximum volume (uL)
        and a mount (`left` or `right`)
        * Design your protocol through the pipette's liquid-handling commands

    Methods in this class include assertions where needed to ensure that any
    action that requires a tip must be preceeded by `pick_up_tip`. For example:
    `mix`, `transfer`, `aspirate`, `blow_out`, and `drop_tip`.

    Parameters
    ----------
    mount : str
        The axis of the pipette's actuator on the Opentrons robot
        ('left' or 'right')
    name : str
        Assigns the pipette a unique name for saving it's calibrations
    channels : int
        The number of channels on this pipette (Default: `1`)
    min_volume : int
        The smallest recommended uL volume for this pipette (Default: `0`)
    trash_container : Container
        Sets the default location :meth:`drop_tip()` will put tips
        (Default: `fixed-trash`)
    tip_racks : list
        A list of Containers for this Pipette to track tips when calling
        :meth:`pick_up_tip` (Default: [])
    aspirate_speed : int
        The speed (in mm/minute) the plunger will move while aspirating
        (Default: 300)
    dispense_speed : int
        The speed (in mm/minute) the plunger will move while dispensing
        (Default: 500)

    Returns
    -------

    A new instance of :class:`Pipette`.

    Examples
    --------
    >>> from opentrons import instruments, containers, robot
    >>> robot.reset() # doctest: +ELLIPSIS
    <opentrons.robot.robot.Robot object at ...>
    >>> p1000 = instruments.Pipette(name='p1000', mount='left')
    >>> tip_rack_200ul = containers.load('tiprack-200ul', 'B1')
    >>> p200 = instruments.Pipette(
    ...     name='p200',
    ...     mount='right',
    ...     tip_racks=[tip_rack_200ul])
    """

    def __init__(
            self,
            robot,
            model_offset=(0, 0, 0),
            mount=None,
            axis=None,
            mount_obj=None,
            name=None,
            channels=1,
            min_volume=0,
            max_volume=None,
            ul_per_mm=1000.0,  # if none is specified, make it incredibily big
            trash_container='',
            tip_racks=[],
            aspirate_speed=DEFAULT_ASPIRATE_SPEED,
            dispense_speed=DEFAULT_DISPENSE_SPEED,
            aspirate_flow_rate=None,
            dispense_flow_rate=None,
<<<<<<< HEAD
            plunger_current=0.5,
            drop_tip_current=0.5,
=======
            plunger_positions=PLUNGER_POSITIONS,
>>>>>>> c32fb45f
            fallback_tip_length=51.7):  # TODO (andy): move to tip-rack

        self.robot = robot

        # Uses information from axis to decide if a pipette is on the left
        # or right mount
        if axis:
            warnings.warn(
                "'axis' is deprecated, please use 'mount' in constructor"
            )

        if axis == 'a':
            mount = 'right'
        elif axis == 'b':
            mount = 'left'

        self.mount = mount
        self.channels = channels

        self.model_offset = model_offset

        self.tip_attached = False
        self.instrument_actuator = None
        self.instrument_mover = None

        if not name:
            name = self.__class__.__name__
        self.name = name

        if trash_container == '':
            trash_container = self.robot.fixed_trash

        if isinstance(trash_container, Container) and len(trash_container) > 0:
            trash_container = trash_container[0]

        self.trash_container = trash_container
        self.tip_racks = tip_racks
        self.starting_tip = None

        self.reset_tip_tracking()

        self.robot.add_instrument(self.mount, self)

        self.placeables = []
        self.previous_placeable = None
        self.current_volume = 0

        self.plunger_positions = plunger_positions

        if max_volume:
            warnings.warn(
                "'max_volume' is deprecated, use `ul_per_mm` in constructor"
            )

        self.max_volume = None
        self.min_volume = min_volume
        self.ul_per_mm = None
        self.set_ul_per_mm(ul_per_mm)

        self._pick_up_current = None
        self.set_pick_up_current(DEFAULT_PLUNGE_CURRENT)

        # TODO (andy) these values maybe should persist between sessions,
        # by saving within `robot_config`
        self._plunger_current = plunger_current
        self._drop_tip_current = drop_tip_current

        self.speeds = {}
        self.set_speed(aspirate=aspirate_speed, dispense=dispense_speed)

        self.set_flow_rate(
            aspirate=aspirate_flow_rate, dispense=dispense_flow_rate)

        # TODO (andy): remove from pipette, move to tip-rack
        self.robot.config.tip_length[self.name] = \
            self.robot.config.tip_length.get(self.name, fallback_tip_length)

    def reset(self):
        """
        Resets the state of this pipette, removing associated placeables,
        setting current volume to zero, and resetting tip tracking
        """
        self.tip_attached = False
        self.placeables = []
        self.previous_placeable = None
        self.current_volume = 0
        self.reset_tip_tracking()

    def has_tip_rack(self):
        """
        Returns True of this :any:`Pipette` was instantiated with tip_racks
        """
        return (self.tip_racks is not None and
                isinstance(self.tip_racks, list) and
                len(self.tip_racks) > 0)

    def reset_tip_tracking(self):
        """
        Resets the :any:`Pipette` tip tracking, "refilling" the tip racks
        """
        self.current_tip(None)
        self.tip_rack_iter = iter([])

        if self.has_tip_rack():
            iterables = self.tip_racks

            if self.channels > 1:
                iterables = [c for rack in self.tip_racks for c in rack.cols]
            else:
                iterables = [w for rack in self.tip_racks for w in rack]

            if self.starting_tip:
                iterables = iterables[iterables.index(self.starting_tip):]

            self.tip_rack_iter = itertools.chain(iterables)

    def current_tip(self, *args):
        # TODO(ahmed): revisit
        if len(args) and (isinstance(args[0], Placeable) or args[0] is None):
            self.current_tip_home_well = args[0]
        return self.current_tip_home_well

    def start_at_tip(self, _tip):
        if isinstance(_tip, Placeable):
            self.starting_tip = _tip
            self.reset_tip_tracking()

    def get_next_tip(self):
        next_tip = None
        if self.has_tip_rack():
            try:
                next_tip = next(self.tip_rack_iter)
            except StopIteration as e:
                raise RuntimeWarning(
                    '{0} has run out of tips'.format(self.name))
        else:
            self.robot.add_warning(
                'pick_up_tip called with no reference to a tip')
        return next_tip

    def _associate_placeable(self, location):
        """
        Saves a reference to a placeable
        """
        if not location:
            return

        placeable, _ = unpack_location(location)
        self.previous_placeable = placeable
        if not self.placeables or (placeable != self.placeables[-1]):
            self.placeables.append(placeable)

    def move_to(self, location, strategy=None):
        """
        Move this :any:`Pipette` to a :any:`Placeable` on the :any:`Deck`

        Notes
        -----
        Until obstacle-avoidance algorithms are in place,
        :any:`Robot` and :any:`Pipette` :meth:`move_to` use either an
        "arc" or "direct"

        Parameters
        ----------
        location : :any:`Placeable` or tuple(:any:`Placeable`, :any:`Vector`)
            The destination to arrive at

        strategy : "arc" or "direct"
            "arc" strategies (default) will pick the head up on Z axis, then
            over to the XY destination, then finally down to the Z destination.
            "direct" strategies will simply move in a straight line from
            the current position

        Returns
        -------

        This instance of :class:`Pipette`.
        """
        if not location:
            return self

        placeable, _ = unpack_location(location)

        if strategy is None:
            # if no strategy is specified, default to type 'arc'
            strategy = 'arc'
            # unless we are still within the same Well, then move directly
            if placeable == self.previous_placeable:
                strategy = 'direct'

        self._associate_placeable(placeable)
        self.robot.move_to(
            location,
            instrument=self,
            strategy=strategy)

        return self

    @commands.publish.both(command=commands.aspirate)
    def aspirate(self, volume=None, location=None, rate=1.0):
        """
        Aspirate a volume of liquid (in microliters/uL) using this pipette
        from the specified location

        Notes
        -----
        If only a volume is passed, the pipette will aspirate
        from it's current position. If only a location is passed,
        `aspirate` will default to it's `max_volume`.

        The location may be a Well, or a specific position in relation to a
        Well, such as `Well.top()`. If a Well is specified without calling a
        a position method (such as .top or .bottom), this method will default
        to the bottom of the well.

        Parameters
        ----------
        volume : int or float
            The number of microliters to aspirate (Default: self.max_volume)

        location : :any:`Placeable` or tuple(:any:`Placeable`, :any:`Vector`)
            The :any:`Placeable` (:any:`Well`) to perform the aspirate.
            Can also be a tuple with first item :any:`Placeable`,
            second item relative :any:`Vector`

        rate : float
            Set plunger speed for this aspirate, where
            speed = rate * aspirate_speed (see :meth:`set_speed`)

        Returns
        -------

        This instance of :class:`Pipette`.

        Examples
        --------
        ..
        >>> robot.reset() # doctest: +ELLIPSIS
        <opentrons.robot.robot.Robot object at ...>
        >>> plate = containers.load('96-flat', 'A1')
        >>> p200 = instruments.Pipette(
        ...     name='p200', mount='left')

        >>> # aspirate 50uL from a Well
        >>> p200.aspirate(50, plate[0]) # doctest: +ELLIPSIS
        <opentrons.instruments.pipette.Pipette object at ...>

        >>> # aspirate 50uL from the center of a well
        >>> p200.aspirate(50, plate[1].bottom()) # doctest: +ELLIPSIS
        <opentrons.instruments.pipette.Pipette object at ...>

        >>> # aspirate 20uL in place, twice as fast
        >>> p200.aspirate(20, rate=2.0) # doctest: +ELLIPSIS
        <opentrons.instruments.pipette.Pipette object at ...>

        >>> # aspirate the pipette's remaining volume (80uL) from a Well
        >>> p200.aspirate(plate[2]) # doctest: +ELLIPSIS
        <opentrons.instruments.pipette.Pipette object at ...>
        """
        if not self.tip_attached:
            log.warning("Cannot aspirate without a tip attached.")

        # Note: volume positional argument may not be passed. if it isn't then
        # assume the first positional argument is the location
        if not helpers.is_number(volume):
            if volume and not location:
                location = volume
            volume = self.max_volume - self.current_volume

        # if volume is specified as 0uL, then do nothing
        if volume == 0:
            return self

        if self.current_volume + volume > self.max_volume:
            raise RuntimeWarning(
                'Pipette with max volume of {0} cannot hold volume {1}'
                .format(
                    self.max_volume,
                    self.current_volume + volume)
            )

        self._position_for_aspirate(location)

        mm_position = self._ul_to_plunger_position(
            self.current_volume + volume)
        speed = self.speeds['aspirate'] * rate

        self.instrument_actuator.push_speed()
        self.instrument_actuator.set_speed(speed)
        self.instrument_actuator.set_active_current(self._plunger_current)
        self.robot.poses = self.instrument_actuator.move(
            self.robot.poses,
            x=mm_position
        )
        self.instrument_actuator.pop_speed()
        self.current_volume += volume  # update after actual aspirate

        return self

    @commands.publish.both(command=commands.dispense)
    def dispense(self,
                 volume=None,
                 location=None,
                 rate=1.0):
        """
        Dispense a volume of liquid (in microliters/uL) using this pipette

        Notes
        -----
        If only a volume is passed, the pipette will dispense
        from it's current position. If only a location is passed,
        `dispense` will default to it's `current_volume`

        The location may be a Well, or a specific position in relation to a
        Well, such as `Well.top()`. If a Well is specified without calling a
        a position method (such as .top or .bottom), this method will default
        to the bottom of the well.

        Parameters
        ----------
        volume : int or float
            The number of microliters to dispense
            (Default: self.current_volume)
        location : :any:`Placeable` or tuple(:any:`Placeable`, :any:`Vector`)
            The :any:`Placeable` (:any:`Well`) to perform the dispense.
            Can also be a tuple with first item :any:`Placeable`,
            second item relative :any:`Vector`
        rate : float
            Set plunger speed for this dispense, where
            speed = rate * dispense_speed (see :meth:`set_speed`)

        Returns
        -------

        This instance of :class:`Pipette`.

        Examples
        --------
        ..
        >>> plate = containers.load('96-flat', 'C1')
        >>> p200 = instruments.Pipette(name='p200', mount='left')
        >>> # fill the pipette with liquid (200uL)
        >>> p200.aspirate(plate[0]) # doctest: +ELLIPSIS
        <opentrons.instruments.pipette.Pipette object at ...>

        >>> # dispense 50uL to a Well
        >>> p200.dispense(50, plate[0]) # doctest: +ELLIPSIS
        <opentrons.instruments.pipette.Pipette object at ...>

        >>> # dispense 50uL to the center of a well
        >>> relative_vector = plate[1].center()
        >>> p200.dispense(50, (plate[1], relative_vector)) # doctest: +ELLIPSIS
        <opentrons.instruments.pipette.Pipette object at ...>

        >>> # dispense 20uL in place, at half the speed
        >>> p200.dispense(20, rate=0.5) # doctest: +ELLIPSIS
        <opentrons.instruments.pipette.Pipette object at ...>

        >>> # dispense the pipette's remaining volume (80uL) to a Well
        >>> p200.dispense(plate[2]) # doctest: +ELLIPSIS
        <opentrons.instruments.pipette.Pipette object at ...>
        """
        if not self.tip_attached:
            log.warning("Cannot dispense without a tip attached.")

        # Note: volume positional argument may not be passed. if it isn't then
        # assume the first positional argument is the location
        if not helpers.is_number(volume):
            if volume and not location:
                location = volume
            volume = self.current_volume

        # Ensure we don't dispense more than the current volume
        volume = min(self.current_volume, volume)

        # if volume is specified as 0uL, then do nothing
        if volume == 0:
            return self

        self._position_for_dispense(location)

        mm_position = self._ul_to_plunger_position(
            self.current_volume - volume)
        speed = self.speeds['dispense'] * rate

        self.instrument_actuator.push_speed()
        self.instrument_actuator.set_speed(speed)
        self.instrument_actuator.set_active_current(self._plunger_current)
        self.robot.poses = self.instrument_actuator.move(
            self.robot.poses,
            x=mm_position
        )
        self.instrument_actuator.pop_speed()
        self.current_volume -= volume  # update after actual dispense

        return self

    def _position_for_aspirate(self, location=None, clearance=1.0):
        """
        Position this :any:`Pipette` for an aspiration,
        given it's current state
        """

        placeable = None
        if location:
            placeable, _ = unpack_location(location)
            # go to top of source, if not already there
            if placeable != self.previous_placeable:
                self.move_to(placeable.top())
        else:
            placeable = self.previous_placeable

        # if pipette is currently empty, ensure the plunger is at "bottom"
        if self.current_volume == 0:
            pos, _, _ = pose_tracker.absolute(
                self.robot.poses, self.instrument_actuator)
            if pos != self._get_plunger_position('bottom'):
                # move to top of well to avoid touching liquid
                if placeable:
                    self.move_to(placeable.top())
                self.instrument_actuator.set_active_current(
                    self._plunger_current)
                self.robot.poses = self.instrument_actuator.move(
                    self.robot.poses,
                    x=self._get_plunger_position('bottom')
                )

        # then go inside the location
        if location:
            if isinstance(location, Placeable):
                location = location.bottom(min(location.z_size(), clearance))
            self.move_to(location, strategy='direct')

    def _position_for_dispense(self, location=None, clearance=0.5):
        """
        Position this :any:`Pipette` for an dispense
        """

        if location:
            if isinstance(location, Placeable):
                location = location.bottom(min(location.z_size(), clearance))
            self.move_to(location)

    def retract(self, safety_margin=10):
        '''
        Move the pipette's mount upwards and away from the deck

        Parameters
        ----------
        safety_margin: int
            Distance in millimeters awey from the limit switch,
            used during the mount's `fast_home()` method
        '''
        self.previous_placeable = None  # it is no longer inside a placeable
        self.robot.poses = self.instrument_mover.fast_home(
            self.robot.poses, safety_margin)
        return self

    @commands.publish.both(command=commands.mix)
    def mix(self,
            repetitions=1,
            volume=None,
            location=None,
            rate=1.0):
        """
        Mix a volume of liquid (in microliters/uL) using this pipette

        Notes
        -----
        If no `location` is passed, the pipette will mix
        from it's current position. If no `volume` is passed,
        `mix` will default to it's `max_volume`

        Parameters
        ----------
        repetitions: int
            How many times the pipette should mix (Default: 1)

        volume : int or float
            The number of microliters to mix (Default: self.max_volume)

        location : :any:`Placeable` or tuple(:any:`Placeable`, :any:`Vector`)
            The :any:`Placeable` (:any:`Well`) to perform the mix.
            Can also be a tuple with first item :any:`Placeable`,
            second item relative :any:`Vector`

        rate : float
            Set plunger speed for this mix, where
            speed = rate * (aspirate_speed or dispense_speed)
            (see :meth:`set_speed`)

        Returns
        -------

        This instance of :class:`Pipette`.

        Examples
        --------
        ..
        >>> plate = containers.load('96-flat', 'D1')

        >>> p200 = instruments.Pipette(name='p200', mount='left')

        >>> # mix 50uL in a Well, three times
        >>> p200.mix(3, 50, plate[0]) # doctest: +ELLIPSIS
        <opentrons.instruments.pipette.Pipette object at ...>

        >>> # mix 3x with the pipette's max volume, from current position
        >>> p200.mix(3) # doctest: +ELLIPSIS
        <opentrons.instruments.pipette.Pipette object at ...>
        """
        if not self.tip_attached:
            log.warning("Cannot mix without a tip attached.")

        if volume is None:
            volume = self.max_volume

        if not location and self.previous_placeable:
            location = self.previous_placeable

        self.aspirate(location=location, volume=volume, rate=rate)
        for i in range(repetitions - 1):
            self.dispense(volume, rate=rate)
            self.aspirate(volume, rate=rate)
        self.dispense(volume, rate=rate)

        return self

    @commands.publish.both(command=commands.blow_out)
    def blow_out(self, location=None):
        """
        Force any remaining liquid to dispense, by moving
        this pipette's plunger to the calibrated `blow_out` position

        Notes
        -----
        If no `location` is passed, the pipette will blow_out
        from it's current position.

        Parameters
        ----------
        location : :any:`Placeable` or tuple(:any:`Placeable`, :any:`Vector`)
            The :any:`Placeable` (:any:`Well`) to perform the blow_out.
            Can also be a tuple with first item :any:`Placeable`,
            second item relative :any:`Vector`

        Returns
        -------

        This instance of :class:`Pipette`.

        Examples
        --------
        ..
        >>> p200 = instruments.Pipette(name='p200', mount='left')
        >>> p200.aspirate(50).dispense().blow_out() # doctest: +ELLIPSIS
        <opentrons.instruments.pipette.Pipette object at ...>
        """
        if not self.tip_attached:
            log.warning("Cannot 'blow out' without a tip attached.")

        self.move_to(location)
        self.instrument_actuator.set_active_current(self._plunger_current)
        self.robot.poses = self.instrument_actuator.move(
            self.robot.poses,
            x=self._get_plunger_position('blow_out')
        )
        self.current_volume = 0

        return self

    @commands.publish.both(command=commands.touch_tip)
    def touch_tip(self, location=None, radius=1.0):
        """
        Touch the :any:`Pipette` tip to the sides of a well,
        with the intent of removing left-over droplets

        Notes
        -----
        If no `location` is passed, the pipette will touch_tip
        from it's current position.

        Parameters
        ----------
        location : :any:`Placeable` or tuple(:any:`Placeable`, :any:`Vector`)
            The :any:`Placeable` (:any:`Well`) to perform the touch_tip.
            Can also be a tuple with first item :any:`Placeable`,
            second item relative :any:`Vector`

        radius : float
            Radius is a floating point number between 0.0 and 1.0, describing
            the percentage of a well's radius. When radius=1.0,
            :any:`touch_tip()` will move to 100% of the wells radius. When
            radius=0.5, :any:`touch_tip()` will move to 50% of the wells
            radius.

        Returns
        -------

        This instance of :class:`Pipette`.

        Examples
        --------
        ..
        >>> plate = containers.load('96-flat', 'B2')

        >>> p200 = instruments.Pipette(name='p200', mount='left')
        >>> p200.aspirate(50, plate[0]) # doctest: +ELLIPSIS
        <opentrons.instruments.pipette.Pipette object at ...>
        >>> p200.dispense(plate[1]).touch_tip() # doctest: +ELLIPSIS
        <opentrons.instruments.pipette.Pipette object at ...>
        """
        if not self.tip_attached:
            log.warning("Cannot touch tip without a tip attached.")

        height_offset = 0

        if helpers.is_number(location):
            height_offset = location
            location = None

        # if no location specified, use the previously
        # associated placeable to get Well dimensions
        if location:
            self.move_to(location)
        else:
            location = self.previous_placeable

        v_offset = (0, 0, height_offset)

        well_edges = [
            location.from_center(x=radius, y=0, z=1),       # right edge
            location.from_center(x=radius * -1, y=0, z=1),  # left edge
            location.from_center(x=0, y=radius, z=1),       # back edge
            location.from_center(x=0, y=radius * -1, z=1)   # front edge
        ]

        # Apply vertical offset to well edges
        well_edges = map(lambda x: x + v_offset, well_edges)

        self.robot.gantry.push_speed()
        self.robot.gantry.set_speed(100)
        [self.move_to((location, e), strategy='direct') for e in well_edges]
        self.robot.gantry.pop_speed()

        return self

    @commands.publish.both(command=commands.air_gap)
    def air_gap(self, volume=None, height=None):
        """
        Pull air into the :any:`Pipette` current tip

        Notes
        -----
        If no `location` is passed, the pipette will touch_tip
        from it's current position.

        Parameters
        ----------
        volume : number
            The amount in uL to aspirate air into the tube.
            (Default will use all remaining volume in tip)

        height : number
            The number of millimiters to move above the current Placeable
            to perform and air-gap aspirate
            (Default will be 10mm above current Placeable)

        Returns
        -------

        This instance of :class:`Pipette`.

        Examples
        --------
        ..
        >>> p200 = instruments.Pipette(name='p200', mount='left')
        >>> p200.aspirate(50, plate[0]) # doctest: +ELLIPSIS
        <opentrons.instruments.pipette.Pipette object at ...>
        >>> p200.air_gap(50) # doctest: +ELLIPSIS
        <opentrons.instruments.pipette.Pipette object at ...>
        """
        if not self.tip_attached:
            log.warning("Cannot perform air_gap without a tip attached.")

        # if volumes is specified as 0uL, do nothing
        if volume is 0:
            return self

        if height is None:
            height = 5

        location = self.previous_placeable.top(height)
        # "move_to" separate from aspirate command
        # so "_position_for_aspirate" isn't executed
        self.move_to(location)
        self.aspirate(volume)
        return self

    @commands.publish.both(command=commands.return_tip)
    def return_tip(self, home_after=True):
        """
        Drop the pipette's current tip to it's originating tip rack

        Notes
        -----
        This method requires one or more tip-rack :any:`Container`
        to be in this Pipette's `tip_racks` list (see :any:`Pipette`)

        Returns
        -------

        This instance of :class:`Pipette`.

        Examples
        --------
        ..
        >>> robot.reset() # doctest: +ELLIPSIS
        <opentrons.robot.robot.Robot object at ...>
        >>> tiprack = containers.load('tiprack-200ul', 'E1', share=True)
        >>> p200 = instruments.Pipette(name='p200', mount='left',
        ...     tip_racks=[tiprack])
        >>> p200.pick_up_tip() # doctest: +ELLIPSIS
        <opentrons.instruments.pipette.Pipette object at ...>
        >>> p200.aspirate(50, plate[0]) # doctest: +ELLIPSIS
        <opentrons.instruments.pipette.Pipette object at ...>
        >>> p200.dispense(plate[1]) # doctest: +ELLIPSIS
        <opentrons.instruments.pipette.Pipette object at ...>
        >>> p200.return_tip() # doctest: +ELLIPSIS
        <opentrons.instruments.pipette.Pipette object at ...>
        """
        if not self.tip_attached:
            log.warning("Cannot return tip without tip attached.")

        if not self.current_tip():
            self.robot.add_warning(
                'Pipette has no tip to return, dropping in place')

        self.drop_tip(self.current_tip(), home_after=home_after)
        return self

    def pick_up_tip(self, location=None, presses=3, increment=1):
        """
        Pick up a tip for the Pipette to run liquid-handling commands with

        Notes
        -----
        A tip can be manually set by passing a `location`. If no location
        is passed, the Pipette will pick up the next available tip in
        it's `tip_racks` list (see :any:`Pipette`)

        Parameters
        ----------
        location : :any:`Placeable` or tuple(:any:`Placeable`, :any:`Vector`)
            The :any:`Placeable` (:any:`Well`) to perform the pick_up_tip.
            Can also be a tuple with first item :any:`Placeable`,
            second item relative :any:`Vector`
        presses : :any:int
            The number of times to lower and then raise the pipette when
            picking up a tip, to ensure a good seal (0 [zero] will result in
            the pipette hovering over the tip but not picking it up--generally
            not desireable, but could be used for dry-run)
        increment: :int
            The additional distance to travel on each successive press (e.g.:
            if presses=3 and increment=1, then the first press will travel down
            into the tip by 3.5mm, the second by 4.5mm, and the third by 5.5mm

        Returns
        -------

        This instance of :class:`Pipette`.

        Examples
        --------
        ..
        >>> robot.reset() # doctest: +ELLIPSIS
        <opentrons.robot.robot.Robot object at ...>
        >>> tiprack = containers.load('tiprack-200ul', 'A2')
        >>> p200 = instruments.Pipette(
        ... name='p200', mount='left', tip_racks=[tiprack])
        >>> p200.pick_up_tip(tiprack[0]) # doctest: +ELLIPSIS
        <opentrons.instruments.pipette.Pipette object at ...>
        >>> p200.return_tip() # doctest: +ELLIPSIS
        <opentrons.instruments.pipette.Pipette object at ...>
        >>> # `pick_up_tip` will automatically go to tiprack[1]
        >>> p200.pick_up_tip() # doctest: +ELLIPSIS
        <opentrons.instruments.pipette.Pipette object at ...>
        >>> p200.return_tip() # doctest: +ELLIPSIS
        <opentrons.instruments.pipette.Pipette object at ...>
        """
        if self.tip_attached:
            log.warning("There is already a tip attached to this pipette.")

        if not location:
            location = self.get_next_tip()
        self.current_tip(None)
        if location:
            placeable, _ = unpack_location(location)
            self.current_tip(placeable)

        presses = (1 if not helpers.is_number(presses) else presses)

        @commands.publish.both(command=commands.pick_up_tip)
        def _pick_up_tip(
                self, location, presses, plunge_depth, increment):
            self.instrument_actuator.set_active_current(self._plunger_current)
            self.robot.poses = self.instrument_actuator.move(
                self.robot.poses,
                x=self._get_plunger_position('bottom')
            )
            self.current_volume = 0
            self.move_to(self.current_tip().top(0))

            for i in range(int(presses)):
                # move nozzle down into the tip
                self.instrument_mover.push_speed()

                self.instrument_mover.push_active_current()
                self.instrument_mover.set_active_current(self._pick_up_current)
                self.instrument_mover.set_speed(30)
                dist = plunge_depth + (-1 * increment * i)
                self.move_to(
                    self.current_tip().top(dist),
                    strategy='direct')
                # move nozzle back up
                self.instrument_mover.pop_active_current()
                self.instrument_mover.pop_speed()
                self.move_to(
                    self.current_tip().top(0),
                    strategy='direct')
            self._add_tip(
                length=self._tip_length
            )
            self.previous_placeable = None  # no longer inside a placeable
            self.robot.poses = self.instrument_mover.fast_home(
                self.robot.poses, abs(plunge_depth))

            return self

        return _pick_up_tip(
            self,
            location=location,
            presses=presses,
            plunge_depth=DEFAULT_TIP_PRESS_MM,
            increment=increment)

    def drop_tip(self, location=None, home_after=True):
        """
        Drop the pipette's current tip

        Notes
        -----
        If no location is passed, the pipette defaults to its `trash_container`
        (see :any:`Pipette`)

        Parameters
        ----------
        location : :any:`Placeable` or tuple(:any:`Placeable`, :any:`Vector`)
            The :any:`Placeable` (:any:`Well`) to perform the drop_tip.
            Can also be a tuple with first item :any:`Placeable`,
            second item relative :any:`Vector`

        Returns
        -------

        This instance of :class:`Pipette`.

        Examples
        --------
        ..
        >>> robot.reset() # doctest: +ELLIPSIS
        <opentrons.robot.robot.Robot object at ...>
        >>> tiprack = containers.load('tiprack-200ul', 'C2')
        >>> trash = containers.load('point', 'A3')
        >>> p200 = instruments.Pipette(
        ... name='p200', mount='left', trash_container=trash)
        >>> p200.pick_up_tip(tiprack[0]) # doctest: +ELLIPSIS
        <opentrons.instruments.pipette.Pipette object at ...>
        >>> # drops the tip in the trash
        >>> p200.drop_tip() # doctest: +ELLIPSIS
        <opentrons.instruments.pipette.Pipette object at ...>
        >>> p200.pick_up_tip(tiprack[1]) # doctest: +ELLIPSIS
        <opentrons.instruments.pipette.Pipette object at ...>
        >>> # drops the tip back at its tip rack
        >>> p200.drop_tip(tiprack[1]) # doctest: +ELLIPSIS
        <opentrons.instruments.pipette.Pipette object at ...>
        """
        if not self.tip_attached:
            log.warning("Cannot drop tip without a tip attached.")

        if not location and self.trash_container:
            location = self.trash_container

        if isinstance(location, Placeable):
            # give space for the drop-tip mechanism
            # @TODO (Laura & Andy 2018261)
            # When container typing is implemented, make sure that
            # when returning to a tiprack, tips are dropped within the rack
            if 'rack' in location.get_parent().get_type():
                half_tip_length = self._tip_length / 2
                location = location.top(-half_tip_length)
            elif 'trash' in location.get_parent().get_type():
                loc, coords = location.top()
                location = (loc, coords + (0, self.model_offset[1], 0))
            else:
                location = location.top()

        @commands.publish.both(command=commands.drop_tip)
        def _drop_tip(location, instrument=self):
            if location:
                self.move_to(location)

            pos_bottom = self._get_plunger_position('bottom')
            pos_drop_tip = self._get_plunger_position('drop_tip')

            self.instrument_actuator.set_active_current(self._drop_tip_current)
            self.robot.poses = self.instrument_actuator.move(
                self.robot.poses,
                x=pos_bottom
            )
            self.instrument_actuator.set_active_current(self._plunger_current)
            self.robot.poses = self.instrument_actuator.move(
                self.robot.poses,
                x=pos_drop_tip
            )

            self._shake_off_tips(location)

            if home_after:
                self._home_after_drop_tip()

            self.current_volume = 0
            self.current_tip(None)
            self._remove_tip(
                length=self._tip_length
            )

            return self
        return _drop_tip(location)

    def _shake_off_tips(self, location):
        # tips don't always fall off, especially if resting against
        # tiprack or other tips below it. To ensure the tip has fallen
        # first, shake the pipette to dislodge partially-sealed tips,
        # then second, raise the pipette so loosened tips have room to fall

        # shake the pipette left/right a few millimeters
        shake_off_distance = SHAKE_OFF_TIPS_DISTANCE
        if location:
            placeable, _ = unpack_location(location)
            # ensure the distance is not >25% the diameter of placeable
            shake_off_distance = min(
                shake_off_distance, placeable.x_size() / 4)
        self.robot.gantry.push_speed()
        self.robot.gantry.set_speed(SHAKE_OFF_TIPS_SPEED)
        self.robot.poses = self._jog(
            self.robot.poses, 'x', -shake_off_distance)  # move left
        self.robot.poses = self._jog(
            self.robot.poses, 'x', shake_off_distance * 2)  # move right
        self.robot.poses = self._jog(
            self.robot.poses, 'x', -shake_off_distance)  # move left
        self.robot.gantry.pop_speed()

        # raise the pipette upwards so we are sure tip has fallen off
        self.robot.poses = self._jog(
            self.robot.poses, 'z', DROP_TIP_RELEASE_DISTANCE)

    def _home_after_drop_tip(self):
        # incase plunger motor stalled while dropping a tip, add a
        # safety margin of the distance between `bottom` and `drop_tip`
        b = self._get_plunger_position('bottom')
        d = self._get_plunger_position('drop_tip')
        safety_margin = abs(b - d)
        self.robot.poses = self.instrument_actuator.fast_home(
            self.robot.poses, safety_margin)
        self.instrument_actuator.set_active_current(self._plunger_current)
        self.robot.poses = self.instrument_actuator.move(
            self.robot.poses,
            x=self._get_plunger_position('bottom')
        )

    def home(self):
        """
        Home the pipette's plunger axis during a protocol run

        Notes
        -----
        `Pipette.home()` homes the `Robot`

        Returns
        -------

        This instance of :class:`Pipette`.

        Examples
        --------
        ..
        >>> p200 = instruments.Pipette(name='p200', mount='right')
        >>> p200.home() # doctest: +ELLIPSIS
        <opentrons.instruments.pipette.Pipette object at ...>
        """
        @commands.publish.both(command=commands.home)
        def _home(mount):
            self.current_volume = 0
            self.instrument_actuator.set_active_current(self._plunger_current)
            self.robot.poses = self.instrument_actuator.home(
                self.robot.poses)
            self.robot.poses = self.instrument_mover.home(self.robot.poses)
            self.previous_placeable = None  # no longer inside a placeable

        _home(self.mount)
        return self

    @commands.publish.both(command=commands.distribute)
    def distribute(self, volume, source, dest, *args, **kwargs):
        """
        Distribute will move a volume of liquid from a single of source
        to a list of target locations. See :any:`Transfer` for details
        and a full list of optional arguments.

        Returns
        -------

        This instance of :class:`Pipette`.

        Examples
        --------
        ..
        >>> robot.reset() # doctest: +ELLIPSIS
        <opentrons.robot.robot.Robot object at ...>
        >>> plate = containers.load('96-flat', 'B3')
        >>> p200 = instruments.Pipette(name='p200', mount='left')
        >>> p200.distribute(50, plate[1], plate.cols[0]) # doctest: +ELLIPSIS
        <opentrons.instruments.pipette.Pipette object at ...>
        """
        # Note: currently it varies whether the pipette should have a tip on
        # or not depending on the parameters for this call, so we cannot
        # create a very reliable assertion on tip status

        args = [volume, source, dest, *args]
        kwargs['mode'] = 'distribute'
        kwargs['mix_after'] = (0, 0)
        if 'disposal_vol' not in kwargs:
            kwargs['disposal_vol'] = self.min_volume
        return self.transfer(*args, **kwargs)

    @commands.publish.both(command=commands.consolidate)
    def consolidate(self, volume, source, dest, *args, **kwargs):
        """
        Consolidate will move a volume of liquid from a list of sources
        to a single target location. See :any:`Transfer` for details
        and a full list of optional arguments.

        Returns
        -------

        This instance of :class:`Pipette`.

        Examples
        --------
        ..
        >>> robot.reset() # doctest: +ELLIPSIS
        <opentrons.robot.robot.Robot object at ...>
        >>> plate = containers.load('96-flat', 'A3')
        >>> p200 = instruments.Pipette(name='p200', mount='left')
        >>> p200.consolidate(50, plate.cols[0], plate[1]) # doctest: +ELLIPSIS
        <opentrons.instruments.pipette.Pipette object at ...>
        """

        kwargs['mode'] = 'consolidate'
        kwargs['mix_before'] = (0, 0)
        kwargs['air_gap'] = 0
        kwargs['disposal_vol'] = 0
        args = [volume, source, dest, *args]
        return self.transfer(*args, **kwargs)

    @commands.publish.both(command=commands.transfer)
    def transfer(self, volume, source, dest, **kwargs):
        """
        Transfer will move a volume of liquid from a source location(s)
        to a dest location(s). It is a higher-level command, incorporating
        other :any:`Pipette` commands, like :any:`aspirate` and
        :any:`dispense`, designed to make protocol writing easier at the
        cost of specificity.

        Parameters
        ----------
        volumes : number, list, or tuple
            The amount of volume to remove from each `sources` :any:`Placeable`
            and add to each `targets` :any:`Placeable`. If `volumes` is a list,
            each volume will be used for the sources/targets at the
            matching index. If `volumes` is a tuple with two elements,
            like `(20, 100)`, then a list of volumes will be generated with
            a linear gradient between the two volumes in the tuple.

        source : Placeable or list
            Single :any:`Placeable` or list of :any:`Placeable`s, from where
            liquid will be :any:`aspirate`ed from.

        dest : Placeable or list
            Single :any:`Placeable` or list of :any:`Placeable`s, where
            liquid will be :any:`dispense`ed to.

        new_tip : number
            The number of clean tips this transfer command will use. If 0,
            no tips will be picked up nor dropped. If 1, a single tip will be
            used for all commands.

        trash : boolean
            If `False` (default behavior) tips will be returned to their
            tip rack. If `True` and a trash container has been attached
            to this `Pipette`, then the tip will be sent to the trash
            container.

        touch_tip : boolean
            If `True`, a :any:`touch_tip` will occur following each
            :any:`aspirate` and :any:`dispense`. If set to `False` (default),
            no :any:`touch_tip` will occur.

        blow_out : boolean
            If `True`, a :any:`blow_out` will occur following each
            :any:`dispense`, but only if the pipette has no liquid left in it.
            If set to `False` (default), no :any:`blow_out` will occur.

        mix_before : tuple
            Specify the number of repetitions volume to mix, and a :any:`mix`
            will proceed each :any:`aspirate` during the transfer and dispense.
            The tuple's values is interpreted as (repetitions, volume).

        mix_after : tuple
            Specify the number of repetitions volume to mix, and a :any:`mix`
            will following each :any:`dispense` during the transfer or
            consolidate. The tuple's values is interpreted as
            (repetitions, volume).

        carryover : boolean
            If `True` (default), any `volumes` that exceed the maximum volume
            of this `Pipette` will be split into multiple smaller volumes.

        repeat : boolean
            (Only applicable to :any:`distribute` and :any:`consolidate`)If
            `True` (default), sequential :any:`aspirate` volumes will be
            combined into one tip for the purpose of saving time. If `False`,
            all volumes will be transferred seperately.

        gradient : lambda
            Function for calculated the curve used for gradient volumes.
            When `volumes` is a tuple of length 2, it's values are used
            to create a list of gradient volumes. The default curve for
            this gradient is linear (lambda x: x), however a method can
            be passed with the `gradient` keyword argument to create a
            custom curve.

        Returns
        -------

        This instance of :class:`Pipette`.

        Examples
        --------
        ..
        >>> robot.reset() # doctest: +ELLIPSIS
        <opentrons.robot.robot.Robot object at ...>
        >>> plate = containers.load('96-flat', 'D1')
        >>> p200 = instruments.Pipette(name='p200', mount='left')
        >>> p200.transfer(50, plate[0], plate[1]) # doctest: +ELLIPSIS
        <opentrons.instruments.pipette.Pipette object at ...>
        """
        # Note: currently it varies whether the pipette should have a tip on
        # or not depending on the parameters for this call, so we cannot
        # create a very reliable assertion on tip status

        kwargs['mode'] = kwargs.get('mode', 'transfer')

        touch_tip = kwargs.get('touch_tip', False)
        if touch_tip is True:
            touch_tip = -1
        kwargs['touch_tip'] = touch_tip

        tip_options = {
            'once': 1,
            'never': 0,
            'always': float('inf')
        }
        tip_option = kwargs.get('new_tip', 'once')
        tips = tip_options.get(tip_option)
        if tips is None:
            raise ValueError('Unknown "new_tip" option: {}'.format(tip_option))

        plan = self._create_transfer_plan(volume, source, dest, **kwargs)
        self._run_transfer_plan(tips, plan, **kwargs)

        return self

    @commands.publish.both(command=commands.delay)
    def delay(self, seconds=0, minutes=0):
        """
        Parameters
        ----------

        seconds: float
            The number of seconds to freeze in place.
        """

        minutes += int(seconds / 60)
        seconds = seconds % 60
        seconds += float(minutes * 60)

        self.robot.pause()
        _sleep(seconds)
        self.robot.resume()

        return self

    def calibrate(self, position):
        """
        Calibrate a saved plunger position to the robot's current position

        Notes
        -----
        This will only work if the API is connected to a robot

        Parameters
        ----------

        position : str
            Either "top", "bottom", "blow_out", or "drop_tip"

        Returns
        -------

        This instance of :class:`Pipette`.

        Examples
        --------
        ..
        >>> robot = Robot()
        >>> p200 = instruments.Pipette(name='p200', mount='left')
        >>> robot.move_plunger(**{'a': 10})
        >>> # save plunger 'top' to coordinate 10
        >>> p200.calibrate('top') # doctest: +ELLIPSIS
        <opentrons.instruments.pipette.Pipette object at ...>
        """
        current_position = self.robot._driver.get_plunger_positions()
        current_position = current_position['target'][self.axis]
        kwargs = {}
        kwargs[position] = current_position
        self.calibrate_plunger(**kwargs)

        return self

    def calibrate_plunger(
            self,
            top=None,
            bottom=None,
            blow_out=None,
            drop_tip=None):
        """Set calibration values for the pipette plunger.

        This can be called multiple times as the user sets each value,
        or you can set them all at once.

        Parameters
        ----------

        top : int
           Touching but not engaging the plunger.

        bottom: int
            Must be above the pipette's physical hard-stop, while still
            leaving enough room for 'blow_out'

        blow_out : int
            Plunger has been pushed down enough to expell all liquids.

        drop_tip : int
            This position that causes the tip to be released from the
            pipette.

        """
        if top is not None:
            self.plunger_positions['top'] = top
        if bottom is not None:
            self.plunger_positions['bottom'] = bottom
        if blow_out is not None:
            self.plunger_positions['blow_out'] = blow_out
        if drop_tip is not None:
            self.plunger_positions['drop_tip'] = drop_tip

        return self

    def set_max_volume(self, max_volume):
        """
        Set this pipette's maximum volume, equal to the number of
        microliters drawn when aspirating with the plunger's full range

        Parameters
        ----------
        max_volume: int or float
            The maximum number of microliters this :any:`Pipette` can hold.
            Must be calculated and set after plunger calibrations to ensure
            accuracy
        """
        # self.max_volume = max_volume

        # if self.max_volume <= self.min_volume:
        #     raise RuntimeError(
        #         'Pipette max volume is less than '
        #         'min volume ({0} < {1})'.format(
        #             self.max_volume, self.min_volume))

        warnings.warn(
            "'max_volume' is deprecated, use `ul_per_mm` in constructor"
        )

        return self

    def set_ul_per_mm(self, ul_per_mm):
        self.ul_per_mm = ul_per_mm
        t = self._get_plunger_position('top')
        b = self._get_plunger_position('bottom')
        self.max_volume = (t - b) * self.ul_per_mm

    def _get_plunger_position(self, position):
        """
        Returns the calibrated coordinate of a given plunger position

        Raises exception if the position has not been calibrated yet
        """
        try:
            value = self.plunger_positions[position]
            if helpers.is_number(value):
                return value
            else:
                raise RuntimeError(
                    'Plunger position "{}" not yet calibrated'.format(
                        position))
        except KeyError:
            raise RuntimeError(
                'Plunger position "{}" does not exist'.format(
                    position))

    def _ul_to_mm(self, ul):
        """Calculate distance in millimeters to move for a given liquid volume.

        Calibration of the pipette motor's ul-to-mm conversion is required
        """

        millimeters = ul / self.ul_per_mm
        return round(millimeters, 3)

    def _ul_to_plunger_position(self, ul):
        """Calculate axis position for a given liquid volume.

        Translates the passed liquid volume to absolute coordinates
        on the axis associated with this pipette.

        Calibration of the pipette motor's ul-to-mm conversion is required
        """

        millimeters = self._ul_to_mm(ul)
        destination_mm = self._get_plunger_position('bottom') + millimeters
        return round(destination_mm, 3)

    def _volume_percentage(self, volume):
        """Returns the plunger percentage for a given volume.

        We use this to calculate what actual position the plunger axis
        needs to be at in order to achieve the correct volume of liquid.
        """
        if volume < 0:
            raise RuntimeError(
                "Volume must be a positive number, got {}.".format(volume))
        if volume > self.max_volume:
            raise RuntimeError(
                "{0}µl exceeds pipette's maximum volume ({1}ul).".format(
                    volume, self.max_volume))
        if volume < self.min_volume:
            self.robot.add_warning(
                "{0}µl is less than pipette's min_volume ({1}ul).".format(
                    volume, self.min_volume))

        return volume / self.max_volume

    def _create_transfer_plan(self, v, s, t, **kwargs):
        # SPECIAL CASE: if using multi-channel pipette,
        # and the source or target is a WellSeries
        # then avoid iterating through it's Wells.
        # Else, single channel pipettes will flatten a multi-dimensional
        # WellSeries into a 1 dimensional list of wells
        if self.channels > 1:
            if isinstance(s, WellSeries) and not isinstance(s[0], WellSeries):
                s = [s]
            if isinstance(t, WellSeries) and not isinstance(t[0], WellSeries):
                t = [t]
        else:
            if isinstance(s, WellSeries) and isinstance(s[0], WellSeries):
                s = [well for series in s for well in series]
            if isinstance(t, WellSeries) and isinstance(t[0], WellSeries):
                t = [well for series in t for well in series]

        # create list of volumes, sources, and targets of equal length
        s, t = helpers._create_source_target_lists(s, t, **kwargs)
        total_transfers = len(t)
        v = helpers._create_volume_list(v, total_transfers, **kwargs)

        transfer_plan = []
        for i in range(total_transfers):
            transfer_plan.append({
                'aspirate': {'location': s[i], 'volume': v[i]},
                'dispense': {'location': t[i], 'volume': v[i]}
            })

        max_vol = self.max_volume
        max_vol -= kwargs.get('air_gap', 0)  # air

        if kwargs.get('divide', True):
            transfer_plan = helpers._expand_for_carryover(
                max_vol, transfer_plan, **kwargs)

        transfer_plan = helpers._compress_for_repeater(
            max_vol, transfer_plan, **kwargs)

        return transfer_plan

    def _run_transfer_plan(self, tips, plan, **kwargs):
        air_gap = kwargs.get('air_gap', 0)
        touch_tip = kwargs.get('touch_tip', False)

        total_transfers = len(plan)
        for i, step in enumerate(plan):

            aspirate = step.get('aspirate')
            dispense = step.get('dispense')

            if aspirate:
                self._add_tip_during_transfer(tips, **kwargs)
                self._aspirate_during_transfer(
                    aspirate['volume'], aspirate['location'], **kwargs)

            if dispense:
                self._dispense_during_transfer(
                    dispense['volume'], dispense['location'], **kwargs)
                if step is plan[-1] or plan[i + 1].get('aspirate'):
                    self._blowout_during_transfer(
                        dispense['location'], **kwargs)
                    if touch_tip or touch_tip is 0:
                        self.touch_tip(touch_tip)
                    tips = self._drop_tip_during_transfer(
                        tips, i, total_transfers, **kwargs)
                else:
                    if air_gap:
                        self.air_gap(air_gap)
                    if touch_tip or touch_tip is 0:
                        self.touch_tip(touch_tip)

    def _add_tip_during_transfer(self, tips, **kwargs):
        """
        Performs a :any:`pick_up_tip` when running a :any:`transfer`,
        :any:`distribute`, or :any:`consolidate`.
        """
        if self.has_tip_rack() and tips > 0 and not self.current_tip():
            self.pick_up_tip()

    def _aspirate_during_transfer(self, vol, loc, **kwargs):
        """
        Performs an :any:`aspirate` when running a :any:`transfer`, and
        optionally a :any:`touch_tip` afterwards.
        """
        rate = kwargs.get('rate', 1)
        mix_before = kwargs.get('mix', kwargs.get('mix_before', (0, 0)))
        air_gap = kwargs.get('air_gap', 0)
        touch_tip = kwargs.get('touch_tip', False)

        well, _ = unpack_location(loc)

        if self.current_volume == 0:
            self._mix_during_transfer(mix_before, well, **kwargs)
        self.aspirate(vol, loc, rate=rate)
        if air_gap:
            self.air_gap(air_gap)
        if touch_tip or touch_tip is 0:
            self.touch_tip(touch_tip)

    def _dispense_during_transfer(self, vol, loc, **kwargs):
        """
        Performs a :any:`dispense` when running a :any:`transfer`, and
        optionally a :any:`mix`, :any:`touch_tip`, and/or
        :any:`blow_out` afterwards.
        """
        mix_after = kwargs.get('mix_after', (0, 0))
        rate = kwargs.get('rate', 1)
        air_gap = kwargs.get('air_gap', 0)

        well, _ = unpack_location(loc)

        if air_gap:
            self.dispense(air_gap, well.top(5), rate=rate)
        self.dispense(vol, loc, rate=rate)
        self._mix_during_transfer(mix_after, well, **kwargs)

    def _mix_during_transfer(self, mix, loc, **kwargs):
        if self.current_volume == 0 and isinstance(mix, (tuple, list)):
            if len(mix) == 2 and 0 not in mix:
                self.mix(mix[0], mix[1], loc)

    def _blowout_during_transfer(self, loc, **kwargs):
        blow_out = kwargs.get('blow_out', False)
        if self.current_volume > 0 or blow_out:
            if not isinstance(blow_out, Placeable):
                blow_out = self.trash_container
                if self.current_volume == 0:
                    blow_out = None
            self.blow_out(blow_out)
            self._mix_during_transfer(
                kwargs.get('mix_after', (0, 0)),
                loc,
                **kwargs)

    def _drop_tip_during_transfer(self, tips, i, total, **kwargs):
        """
        Performs a :any:`drop_tip` or :any:`return_tip` when
        running a :any:`transfer`, :any:`distribute`, or :any:`consolidate`.
        """
        trash = kwargs.get('trash', True)
        if tips > 1 or (i + 1 == total and tips > 0):
            if trash and self.trash_container:
                self.drop_tip()
            else:
                self.return_tip()
            tips -= 1
        return tips

    @property
    def _tip_length(self):
        # TODO (andy): tip length should be retrieved from tip-rack's labware
        # definition, unblocking ability to use multiple types of tips
        return self.robot.config.tip_length[self.name]

    def set_speed(self, aspirate=None, dispense=None):
        """
        Set the speed (mm/second) the :any:`Pipette` plunger will move
        during :meth:`aspirate` and :meth:`dispense`

        Parameters
        ----------
        aspirate: int
            The speed in millimeters-per-second, at which the plunger will
            move while performing an aspirate

        dispense: int
            The speed in millimeters-per-second, at which the plunger will
            move while performing an dispense
        """
        if aspirate:
            self.speeds['aspirate'] = aspirate
        if dispense:
            self.speeds['dispense'] = dispense
        return self

    def set_flow_rate(self, aspirate=None, dispense=None):
        """
        Set the speed (uL/second) the :any:`Pipette` plunger will move
        during :meth:`aspirate` and :meth:`dispense`

        Parameters
        ----------
        aspirate: int
            The speed in microliters-per-second, at which the plunger will
            move while performing an aspirate

        dispense: int
            The speed in microliters-per-second, at which the plunger will
            move while performing an dispense
        """
        if aspirate:
            self.set_speed(
                aspirate=self._ul_to_mm(aspirate))
        if dispense:
            self.set_speed(
                dispense=self._ul_to_mm(dispense))
        return self

    def set_pick_up_current(self, amperes):
        """
        Set the current (amperes) the pipette mount's motor will use while
        picking up a tip.

        Parameters
        ----------
        amperes: float (0.0 - 2.0)
            The amperage of the motor while creating a seal with tips.
        """
        if amperes >= 0 and amperes <= 2.0:
            self._pick_up_current = amperes
        else:
            raise ValueError(
                'Amperes must be a floating point between 0.0 and 2.0')
        return self

    def _move(self, pose_tree, x=None, y=None, z=None):
        current_x, current_y, current_z = pose_tracker.absolute(
            pose_tree,
            self)

        _x = current_x if x is None else x
        _y = current_y if y is None else y
        _z = current_z if z is None else z

        dx, dy, dz = pose_tracker.change_base(
            pose_tree,
            src=self,
            dst=self.mount)

        _x, _y, _z = _x - dx, _y - dy, _z - dz

        if x is not None or y is not None:
            pose_tree = self.robot.gantry.move(
                pose_tree,
                x=_x,
                y=_y)

        if z is not None:
            pose_tree = self.instrument_mover.move(
                pose_tree,
                z=_z)

        return pose_tree

    def _jog(self, pose_tree, axis, distance):
        assert axis in 'xyz', "Axis must be 'x', 'y', or 'z'"
        if axis in 'xy':
            pose_tree = self.robot.gantry.jog(pose_tree, axis, distance)
        elif axis == 'z':
            pose_tree = self.instrument_mover.jog(pose_tree, axis, distance)

        return pose_tree

    def _probe(self, pose_tree, axis, movement):
        assert axis in 'xyz', "Axis must be 'x', 'y', or 'z'"
        if axis in 'xy':
            pose_tree = self.robot.gantry.probe(pose_tree, axis, movement)
        elif axis == 'z':
            pose_tree = self.instrument_mover.probe(pose_tree, axis, movement)

        return pose_tree

    def _add_tip(self, length):
        if not self.tip_attached:
            x, y, z = pose_tracker.change_base(
                self.robot.poses,
                src=self,
                dst=self.mount)
            self.robot.poses = pose_tracker.update(
                self.robot.poses, self, pose_tracker.Point(
                    x, y, z - length))
            self.tip_attached = True

    def _remove_tip(self, length):
        if self.tip_attached:
            x, y, z = pose_tracker.change_base(
                self.robot.poses,
                src=self,
                dst=self.mount)
            self.robot.poses = pose_tracker.update(
                self.robot.poses, self, pose_tracker.Point(
                    x, y, z + length))
            self.tip_attached = False

    def _max_deck_height(self):
        mount_max_height = self.instrument_mover.axis_maximum(
            self.robot.poses, 'z')
        _, _, pipette_max_height = pose_tracker.change_base(
            self.robot.poses,
            src=self,
            dst=self.mount,
            point=(0, 0, mount_max_height))
        return pipette_max_height

    @property
    def type(self):
        return 'single' if self.channels == 1 else 'multi'<|MERGE_RESOLUTION|>--- conflicted
+++ resolved
@@ -123,12 +123,9 @@
             dispense_speed=DEFAULT_DISPENSE_SPEED,
             aspirate_flow_rate=None,
             dispense_flow_rate=None,
-<<<<<<< HEAD
             plunger_current=0.5,
             drop_tip_current=0.5,
-=======
             plunger_positions=PLUNGER_POSITIONS,
->>>>>>> c32fb45f
             fallback_tip_length=51.7):  # TODO (andy): move to tip-rack
 
         self.robot = robot
