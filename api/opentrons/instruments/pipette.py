import itertools
import warnings
import logging
import time

from opentrons import commands
from opentrons.containers import unpack_location
from opentrons.containers.placeable import (
    Container, Placeable, WellSeries
)
from opentrons.helpers import helpers
from opentrons.trackers import pose_tracker

log = logging.getLogger(__name__)


PLUNGER_POSITIONS = {
    'top': 18.5,
    'bottom': 2,
    'blow_out': 0,
    'drop_tip': -3.5
}

DROP_TIP_RELEASE_DISTANCE = 20

DEFAULT_ASPIRATE_SPEED = 5
DEFAULT_DISPENSE_SPEED = 10

DEFAULT_TIP_PRESS_MM = -10

DEFAULT_PLUNGE_CURRENT = 0.1

SHAKE_OFF_TIPS_SPEED = 50
SHAKE_OFF_TIPS_DISTANCE = 2


def _sleep(seconds):
    time.sleep(seconds)


class PipetteTip:
    def __init__(self, length):
        self.length = length


class Pipette:
    """

    Through this class you can can:
        * Handle liquids with :meth:`aspirate`, :meth:`dispense`,
          :meth:`mix`, and :meth:`blow_out`
        * Handle tips with :meth:`pick_up_tip`, :meth:`drop_tip`,
          and :meth:`return_tip`
        * Calibrate this pipette's plunger positions
        * Calibrate the position of each :any:`Container` on deck

    Here are the typical steps of using the Pipette:
        * Instantiate a pipette with a maximum volume (uL)
        and a mount (`left` or `right`)
        * Design your protocol through the pipette's liquid-handling commands

    Methods in this class include assertions where needed to ensure that any
    action that requires a tip must be preceeded by `pick_up_tip`. For example:
    `mix`, `transfer`, `aspirate`, `blow_out`, and `drop_tip`.

    Parameters
    ----------
    mount : str
        The axis of the pipette's actuator on the Opentrons robot
        ('left' or 'right')
    name : str
        Assigns the pipette a unique name for saving it's calibrations
    channels : int
        The number of channels on this pipette (Default: `1`)
    min_volume : int
        The smallest recommended uL volume for this pipette (Default: `0`)
    trash_container : Container
        Sets the default location :meth:`drop_tip()` will put tips
        (Default: `fixed-trash`)
    tip_racks : list
        A list of Containers for this Pipette to track tips when calling
        :meth:`pick_up_tip` (Default: [])
    aspirate_speed : int
        The speed (in mm/minute) the plunger will move while aspirating
        (Default: 300)
    dispense_speed : int
        The speed (in mm/minute) the plunger will move while dispensing
        (Default: 500)

    Returns
    -------

    A new instance of :class:`Pipette`.

    Examples
    --------
    >>> from opentrons import instruments, containers, robot
    >>> robot.reset() # doctest: +ELLIPSIS
    <opentrons.robot.robot.Robot object at ...>
    >>> p1000 = instruments.Pipette(name='p1000', mount='left')
    >>> tip_rack_200ul = containers.load('tiprack-200ul', 'B1')
    >>> p200 = instruments.Pipette(
    ...     name='p200',
    ...     mount='right',
    ...     tip_racks=[tip_rack_200ul])
    """

    def __init__(
            self,
            robot,
            model_offset=(0, 0, 0),
            mount=None,
            axis=None,
            mount_obj=None,
            name=None,
            channels=1,
            min_volume=0,
            max_volume=None,
            ul_per_mm=1000.0,  # if none is specified, make it incredibily big
            trash_container='',
            tip_racks=[],
            aspirate_speed=DEFAULT_ASPIRATE_SPEED,
            dispense_speed=DEFAULT_DISPENSE_SPEED,
            aspirate_flow_rate=None,
            dispense_flow_rate=None,
            plunger_current=0.5,
            drop_tip_current=0.5,
            fallback_tip_length=51.7):  # TODO (andy): move to tip-rack

        self.robot = robot

        # Uses information from axis to decide if a pipette is on the left
        # or right mount
        if axis:
            warnings.warn(
                "'axis' is deprecated, please use 'mount' in constructor"
            )

        if axis == 'a':
            mount = 'right'
        elif axis == 'b':
            mount = 'left'

        self.mount = mount
        self.channels = channels

        self.model_offset = model_offset

        self.tip_attached = False
        self.instrument_actuator = None
        self.instrument_mover = None

        if not name:
            name = self.__class__.__name__
        self.name = name

        if trash_container == '':
            trash_container = self.robot.fixed_trash

        if isinstance(trash_container, Container) and len(trash_container) > 0:
            trash_container = trash_container[0]

        self.trash_container = trash_container
        self.tip_racks = tip_racks
        self.starting_tip = None

        self.reset_tip_tracking()

        self.robot.add_instrument(self.mount, self)

        self.placeables = []
        self.previous_placeable = None
        self.current_volume = 0

        self.plunger_positions = PLUNGER_POSITIONS.copy()

        if max_volume:
            warnings.warn(
                "'max_volume' is deprecated, use `ul_per_mm` in constructor"
            )

        self.ul_per_mm = ul_per_mm
        self.min_volume = min_volume
        t = self._get_plunger_position('top')
        b = self._get_plunger_position('bottom')
        self.max_volume = (t - b) * self.ul_per_mm

        self._pick_up_current = None
        self.set_pick_up_current(DEFAULT_PLUNGE_CURRENT)

        # TODO (andy) these values maybe should persist between sessions,
        # by saving within `robot_config`
        self._plunger_current = plunger_current
        self._drop_tip_current = drop_tip_current

        self.speeds = {}
        self.set_speed(aspirate=aspirate_speed, dispense=dispense_speed)

        self.set_flow_rate(
            aspirate=aspirate_flow_rate, dispense=dispense_flow_rate)

        # TODO (andy): remove from pipette, move to tip-rack
        self.robot.config.tip_length[self.name] = \
            self.robot.config.tip_length.get(self.name, fallback_tip_length)

    def reset(self):
        """
        Resets the state of this pipette, removing associated placeables,
        setting current volume to zero, and resetting tip tracking
        """
        self.tip_attached = False
        self.placeables = []
        self.previous_placeable = None
        self.current_volume = 0
        self.reset_tip_tracking()

    def has_tip_rack(self):
        """
        Returns True of this :any:`Pipette` was instantiated with tip_racks
        """
        return (self.tip_racks is not None and
                isinstance(self.tip_racks, list) and
                len(self.tip_racks) > 0)

    def reset_tip_tracking(self):
        """
        Resets the :any:`Pipette` tip tracking, "refilling" the tip racks
        """
        self.current_tip(None)
        self.tip_rack_iter = iter([])

        if self.has_tip_rack():
            iterables = self.tip_racks

            if self.channels > 1:
                iterables = [c for rack in self.tip_racks for c in rack.cols]
            else:
                iterables = [w for rack in self.tip_racks for w in rack]

            if self.starting_tip:
                iterables = iterables[iterables.index(self.starting_tip):]

            self.tip_rack_iter = itertools.chain(iterables)

    def current_tip(self, *args):
        # TODO(ahmed): revisit
        if len(args) and (isinstance(args[0], Placeable) or args[0] is None):
            self.current_tip_home_well = args[0]
        return self.current_tip_home_well

    def start_at_tip(self, _tip):
        if isinstance(_tip, Placeable):
            self.starting_tip = _tip
            self.reset_tip_tracking()

    def get_next_tip(self):
        next_tip = None
        if self.has_tip_rack():
            try:
                next_tip = next(self.tip_rack_iter)
            except StopIteration as e:
                raise RuntimeWarning(
                    '{0} has run out of tips'.format(self.name))
        else:
            self.robot.add_warning(
                'pick_up_tip called with no reference to a tip')
        return next_tip

    def _associate_placeable(self, location):
        """
        Saves a reference to a placeable
        """
        if not location:
            return

        placeable, _ = unpack_location(location)
        self.previous_placeable = placeable
        if not self.placeables or (placeable != self.placeables[-1]):
            self.placeables.append(placeable)

    def move_to(self, location, strategy=None):
        """
        Move this :any:`Pipette` to a :any:`Placeable` on the :any:`Deck`

        Notes
        -----
        Until obstacle-avoidance algorithms are in place,
        :any:`Robot` and :any:`Pipette` :meth:`move_to` use either an
        "arc" or "direct"

        Parameters
        ----------
        location : :any:`Placeable` or tuple(:any:`Placeable`, :any:`Vector`)
            The destination to arrive at

        strategy : "arc" or "direct"
            "arc" strategies (default) will pick the head up on Z axis, then
            over to the XY destination, then finally down to the Z destination.
            "direct" strategies will simply move in a straight line from
            the current position

        Returns
        -------

        This instance of :class:`Pipette`.
        """
        if not location:
            return self

        placeable, _ = unpack_location(location)

        if strategy is None:
            # if no strategy is specified, default to type 'arc'
            strategy = 'arc'
            # unless we are still within the same Well, then move directly
            if placeable == self.previous_placeable:
                strategy = 'direct'

        self._associate_placeable(placeable)
        self.robot.move_to(
            location,
            instrument=self,
            strategy=strategy)

        return self

    @commands.publish.both(command=commands.aspirate)
    def aspirate(self, volume=None, location=None, rate=1.0):
        """
        Aspirate a volume of liquid (in microliters/uL) using this pipette
        from the specified location

        Notes
        -----
        If only a volume is passed, the pipette will aspirate
        from it's current position. If only a location is passed,
        `aspirate` will default to it's `max_volume`.

        The location may be a Well, or a specific position in relation to a
        Well, such as `Well.top()`. If a Well is specified without calling a
        a position method (such as .top or .bottom), this method will default
        to the bottom of the well.

        Parameters
        ----------
        volume : int or float
            The number of microliters to aspirate (Default: self.max_volume)

        location : :any:`Placeable` or tuple(:any:`Placeable`, :any:`Vector`)
            The :any:`Placeable` (:any:`Well`) to perform the aspirate.
            Can also be a tuple with first item :any:`Placeable`,
            second item relative :any:`Vector`

        rate : float
            Set plunger speed for this aspirate, where
            speed = rate * aspirate_speed (see :meth:`set_speed`)

        Returns
        -------

        This instance of :class:`Pipette`.

        Examples
        --------
        ..
        >>> robot.reset() # doctest: +ELLIPSIS
        <opentrons.robot.robot.Robot object at ...>
        >>> plate = containers.load('96-flat', 'A1')
        >>> p200 = instruments.Pipette(
        ...     name='p200', mount='left')

        >>> # aspirate 50uL from a Well
        >>> p200.aspirate(50, plate[0]) # doctest: +ELLIPSIS
        <opentrons.instruments.pipette.Pipette object at ...>

        >>> # aspirate 50uL from the center of a well
        >>> p200.aspirate(50, plate[1].bottom()) # doctest: +ELLIPSIS
        <opentrons.instruments.pipette.Pipette object at ...>

        >>> # aspirate 20uL in place, twice as fast
        >>> p200.aspirate(20, rate=2.0) # doctest: +ELLIPSIS
        <opentrons.instruments.pipette.Pipette object at ...>

        >>> # aspirate the pipette's remaining volume (80uL) from a Well
        >>> p200.aspirate(plate[2]) # doctest: +ELLIPSIS
        <opentrons.instruments.pipette.Pipette object at ...>
        """
        if not self.tip_attached:
            log.warning("Cannot aspirate without a tip attached.")

        # Note: volume positional argument may not be passed. if it isn't then
        # assume the first positional argument is the location
        if not helpers.is_number(volume):
            if volume and not location:
                location = volume
            volume = self.max_volume - self.current_volume

        # if volume is specified as 0uL, then do nothing
        if volume == 0:
            return self

        if self.current_volume + volume > self.max_volume:
            raise RuntimeWarning(
                'Pipette with max volume of {0} cannot hold volume {1}'
                .format(
                    self.max_volume,
                    self.current_volume + volume)
            )

        self._position_for_aspirate(location)

        mm_position = self._ul_to_plunger_position(
            self.current_volume + volume)
        speed = self.speeds['aspirate'] * rate

        self.instrument_actuator.push_speed()
        self.instrument_actuator.set_speed(speed)
        self.robot.poses = self.instrument_actuator.move(
            self.robot.poses,
            x=mm_position
        )
        self.instrument_actuator.pop_speed()
        self.current_volume += volume  # update after actual aspirate

        return self

    @commands.publish.both(command=commands.dispense)
    def dispense(self,
                 volume=None,
                 location=None,
                 rate=1.0):
        """
        Dispense a volume of liquid (in microliters/uL) using this pipette

        Notes
        -----
        If only a volume is passed, the pipette will dispense
        from it's current position. If only a location is passed,
        `dispense` will default to it's `current_volume`

        The location may be a Well, or a specific position in relation to a
        Well, such as `Well.top()`. If a Well is specified without calling a
        a position method (such as .top or .bottom), this method will default
        to the bottom of the well.

        Parameters
        ----------
        volume : int or float
            The number of microliters to dispense
            (Default: self.current_volume)
        location : :any:`Placeable` or tuple(:any:`Placeable`, :any:`Vector`)
            The :any:`Placeable` (:any:`Well`) to perform the dispense.
            Can also be a tuple with first item :any:`Placeable`,
            second item relative :any:`Vector`
        rate : float
            Set plunger speed for this dispense, where
            speed = rate * dispense_speed (see :meth:`set_speed`)

        Returns
        -------

        This instance of :class:`Pipette`.

        Examples
        --------
        ..
        >>> plate = containers.load('96-flat', 'C1')
        >>> p200 = instruments.Pipette(name='p200', mount='left')
        >>> # fill the pipette with liquid (200uL)
        >>> p200.aspirate(plate[0]) # doctest: +ELLIPSIS
        <opentrons.instruments.pipette.Pipette object at ...>

        >>> # dispense 50uL to a Well
        >>> p200.dispense(50, plate[0]) # doctest: +ELLIPSIS
        <opentrons.instruments.pipette.Pipette object at ...>

        >>> # dispense 50uL to the center of a well
        >>> relative_vector = plate[1].center()
        >>> p200.dispense(50, (plate[1], relative_vector)) # doctest: +ELLIPSIS
        <opentrons.instruments.pipette.Pipette object at ...>

        >>> # dispense 20uL in place, at half the speed
        >>> p200.dispense(20, rate=0.5) # doctest: +ELLIPSIS
        <opentrons.instruments.pipette.Pipette object at ...>

        >>> # dispense the pipette's remaining volume (80uL) to a Well
        >>> p200.dispense(plate[2]) # doctest: +ELLIPSIS
        <opentrons.instruments.pipette.Pipette object at ...>
        """
        if not self.tip_attached:
            log.warning("Cannot dispense without a tip attached.")

        # Note: volume positional argument may not be passed. if it isn't then
        # assume the first positional argument is the location
        if not helpers.is_number(volume):
            if volume and not location:
                location = volume
            volume = self.current_volume

        # Ensure we don't dispense more than the current volume
        volume = min(self.current_volume, volume)

        # if volume is specified as 0uL, then do nothing
        if volume == 0:
            return self

        self._position_for_dispense(location)

        mm_position = self._ul_to_plunger_position(
            self.current_volume - volume)
        speed = self.speeds['dispense'] * rate

        self.instrument_actuator.push_speed()
        self.instrument_actuator.set_speed(speed)
        self.robot.poses = self.instrument_actuator.move(
            self.robot.poses,
            x=mm_position
        )
        self.instrument_actuator.pop_speed()
        self.current_volume -= volume  # update after actual dispense

        return self

    def _position_for_aspirate(self, location=None, clearance=1.0):
        """
        Position this :any:`Pipette` for an aspiration,
        given it's current state
        """

        placeable = None
        if location:
            placeable, _ = unpack_location(location)
            # go to top of source, if not already there
            if placeable != self.previous_placeable:
                self.move_to(placeable.top())
        else:
            placeable = self.previous_placeable

        # if pipette is currently empty, ensure the plunger is at "bottom"
        if self.current_volume == 0:
            pos, _, _ = pose_tracker.absolute(
                self.robot.poses, self.instrument_actuator)
            if pos != self._get_plunger_position('bottom'):
                # move to top of well to avoid touching liquid
                if placeable:
                    self.move_to(placeable.top())
                self.robot.poses = self.instrument_actuator.move(
                    self.robot.poses,
                    x=self._get_plunger_position('bottom')
                )

        # then go inside the location
        if location:
            if isinstance(location, Placeable):
                location = location.bottom(min(location.z_size(), clearance))
            self.move_to(location, strategy='direct')

    def _position_for_dispense(self, location=None, clearance=0.5):
        """
        Position this :any:`Pipette` for an dispense
        """

        if location:
            if isinstance(location, Placeable):
                location = location.bottom(min(location.z_size(), clearance))
            self.move_to(location)

    def retract(self, safety_margin=10):
        '''
        Move the pipette's mount upwards and away from the deck

        Parameters
        ----------
        safety_margin: int
            Distance in millimeters awey from the limit switch,
            used during the mount's `fast_home()` method
        '''
        self.previous_placeable = None  # it is no longer inside a placeable
        self.robot.poses = self.instrument_mover.fast_home(
            self.robot.poses, safety_margin)
        return self

    @commands.publish.both(command=commands.mix)
    def mix(self,
            repetitions=1,
            volume=None,
            location=None,
            rate=1.0):
        """
        Mix a volume of liquid (in microliters/uL) using this pipette

        Notes
        -----
        If no `location` is passed, the pipette will mix
        from it's current position. If no `volume` is passed,
        `mix` will default to it's `max_volume`

        Parameters
        ----------
        repetitions: int
            How many times the pipette should mix (Default: 1)

        volume : int or float
            The number of microliters to mix (Default: self.max_volume)

        location : :any:`Placeable` or tuple(:any:`Placeable`, :any:`Vector`)
            The :any:`Placeable` (:any:`Well`) to perform the mix.
            Can also be a tuple with first item :any:`Placeable`,
            second item relative :any:`Vector`

        rate : float
            Set plunger speed for this mix, where
            speed = rate * (aspirate_speed or dispense_speed)
            (see :meth:`set_speed`)

        Returns
        -------

        This instance of :class:`Pipette`.

        Examples
        --------
        ..
        >>> plate = containers.load('96-flat', 'D1')

        >>> p200 = instruments.Pipette(name='p200', mount='left')

        >>> # mix 50uL in a Well, three times
        >>> p200.mix(3, 50, plate[0]) # doctest: +ELLIPSIS
        <opentrons.instruments.pipette.Pipette object at ...>

        >>> # mix 3x with the pipette's max volume, from current position
        >>> p200.mix(3) # doctest: +ELLIPSIS
        <opentrons.instruments.pipette.Pipette object at ...>
        """
        if not self.tip_attached:
            log.warning("Cannot mix without a tip attached.")

        if volume is None:
            volume = self.max_volume

        if not location and self.previous_placeable:
            location = self.previous_placeable

        self.aspirate(location=location, volume=volume, rate=rate)
        for i in range(repetitions - 1):
            self.dispense(volume, rate=rate)
            self.aspirate(volume, rate=rate)
        self.dispense(volume, rate=rate)

        return self

    @commands.publish.both(command=commands.blow_out)
    def blow_out(self, location=None):
        """
        Force any remaining liquid to dispense, by moving
        this pipette's plunger to the calibrated `blow_out` position

        Notes
        -----
        If no `location` is passed, the pipette will blow_out
        from it's current position.

        Parameters
        ----------
        location : :any:`Placeable` or tuple(:any:`Placeable`, :any:`Vector`)
            The :any:`Placeable` (:any:`Well`) to perform the blow_out.
            Can also be a tuple with first item :any:`Placeable`,
            second item relative :any:`Vector`

        Returns
        -------

        This instance of :class:`Pipette`.

        Examples
        --------
        ..
        >>> p200 = instruments.Pipette(name='p200', mount='left')
        >>> p200.aspirate(50).dispense().blow_out() # doctest: +ELLIPSIS
        <opentrons.instruments.pipette.Pipette object at ...>
        """
        if not self.tip_attached:
            log.warning("Cannot 'blow out' without a tip attached.")

        self.move_to(location)
        self.robot.poses = self.instrument_actuator.move(
            self.robot.poses,
            x=self._get_plunger_position('blow_out')
        )
        self.current_volume = 0

        return self

    @commands.publish.both(command=commands.touch_tip)
    def touch_tip(self, location=None, radius=1.0):
        """
        Touch the :any:`Pipette` tip to the sides of a well,
        with the intent of removing left-over droplets

        Notes
        -----
        If no `location` is passed, the pipette will touch_tip
        from it's current position.

        Parameters
        ----------
        location : :any:`Placeable` or tuple(:any:`Placeable`, :any:`Vector`)
            The :any:`Placeable` (:any:`Well`) to perform the touch_tip.
            Can also be a tuple with first item :any:`Placeable`,
            second item relative :any:`Vector`

        radius : float
            Radius is a floating point number between 0.0 and 1.0, describing
            the percentage of a well's radius. When radius=1.0,
            :any:`touch_tip()` will move to 100% of the wells radius. When
            radius=0.5, :any:`touch_tip()` will move to 50% of the wells
            radius.

        Returns
        -------

        This instance of :class:`Pipette`.

        Examples
        --------
        ..
        >>> plate = containers.load('96-flat', 'B2')

        >>> p200 = instruments.Pipette(name='p200', mount='left')
        >>> p200.aspirate(50, plate[0]) # doctest: +ELLIPSIS
        <opentrons.instruments.pipette.Pipette object at ...>
        >>> p200.dispense(plate[1]).touch_tip() # doctest: +ELLIPSIS
        <opentrons.instruments.pipette.Pipette object at ...>
        """
        if not self.tip_attached:
            log.warning("Cannot touch tip without a tip attached.")

        height_offset = 0

        if helpers.is_number(location):
            height_offset = location
            location = None

        # if no location specified, use the previously
        # associated placeable to get Well dimensions
        if location:
            self.move_to(location)
        else:
            location = self.previous_placeable

        v_offset = (0, 0, height_offset)

        well_edges = [
            location.from_center(x=radius, y=0, z=1),       # right edge
            location.from_center(x=radius * -1, y=0, z=1),  # left edge
            location.from_center(x=0, y=radius, z=1),       # back edge
            location.from_center(x=0, y=radius * -1, z=1)   # front edge
        ]

        # Apply vertical offset to well edges
        well_edges = map(lambda x: x + v_offset, well_edges)

        self.robot.gantry.push_speed()
        self.robot.gantry.set_speed(100)
        [self.move_to((location, e), strategy='direct') for e in well_edges]
        self.robot.gantry.pop_speed()

        return self

    @commands.publish.both(command=commands.air_gap)
    def air_gap(self, volume=None, height=None):
        """
        Pull air into the :any:`Pipette` current tip

        Notes
        -----
        If no `location` is passed, the pipette will touch_tip
        from it's current position.

        Parameters
        ----------
        volume : number
            The amount in uL to aspirate air into the tube.
            (Default will use all remaining volume in tip)

        height : number
            The number of millimiters to move above the current Placeable
            to perform and air-gap aspirate
            (Default will be 10mm above current Placeable)

        Returns
        -------

        This instance of :class:`Pipette`.

        Examples
        --------
        ..
        >>> p200 = instruments.Pipette(name='p200', mount='left')
        >>> p200.aspirate(50, plate[0]) # doctest: +ELLIPSIS
        <opentrons.instruments.pipette.Pipette object at ...>
        >>> p200.air_gap(50) # doctest: +ELLIPSIS
        <opentrons.instruments.pipette.Pipette object at ...>
        """
        if not self.tip_attached:
            log.warning("Cannot perform air_gap without a tip attached.")

        # if volumes is specified as 0uL, do nothing
        if volume is 0:
            return self

        if height is None:
            height = 5

        location = self.previous_placeable.top(height)
        # "move_to" separate from aspirate command
        # so "_position_for_aspirate" isn't executed
        self.move_to(location)
        self.aspirate(volume)
        return self

    @commands.publish.both(command=commands.return_tip)
    def return_tip(self, home_after=True):
        """
        Drop the pipette's current tip to it's originating tip rack

        Notes
        -----
        This method requires one or more tip-rack :any:`Container`
        to be in this Pipette's `tip_racks` list (see :any:`Pipette`)

        Returns
        -------

        This instance of :class:`Pipette`.

        Examples
        --------
        ..
        >>> robot.reset() # doctest: +ELLIPSIS
        <opentrons.robot.robot.Robot object at ...>
        >>> tiprack = containers.load('tiprack-200ul', 'E1', share=True)
        >>> p200 = instruments.Pipette(name='p200', mount='left',
        ...     tip_racks=[tiprack])
        >>> p200.pick_up_tip() # doctest: +ELLIPSIS
        <opentrons.instruments.pipette.Pipette object at ...>
        >>> p200.aspirate(50, plate[0]) # doctest: +ELLIPSIS
        <opentrons.instruments.pipette.Pipette object at ...>
        >>> p200.dispense(plate[1]) # doctest: +ELLIPSIS
        <opentrons.instruments.pipette.Pipette object at ...>
        >>> p200.return_tip() # doctest: +ELLIPSIS
        <opentrons.instruments.pipette.Pipette object at ...>
        """
        if not self.tip_attached:
            log.warning("Cannot return tip without tip attached.")

        if not self.current_tip():
            self.robot.add_warning(
                'Pipette has no tip to return, dropping in place')

        self.drop_tip(self.current_tip(), home_after=home_after)
        return self

    def pick_up_tip(self, location=None, presses=3, increment=1):
        """
        Pick up a tip for the Pipette to run liquid-handling commands with

        Notes
        -----
        A tip can be manually set by passing a `location`. If no location
        is passed, the Pipette will pick up the next available tip in
        it's `tip_racks` list (see :any:`Pipette`)

        Parameters
        ----------
        location : :any:`Placeable` or tuple(:any:`Placeable`, :any:`Vector`)
            The :any:`Placeable` (:any:`Well`) to perform the pick_up_tip.
            Can also be a tuple with first item :any:`Placeable`,
            second item relative :any:`Vector`
        presses : :any:int
            The number of times to lower and then raise the pipette when
            picking up a tip, to ensure a good seal (0 [zero] will result in
            the pipette hovering over the tip but not picking it up--generally
            not desireable, but could be used for dry-run)
        increment: :int
            The additional distance to travel on each successive press (e.g.:
            if presses=3 and increment=1, then the first press will travel down
            into the tip by 3.5mm, the second by 4.5mm, and the third by 5.5mm

        Returns
        -------

        This instance of :class:`Pipette`.

        Examples
        --------
        ..
        >>> robot.reset() # doctest: +ELLIPSIS
        <opentrons.robot.robot.Robot object at ...>
        >>> tiprack = containers.load('tiprack-200ul', 'A2')
        >>> p200 = instruments.Pipette(
        ... name='p200', mount='left', tip_racks=[tiprack])
        >>> p200.pick_up_tip(tiprack[0]) # doctest: +ELLIPSIS
        <opentrons.instruments.pipette.Pipette object at ...>
        >>> p200.return_tip() # doctest: +ELLIPSIS
        <opentrons.instruments.pipette.Pipette object at ...>
        >>> # `pick_up_tip` will automatically go to tiprack[1]
        >>> p200.pick_up_tip() # doctest: +ELLIPSIS
        <opentrons.instruments.pipette.Pipette object at ...>
        >>> p200.return_tip() # doctest: +ELLIPSIS
        <opentrons.instruments.pipette.Pipette object at ...>
        """
        if self.tip_attached:
            log.warning("There is already a tip attached to this pipette.")

        if not location:
            location = self.get_next_tip()
        self.current_tip(None)
        if location:
            placeable, _ = unpack_location(location)
            self.current_tip(placeable)

        presses = (1 if not helpers.is_number(presses) else presses)

        @commands.publish.both(command=commands.pick_up_tip)
        def _pick_up_tip(
                self, location, presses, plunge_depth, increment):
            self.robot.poses = self.instrument_actuator.move(
                self.robot.poses,
                x=self._get_plunger_position('bottom')
            )
            self.current_volume = 0
            self.move_to(self.current_tip().top(0))

            for i in range(int(presses)):
                # move nozzle down into the tip
                self.instrument_mover.push_speed()
<<<<<<< HEAD
                self.instrument_mover.set_speed(30)
                self.instrument_mover.push_current()
                self.instrument_mover.set_current(self._pick_up_current)
=======
                self.instrument_mover.push_active_current()
                self.instrument_mover.set_active_current(self._pick_up_current)
                self.instrument_mover.set_speed(30)
>>>>>>> 65ad9dd4
                dist = plunge_depth + (-1 * increment * i)
                self.move_to(
                    self.current_tip().top(dist),
                    strategy='direct')
                # move nozzle back up
<<<<<<< HEAD
=======
                self.instrument_mover.pop_active_current()
>>>>>>> 65ad9dd4
                self.instrument_mover.pop_speed()
                self.instrument_mover.pop_current()
                self.move_to(
                    self.current_tip().top(0),
                    strategy='direct')
            self._add_tip(
                length=self._tip_length
            )
            self.previous_placeable = None  # no longer inside a placeable
            self.robot.poses = self.instrument_mover.fast_home(
                self.robot.poses, abs(plunge_depth))

            return self

        return _pick_up_tip(
            self,
            location=location,
            presses=presses,
            plunge_depth=DEFAULT_TIP_PRESS_MM,
            increment=increment)

    def drop_tip(self, location=None, home_after=True):
        """
        Drop the pipette's current tip

        Notes
        -----
        If no location is passed, the pipette defaults to its `trash_container`
        (see :any:`Pipette`)

        Parameters
        ----------
        location : :any:`Placeable` or tuple(:any:`Placeable`, :any:`Vector`)
            The :any:`Placeable` (:any:`Well`) to perform the drop_tip.
            Can also be a tuple with first item :any:`Placeable`,
            second item relative :any:`Vector`

        Returns
        -------

        This instance of :class:`Pipette`.

        Examples
        --------
        ..
        >>> robot.reset() # doctest: +ELLIPSIS
        <opentrons.robot.robot.Robot object at ...>
        >>> tiprack = containers.load('tiprack-200ul', 'C2')
        >>> trash = containers.load('point', 'A3')
        >>> p200 = instruments.Pipette(
        ... name='p200', mount='left', trash_container=trash)
        >>> p200.pick_up_tip(tiprack[0]) # doctest: +ELLIPSIS
        <opentrons.instruments.pipette.Pipette object at ...>
        >>> # drops the tip in the trash
        >>> p200.drop_tip() # doctest: +ELLIPSIS
        <opentrons.instruments.pipette.Pipette object at ...>
        >>> p200.pick_up_tip(tiprack[1]) # doctest: +ELLIPSIS
        <opentrons.instruments.pipette.Pipette object at ...>
        >>> # drops the tip back at its tip rack
        >>> p200.drop_tip(tiprack[1]) # doctest: +ELLIPSIS
        <opentrons.instruments.pipette.Pipette object at ...>
        """
        if not self.tip_attached:
            log.warning("Cannot drop tip without a tip attached.")

        if not location and self.trash_container:
            location = self.trash_container

        if isinstance(location, Placeable):
            # give space for the drop-tip mechanism
            # @TODO (Laura & Andy 2018261)
            # When container typing is implemented, make sure that
            # when returning to a tiprack, tips are dropped within the rack
            if 'rack' in location.get_parent().get_type():
                half_tip_length = self._tip_length / 2
                location = location.top(-half_tip_length)
            elif 'trash' in location.get_parent().get_type():
                loc, coords = location.top()
                location = (loc, coords + (0, self.model_offset[1], 0))
            else:
                location = location.top()

        @commands.publish.both(command=commands.drop_tip)
        def _drop_tip(location, instrument=self):
            if location:
                self.move_to(location)

            pos_bottom = self._get_plunger_position('bottom')
            pos_drop_tip = self._get_plunger_position('drop_tip')

            self.robot.poses = self.instrument_actuator.move(
                self.robot.poses,
                x=pos_bottom
            )
            self.robot.poses = self.instrument_actuator.move(
                self.robot.poses,
                x=pos_drop_tip
            )

            self._shake_off_tips(location)

            if home_after:
                self._home_after_drop_tip()

            self.current_volume = 0
            self.current_tip(None)
            self._remove_tip(
                length=self._tip_length
            )

            return self
        return _drop_tip(location)

    def _shake_off_tips(self, location):
        # tips don't always fall off, especially if resting against
        # tiprack or other tips below it. To ensure the tip has fallen
        # first, shake the pipette to dislodge partially-sealed tips,
        # then second, raise the pipette so loosened tips have room to fall

        # shake the pipette left/right a few millimeters
        shake_off_distance = SHAKE_OFF_TIPS_DISTANCE
        if location:
            placeable, _ = unpack_location(location)
            # ensure the distance is not >25% the diameter of placeable
            shake_off_distance = min(
                shake_off_distance, placeable.x_size() / 4)
        self.robot.gantry.push_speed()
        self.robot.gantry.set_speed(SHAKE_OFF_TIPS_SPEED)
        self.robot.poses = self._jog(
            self.robot.poses, 'x', -shake_off_distance)  # move left
        self.robot.poses = self._jog(
            self.robot.poses, 'x', shake_off_distance * 2)  # move right
        self.robot.poses = self._jog(
            self.robot.poses, 'x', -shake_off_distance)  # move left
        self.robot.gantry.pop_speed()

        # raise the pipette upwards so we are sure tip has fallen off
        self.robot.poses = self._jog(
            self.robot.poses, 'z', DROP_TIP_RELEASE_DISTANCE)

    def _home_after_drop_tip(self):
        # incase plunger motor stalled while dropping a tip, add a
        # safety margin of the distance between `bottom` and `drop_tip`
        b = self._get_plunger_position('bottom')
        d = self._get_plunger_position('drop_tip')
        safety_margin = abs(b - d)
        self.robot.poses = self.instrument_actuator.fast_home(
            self.robot.poses, safety_margin)
        self.robot.poses = self.instrument_actuator.move(
            self.robot.poses,
            x=self._get_plunger_position('bottom')
        )

    def home(self):
        """
        Home the pipette's plunger axis during a protocol run

        Notes
        -----
        `Pipette.home()` homes the `Robot`

        Returns
        -------

        This instance of :class:`Pipette`.

        Examples
        --------
        ..
        >>> p200 = instruments.Pipette(name='p200', mount='right')
        >>> p200.home() # doctest: +ELLIPSIS
        <opentrons.instruments.pipette.Pipette object at ...>
        """
        @commands.publish.both(command=commands.home)
        def _home(mount):
            self.current_volume = 0
            self.robot.poses = self.instrument_actuator.home(
                self.robot.poses)
            self.robot.poses = self.instrument_mover.home(self.robot.poses)
            self.previous_placeable = None  # no longer inside a placeable

        _home(self.mount)
        return self

    @commands.publish.both(command=commands.distribute)
    def distribute(self, volume, source, dest, *args, **kwargs):
        """
        Distribute will move a volume of liquid from a single of source
        to a list of target locations. See :any:`Transfer` for details
        and a full list of optional arguments.

        Returns
        -------

        This instance of :class:`Pipette`.

        Examples
        --------
        ..
        >>> robot.reset() # doctest: +ELLIPSIS
        <opentrons.robot.robot.Robot object at ...>
        >>> plate = containers.load('96-flat', 'B3')
        >>> p200 = instruments.Pipette(name='p200', mount='left')
        >>> p200.distribute(50, plate[1], plate.cols[0]) # doctest: +ELLIPSIS
        <opentrons.instruments.pipette.Pipette object at ...>
        """
        # Note: currently it varies whether the pipette should have a tip on
        # or not depending on the parameters for this call, so we cannot
        # create a very reliable assertion on tip status

        args = [volume, source, dest, *args]
        kwargs['mode'] = 'distribute'
        kwargs['mix_after'] = (0, 0)
        if 'disposal_vol' not in kwargs:
            kwargs['disposal_vol'] = self.min_volume
        return self.transfer(*args, **kwargs)

    @commands.publish.both(command=commands.consolidate)
    def consolidate(self, volume, source, dest, *args, **kwargs):
        """
        Consolidate will move a volume of liquid from a list of sources
        to a single target location. See :any:`Transfer` for details
        and a full list of optional arguments.

        Returns
        -------

        This instance of :class:`Pipette`.

        Examples
        --------
        ..
        >>> robot.reset() # doctest: +ELLIPSIS
        <opentrons.robot.robot.Robot object at ...>
        >>> plate = containers.load('96-flat', 'A3')
        >>> p200 = instruments.Pipette(name='p200', mount='left')
        >>> p200.consolidate(50, plate.cols[0], plate[1]) # doctest: +ELLIPSIS
        <opentrons.instruments.pipette.Pipette object at ...>
        """

        kwargs['mode'] = 'consolidate'
        kwargs['mix_before'] = (0, 0)
        kwargs['air_gap'] = 0
        kwargs['disposal_vol'] = 0
        args = [volume, source, dest, *args]
        return self.transfer(*args, **kwargs)

    @commands.publish.both(command=commands.transfer)
    def transfer(self, volume, source, dest, **kwargs):
        """
        Transfer will move a volume of liquid from a source location(s)
        to a dest location(s). It is a higher-level command, incorporating
        other :any:`Pipette` commands, like :any:`aspirate` and
        :any:`dispense`, designed to make protocol writing easier at the
        cost of specificity.

        Parameters
        ----------
        volumes : number, list, or tuple
            The amount of volume to remove from each `sources` :any:`Placeable`
            and add to each `targets` :any:`Placeable`. If `volumes` is a list,
            each volume will be used for the sources/targets at the
            matching index. If `volumes` is a tuple with two elements,
            like `(20, 100)`, then a list of volumes will be generated with
            a linear gradient between the two volumes in the tuple.

        source : Placeable or list
            Single :any:`Placeable` or list of :any:`Placeable`s, from where
            liquid will be :any:`aspirate`ed from.

        dest : Placeable or list
            Single :any:`Placeable` or list of :any:`Placeable`s, where
            liquid will be :any:`dispense`ed to.

        new_tip : number
            The number of clean tips this transfer command will use. If 0,
            no tips will be picked up nor dropped. If 1, a single tip will be
            used for all commands.

        trash : boolean
            If `False` (default behavior) tips will be returned to their
            tip rack. If `True` and a trash container has been attached
            to this `Pipette`, then the tip will be sent to the trash
            container.

        touch_tip : boolean
            If `True`, a :any:`touch_tip` will occur following each
            :any:`aspirate` and :any:`dispense`. If set to `False` (default),
            no :any:`touch_tip` will occur.

        blow_out : boolean
            If `True`, a :any:`blow_out` will occur following each
            :any:`dispense`, but only if the pipette has no liquid left in it.
            If set to `False` (default), no :any:`blow_out` will occur.

        mix_before : tuple
            Specify the number of repetitions volume to mix, and a :any:`mix`
            will proceed each :any:`aspirate` during the transfer and dispense.
            The tuple's values is interpreted as (repetitions, volume).

        mix_after : tuple
            Specify the number of repetitions volume to mix, and a :any:`mix`
            will following each :any:`dispense` during the transfer or
            consolidate. The tuple's values is interpreted as
            (repetitions, volume).

        carryover : boolean
            If `True` (default), any `volumes` that exceed the maximum volume
            of this `Pipette` will be split into multiple smaller volumes.

        repeat : boolean
            (Only applicable to :any:`distribute` and :any:`consolidate`)If
            `True` (default), sequential :any:`aspirate` volumes will be
            combined into one tip for the purpose of saving time. If `False`,
            all volumes will be transferred seperately.

        gradient : lambda
            Function for calculated the curve used for gradient volumes.
            When `volumes` is a tuple of length 2, it's values are used
            to create a list of gradient volumes. The default curve for
            this gradient is linear (lambda x: x), however a method can
            be passed with the `gradient` keyword argument to create a
            custom curve.

        Returns
        -------

        This instance of :class:`Pipette`.

        Examples
        --------
        ..
        >>> robot.reset() # doctest: +ELLIPSIS
        <opentrons.robot.robot.Robot object at ...>
        >>> plate = containers.load('96-flat', 'D1')
        >>> p200 = instruments.Pipette(name='p200', mount='left')
        >>> p200.transfer(50, plate[0], plate[1]) # doctest: +ELLIPSIS
        <opentrons.instruments.pipette.Pipette object at ...>
        """
        # Note: currently it varies whether the pipette should have a tip on
        # or not depending on the parameters for this call, so we cannot
        # create a very reliable assertion on tip status

        kwargs['mode'] = kwargs.get('mode', 'transfer')

        touch_tip = kwargs.get('touch_tip', False)
        if touch_tip is True:
            touch_tip = -1
        kwargs['touch_tip'] = touch_tip

        tip_options = {
            'once': 1,
            'never': 0,
            'always': float('inf')
        }
        tip_option = kwargs.get('new_tip', 'once')
        tips = tip_options.get(tip_option)
        if tips is None:
            raise ValueError('Unknown "new_tip" option: {}'.format(tip_option))

        plan = self._create_transfer_plan(volume, source, dest, **kwargs)
        self._run_transfer_plan(tips, plan, **kwargs)

        return self

    @commands.publish.both(command=commands.delay)
    def delay(self, seconds=0, minutes=0):
        """
        Parameters
        ----------

        seconds: float
            The number of seconds to freeze in place.
        """

        minutes += int(seconds / 60)
        seconds = seconds % 60
        seconds += float(minutes * 60)

        self.robot.pause()
        _sleep(seconds)
        self.robot.resume()

        return self

    def calibrate(self, position):
        """
        Calibrate a saved plunger position to the robot's current position

        Notes
        -----
        This will only work if the API is connected to a robot

        Parameters
        ----------

        position : str
            Either "top", "bottom", "blow_out", or "drop_tip"

        Returns
        -------

        This instance of :class:`Pipette`.

        Examples
        --------
        ..
        >>> robot = Robot()
        >>> p200 = instruments.Pipette(name='p200', mount='left')
        >>> robot.move_plunger(**{'a': 10})
        >>> # save plunger 'top' to coordinate 10
        >>> p200.calibrate('top') # doctest: +ELLIPSIS
        <opentrons.instruments.pipette.Pipette object at ...>
        """
        current_position = self.robot._driver.get_plunger_positions()
        current_position = current_position['target'][self.axis]
        kwargs = {}
        kwargs[position] = current_position
        self.calibrate_plunger(**kwargs)

        return self

    def calibrate_plunger(
            self,
            top=None,
            bottom=None,
            blow_out=None,
            drop_tip=None):
        """Set calibration values for the pipette plunger.

        This can be called multiple times as the user sets each value,
        or you can set them all at once.

        Parameters
        ----------

        top : int
           Touching but not engaging the plunger.

        bottom: int
            Must be above the pipette's physical hard-stop, while still
            leaving enough room for 'blow_out'

        blow_out : int
            Plunger has been pushed down enough to expell all liquids.

        drop_tip : int
            This position that causes the tip to be released from the
            pipette.

        """
        if top is not None:
            self.plunger_positions['top'] = top
        if bottom is not None:
            self.plunger_positions['bottom'] = bottom
        if blow_out is not None:
            self.plunger_positions['blow_out'] = blow_out
        if drop_tip is not None:
            self.plunger_positions['drop_tip'] = drop_tip

        return self

    def set_max_volume(self, max_volume):
        """
        Set this pipette's maximum volume, equal to the number of
        microliters drawn when aspirating with the plunger's full range

        Parameters
        ----------
        max_volume: int or float
            The maximum number of microliters this :any:`Pipette` can hold.
            Must be calculated and set after plunger calibrations to ensure
            accuracy
        """
        # self.max_volume = max_volume

        # if self.max_volume <= self.min_volume:
        #     raise RuntimeError(
        #         'Pipette max volume is less than '
        #         'min volume ({0} < {1})'.format(
        #             self.max_volume, self.min_volume))

        warnings.warn(
            "'max_volume' is deprecated, use `ul_per_mm` in constructor"
        )

        return self

    def _get_plunger_position(self, position):
        """
        Returns the calibrated coordinate of a given plunger position

        Raises exception if the position has not been calibrated yet
        """
        try:
            value = self.plunger_positions[position]
            if helpers.is_number(value):
                return value
            else:
                raise RuntimeError(
                    'Plunger position "{}" not yet calibrated'.format(
                        position))
        except KeyError:
            raise RuntimeError(
                'Plunger position "{}" does not exist'.format(
                    position))

    def _ul_to_mm(self, ul):
        """Calculate distance in millimeters to move for a given liquid volume.

        Calibration of the pipette motor's ul-to-mm conversion is required
        """

        millimeters = ul / self.ul_per_mm
        return round(millimeters, 3)

    def _ul_to_plunger_position(self, ul):
        """Calculate axis position for a given liquid volume.

        Translates the passed liquid volume to absolute coordinates
        on the axis associated with this pipette.

        Calibration of the pipette motor's ul-to-mm conversion is required
        """

        millimeters = self._ul_to_mm(ul)
        destination_mm = self._get_plunger_position('bottom') + millimeters
        return round(destination_mm, 3)

    def _volume_percentage(self, volume):
        """Returns the plunger percentage for a given volume.

        We use this to calculate what actual position the plunger axis
        needs to be at in order to achieve the correct volume of liquid.
        """
        if volume < 0:
            raise RuntimeError(
                "Volume must be a positive number, got {}.".format(volume))
        if volume > self.max_volume:
            raise RuntimeError(
                "{0}µl exceeds pipette's maximum volume ({1}ul).".format(
                    volume, self.max_volume))
        if volume < self.min_volume:
            self.robot.add_warning(
                "{0}µl is less than pipette's min_volume ({1}ul).".format(
                    volume, self.min_volume))

        return volume / self.max_volume

    def _create_transfer_plan(self, v, s, t, **kwargs):
        # SPECIAL CASE: if using multi-channel pipette,
        # and the source or target is a WellSeries
        # then avoid iterating through it's Wells.
        # Else, single channel pipettes will flatten a multi-dimensional
        # WellSeries into a 1 dimensional list of wells
        if self.channels > 1:
            if isinstance(s, WellSeries) and not isinstance(s[0], WellSeries):
                s = [s]
            if isinstance(t, WellSeries) and not isinstance(t[0], WellSeries):
                t = [t]
        else:
            if isinstance(s, WellSeries) and isinstance(s[0], WellSeries):
                s = [well for series in s for well in series]
            if isinstance(t, WellSeries) and isinstance(t[0], WellSeries):
                t = [well for series in t for well in series]

        # create list of volumes, sources, and targets of equal length
        s, t = helpers._create_source_target_lists(s, t, **kwargs)
        total_transfers = len(t)
        v = helpers._create_volume_list(v, total_transfers, **kwargs)

        transfer_plan = []
        for i in range(total_transfers):
            transfer_plan.append({
                'aspirate': {'location': s[i], 'volume': v[i]},
                'dispense': {'location': t[i], 'volume': v[i]}
            })

        max_vol = self.max_volume
        max_vol -= kwargs.get('air_gap', 0)  # air

        if kwargs.get('divide', True):
            transfer_plan = helpers._expand_for_carryover(
                max_vol, transfer_plan, **kwargs)

        transfer_plan = helpers._compress_for_repeater(
            max_vol, transfer_plan, **kwargs)

        return transfer_plan

    def _run_transfer_plan(self, tips, plan, **kwargs):
        air_gap = kwargs.get('air_gap', 0)
        touch_tip = kwargs.get('touch_tip', False)

        total_transfers = len(plan)
        for i, step in enumerate(plan):

            aspirate = step.get('aspirate')
            dispense = step.get('dispense')

            if aspirate:
                self._add_tip_during_transfer(tips, **kwargs)
                self._aspirate_during_transfer(
                    aspirate['volume'], aspirate['location'], **kwargs)

            if dispense:
                self._dispense_during_transfer(
                    dispense['volume'], dispense['location'], **kwargs)
                if step is plan[-1] or plan[i + 1].get('aspirate'):
                    self._blowout_during_transfer(
                        dispense['location'], **kwargs)
                    if touch_tip or touch_tip is 0:
                        self.touch_tip(touch_tip)
                    tips = self._drop_tip_during_transfer(
                        tips, i, total_transfers, **kwargs)
                else:
                    if air_gap:
                        self.air_gap(air_gap)
                    if touch_tip or touch_tip is 0:
                        self.touch_tip(touch_tip)

    def _add_tip_during_transfer(self, tips, **kwargs):
        """
        Performs a :any:`pick_up_tip` when running a :any:`transfer`,
        :any:`distribute`, or :any:`consolidate`.
        """
        if self.has_tip_rack() and tips > 0 and not self.current_tip():
            self.pick_up_tip()

    def _aspirate_during_transfer(self, vol, loc, **kwargs):
        """
        Performs an :any:`aspirate` when running a :any:`transfer`, and
        optionally a :any:`touch_tip` afterwards.
        """
        rate = kwargs.get('rate', 1)
        mix_before = kwargs.get('mix', kwargs.get('mix_before', (0, 0)))
        air_gap = kwargs.get('air_gap', 0)
        touch_tip = kwargs.get('touch_tip', False)

        well, _ = unpack_location(loc)

        if self.current_volume == 0:
            self._mix_during_transfer(mix_before, well, **kwargs)
        self.aspirate(vol, loc, rate=rate)
        if air_gap:
            self.air_gap(air_gap)
        if touch_tip or touch_tip is 0:
            self.touch_tip(touch_tip)

    def _dispense_during_transfer(self, vol, loc, **kwargs):
        """
        Performs a :any:`dispense` when running a :any:`transfer`, and
        optionally a :any:`mix`, :any:`touch_tip`, and/or
        :any:`blow_out` afterwards.
        """
        mix_after = kwargs.get('mix_after', (0, 0))
        rate = kwargs.get('rate', 1)
        air_gap = kwargs.get('air_gap', 0)

        well, _ = unpack_location(loc)

        if air_gap:
            self.dispense(air_gap, well.top(5), rate=rate)
        self.dispense(vol, loc, rate=rate)
        self._mix_during_transfer(mix_after, well, **kwargs)

    def _mix_during_transfer(self, mix, loc, **kwargs):
        if self.current_volume == 0 and isinstance(mix, (tuple, list)):
            if len(mix) == 2 and 0 not in mix:
                self.mix(mix[0], mix[1], loc)

    def _blowout_during_transfer(self, loc, **kwargs):
        blow_out = kwargs.get('blow_out', False)
        if self.current_volume > 0 or blow_out:
            if not isinstance(blow_out, Placeable):
                blow_out = self.trash_container
                if self.current_volume == 0:
                    blow_out = None
            self.blow_out(blow_out)
            self._mix_during_transfer(
                kwargs.get('mix_after', (0, 0)),
                loc,
                **kwargs)

    def _drop_tip_during_transfer(self, tips, i, total, **kwargs):
        """
        Performs a :any:`drop_tip` or :any:`return_tip` when
        running a :any:`transfer`, :any:`distribute`, or :any:`consolidate`.
        """
        trash = kwargs.get('trash', True)
        if tips > 1 or (i + 1 == total and tips > 0):
            if trash and self.trash_container:
                self.drop_tip()
            else:
                self.return_tip()
            tips -= 1
        return tips

    @property
    def _tip_length(self):
        # TODO (andy): tip length should be retrieved from tip-rack's labware
        # definition, unblocking ability to use multiple types of tips
        return self.robot.config.tip_length[self.name]

    def set_speed(self, aspirate=None, dispense=None):
        """
        Set the speed (mm/second) the :any:`Pipette` plunger will move
        during :meth:`aspirate` and :meth:`dispense`

        Parameters
        ----------
        aspirate: int
            The speed in millimeters-per-second, at which the plunger will
            move while performing an aspirate

        dispense: int
            The speed in millimeters-per-second, at which the plunger will
            move while performing an dispense
        """
        if aspirate:
            self.speeds['aspirate'] = aspirate
        if dispense:
            self.speeds['dispense'] = dispense
        return self

    def set_flow_rate(self, aspirate=None, dispense=None):
        """
        Set the speed (uL/second) the :any:`Pipette` plunger will move
        during :meth:`aspirate` and :meth:`dispense`

        Parameters
        ----------
        aspirate: int
            The speed in microliters-per-second, at which the plunger will
            move while performing an aspirate

        dispense: int
            The speed in microliters-per-second, at which the plunger will
            move while performing an dispense
        """
        if aspirate:
            self.set_speed(
                aspirate=self._ul_to_mm(aspirate))
        if dispense:
            self.set_speed(
                dispense=self._ul_to_mm(dispense))
        return self

    def set_pick_up_current(self, amperes):
        """
        Set the current (amperes) the pipette mount's motor will use while
        picking up a tip.

        Parameters
        ----------
        amperes: float (0.0 - 2.0)
            The amperage of the motor while creating a seal with tips.
        """
        if amperes >= 0 and amperes <= 2.0:
            self._pick_up_current = amperes
        else:
            raise ValueError(
                'Amperes must be a floating point between 0.0 and 2.0')
        return self

    def _move(self, pose_tree, x=None, y=None, z=None):
        current_x, current_y, current_z = pose_tracker.absolute(
            pose_tree,
            self)

        _x = current_x if x is None else x
        _y = current_y if y is None else y
        _z = current_z if z is None else z

        dx, dy, dz = pose_tracker.change_base(
            pose_tree,
            src=self,
            dst=self.mount)

        _x, _y, _z = _x - dx, _y - dy, _z - dz

        if x is not None or y is not None:
            pose_tree = self.robot.gantry.move(
                pose_tree,
                x=_x,
                y=_y)

        if z is not None:
            pose_tree = self.instrument_mover.move(
                pose_tree,
                z=_z)

        return pose_tree

    def _jog(self, pose_tree, axis, distance):
        assert axis in 'xyz', "Axis must be 'x', 'y', or 'z'"
        if axis in 'xy':
            pose_tree = self.robot.gantry.jog(pose_tree, axis, distance)
        elif axis == 'z':
            pose_tree = self.instrument_mover.jog(pose_tree, axis, distance)

        return pose_tree

    def _probe(self, pose_tree, axis, movement):
        assert axis in 'xyz', "Axis must be 'x', 'y', or 'z'"
        if axis in 'xy':
            pose_tree = self.robot.gantry.probe(pose_tree, axis, movement)
        elif axis == 'z':
            pose_tree = self.instrument_mover.probe(pose_tree, axis, movement)

        return pose_tree

    def _add_tip(self, length):
        if not self.tip_attached:
            x, y, z = pose_tracker.change_base(
                self.robot.poses,
                src=self,
                dst=self.mount)
            self.robot.poses = pose_tracker.update(
                self.robot.poses, self, pose_tracker.Point(
                    x, y, z - length))
            self.tip_attached = True

    def _remove_tip(self, length):
        if self.tip_attached:
            x, y, z = pose_tracker.change_base(
                self.robot.poses,
                src=self,
                dst=self.mount)
            self.robot.poses = pose_tracker.update(
                self.robot.poses, self, pose_tracker.Point(
                    x, y, z + length))
            self.tip_attached = False

    def _max_deck_height(self):
        mount_max_height = self.instrument_mover.axis_maximum(
            self.robot.poses, 'z')
        _, _, pipette_max_height = pose_tracker.change_base(
            self.robot.poses,
            src=self,
            dst=self.mount,
            point=(0, 0, mount_max_height))
        return pipette_max_height

    @property
    def type(self):
        return 'single' if self.channels == 1 else 'multi'<|MERGE_RESOLUTION|>--- conflicted
+++ resolved
@@ -936,26 +936,17 @@
             for i in range(int(presses)):
                 # move nozzle down into the tip
                 self.instrument_mover.push_speed()
-<<<<<<< HEAD
-                self.instrument_mover.set_speed(30)
-                self.instrument_mover.push_current()
-                self.instrument_mover.set_current(self._pick_up_current)
-=======
+
                 self.instrument_mover.push_active_current()
                 self.instrument_mover.set_active_current(self._pick_up_current)
                 self.instrument_mover.set_speed(30)
->>>>>>> 65ad9dd4
                 dist = plunge_depth + (-1 * increment * i)
                 self.move_to(
                     self.current_tip().top(dist),
                     strategy='direct')
                 # move nozzle back up
-<<<<<<< HEAD
-=======
                 self.instrument_mover.pop_active_current()
->>>>>>> 65ad9dd4
                 self.instrument_mover.pop_speed()
-                self.instrument_mover.pop_current()
                 self.move_to(
                     self.current_tip().top(0),
                     strategy='direct')
