import logging
import os
import json
from collections import namedtuple
from opentrons.config import get_config_index

FILE_DIR = os.path.abspath(os.path.dirname(__file__))

log = logging.getLogger(__name__)


def pipette_config_path():
    index = get_config_index()
    return index.get('pipetteConfigFile', './settings.json')


pipette_config = namedtuple(
    'pipette_config',
    [
        'plunger_positions',
        'pick_up_current',
        'aspirate_flow_rate',
        'dispense_flow_rate',
        'ul_per_mm',
        'channels',
        'name',
        'model_offset',
        'plunger_current',
        'drop_tip_current',
        'tip_length'  # TODO (andy): remove from pipette, move to tip-rack
    ]
)


def _load_config_from_file(pipette_model: str) -> pipette_config:
    config_file = pipette_config_path()
    res = None
    if os.path.exists(config_file):
        with open(config_file) as conf:
            try:
                all_configs = json.load(conf)
                cfg = all_configs[pipette_model]
                res = pipette_config(
                    plunger_positions={
                        'top': cfg['plungerPositions']['top'],
                        'bottom': cfg['plungerPositions']['bottom'],
                        'blow_out': cfg['plungerPositions']['blowOut'],
                        'drop_tip': cfg['plungerPositions']['dropTip']
                    },
                    pick_up_current=cfg['pickUpCurrent'],
                    aspirate_flow_rate=cfg['aspirateFlowRate'],
                    dispense_flow_rate=cfg['dispenseFlowRate'],
                    ul_per_mm=cfg['ulPerMm'],
                    channels=cfg['channels'],
                    name=pipette_model,
                    model_offset=cfg['modelOffset'],
                    plunger_current=cfg['plungerCurrent'],
                    drop_tip_current=cfg['dropTipCurrent'],
                    tip_length=cfg['tipLength']
                )
            except (KeyError, json.decoder.JSONDecodeError) as e:
                log.error('Error when loading pipette config: {}'.format(e))
    return res


# ------------------------- deprecated data ---------------------------
# This section is left in as a fall-back until the settings file is
# available on all robots. Currently, getting the settings file onto
# the robots requires a Resin push, which involves some pain to users
# because it restarts the robot--even if a protocol run is in progress.
# The preferred solution is to implement a server endpoint that will
# accept a data packet and save it in the robot, the same way that API
# server updates are currently done. Once that is in place, the app can
# ship the required data to the robot and this fallback data can be
# removed from server code. Delete from here to "end deprecated data"
# below, and remove the `select_config` call from the `config` dict
# comprehension.
DISTANCE_BETWEEN_NOZZLES = 9
NUM_MULTI_CHANNEL_NOZZLES = 8
MULTI_LENGTH = (NUM_MULTI_CHANNEL_NOZZLES - 1) * DISTANCE_BETWEEN_NOZZLES
Y_OFFSET_MULTI = MULTI_LENGTH / 2
Z_OFFSET_MULTI = -25.8

Z_OFFSET_P10 = -13  # longest single-channel pipette
Z_OFFSET_P50 = 0
Z_OFFSET_P300 = 0
Z_OFFSET_P1000 = 20  # shortest single-channel pipette

DEFAULT_ASPIRATE_SECONDS = 2
DEFAULT_DISPENSE_SECONDS = 1

<<<<<<< HEAD
p10_single_v1 = pipette_config(
=======
# TODO (ben 20180511): should we read these values from
# TODO                 /shared-data/robot-data/pipette-config.json ? Unclear,
# TODO                 because this is the backup in case that behavior fails,
# TODO                 but we could make it more reliable if we start bundling
# TODO                 config data into the wheel file perhaps. Needs research.
p10_single = pipette_config(
>>>>>>> 5cc52020
    plunger_positions={
        'top': 19,
        'bottom': 3,
        'blow_out': 1,
        'drop_tip': -5
    },
    pick_up_current=0.1,
    aspirate_flow_rate=10 / DEFAULT_ASPIRATE_SECONDS,
    dispense_flow_rate=10 / DEFAULT_DISPENSE_SECONDS,
    ul_per_mm=0.77,
    channels=1,
    name='p10_single_v1',
    model_offset=(0.0, 0.0, Z_OFFSET_P10),
    plunger_current=0.3,
    drop_tip_current=0.5,
    tip_length=33
)

p10_single_v2 = pipette_config(
    plunger_positions={
        'top': 19,
        'bottom': 0,
        'blow_out': -2,
        'drop_tip': -5.5
    },
    pick_up_current=0.1,
    aspirate_flow_rate=10 / DEFAULT_ASPIRATE_SECONDS,
    dispense_flow_rate=10 / DEFAULT_DISPENSE_SECONDS,
    ul_per_mm=0.77,
    channels=1,
    name='p10_single_v2',
    model_offset=(0.0, 0.0, Z_OFFSET_P10),
    plunger_current=0.3,
    drop_tip_current=0.5,
    tip_length=40
)

p10_multi_v1 = pipette_config(
    plunger_positions={
        'top': 19,
        'bottom': 3,
        'blow_out': 1,
        'drop_tip': -5
    },
    pick_up_current=0.2,
    aspirate_flow_rate=10 / DEFAULT_ASPIRATE_SECONDS,
    dispense_flow_rate=10 / DEFAULT_DISPENSE_SECONDS,
    ul_per_mm=0.77,
    channels=8,
    name='p10_multi_v1',
    model_offset=(0.0, Y_OFFSET_MULTI, Z_OFFSET_MULTI),
    plunger_current=0.5,
    drop_tip_current=0.5,
    tip_length=33
)

p10_multi_v2 = pipette_config(
    plunger_positions={
        'top': 19,
        'bottom': 2.5,
        'blow_out': -0.5,
        'drop_tip': -5.5
    },
    pick_up_current=0.2,
    aspirate_flow_rate=10 / DEFAULT_ASPIRATE_SECONDS,
    dispense_flow_rate=10 / DEFAULT_DISPENSE_SECONDS,
    ul_per_mm=0.77,
    channels=8,
    name='p10_multi_v2',
    model_offset=(0.0, Y_OFFSET_MULTI, Z_OFFSET_MULTI),
    plunger_current=0.5,
    drop_tip_current=0.5,
    tip_length=40
)

p50_single_v1 = pipette_config(
    plunger_positions={
        'top': 19,
        'bottom': 4,
        'blow_out': 2,
        'drop_tip': -2.5
    },
    pick_up_current=0.1,
    aspirate_flow_rate=50 / DEFAULT_ASPIRATE_SECONDS,
    dispense_flow_rate=50 / DEFAULT_DISPENSE_SECONDS,
    ul_per_mm=3.35,
    channels=1,
    name='p50_single_v1',
    model_offset=(0.0, 0.0, Z_OFFSET_P50),
    plunger_current=0.3,
    drop_tip_current=0.5,
    tip_length=51.7
)

p50_single_v2 = pipette_config(
    plunger_positions={
        'top': 19,
        'bottom': 2.5,
        'blow_out': 0.5,
        'drop_tip': -4.5
    },
    pick_up_current=0.1,
    aspirate_flow_rate=50 / DEFAULT_ASPIRATE_SECONDS,
    dispense_flow_rate=50 / DEFAULT_DISPENSE_SECONDS,
    ul_per_mm=3.35,
    channels=1,
    name='p50_single_v2',
    model_offset=(0.0, 0.0, Z_OFFSET_P50),
    plunger_current=0.3,
    drop_tip_current=0.5,
    tip_length=60
)

p50_multi_v1 = pipette_config(
    plunger_positions={
        'top': 19,
        'bottom': 4,
        'blow_out': 2,
        'drop_tip': -4
    },
    pick_up_current=0.3,
    aspirate_flow_rate=50 / DEFAULT_ASPIRATE_SECONDS,
    dispense_flow_rate=50 / DEFAULT_DISPENSE_SECONDS,
    ul_per_mm=3.35,
    channels=8,
    name='p50_multi_v1',
    model_offset=(0.0, Y_OFFSET_MULTI, Z_OFFSET_MULTI),
    plunger_current=0.5,
    drop_tip_current=0.5,
    tip_length=51.7
)

p50_multi_v2 = pipette_config(
    plunger_positions={
        'top': 19,
        'bottom': 2.5,
        'blow_out': 0.5,
        'drop_tip': -4
    },
    pick_up_current=0.3,
    aspirate_flow_rate=50 / DEFAULT_ASPIRATE_SECONDS,
    dispense_flow_rate=50 / DEFAULT_DISPENSE_SECONDS,
    ul_per_mm=3.35,
    channels=8,
    name='p50_multi_v2',
    model_offset=(0.0, Y_OFFSET_MULTI, Z_OFFSET_MULTI),
    plunger_current=0.5,
    drop_tip_current=0.5,
    tip_length=60
)

p300_single_v1 = pipette_config(
    plunger_positions={
        'top': 19,
        'bottom': 2.5,
        'blow_out': 1,
        'drop_tip': -2.5
    },
    pick_up_current=0.1,
    aspirate_flow_rate=300 / DEFAULT_ASPIRATE_SECONDS,
    dispense_flow_rate=300 / DEFAULT_DISPENSE_SECONDS,
    ul_per_mm=18.7,
    channels=1,
    name='p300_single_v1',
    model_offset=(0.0, 0.0, Z_OFFSET_P300),
    plunger_current=0.3,
    drop_tip_current=0.5,
    tip_length=51.7
)

p300_single_v2 = pipette_config(
    plunger_positions={
        'top': 19,
        'bottom': 2.5,
        'blow_out': -0.5,
        'drop_tip': -5
    },
    pick_up_current=0.1,
    aspirate_flow_rate=300 / DEFAULT_ASPIRATE_SECONDS,
    dispense_flow_rate=300 / DEFAULT_DISPENSE_SECONDS,
    ul_per_mm=18.7,
    channels=1,
    name='p300_single_v2',
    model_offset=(0.0, 0.0, Z_OFFSET_P300),
    plunger_current=0.3,
    drop_tip_current=0.5,
    tip_length=60
)

p300_multi_v1 = pipette_config(
    plunger_positions={
        'top': 19,
        'bottom': 3,
        'blow_out': 1,
        'drop_tip': -4
    },
    pick_up_current=0.3,
    aspirate_flow_rate=300 / DEFAULT_ASPIRATE_SECONDS,
    dispense_flow_rate=300 / DEFAULT_DISPENSE_SECONDS,
    ul_per_mm=19,
    channels=8,
    name='p300_multi_v1',
    model_offset=(0.0, Y_OFFSET_MULTI, Z_OFFSET_MULTI),
    plunger_current=0.5,
    drop_tip_current=0.5,
    tip_length=51.7
)

p300_multi_v2 = pipette_config(
    plunger_positions={
        'top': 19,
        'bottom': 2.5,
        'blow_out': -0.5,
        'drop_tip': -5
    },
    pick_up_current=0.3,
    aspirate_flow_rate=300 / DEFAULT_ASPIRATE_SECONDS,
    dispense_flow_rate=300 / DEFAULT_DISPENSE_SECONDS,
    ul_per_mm=19,
    channels=8,
    name='p300_multi_v2',
    model_offset=(0.0, Y_OFFSET_MULTI, Z_OFFSET_MULTI),
    plunger_current=0.5,
    drop_tip_current=0.5,
    tip_length=60
)

p1000_single_v1 = pipette_config(
    plunger_positions={
        'top': 19,
        'bottom': 3,
        'blow_out': 1,
        'drop_tip': -2.5
    },
    pick_up_current=0.1,
    aspirate_flow_rate=1000 / DEFAULT_ASPIRATE_SECONDS,
    dispense_flow_rate=1000 / DEFAULT_DISPENSE_SECONDS,
    ul_per_mm=65,
    channels=1,
    name='p1000_single_v1',
    model_offset=(0.0, 0.0, Z_OFFSET_P1000),
    plunger_current=0.5,
    drop_tip_current=0.5,
    tip_length=76.7
)

p1000_single_v2 = pipette_config(
    plunger_positions={
        'top': 19,
        'bottom': 2.5,
        'blow_out': 0.5,
        'drop_tip': -4
    },
    pick_up_current=0.1,
    aspirate_flow_rate=1000 / DEFAULT_ASPIRATE_SECONDS,
    dispense_flow_rate=1000 / DEFAULT_DISPENSE_SECONDS,
    ul_per_mm=65,
    channels=1,
    name='p1000_single_v2',
    model_offset=(0.0, 0.0, Z_OFFSET_P1000),
    plunger_current=0.5,
    drop_tip_current=0.5,
    tip_length=60
)

fallback_configs = {
    'p10_single_v1': p10_single_v1,
    'p10_single_v2': p10_single_v2,
    'p10_multi_v1': p10_multi_v1,
    'p10_multi_v2': p10_multi_v2,
    'p50_single_v1': p50_single_v1,
    'p50_single_v2': p50_single_v2,
    'p50_multi_v1': p50_multi_v1,
    'p50_multi_v2': p50_multi_v2,
    'p300_single_v1': p300_single_v1,
    'p300_single_v2': p300_single_v2,
    'p300_multi_v1': p300_multi_v1,
    'p300_multi_v2': p300_multi_v2,
    'p1000_single_v1': p1000_single_v1,
    'p1000_single_v2': p1000_single_v2,
}


def select_config(model: str):
    cfg = _load_config_from_file(model)
    if not cfg:
        cfg = fallback_configs.get(model)
    return cfg
# ----------------------- end deprecated data -------------------------


# Notes:
# - multi-channel pipettes share the same dimensional offsets
# - single-channel pipettes have different lengths
# - Default number of seconds to aspirate/dispense a pipette's full volume,
#     and these times were chosen to mimic normal human-pipetting motions.
#     However, accurate speeds are dependent on environment (ex: liquid
#     viscosity), therefore a pipette's flow-rates (ul/sec) should be set by
#     protocol writer


# model-specific ID's, saved with each Pipette's memory
# used to identifiy what model pipette is currently connected to machine
PIPETTE_MODEL_IDENTIFIERS = {
    'single': {
        '10': 'p10_single_v1',
        '50': 'p50_single_v1',
        '300': 'p300_single_v1',
        '1000': 'p1000_single_v1'
    },
    'multi': {
        '10': 'p10_multi_v1',
        '50': 'p50_multi_v1',
        '300': 'p300_multi_v1',
    }
}


configs = {
    model: select_config(model)
    for model in fallback_configs.keys()}


def load(pipette_model: str) -> pipette_config:
    """
    Lazily loads pipette config data from disk. This means that changes to the
    configuration data should be picked up on newly instantiated objects
    without requiring a restart. If :param pipette_model is not in the top-
    level keys of the "pipette-config.json" file, this function will raise a
    KeyError
    :param pipette_model: a pipette model string corresponding to a top-level
        key in the "pipette-config.json" file
    :return: a `pipette_config` instance
    """
    return select_config(pipette_model)<|MERGE_RESOLUTION|>--- conflicted
+++ resolved
@@ -89,16 +89,12 @@
 DEFAULT_ASPIRATE_SECONDS = 2
 DEFAULT_DISPENSE_SECONDS = 1
 
-<<<<<<< HEAD
-p10_single_v1 = pipette_config(
-=======
 # TODO (ben 20180511): should we read these values from
 # TODO                 /shared-data/robot-data/pipette-config.json ? Unclear,
 # TODO                 because this is the backup in case that behavior fails,
 # TODO                 but we could make it more reliable if we start bundling
 # TODO                 config data into the wheel file perhaps. Needs research.
-p10_single = pipette_config(
->>>>>>> 5cc52020
+p10_single_v1 = pipette_config(
     plunger_positions={
         'top': 19,
         'bottom': 3,
@@ -133,7 +129,7 @@
     model_offset=(0.0, 0.0, Z_OFFSET_P10),
     plunger_current=0.3,
     drop_tip_current=0.5,
-    tip_length=40
+    tip_length=33
 )
 
 p10_multi_v1 = pipette_config(
@@ -171,7 +167,7 @@
     model_offset=(0.0, Y_OFFSET_MULTI, Z_OFFSET_MULTI),
     plunger_current=0.5,
     drop_tip_current=0.5,
-    tip_length=40
+    tip_length=33
 )
 
 p50_single_v1 = pipette_config(
@@ -209,7 +205,7 @@
     model_offset=(0.0, 0.0, Z_OFFSET_P50),
     plunger_current=0.3,
     drop_tip_current=0.5,
-    tip_length=60
+    tip_length=51.7
 )
 
 p50_multi_v1 = pipette_config(
@@ -247,7 +243,7 @@
     model_offset=(0.0, Y_OFFSET_MULTI, Z_OFFSET_MULTI),
     plunger_current=0.5,
     drop_tip_current=0.5,
-    tip_length=60
+    tip_length=51.7
 )
 
 p300_single_v1 = pipette_config(
@@ -285,7 +281,7 @@
     model_offset=(0.0, 0.0, Z_OFFSET_P300),
     plunger_current=0.3,
     drop_tip_current=0.5,
-    tip_length=60
+    tip_length=51.7
 )
 
 p300_multi_v1 = pipette_config(
@@ -323,7 +319,7 @@
     model_offset=(0.0, Y_OFFSET_MULTI, Z_OFFSET_MULTI),
     plunger_current=0.5,
     drop_tip_current=0.5,
-    tip_length=60
+    tip_length=51.7
 )
 
 p1000_single_v1 = pipette_config(
@@ -361,7 +357,7 @@
     model_offset=(0.0, 0.0, Z_OFFSET_P1000),
     plunger_current=0.5,
     drop_tip_current=0.5,
-    tip_length=60
+    tip_length=76.7
 )
 
 fallback_configs = {
