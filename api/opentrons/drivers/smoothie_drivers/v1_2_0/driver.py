--- conflicted
+++ resolved
@@ -323,18 +323,11 @@
                 for axis in 'xyzab'
                 if axis in kwargs}
 
-<<<<<<< HEAD
-        # this_head_speed = min([self.speeds[l] for l in axis_called])
-        # args.update({"F": this_head_speed})
-        # args.update({"a": self.speeds['a']})
-        # args.update({"b": self.speeds['b']})
-=======
         if axis_called:
             this_head_speed = min([self.speeds[l] for l in axis_called])
             args.update({"F": this_head_speed})
         args.update({"a": self.speeds['a']})
         args.update({"b": self.speeds['b']})
->>>>>>> 94bcadc0
 
         return self.consume_move_commands(args)
 
