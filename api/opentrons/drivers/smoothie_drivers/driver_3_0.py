from os import environ
import logging
from time import sleep
from threading import Event
from typing import Dict

from serial.serialutil import SerialException

from opentrons.drivers.smoothie_drivers import serial_communication
from opentrons.drivers.rpi_drivers import gpio
from opentrons.instruments.pipette_config import configs
'''
- Driver is responsible for providing an interface for motion control
- Driver is the only system component that knows about GCODES or how smoothie
  communications

- Driver is NOT responsible interpreting the motions in any way
  or knowing anything about what the axes are used for
'''

log = logging.getLogger(__name__)

ERROR_KEYWORD = 'error'
ALARM_KEYWORD = 'alarm'

# TODO (artyom, ben 20171026): move to config
HOMED_POSITION = {
    'X': 418,
    'Y': 353,
    'Z': 218,
    'A': 218,
    'B': 19,
    'C': 19
}

PLUNGER_BACKLASH_MM = 0.3
LOW_CURRENT_Z_SPEED = 30
CURRENT_CHANGE_DELAY = 0.05

Y_SWITCH_BACK_OFF_MM = 20
Y_BACKOFF_LOW_CURRENT = 0.8
Y_BACKOFF_SLOW_SPEED = 50
Y_RETRACT_SPEED = 8
Y_RETRACT_DISTANCE = 3

DEFAULT_AXES_SPEED = 400

HOME_SEQUENCE = ['ZABC', 'X', 'Y']
AXES = ''.join(HOME_SEQUENCE)
# Ignore these axis when sending move or home command
DISABLE_AXES = ''

MOVEMENT_ERROR_MARGIN = 1/160  # Largest movement in mm for any step
SEC_PER_MIN = 60

DEFAULT_SMOOTHIE_TIMEOUT = 1
DEFAULT_MOVEMENT_TIMEOUT = 30
SMOOTHIE_BOOT_TIMEOUT = 3

GCODES = {'HOME': 'G28.2',
          'MOVE': 'G0',
          'DWELL': 'G4',
          'CURRENT_POSITION': 'M114.2',
          'LIMIT_SWITCH_STATUS': 'M119',
          'PROBE': 'G38.2',
          'ABSOLUTE_COORDS': 'G90',
          'RELATIVE_COORDS': 'G91',
          'RESET_FROM_ERROR': 'M999',
          'PUSH_SPEED': 'M120',
          'POP_SPEED': 'M121',
          'SET_SPEED': 'G0F',
          'READ_INSTRUMENT_ID': 'M369',
          'WRITE_INSTRUMENT_ID': 'M370',
          'READ_INSTRUMENT_MODEL': 'M371',
          'WRITE_INSTRUMENT_MODEL': 'M372',
          'SET_MAX_SPEED': 'M203.1',
          'SET_CURRENT': 'M907',
          'DISENGAGE_MOTOR': 'M18',
          'HOMING_STATUS': 'G28.6'}

# Number of digits after the decimal point for coordinates being sent
# to Smoothie
GCODE_ROUNDING_PRECISION = 3

SMOOTHIE_COMMAND_TERMINATOR = 'M400\r\n\r\n'
SMOOTHIE_ACK = 'ok\r\nok\r\n'


def _parse_axis_values(raw_axis_values):
    parsed_values = raw_axis_values.strip().split(' ')
    parsed_values = parsed_values[2:]
    if len(parsed_values) != 6:
        log.warning("Unexpected response in _parse_axis_values: {}".format(
            raw_axis_values))
        raise ParseError('Unexpected response from Smoothieware: {}'.format(
            raw_axis_values))
    try:
        data = {
            s.split(':')[0].upper(): round(
                float(s.split(':')[1]),
                GCODE_ROUNDING_PRECISION)
            for s in parsed_values
        }
    except (ValueError, IndexError) as e:
        log.error("Data format error in _parse_axis_values: {}".format(e))
        raise e
    except Exception as e:
        log.error("Unexpected! {}".format(e))
        raise e
    return data


def _parse_instrument_data(smoothie_response):
    try:
        items = smoothie_response.split('\n')[0].strip().split(':')
        mount = items[0]
        # data received from Smoothieware is stringified HEX values
        # because of how Smoothieware handles GCODE messages
        data = bytearray.fromhex(items[1])
    except (ValueError, IndexError):
        log.error("Unexpected response in _parse_instrument_data: {}".format(
            smoothie_response))
        raise ParseError('Unexpected response from Smoothieware: {}'.format(
            smoothie_response))
    return {mount: data}


def _byte_array_to_ascii_string(byte_array):
    # remove trailing null characters
    try:
        for c in [b'\x00', b'\xFF']:
            if c in byte_array:
                byte_array = byte_array[:byte_array.index(c)]
        res = byte_array.decode()
    except Exception as e:
        log.error("Totally unexpected! {}".format(e))
        raise e
    return res


def _byte_array_to_hex_string(byte_array):
    # data must be sent as stringified HEX values
    # because of how Smoothieware parses GCODE messages
    try:
        res = ''.join('%02x' % b for b in byte_array)
    except Exception as e:
        log.error("Even more unexpected! {}".format(e))
        raise e
    return res


def _parse_switch_values(raw_switch_values):
    try:
        # probe has a space after it's ":" for some reason
        if 'Probe: ' in raw_switch_values:
            raw_switch_values = raw_switch_values.replace('Probe: ', 'Probe:')
        parsed_values = raw_switch_values.strip().split(' ')
        res = {
            s.split(':')[0].split('_')[0]: bool(int(s.split(':')[1]))
            for s in parsed_values
            if any([n in s for n in ['max', 'Probe']])
        }
    except Exception as e:
        log.error("Thoroughly unexpected! {}".format(e))
        raise e
    return res


def _parse_homing_status_values(raw_homing_status_values):
    '''
        Parse the Smoothieware response to a G28.6 command (homing-status)
        A "1" means it has been homed, and "0" means it has not been homed

        Example response after homing just X axis:
        "X:1 Y:0 Z:0 A:0 B:0 C:0"

        returns: dict
            Key is axis, value is True if the axis needs to be homed
    '''
    try:
        parsed_values = raw_homing_status_values.strip().split(' ')
        res = {
            s.split(':')[0]: bool(int(s.split(':')[1]))
            for s in parsed_values
        }
    except Exception as e:
        log.error("Thoroughly unexpected! {}".format(e))
        raise e
    return res


class SmoothieError(Exception):
    pass


class ParseError(Exception):
    pass


class SmoothieDriver_3_0_0:
    def __init__(self, config):
        self.run_flag = Event()
        self.run_flag.set()

        self._position = HOMED_POSITION.copy()
        self.log = []
        self._update_position({axis: 0 for axis in AXES})
        self.simulating = True
        self._connection = None
        self._config = config

        # motor current settings
        self._saved_current_settings = config.low_current.copy()
        self._current_settings = self._saved_current_settings.copy()

        # Active axes are axes that are in use. An axis might be disabled if
        # a motor has had a failure and the robot is operating without that
        # axis until it can be repaired. This will be an unusual circumstance.
        self._active_axes = {ax: False for ax in AXES}

        # Engaged axes are axes that have not been disengaged (GCode M18) since
        # their last "move" or "home" operations. Disengaging an axis stops the
        # power output to the associated motor, primarily for the purpose of
        # reducing heat. When a "disengage" command is sent for an axis, this
        # dict should be updated to False for that axis, and when a "move" or
        # "home" command is sent for an axis, that axis should be updated to
        # True.
        self.engaged_axes = {ax: True for ax in AXES}

        # motor speed settings
        self._max_speed_settings = config.default_max_speed.copy()
        self._saved_max_speed_settings = self._max_speed_settings.copy()
        self._combined_speed = float(DEFAULT_AXES_SPEED)
        self._saved_axes_speed = float(self._combined_speed)

        # position after homing
        self._homed_position = HOMED_POSITION.copy()

    @property
    def homed_position(self):
        return self._homed_position.copy()

    def _update_position(self, target):
        self._position.update({
            axis: value
            for axis, value in target.items() if value is not None
        })

        self.log += [self._position.copy()]

    def update_position(self, default=None, is_retry=False):
        if default is None:
            default = self._position

        if self.simulating:
            updated_position = self._position.copy()
            updated_position.update(**default)
        else:
            try:
                position_response = \
                    self._send_command(GCODES['CURRENT_POSITION'])
                updated_position = \
                    _parse_axis_values(position_response)
                # TODO jmg 10/27: log warning rather than an exception
            except (TypeError, ParseError, ValueError) as e:
                if is_retry:
                    raise e
                else:
                    return self.update_position(default=default, is_retry=True)

        self._update_position(updated_position)

    def read_pipette_id(self, mount):
        '''
        Reads in an attached pipette's UUID
        The UUID is unique to this pipette, and is a string of unknown length

        mount:
            String (str) with value 'left' or 'right'
        '''
        if self.simulating:
            res = '1234567890'
        else:
            res = self._read_from_pipette(GCODES['READ_INSTRUMENT_ID'], mount)
        if res:
            ret = {'pipette_id': res}
        else:
            ret = {'message': 'Error: Pipette ID read failed'}
        return ret

    def read_pipette_model(self, mount):
        '''
        Reads an attached pipette's MODEL
        The MODEL is a unique string for this model of pipette

        :return :dict with key 'model' and model string as value, or None
        '''
        if self.simulating:
            res = list(configs.values())[0].name
        else:
            res = self._read_from_pipette(
                GCODES['READ_INSTRUMENT_MODEL'], mount)
            if res and not res.endswith('_v1'):
                # Backward compatibility for pipettes programmed with model
                # strings that did not include the _v# designation
                res = res + '_v1'

        return {'model': res}

    def write_pipette_id(self, mount, data_string):
        '''
        Writes to an attached pipette's UUID memory location
        The UUID is unique to this pipette, and is a string of unknown length

        NOTE: To enable write-access to the pipette, it's button must be held

        mount:
            String (str) with value 'left' or 'right'
        data_string:
            String (str) that is of unknown length, and should be unique to
            this one pipette
        '''
        self._write_to_pipette(
            GCODES['WRITE_INSTRUMENT_ID'], mount, data_string)

    def write_pipette_model(self, mount, data_string):
        '''
        Writes to an attached pipette's MODEL memory location
        The MODEL is a unique string for this model of pipette

        NOTE: To enable write-access to the pipette, it's button must be held

        mount:
            String (str) with value 'left' or 'right'
        data_string:
            String (str) that is unique to this model of pipette
        '''
        self._write_to_pipette(
            GCODES['WRITE_INSTRUMENT_MODEL'], mount, data_string)

    # FIXME (JG 9/28/17): Should have a more thought out
    # way of simulating vs really running
    def connect(self, port=None):
        self.simulating = False
        if environ.get('ENABLE_VIRTUAL_SMOOTHIE', '').lower() == 'true':
            self.simulating = True
            return
        smoothie_id = environ.get('OT_SMOOTHIE_ID', 'FT232R')
        try:
            self._connection = serial_communication.connect(
                device_name=smoothie_id,
                port=port,
                baudrate=self._config.serial_speed
            )
            self._setup()
        except SerialException:
            # if another process is using the port, pyserial raises an
            # exception that describes a "readiness to read" which is confusing
            error_msg = 'Unable to access UART port to Smoothie. This is '
            error_msg += 'because another process is currently using it, or '
            error_msg += 'the UART port is disabled on this device (OS)'
            raise SerialException(error_msg)

    def disconnect(self):
        if self._connection:
            self._connection.close()
        self.simulating = True

    def is_connected(self):
        if not self._connection:
            return False
        return self._connection.is_open

    @property
    def port(self):
        if not self._connection:
            return None
        return self._connection.port

    def get_fw_version(self):
        '''
        Queries Smoothieware for it's build version, and returns
        the parsed response.

        returns: str
            Current version of attached Smoothi-driver. Versions are derived
            from git branch-hash (eg: edge-66ec883NOMSD)

        Example Smoothieware response:

        Build version: edge-66ec883NOMSD, Build date: Jan 28 2018 15:26:57, MCU: LPC1769, System Clock: 120MHz  # NOQA
          CNC Build   NOMSD Build
        6 axis
        '''
        version = 'Virtual Smoothie'
        if not self.simulating:
            version = self._send_command('version')
            version = version.split(',')[0].split(':')[-1].strip()
            version = version.replace('NOMSD', '')
        return version

    @property
    def position(self):
        """
        Instead of sending M114.2 we are storing target values in
        self._position since movement and home commands are blocking and
        assumed to go the correct place.

        Cases where Smoothie would not be in the correct place (such as if a
        belt slips) would not be corrected by getting position with M114.2
        because Smoothie would also not be aware of slippage.
        """
        return {k.upper(): v for k, v in self._position.items()}

    @property
    def switch_state(self):
        '''Returns the state of all SmoothieBoard limit switches'''
        res = self._send_command(GCODES['LIMIT_SWITCH_STATUS'])
        return _parse_switch_values(res)

    @property
    def homed_flags(self):
        '''
        Returns Smoothieware's current homing-status, which is a dictionary
        of boolean values for each axis (XYZABC). If an axis is False, then it
        still needs to be homed, and it's coordinate cannot be trusted.
        Smoothieware sets it's internal homing flags for all axes to False when
        it has yet to home since booting/restarting, or an endstop/homing error

        returns: dict
            {
                'X': False,
                'Y': True,
                'Z': False,
                'A': True,
                'B': False,
                'C': True
            }
        '''
        if not self.is_connected():
            return {
                ax: True
                for ax in AXES
            }
        res = self._send_command(GCODES['HOMING_STATUS'])
        return _parse_homing_status_values(res)

    @property
    def current(self):
        return self._current_settings

    @property
    def speed(self):
        pass

    def set_speed(self, value):
        ''' set total axes movement speed in mm/second'''
        self._combined_speed = float(value)
        speed_per_min = int(self._combined_speed * SEC_PER_MIN)
        command = GCODES['SET_SPEED'] + str(speed_per_min)
        log.debug("set_speed: {}".format(command))
        self._send_command(command)

    def push_speed(self):
        self._saved_axes_speed = float(self._combined_speed)

    def pop_speed(self):
        self.set_speed(self._saved_axes_speed)

    def set_axis_max_speed(self, settings):
        '''
        Sets the maximum speed (mm/sec) that a given axis will move

        settings
            Dict with axes as valies (e.g.: 'X', 'Y', 'Z', 'A', 'B', or 'C')
            and floating point number for millimeters per second (mm/sec)
        '''
        self._max_speed_settings.update(settings)
        values = ['{}{}'.format(axis.upper(), value)
                  for axis, value in sorted(settings.items())]
        command = '{} {}'.format(
            GCODES['SET_MAX_SPEED'],
            ' '.join(values)
        )
        log.debug("set_axis_max_speed: {}".format(command))
        self._send_command(command)

    def push_axis_max_speed(self):
        self._saved_max_speed_settings = self._max_speed_settings.copy()

    def pop_axis_max_speed(self):
        self.set_axis_max_speed(self._saved_max_speed_settings)

    def set_current(self, settings, axes_active=True):
        '''
        Sets the current in mA by axis.

        settings
            Dict with axes as valies (e.g.: 'X', 'Y', 'Z', 'A', 'B', or 'C')
            and floating point number for current (generally between 0.1 and 2)
        '''
        self._active_axes.update({
            ax: axes_active
            for ax in settings.keys()
        })
        self._current_settings.update(settings)
        values = ['{}{}'.format(axis, value)
                  for axis, value in sorted(settings.items())]
        command = '{} {}'.format(
            GCODES['SET_CURRENT'],
            ' '.join(values)
        )
        log.debug("set_current: {}".format(command))
        self._send_command(command)
        self.delay(CURRENT_CHANGE_DELAY)

    def disengage_axis(self, axes):
        '''
        Disable the stepper-motor-driver's 36v output to motor
        This is a safe GCODE to send to Smoothieware, as it will automatically
        re-engage the motor if it receives a home or move command

        axes
            String containing the axes to be disengaged
            (e.g.: 'XY' or 'ZA' or 'XYZABC')
        '''
        axes = ''.join(set(axes.upper()) & set(AXES))
        if axes:
            log.debug("disengage_axis: {}".format(axes))
            self._send_command(GCODES['DISENGAGE_MOTOR'] + axes)
            for axis in axes:
                self.engaged_axes[axis] = False

    def push_current(self):
        self._saved_current_settings.update(self._current_settings)

    def pop_current(self):
        # only update axes that change their amperage
        # this prevents non-active axes from incidentally being activated
        diff_current = {
            ax: self._saved_current_settings[ax]
            for ax in AXES
            if self._saved_current_settings[ax] != self._current_settings[ax]
        }
        self.set_current(diff_current)

    def dwell_axes(self, axes):
        '''
        Sets motors to low current, for when they are not moving.

        Dwell for XYZA axes is only called after HOMING
        Dwell for BC axes is called after both HOMING and MOVING

        axes:
            String containing the axes to set to low current (eg: 'XYZABC')
        '''
        axes = ''.join(set(axes) & set(AXES) - set(DISABLE_AXES))
        dwelling_currents = {
            ax: self._config.low_current[ax]
            for ax in axes
            if self._active_axes[ax] is True
        }
        if dwelling_currents:
            self.set_current(dwelling_currents, axes_active=False)

    def activate_axes(self, axes):
        '''
        Sets motors to a high current, for when they are moving
        and/or must hold position

        Activating XYZABC axes before both HOMING and MOVING

        axes:
            String containing the axes to set to high current (eg: 'XYZABC')
        '''
        axes = ''.join(set(axes) & set(AXES) - set(DISABLE_AXES))
        active_currents = {
            ax: self._config.high_current[ax]
            for ax in axes
            if self._active_axes[ax] is False
        }
        if active_currents:
            self.set_current(active_currents, axes_active=True)

    # ----------- Private functions --------------- #

    def _wait_for_ack(self):
        '''
        In the case where smoothieware has just been reset, we want to
        ignore all the garbage it spits out

        This methods writes a sequence of newline characters, which will
        guarantee Smoothieware responds with 'ok\r\nok\r\n' within 3 seconds
        '''
        self._send_command('\r\n', timeout=SMOOTHIE_BOOT_TIMEOUT)

    def _reset_from_error(self):
        # smoothieware will ignore new messages for a short time
        # after it has entered an error state, so sleep for some milliseconds
        if not self.simulating:
            sleep(0.1)
        log.debug("reset_from_error")
        self._send_command(GCODES['RESET_FROM_ERROR'])

    # Potential place for command optimization (buffering, flushing, etc)
    def _send_command(self, command, timeout=DEFAULT_SMOOTHIE_TIMEOUT):
        """
        Submit a GCODE command to the robot, followed by M400 to block until
        done. This method also ensures that any command on the B or C axis
        (the axis for plunger control) do current ramp-up and ramp-down, so
        that plunger motors rest at a low current to prevent burn-out.

        In the case of a limit-switch alarm during any command other than home,
        the robot should home the axis from the alarm and then raise a
        SmoothieError. The robot should *not* recover and continue to run the
        protocol, as this could result in unpredicable handling of liquids.
        When a SmoothieError is raised, the user should inspect the physical
        configuration of the robot and the protocol and determine why the limit
        switch was hit unexpectedly. This is usually due to an undetected
        collision in a previous move command.

        :param command: the GCODE to submit to the robot
        :param timeout: the time to wait before returning (indefinite wait if
            this is set to none
        """
        if self.simulating:
            pass
        else:

            command_line = command + ' ' + SMOOTHIE_COMMAND_TERMINATOR
            ret_code = serial_communication.write_and_return(
                command_line, SMOOTHIE_ACK, self._connection, timeout=timeout)

            # smoothieware can enter a weird state, where it repeats back
            # the sent command at the beginning of its response.
            # Check for this echo, and strips the command from the response
            if command_line.strip() in ret_code.strip():
                ret_code = ret_code.replace(command_line, '')

            # Smoothieware returns error state if a switch was hit while moving
            if (ERROR_KEYWORD in ret_code.lower()) or \
                    (ALARM_KEYWORD in ret_code.lower()):
                self._reset_from_error()
                error_axis = ret_code.strip()[-1]
                if GCODES['HOME'] not in command and error_axis in 'XYZABC':
                    self.home(error_axis)
                raise SmoothieError(ret_code)

            return ret_code

    def _home_x(self):
        log.debug("_home_x")
        # move the gantry forward on Y axis with low power
        self.push_current()
        self.push_speed()
        self.set_current({'Y': Y_BACKOFF_LOW_CURRENT})
        self.set_speed(Y_BACKOFF_SLOW_SPEED)

        # move away from the Y endstop switch
        relative_retract_command = '{0} {1}Y{2} {3}'.format(
            GCODES['RELATIVE_COORDS'],  # set to relative coordinate system
            GCODES['MOVE'],             # move towards front of machine
            str(-Y_SWITCH_BACK_OFF_MM),
            GCODES['ABSOLUTE_COORDS']   # set back to abs coordinate system
        )
        self._send_command(
            relative_retract_command, timeout=DEFAULT_MOVEMENT_TIMEOUT)
        self.pop_current()
        self.pop_speed()
        self.dwell_axes('Y')

        # now it is safe to home the X axis
        try:
            self.activate_axes('X')
            self._send_command(
                GCODES['HOME'] + 'X', timeout=DEFAULT_MOVEMENT_TIMEOUT)
        finally:
            self.dwell_axes('X')

    def _home_y(self):
        log.debug("_home_y")
        self.activate_axes('Y')
        # home the Y at normal speed (fast)
        self._send_command(
            GCODES['HOME'] + 'Y', timeout=DEFAULT_MOVEMENT_TIMEOUT)

        # slow the maximum allowed speed on Y axis
        self.push_axis_max_speed()
        self.set_axis_max_speed({'Y': Y_RETRACT_SPEED})

        # retract, then home, then retract again
        relative_retract_command = '{0} {1}Y{2} {3}'.format(
            GCODES['RELATIVE_COORDS'],  # set to relative coordinate system
            GCODES['MOVE'],             # move 3 millimeters away from switch
            str(-Y_RETRACT_DISTANCE),
            GCODES['ABSOLUTE_COORDS']   # set back to abs coordinate system
        )
        try:
            self._send_command(
                relative_retract_command, timeout=DEFAULT_MOVEMENT_TIMEOUT)
            self._send_command(
                GCODES['HOME'] + 'Y', timeout=DEFAULT_MOVEMENT_TIMEOUT)
            self._send_command(
                relative_retract_command, timeout=DEFAULT_MOVEMENT_TIMEOUT)
            self.pop_axis_max_speed()  # bring max speeds back to normal
        finally:
            self.dwell_axes('Y')

    def _setup(self):
        log.debug("_setup")
        try:
            self._wait_for_ack()
        except serial_communication.SerialNoResponse:
            # incase motor-driver is stuck in bootloader and unresponsive,
            # use gpio to reset into a known state
            self._smoothie_reset()
        self._reset_from_error()
        self._send_command(self._config.acceleration)
        self._send_command(self._config.steps_per_mm)
        self._send_command(GCODES['ABSOLUTE_COORDS'])
        self.set_current(self._config.low_current, axes_active=False)
        self.update_position(default=self.homed_position)
        self.pop_axis_max_speed()
        self.pop_speed()

    def _read_from_pipette(self, gcode, mount):
        '''
        Read from an attached pipette's internal memory. The gcode used
        determines which portion of memory is read and returned.

        All motors must be disengaged to consistently read over I2C lines

        gcode:
            String (str) containing a GCode
            either 'READ_INSTRUMENT_ID' or 'READ_INSTRUMENT_MODEL'
        mount:
            String (str) with value 'left' or 'right'
        '''
        allowed_mounts = {'left': 'L', 'right': 'R'}
        mount = allowed_mounts.get(mount)
        if not mount:
            raise ValueError('Unexpected mount: {}'.format(mount))
        try:
            # EMI interference from both plunger motors has been found to
            # prevent the I2C lines from communicating between Smoothieware and
            # pipette's onboard EEPROM. To avoid, turn off both plunger motors
            self.disengage_axis('BC')
            self.delay(CURRENT_CHANGE_DELAY)
            # request from Smoothieware the information from that pipette
            res = self._send_command(gcode + mount)
            res = _parse_instrument_data(res)
            assert mount in res
            # data is read/written as strings of HEX characters
            # to avoid firmware weirdness in how it parses GCode arguments
            return _byte_array_to_ascii_string(res[mount])
        except (ParseError, AssertionError, SmoothieError):
            pass

    def _write_to_pipette(self, gcode, mount, data_string):
        '''
        Write to an attached pipette's internal memory. The gcode used
        determines which portion of memory is written to.

        NOTE: To enable write-access to the pipette, it's button must be held

        gcode:
            String (str) containing a GCode
            either 'WRITE_INSTRUMENT_ID' or 'WRITE_INSTRUMENT_MODEL'
        mount:
            String (str) with value 'left' or 'right'
        data_string:
            String (str) that is of unkown length
        '''
        allowed_mounts = {'left': 'L', 'right': 'R'}
        mount = allowed_mounts.get(mount)
        if not mount:
            raise ValueError('Unexpected mount: {}'.format(mount))
        if not isinstance(data_string, str):
            raise ValueError(
                'Expected {0}, not {1}'.format(str, type(data_string)))
        # EMI interference from both plunger motors has been found to
        # prevent the I2C lines from communicating between Smoothieware and
        # pipette's onboard EEPROM. To avoid, turn off both plunger motors
        self.disengage_axis('BC')
        self.delay(CURRENT_CHANGE_DELAY)
        # data is read/written as strings of HEX characters
        # to avoid firmware weirdness in how it parses GCode arguments
        byte_string = _byte_array_to_hex_string(
            bytearray(data_string.encode()))
        command = gcode + mount + byte_string
        log.debug("_write_to_pipette: {}".format(command))
        self._send_command(command)

    # ----------- END Private functions ----------- #

    # ----------- Public interface ---------------- #
    def move(self, target, home_flagged_axes=False):
        '''
        Move to the `target` Smoothieware coordinate, along any of the size
        axes, XYZABC.

        target: dict
            dict setting the coordinate that Smoothieware will be at when
            `move()` returns. `target` keys are the axis in upper-case, and the
            values are the coordinate in millimeters (float)

        home_flagged_axes: boolean (default=False)
            If set to `True`, each axis included within the target coordinate
            may be homed before moving, determined by Smoothieware's internal
            homing-status flags (`True` means it has already homed). All axes'
            flags are set to `False` by Smoothieware under three conditions:
            1) Smoothieware boots or resets, 2) if a HALT gcode or signal
            is sent, or 3) a homing/limitswitch error occured.
        '''
        from numpy import isclose

        self.run_flag.wait()

        def valid_movement(coords, axis):
            return not (
                (axis in DISABLE_AXES) or
                (coords is None) or
                isclose(coords, self.position[axis])
            )

        def create_coords_list(coords_dict):
            return [
                axis + str(round(coords, GCODE_ROUNDING_PRECISION))
                for axis, coords in sorted(coords_dict.items())
                if valid_movement(coords, axis)
            ]

        backlash_target = target.copy()
        backlash_target.update({
            axis: value + PLUNGER_BACKLASH_MM
            for axis, value in sorted(target.items())
            if axis in 'BC' and self.position[axis] < value
        })

        target_coords = create_coords_list(target)
        backlash_coords = create_coords_list(backlash_target)

        non_moving_axes = ''.join([
            ax
            for ax in AXES
            if ax not in target.keys()
        ])

        if target_coords:
            command = ''
            if backlash_coords != target_coords:
                command += GCODES['MOVE'] + ''.join(backlash_coords) + ' '
            command += GCODES['MOVE'] + ''.join(target_coords)
            try:
<<<<<<< HEAD
                if home_flagged_axes:
                    self.home_flagged_axes(''.join(list(target.keys())))
=======
                if non_moving_axes:
                    self.dwell_axes(non_moving_axes)
>>>>>>> cc2211a4
                self.activate_axes(target.keys())
                for axis in target.keys():
                    self.engaged_axes[axis] = True
                log.debug("move: {}".format(command))
                # TODO (andy) a movement's timeout should be calculated by
                # how long the movement is expected to take. A default timeout
                # of 30 seconds prevents any movements that take longer
                self._send_command(command, timeout=DEFAULT_MOVEMENT_TIMEOUT)
            finally:
                # dwell pipette motors because they get hot
                plunger_axis_moved = ''.join(set('BC') & set(target.keys()))
                if plunger_axis_moved:
                    self.dwell_axes(plunger_axis_moved)
            self._update_position(target)

    def home(self, axis=AXES, disabled=DISABLE_AXES):

        self.run_flag.wait()

        axis = axis.upper()

        # If Y is requested make sure we home X first
        if 'Y' in axis:
            axis += 'X'
        # If horizontal movement is requested, ensure we raise the instruments
        if 'X' in axis:
            axis += 'ZA'
        # These two additions are safe even if they duplicate requested axes
        # because of the use of set operations below, which will de-duplicate
        # characters from the resulting string

        # HOME_SEQUENCE defines a pattern for homing, specifically that the
        # ZABC axes should be homed first so that horizontal movement doesn't
        # happen with the pipette down (which could bump into things). Then
        # the X axis is homed, which has to happen before Y. Finally Y can be
        # homed. This variable will contain the sequence just explained, but
        # filters out unrequested axes using set intersection (&) and then
        # filters out disabled axes using set difference (-)
        home_sequence = list(filter(
            None,
            [
                ''.join(set(group) & set(axis) - set(disabled))
                for group in HOME_SEQUENCE
            ]))

        non_moving_axes = ''.join([
            ax
            for ax in AXES
            if ax not in home_sequence
        ])
        if non_moving_axes:
            self.dwell_axes(non_moving_axes)

        for axes in home_sequence:
            if 'X' in axes:
                self._home_x()
            elif 'Y' in axes:
                self._home_y()
            else:
                # if we are homing neither the X nor Y axes, simple home
                command = GCODES['HOME'] + axes
                try:
                    self.activate_axes(axes)
                    log.debug("home: {}".format(command))
                    self._send_command(
                        command, timeout=DEFAULT_MOVEMENT_TIMEOUT)
                finally:
                    # always dwell an axis after it has been homed
                    self.dwell_axes(axes)

        # Only update axes that have been selected for homing
        homed = {
            ax: self.homed_position.get(ax)
            for ax in ''.join(home_sequence)
        }
        self.update_position(default=homed)
        for axis in ''.join(home_sequence):
            self.engaged_axes[axis] = True

        # coordinate after homing might not synce with default in API
        # so update this driver's homed position using current coordinates
        new = {
            ax: self.position[ax]
            for ax in self.homed_position.keys()
            if ax in axis
        }
        self._homed_position.update(new)

        return self.position

    def fast_home(self, axis, safety_margin):
        ''' home after a controlled motor stall

        Given a known distance we have just stalled along an axis, move
        that distance away from the homing switch. Then finish with home.
        '''
        # move some mm distance away from the target axes endstop switch(es)
        destination = {
            ax: self.homed_position.get(ax) - abs(safety_margin)
            for ax in axis.upper()
        }

        # there is a chance the axis will hit it's home switch too soon
        # if this happens, catch the error and continue with homing afterwards
        try:
            self.move(destination)
        except SmoothieError:
            pass

        # then home once we're closer to the endstop(s)
        disabled = ''.join([ax for ax in AXES if ax not in axis.upper()])
        return self.home(axis=axis, disabled=disabled)

    def pause(self):
        if not self.simulating:
            self.run_flag.clear()

    def resume(self):
        if not self.simulating:
            self.run_flag.set()

    def delay(self, seconds):
        # per http://smoothieware.org/supported-g-codes:
        # In grbl mode P is float seconds to comply with gcode standards
        command = '{code}P{seconds}'.format(
            code=GCODES['DWELL'],
            seconds=seconds
        )
        log.debug("delay: {}".format(command))
        self._send_command(command, timeout=int(seconds) + 1)

    def probe_axis(self, axis, probing_distance) -> Dict[str, float]:
        if axis.upper() in AXES:
            self.engaged_axes[axis] = True
            command = GCODES['PROBE'] + axis.upper() + str(probing_distance)
            log.debug("probe_axis: {}".format(command))
            self._send_command(
                command=command, timeout=DEFAULT_MOVEMENT_TIMEOUT)
            self.update_position(self.position)
            return self.position
        else:
            raise RuntimeError("Cant probe axis {}".format(axis))

    # TODO (ben 20180320): we should probably move these to the gpio driver
    def turn_on_blue_button_light(self):
        self._set_button_light(blue=True)

    def turn_on_red_button_light(self):
        self._set_button_light(red=True)

    def turn_off_button_light(self):
        self._set_button_light(red=False, green=False, blue=False)

    def _set_button_light(self, red=False, green=False, blue=False):
        color_pins = {
            gpio.OUTPUT_PINS['RED_BUTTON']: red,
            gpio.OUTPUT_PINS['GREEN_BUTTON']: green,
            gpio.OUTPUT_PINS['BLUE_BUTTON']: blue
        }
        for pin, state in color_pins.items():
            if state:
                gpio.set_high(pin)
            else:
                gpio.set_low(pin)

    def turn_on_rail_lights(self):
        gpio.set_high(gpio.OUTPUT_PINS['FRAME_LEDS'])

    def turn_off_rail_lights(self):
        gpio.set_low(gpio.OUTPUT_PINS['FRAME_LEDS'])

    def read_button(self):
        # button is normal-HIGH, so invert
        return not bool(gpio.read(gpio.INPUT_PINS['BUTTON_INPUT']))

    def read_window_switches(self):
        return bool(gpio.read(gpio.INPUT_PINS['WINDOW_INPUT']))

    def kill(self):
        """
        In order to terminate Smoothie motion immediately (including
        interrupting a command in progress, we set the reset pin low and then
        back to high, then call `_setup` method to send the RESET_FROM_ERROR
        Smoothie code to return Smoothie to a normal waiting state and reset
        any other state needed for the driver.
        """
        log.debug("kill")
        self._smoothie_hard_halt()
        self._reset_from_error()
        self._setup()

    def home_flagged_axes(self, axes_string):
        '''
        Given a list of axes to check, this method will home each axis if
        Smoothieware's internal flag sets it as needing to be homed
        '''
        axes_that_need_to_home = [
            axis
            for axis, already_homed in self.homed_flags.items()
            if (not already_homed) and (axis in axes_string)
        ]
        if axes_that_need_to_home:
            axes_string = ''.join(axes_that_need_to_home)
            self.home(axes_string)

    def _smoothie_reset(self):
        log.debug('Resetting Smoothie (simulating: {})'.format(
            self.simulating))
        if self.simulating:
            pass
        else:
            gpio.set_low(gpio.OUTPUT_PINS['RESET'])
            gpio.set_high(gpio.OUTPUT_PINS['ISP'])
            sleep(0.25)
            gpio.set_high(gpio.OUTPUT_PINS['RESET'])
            sleep(0.25)
            self._wait_for_ack()

    def _smoothie_programming_mode(self):
        log.debug('Setting Smoothie to ISP mode (simulating: {})'.format(
            self.simulating))
        if self.simulating:
            pass
        else:
            gpio.set_low(gpio.OUTPUT_PINS['RESET'])
            gpio.set_low(gpio.OUTPUT_PINS['ISP'])
            sleep(0.25)
            gpio.set_high(gpio.OUTPUT_PINS['RESET'])
            sleep(0.25)
            gpio.set_high(gpio.OUTPUT_PINS['ISP'])
            sleep(0.25)

    def _smoothie_hard_halt(self):
        log.debug('Halting Smoothie (simulating: {})'.format(
            self.simulating))
        if self.simulating:
            pass
        else:
            gpio.set_low(gpio.OUTPUT_PINS['HALT'])
            sleep(0.25)
            gpio.set_high(gpio.OUTPUT_PINS['HALT'])
            sleep(0.25)

    # ----------- END Public interface ------------ #<|MERGE_RESOLUTION|>--- conflicted
+++ resolved
@@ -852,13 +852,10 @@
                 command += GCODES['MOVE'] + ''.join(backlash_coords) + ' '
             command += GCODES['MOVE'] + ''.join(target_coords)
             try:
-<<<<<<< HEAD
+                if non_moving_axes:
+                    self.dwell_axes(non_moving_axes)
                 if home_flagged_axes:
                     self.home_flagged_axes(''.join(list(target.keys())))
-=======
-                if non_moving_axes:
-                    self.dwell_axes(non_moving_axes)
->>>>>>> cc2211a4
                 self.activate_axes(target.keys())
                 for axis in target.keys():
                     self.engaged_axes[axis] = True
