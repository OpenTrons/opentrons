from os import environ
import logging
from time import sleep
from threading import Event
from typing import Dict

from opentrons.drivers.smoothie_drivers import serial_communication
from opentrons.drivers.rpi_drivers import gpio
'''
- Driver is responsible for providing an interface for motion control
- Driver is the only system component that knows about GCODES or how smoothie
  communications

- Driver is NOT responsible interpreting the motions in any way
  or knowing anything about what the axes are used for
'''

log = logging.getLogger(__name__)

ERROR_KEYWORD = 'error'
ALARM_KEYWORD = 'ALARM'

# TODO (artyom, ben 20171026): move to config
HOMED_POSITION = {
    'X': 418,
    'Y': 353,
    'Z': 218,
    'A': 218,
    'B': 19,
    'C': 19
}

PLUNGER_BACKLASH_MM = 0.3
LOW_CURRENT_Z_SPEED = 30
CURRENT_CHANGE_DELAY = 0.05

Y_SWITCH_BACK_OFF_MM = 20
Y_BACKOFF_LOW_CURRENT = 0.8
Y_BACKOFF_SLOW_SPEED = 50

DEFAULT_AXES_SPEED = 400

HOME_SEQUENCE = ['ZABC', 'X', 'Y']
AXES = ''.join(HOME_SEQUENCE)
# Ignore these axis when sending move or home command
DISABLE_AXES = ''

MOVEMENT_ERROR_MARGIN = 1/160  # Largest movement in mm for any step
SEC_PER_MIN = 60

GCODES = {'HOME': 'G28.2',
          'MOVE': 'G0',
          'DWELL': 'G4',
          'CURRENT_POSITION': 'M114.2',
          'LIMIT_SWITCH_STATUS': 'M119',
          'PROBE': 'G38.2',
          'ABSOLUTE_COORDS': 'G90',
          'RESET_FROM_ERROR': 'M999',
          'PUSH_SPEED': 'M120',
          'POP_SPEED': 'M121',
          'SET_SPEED': 'G0F',
          'SET_MAX_SPEED': 'M203.1',
          'SET_CURRENT': 'M907'}

# Number of digits after the decimal point for coordinates being sent
# to Smoothie
GCODE_ROUNDING_PRECISION = 3


def _parse_axis_values(raw_axis_values):
    parsed_values = raw_axis_values.strip().split(' ')
    parsed_values = parsed_values[2:]
    return {
        s.split(':')[0].upper(): round(
            float(s.split(':')[1]),
            GCODE_ROUNDING_PRECISION)
        for s in parsed_values
    }


def _parse_switch_values(raw_switch_values):
    # probe has a space after it's ":" for some reasone
    if 'Probe: ' in raw_switch_values:
        raw_switch_values = raw_switch_values.replace('Probe: ', 'Probe:')
    parsed_values = raw_switch_values.strip().split(' ')
    return {
        s.split(':')[0].split('_')[0]: bool(int(s.split(':')[1]))
        for s in parsed_values
        if any([n in s for n in ['max', 'Probe']])
    }


class SmoothieError(Exception):
    pass


class SmoothieDriver_3_0_0:
    def __init__(self, config):
        self.run_flag = Event()
        self.run_flag.set()

        self._position = {}
        self.log = []
        self._update_position({axis: 0 for axis in AXES})
        self.simulating = True
        self._connection = None
        self._config = config
        self._saved_current_settings = config.default_current.copy()
        self._current_settings = self._saved_current_settings.copy()
        self._max_speed_settings = config.default_max_speed

        self._combined_speed = float(DEFAULT_AXES_SPEED)
        self._saved_axes_speed = float(self._combined_speed)

    def _update_position(self, target):
        self._position.update({
            axis: value
            for axis, value in target.items() if value is not None
        })

        self.log += [self._position.copy()]

    def update_position(self, default=None, is_retry=False):
        if default is None:
            default = self._position

        if self.simulating:
            updated_position = self._position.copy()
            updated_position.update(**default)
        else:
            try:
                position_response = \
                    self._send_command(GCODES['CURRENT_POSITION'])
                updated_position = \
                    _parse_axis_values(position_response)
                # TODO jmg 10/27: log warning rather than an exception
            except TypeError as e:
                if is_retry:
                    raise e
                else:
                    self.update_position(default=default, is_retry=True)

        self._update_position(updated_position)

    # FIXME (JG 9/28/17): Should have a more thought out
    # way of simulating vs really running
    def connect(self):
        self.simulating = False
        if environ.get('ENABLE_VIRTUAL_SMOOTHIE', '').lower() == 'true':
            self.simulating = True
            return

        smoothie_id = environ.get('OT_SMOOTHIE_ID', 'FT232R')
        self._connection = serial_communication.connect(
            device_name=smoothie_id,
            baudrate=self._config.serial_speed
        )
        self._setup()

    def disconnect(self):
        self.simulating = True

    def get_fw_version(self):
        version = 'Virtual Smoothie'
        if not self.simulating:
            version = serial_communication.write_and_return(
                "version\n", self._connection).split('\r')[0]
        return version

    @property
    def position(self):
        """
        Instead of sending M114.2 we are storing target values in
        self._position since movement and home commands are blocking and
        assumed to go the correct place.

        Cases where Smoothie would not be in the correct place (such as if a
        belt slips) would not be corrected by getting position with M114.2
        because Smoothie would also not be aware of slippage.
        """
        return {k.upper(): v for k, v in self._position.items()}

    @property
    def switch_state(self):
        '''Returns the state of all SmoothieBoard limit switches'''
        res = self._send_command(GCODES['LIMIT_SWITCH_STATUS'])
        return _parse_switch_values(res)

    @property
    def current(self):
        return self._current_settings

    @property
    def speed(self):
        pass

    def set_speed(self, value):
        ''' set total axes movement speed in mm/second'''
        self._combined_speed = float(value)
        speed_per_min = int(self._combined_speed * SEC_PER_MIN)
        command = GCODES['SET_SPEED'] + str(speed_per_min)
        self._send_command(command)

    def push_speed(self):
        self._saved_axes_speed = float(self._combined_speed)

    def pop_speed(self):
        self.set_speed(self._saved_axes_speed)

    def set_axis_max_speed(self, settings=None):
        '''
        Sets the maximum speed (mm/sec) that a given axis will move

        settings
            Dict with axes as valies (e.g.: 'X', 'Y', 'Z', 'A', 'B', or 'C')
            and floating point number for millimeters per second (mm/sec)
        '''
        if not settings:
            settings = self._max_speed_settings.copy()
        else:
            self._max_speed_settings.update(settings)
        values = ['{}{}'.format(axis.upper(), value)
                  for axis, value in sorted(settings.items())]
        command = '{} {}'.format(
            GCODES['SET_MAX_SPEED'],
            ' '.join(values)
        )
        self._send_command(command)

    def set_current(self, settings):
        '''
        Sets the current in mA by axis.

        settings
            Dict with axes as valies (e.g.: 'X', 'Y', 'Z', 'A', 'B', or 'C')
            and floating point number for current (generally between 0.1 and 2)
        '''
        self._current_settings.update(settings)
        values = ['{}{}'.format(axis, value)
                  for axis, value in sorted(settings.items())]
        command = '{} {}'.format(
            GCODES['SET_CURRENT'],
            ' '.join(values)
        )
        self._send_command(command)
        self.delay(CURRENT_CHANGE_DELAY)

    def push_current(self):
        self._saved_current_settings.update(self._current_settings)

    def pop_current(self):
        self.set_current(self._saved_current_settings)

    # ----------- Private functions --------------- #

    def _reset_from_error(self):
        self._send_command(GCODES['RESET_FROM_ERROR'])

    def _hard_reset_smoothie(self):
        log.debug('Halting Smoothie (simulating: {})'.format(self.simulating))
        if self.simulating:
            pass
        else:
            gpio.set_low(gpio.OUTPUT_PINS['HALT'])
            sleep(0.1)
            gpio.set_high(gpio.OUTPUT_PINS['HALT'])

    # Potential place for command optimization (buffering, flushing, etc)
    def _send_command(self, command, timeout=None):
        """
        Submit a GCODE command to the robot, followed by M400 to block until
        done. This method also ensures that any command on the B or C axis
        (the axis for plunger control) do current ramp-up and ramp-down, so
        that plunger motors rest at a low current to prevent burn-out.

        :param command: the GCODE to submit to the robot
        :param timeout: the time to wait before returning (indefinite wait if
            this is set to none
        """
        if self.simulating:
            pass
        else:
            # TODO (ben 20171117): modify all axes to dwell at low current
            moving_plunger = ('B' in command or 'C' in command) \
                and (GCODES['MOVE'] in command or GCODES['HOME'] in command)

            if moving_plunger:
                self.set_current({axis: self._config.plunger_current_high
                                  for axis in 'BC'})

            command_line = command + ' M400'
            ret_code = serial_communication.write_and_return(
                command_line, self._connection, timeout)

            # Smoothieware returns error state if a switch was hit while moving
            smoothie_error = False
            if ERROR_KEYWORD in ret_code or ALARM_KEYWORD in ret_code:
                self._reset_from_error()
                smoothie_error = True

            if moving_plunger:
                self.set_current({axis: self._config.plunger_current_low
                                  for axis in 'BC'})

            # ensure we lower plunger currents before raising an exception
            if smoothie_error:
                raise SmoothieError(ret_code)

            return ret_code

    def _home_x(self):
        # move the gantry forward on Y axis with low power
        self.push_current()
        self.push_speed()
        self.set_current({'Y': Y_BACKOFF_LOW_CURRENT})
        self.set_speed(Y_BACKOFF_SLOW_SPEED)

        # move away from the Y endstop switch
        target_coord = {'Y': self.position['Y'] - Y_SWITCH_BACK_OFF_MM}
        self.move(target_coord)
        self.pop_current()
        self.pop_speed()

        # now it is safe to home the X axis
        self._send_command(GCODES['HOME'] + 'X')

    def _setup(self):
        self._reset_from_error()
        self._send_command(self._config.acceleration)
        self._send_command(self._config.current)
        self._send_command(self._config.steps_per_mm)
        self._send_command(GCODES['ABSOLUTE_COORDS'])
        self.update_position(default=HOMED_POSITION)
<<<<<<< HEAD
        self.set_axis_max_speed()
        self.default_speed()
=======
        self.pop_speed()
>>>>>>> 0be1e247
    # ----------- END Private functions ----------- #

    # ----------- Public interface ---------------- #
    def move(self, target):
        from numpy import isclose

        self.run_flag.wait()

        def valid_movement(coords, axis):
            return not (
                (axis in DISABLE_AXES) or
                (coords is None) or
                isclose(coords, self.position[axis])
            )

        def create_coords_list(coords_dict):
            return [
                axis + str(round(coords, GCODE_ROUNDING_PRECISION))
                for axis, coords in sorted(coords_dict.items())
                if valid_movement(coords, axis)
            ]

        backlash_target = target.copy()
        backlash_target.update({
            axis: value + PLUNGER_BACKLASH_MM
            for axis, value in sorted(target.items())
            if axis in 'BC' and self.position[axis] < value
        })

        target_coords = create_coords_list(target)
        backlash_coords = create_coords_list(backlash_target)

        if target_coords:
            command = ''
            if backlash_coords != target_coords:
                command += GCODES['MOVE'] + ''.join(backlash_coords) + ' '
            command += GCODES['MOVE'] + ''.join(target_coords)
            self._send_command(command)
            self._update_position(target)

    def home(self, axis=AXES, disabled=DISABLE_AXES):

        self.run_flag.wait()

        axis = axis.upper()

        # If Y is requested make sure we home X first
        if 'Y' in axis:
            axis += 'X'
        # If horizontal movement is requested, ensure we raise the instruments
        if 'X' in axis:
            axis += 'ZA'
        # These two additions are safe even if they duplicate requested axes
        # because of the use of set operations below, which will de-duplicate
        # characters from the resulting string

        # HOME_SEQUENCE defines a pattern for homing, specifically that the
        # ZABC axes should be homed first so that horizontal movement doesn't
        # happen with the pipette down (which could bump into things). Then
        # the X axis is homed, which has to happen before Y. Finally Y can be
        # homed. This variable will contain the sequence just explained, but
        # filters out unrequested axes using set intersection (&) and then
        # filters out disabled axes using set difference (-)
        home_sequence = list(filter(
            None,
            [
                ''.join(set(group) & set(axis) - set(disabled))
                for group in HOME_SEQUENCE
            ]))

        for axes in home_sequence:
            if 'X' in axes:
                self._home_x()
            else:
                command = GCODES['HOME'] + axes
                self._send_command(command, timeout=30)

        # Only update axes that have been selected for homing
        homed = {
            ax: HOMED_POSITION.get(ax)
            for ax in ''.join(home_sequence)
        }
        self.update_position(default=homed)

        return self.position

    def fast_home(self, axis, safety_margin):
        ''' home after a controlled motor stall

        Given a known distance we have just stalled along an axis, move
        that distance away from the homing switch. Then finish with home.
        '''
        # move some mm distance away from the target axes endstop switch(es)
        destination = {
            ax: HOMED_POSITION.get(ax) - abs(safety_margin)
            for ax in axis.upper()
        }

        # there is a chance the axis will hit it's home switch too soon
        # if this happens, catch the error and continue with homing afterwards
        try:
            self.move(destination)
        except SmoothieError:
            pass

        # then home once we're closer to the endstop(s)
        disabled = ''.join([ax for ax in AXES if ax not in axis.upper()])
        return self.home(axis=axis, disabled=disabled)

    def pause(self):
        if not self.simulating:
            self.run_flag.clear()

    def resume(self):
        if not self.simulating:
            self.run_flag.set()

    def delay(self, seconds):
        # per http://smoothieware.org/supported-g-codes:
        # In grbl mode P is float seconds to comply with gcode standards
        command = '{code}P{seconds}'.format(
            code=GCODES['DWELL'],
            seconds=seconds
        )
        self._send_command(command)

    def probe_axis(self, axis, probing_distance) -> Dict[str, float]:
        if axis.upper() in AXES:
            command = GCODES['PROBE'] + axis.upper() + str(probing_distance)
            self._send_command(command=command, timeout=30)
            self.update_position(self.position)
            return self.position
        else:
            raise RuntimeError("Cant probe axis {}".format(axis))

    def turn_on_button_light(self):
        gpio.set_high(gpio.OUTPUT_PINS['BLUE_BUTTON'])

    def turn_off_button_light(self):
        gpio.set_low(gpio.OUTPUT_PINS['BLUE_BUTTON'])

    def turn_on_rail_lights(self):
        gpio.set_high(gpio.OUTPUT_PINS['FRAME_LEDS'])

    def turn_off_rail_lights(self):
        gpio.set_low(gpio.OUTPUT_PINS['FRAME_LEDS'])

    def kill(self):
        """
        In order to terminate Smoothie motion immediately (including
        interrupting a command in progress, we set the reset pin low and then
        back to high, then call `_setup` method to send the RESET_FROM_ERROR
        Smoothie code to return Smoothie to a normal waiting state and reset
        any other state needed for the driver.
        """
        self._hard_reset_smoothie()
        sleep(0.1)
        self._reset_from_error()
        self._setup()

    # ----------- END Public interface ------------ #<|MERGE_RESOLUTION|>--- conflicted
+++ resolved
@@ -331,12 +331,8 @@
         self._send_command(self._config.steps_per_mm)
         self._send_command(GCODES['ABSOLUTE_COORDS'])
         self.update_position(default=HOMED_POSITION)
-<<<<<<< HEAD
         self.set_axis_max_speed()
-        self.default_speed()
-=======
         self.pop_speed()
->>>>>>> 0be1e247
     # ----------- END Private functions ----------- #
 
     # ----------- Public interface ---------------- #
