--- conflicted
+++ resolved
@@ -31,15 +31,11 @@
 LOW_CURRENT_Z_SPEED = 30
 CURRENT_CHANGE_DELAY = 0.05
 
-<<<<<<< HEAD
-DEFAULT_AXES_SPEED = 500
-=======
 Y_SWITCH_BACK_OFF_MM = 20
 Y_BACKOFF_LOW_CURRENT = 0.8
 Y_BACKOFF_SLOW_SPEED = 50
 
-DEFAULT_AXES_SPEED = 150
->>>>>>> 515f6163
+DEFAULT_AXES_SPEED = 500
 
 HOME_SEQUENCE = ['ZABC', 'X', 'Y']
 AXES = ''.join(HOME_SEQUENCE)
