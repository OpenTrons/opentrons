--- conflicted
+++ resolved
@@ -82,13 +82,9 @@
         self.simulating = True
         self._connection = None
         self._config = config
-<<<<<<< HEAD
         self._default_power_settings = config.default_power
         self._current_power_settings =  self._default_power_settings.copy()
-=======
-        self._power_settings = config.default_power
         gpio.initialize()
->>>>>>> c4d2c743
 
     def _update_position(self, target):
         self._position.update({
