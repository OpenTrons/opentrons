--- conflicted
+++ resolved
@@ -82,13 +82,9 @@
         self.simulating = True
         self._connection = None
         self._config = config
-<<<<<<< HEAD
         self._default_power_settings = config.default_power
         self._current_power_settings =  self._default_power_settings.copy()
-=======
-        self._power_settings = config.default_power
         gpio.initialize()
->>>>>>> c4d2c743
 
     def _update_position(self, target):
         self._position.update({
@@ -391,6 +387,14 @@
         log.debug("Turning off the button")
         gpio.set_low(gpio.OUTPUT_PINS['BLUE_BUTTON'])
 
+    def turn_on_frame_light(self):
+        log.debug("Turning on the LED strip")
+        gpio.set_high(gpio.OUTPUT_PINS['FRAME_LEDS'])
+
+    def turn_off_frame_light(self):
+        log.debug("Turning off the LED strip")
+        gpio.set_low(gpio.OUTPUT_PINS['FRAME_LEDS'])
+
     def kill(self):
         """
         In order to terminate Smoothie motion immediately (including
