--- conflicted
+++ resolved
@@ -359,13 +359,8 @@
         self._send_command(self._config.current)
         self._send_command(self._config.steps_per_mm)
         self._send_command(GCODES['ABSOLUTE_COORDS'])
-<<<<<<< HEAD
         self.update_position(default=self.homed_position)
-        self.set_axis_max_speed()
-=======
-        self.update_position(default=HOMED_POSITION)
         self.pop_axis_max_speed()
->>>>>>> 5e64d357
         self.pop_speed()
     # ----------- END Private functions ----------- #
 
