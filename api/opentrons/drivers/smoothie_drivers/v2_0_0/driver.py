import json
import math
import time
from threading import Event

from opentrons.util.log import get_logger
from opentrons.util.vector import Vector
from opentrons.drivers.smoothie_drivers import VirtualSmoothie, SmoothieDriver
from opentrons.drivers.smoothie_drivers.v2_0_0.player import SmoothiePlayer_2_0_0

from opentrons.util import trace


log = get_logger(__name__)


class SmoothieDriver_2_0_0(SmoothieDriver):

    """
    This object outputs raw GCode commands to perform high-level tasks.
    """

    MOVE = 'G0'
    DWELL = 'G4'
    HOME = 'G28.2'
    SET_ZERO = 'G28.3'
    GET_POSITION = 'M114.2'
    GET_TARGET = 'M114.4'
    GET_ENDSTOPS = 'M119'
    HALT = 'M112'
    CALM_DOWN = 'M999'
    SET_SPEED = 'M203.1'
    SET_ACCELERATION = 'M204'
    MOTORS_ON = 'M17'
    MOTORS_OFF = 'M18'
    AXIS_AMPERAGE = 'M907'
    STEPS_PER_MM = 'M92'

    PUSH_SPEED = 'M120'
    POP_SPEED = 'M121'

    RESET = 'reset'

    ABSOLUTE_POSITIONING = 'G90'
    RELATIVE_POSITIONING = 'G91'

    CONFIG_GET = 'config-get sd'
    CONFIG_SET = 'config-set sd'
    OT_VERSION = 'ot_version'
    GET_FIRMWARE_VERSION = 'version'
    CONFIG_VERSION = 'version'
    CONFIG_STEPS_PER_MM = {
        'x': 'alpha_steps_per_mm',
        'y': 'beta_steps_per_mm',
        'z': 'gamma_steps_per_mm'
    }

    MOSFET = [
        {True: 'M41', False: 'M40'},
        {True: 'M43', False: 'M42'},
        {True: 'M45', False: 'M44'},
        {True: 'M47', False: 'M46'},
        {True: 'M49', False: 'M48'},
        {True: 'M51', False: 'M50'}
    ]

    """
    Serial port connection to talk to the device.
    """
    connection = None

    firmware_version = None
    config_version = None
    ot_version = None

    def __init__(self, defaults):
        self.halted = Event()
        self.stopped = Event()
        self.do_not_pause = Event()
        self.resume()
        self.current_commands = []

        self.SMOOTHIE_SUCCESS = 'Success'
        self.SMOOTHIE_ERROR = 'Received unexpected response from Smoothie'
        self.STOPPED = 'Received a STOP signal and exited from movements'

        self.ignore_smoothie_sd = False

        self.config_dict = {}

        self.default_speeds = {}
        self.ot_one_dimensions = {}
        self.speeds = {}

        self.smoothie_player = None

        self._apply_defaults(defaults)

    def get_connected_port(self):
        """
        Returns the port the driver is currently connected to
        :return:
        """
        if not self.connection:
            return
        return self.connection.name()

    def disconnect(self):
        if self.connection:
            self.connection.close()
        self.connection = None

    def connect(self, smoothie_connection):
        self.connection = smoothie_connection
        self.toggle_port()
        self.versions_compatible()
<<<<<<< HEAD
        self.prevent_squeal_on_boot()
        self.calm_down()
        log.debug("Connected to {}".format(self.connection.name()))
=======

        self.calm_down()
        self.prevent_squeal()
>>>>>>> 290a983b

    def prevent_squeal_on_boot(self):
        # TODO: (andy) Smoothieware EDGE has this weird bug,
        # seems to require the following commands to run after Smoothieboard
        # boots, or else all motors freeze up and make high-pitch sounds.
        # This is simply sending a tiny move command, then halt, then resume
        self.send_command('G91 G0 X0.001', read_after=False)
        self.wait_for_ok()
        self.send_halt_command()
        self.calm_down()

    def prevent_squeal_after_home(self, axis):
        # TODO: (andy) Smoothieware EDGE has this weird bug,
        # after homing an AB axis, trying to do an absolute (G90) move
        # on that axis will create a high-pitched squeel. Then
        # any following command will work fine.
        # The below move commands are meant to force Smoothieware
        # through this bug without affecting the robot's physical position
        axis = [ax for ax in axis if ax.upper() in 'AB']
        for ax in axis:
            self.move(**{ax.lower(): 1 / 1600})
            self.move(**{ax.lower(): 0.0})

    def is_connected(self):
        if self.connection:
            return self.connection.isOpen()
        return False

    def toggle_port(self):
        if not self.connection:
            raise RuntimeError('Not connected to robot')
        self.connection.close()
        self.connection.open()
        self.connection.serial_pause()
        self.connection.flush_input()

    def wait_for_ok(self):
        res = self.readline_from_serial()
        if res != 'ok':
            raise RuntimeError(
                '{0}: {1}'.format(self.SMOOTHIE_ERROR, res))

    def ignore_next_line(self):
        self.connection.readline_string()

    def readline_from_serial(self, timeout=3):
        """
        Attempt to read a line of data from serial port

        Raises RuntimeWarning if read fails on serial port
        """
        self.connection.wait_for_data(timeout=timeout)
        msg = self.connection.readline_string()
        if msg:
            log.debug("Read: {}".format(msg))
            self.detect_smoothie_error(str(msg))
        return msg

    # THREADING
    def pause(self):
        self.halted.clear()
        self.stopped.clear()
        self.do_not_pause.clear()

    def resume(self):
        self.halted.clear()
        self.stopped.clear()
        self.do_not_pause.set()

    def stop(self):
        self.halted.clear()
        self.stopped.set()
        self.do_not_pause.set()

    def halt(self):
        self.halted.set()
        self.stopped.set()
        self.do_not_pause.set()

    def check_paused_stopped(self):
        self.do_not_pause.wait()
        if self.stopped.is_set():
            if self.halted.is_set():
                self.send_halt_command()
                self.calm_down()
            self.resume()
            raise RuntimeWarning(self.STOPPED)

    def is_simulating(self):
        return bool(isinstance(
            self.connection.device(), VirtualSmoothie))

<<<<<<< HEAD
    def is_recording(self):
        if not self.smoothie_player:
            return False
        return bool(self.smoothie_player.is_recording)

    def record_start(self, player):
        self.smoothie_player = player
        self.smoothie_player.record_start(self.COMMANDS_TO_RECORD)

    def record_stop(self):
        self.smoothie_player.record_stop()

    def record(self, command, data):
        if self.is_simulating() and self.is_recording():
            self.smoothie_player.record(command, data)

    def play(self, player):
        self.smoothie_player = player
        self.smoothie_player.play(self.connection)

=======
>>>>>>> 290a983b
    # SMOOTHIE METHODS
    def send_command(self, command, read_after=True, timeout=3, **kwargs):
        """
        Sends a GCode command.  Keyword arguments will be automatically
        converted to GCode syntax.

        Returns a string with the Smoothie board's response
        Empty string if no response from Smoothie

        send_command(self.MOVE, x=100 y=100)
        G0 X100 Y100
        """

        if not self.is_connected():
            self.toggle_port()

        args = ' '.join(['{}{}'.format(k, v) for k, v in kwargs.items()])
        gcode_line = '{} {}\r\n'.format(command, args)
        log.debug("Write: {}".format(gcode_line))

<<<<<<< HEAD
            self.record(command, gcode_line)
=======
        self.connection.flush_input()
        self.connection.write_string(gcode_line)
>>>>>>> 290a983b

        if read_after:
            return self.readline_from_serial(timeout=timeout)

    def detect_smoothie_error(self, msg):
        """
        Detect if it hit a home switch

        Raises RuntimeWarning if Smoothie reports a limit hit
        """
        if 'reset or M999' in msg or 'error:' in msg:
            self.calm_down()
            time.sleep(0.2)  # pause for Smoothie's internal state change
            self.calm_down()
            error_msg = 'Robot Error: limit switch hit'
            log.debug(error_msg)
            raise RuntimeWarning(error_msg)

    def move(self, mode='absolute', **kwargs):
        self.set_coordinate_system(mode)
        self.set_speed()

        current = self.get_head_position()['target']
        target_point = {
            axis: kwargs.get(
                axis,
                0 if mode == 'relative' else current[axis]
            )
            for axis in 'xyz'
        }

        flipped_vector = self.flip_coordinates(
            Vector(target_point), mode)
        for axis in 'xyz':
            kwargs[axis] = flipped_vector[axis]

        args = {axis.upper(): kwargs.get(axis)
                for axis in 'xyzab'
                if axis in kwargs}
        args.update({"F": max(list(self.speeds.values()))})

        self.check_paused_stopped()
        self.send_command(self.MOVE, **args)
        self.wait_for_ok()
        self.wait_for_arrival()

        arguments = {
            'name': 'move-finished',
            'position': {
                'head': self.get_head_position()["current"],
                'plunger': self.get_plunger_positions()["current"]
            },
            'class': type(self.connection).__name__
        }
        trace.EventBroker.get_instance().notify(arguments)

    def move_plunger(self, mode='absolute', **kwargs):
        self.move(mode, **kwargs)

    def move_head(self, mode='absolute', **kwargs):
        self.move(mode, **kwargs)

    def flip_coordinates(self, coordinates, mode='absolute'):
        if not self.ot_version:
            self.get_ot_version()
        coordinates = Vector(coordinates) * Vector(1, -1, -1)
        if mode == 'absolute':
            offset = Vector(0, 1, 1) * self.ot_one_dimensions[self.ot_version]
            coordinates += offset
        return coordinates

    def wait_for_arrival(self, tolerance=0.5):
        target = self.get_target_position()

        while True:
            self.check_paused_stopped()

            current = self.get_current_position()
            diff = {}
            for axis in list(target.keys()):
                diff[axis] = current[axis] - target[axis]
            dist = pow(diff['x'], 2) + pow(diff['y'], 2) + pow(diff['z'], 2)
            dist_head = math.sqrt(dist)

            if dist_head < tolerance:
                if abs(diff['a']) < tolerance and abs(diff['b']) < tolerance:
                    break

    def home(self, *axis):

        self.send_halt_command()
        self.calm_down()

        axis_to_home = ''
        for a in axis:
            ax = ''.join(sorted(a)).upper()
            if ax in 'ABXYZ':
                axis_to_home += ax
        if not axis_to_home:
            return

        try:
            self.send_command(self.HOME + axis_to_home, read_after=False)
            self.connection.wait_for_data(timeout=20)
            self.connection.flush_input()
            self.send_command(self.SET_ZERO + axis_to_home, read_after=False)
            self.connection.wait_for_data(timeout=20)
            self.connection.flush_input()
        except Exception:
            raise RuntimeWarning(
                'HOMING ERROR: Check switches are being pressed and connected')

        self.prevent_squeal_after_home(axis_to_home)

        arguments = {
            'name': 'home',
            'axis': axis_to_home,
            'position': {
                'head': self.get_head_position()["current"],
                'plunger': self.get_plunger_positions()["current"]
            }
        }
        trace.EventBroker.get_instance().notify(arguments)

    def set_coordinate_system(self, mode):
        if mode == 'absolute':
            self.send_command(self.ABSOLUTE_POSITIONING)
        elif mode == 'relative':
            self.send_command(self.RELATIVE_POSITIONING)
        else:
            raise ValueError('Invalid coordinate mode: ' + mode)
        self.wait_for_ok()

    def wait(self, delay_time):
        _simulated_time = time.time()

        def _current_time():
            nonlocal _simulated_time
            if self.is_simulating():
                return _simulated_time
            return time.time()

        def _sleep(delay_time):
            nonlocal _simulated_time
            if self.is_simulating():
                _simulated_time += delay_time
                self.send_command('{} S{} P{}'.format(
                    self.DWELL, int(delay_time), round(delay_time % 1, 2)))
            else:
                time.sleep(delay_time)

        end_time = _current_time() + delay_time
        trace.EventBroker.get_instance().notify({
            'name': 'delay-start',
            'time': delay_time
        })
        while end_time > _current_time():
            self.check_paused_stopped()
            _sleep(min(1, end_time - _current_time()))

            trace.EventBroker.get_instance().notify({
                'name': 'countdown',
                'countdown': int(end_time - time.time())
            })
        trace.EventBroker.get_instance().notify({
            'name': 'delay-finish'
        })

    def calm_down(self):
        self.send_command(self.CALM_DOWN, read_after=False)
        self.ignore_next_line()
        self.ignore_next_line()
        self.connection.serial_pause()
        self.connection.flush_input()

    def send_halt_command(self):
        self.send_command(self.HALT, read_after=False)
        self.connection.serial_pause()
        self.connection.flush_input()

    def reset(self):
        res = self.send_command(self.RESET)
        if 'Rebooting' in res:
            self.wait_for_ok()
            self.disconnect()

    def get_head_position(self):
        coords = self.get_position()
        coords['current'] = self.flip_coordinates(Vector(coords['current']))
        coords['target'] = self.flip_coordinates(Vector(coords['target']))

        return coords

    def get_plunger_positions(self):
        coords = self.get_position()
        plunger_coords = {}
        for state in ['current', 'target']:
            plunger_coords[state] = {
                axis: coords[state][axis]
                for axis in 'ab'
            }

        return plunger_coords

    def get_position(self):
        return {
            'current': self.get_current_position(),
            'target': self.get_target_position()
        }

    def get_current_position(self):
        # ok MCS: X:0.0000 Y:0.0000 Z:0.0000 A:0.0000 B:0.0000 C:0.0000
        current_string = self.send_command(self.GET_POSITION)
        self.wait_for_ok()
        return self._parse_axis_values(current_string)

    def get_target_position(self):
        # ok MP: X:0.0000 Y:0.0000 Z:0.0000 A:0.0000 B:0.0000 C:0.0000
        target_string = self.send_command(self.GET_TARGET)
        self.wait_for_ok()
        return self._parse_axis_values(target_string)

    def set_acceleration(self, **kwargs):
        axis = {
            ax.upper(): val
            for ax, val in kwargs.items()
            if ax.upper() in 'XYZABC'
        }
        self.send_command(self.SET_ACCELERATION, **axis)
        self.wait_for_ok()

    def set_speed(self, *args, **kwargs):
        if len(args) > 0:
            self.speeds.update({'x': args[0], 'y': args[0]})
        self.speeds.update({l: kwargs[l] for l in 'xyzab' if l in kwargs})
        if self.is_connected():
            kwargs = {
                key.upper(): int(val / 60)  # M203.1 is in mm/sec (not mm/min)
                for key, val in self.speeds.items()
            }
            self.send_command(self.SET_SPEED, **kwargs)
            self.wait_for_ok()

    def set_plunger_speed(self, rate, axis):
        if axis.lower() not in 'ab':
            raise ValueError('Axis {} not supported'.format(axis))
        self.speeds[axis] = rate

    def calibrate_steps_per_mm(self, axis, expected_travel, actual_travel):
        current_steps_per_mm = self.get_steps_per_mm(axis)
        current_steps_per_mm *= (expected_travel / actual_travel)
        current_steps_per_mm = round(current_steps_per_mm, 2)
        self.set_steps_per_mm(axis, current_steps_per_mm)

    def get_steps_per_mm(self, axis):
        if axis.lower() not in 'xyzab':
            raise ValueError('Axis {} not supported'.format(axis))

        res = self.send_command(self.STEPS_PER_MM)
        self.wait_for_ok()
        self.wait_for_ok()
        return self._parse_axis_values(res).get(axis.lower())

    def set_steps_per_mm(self, axis, value):
        if axis.lower() not in 'xyz':
            raise ValueError('Axis {} not supported'.format(axis))

        res = self.send_command(self.STEPS_PER_MM, **{axis.upper(): value})
        self.wait_for_ok()
        self.wait_for_ok()

        returned_value = self._parse_axis_values(res).get(axis.lower())
        key = self.CONFIG_STEPS_PER_MM[axis.lower()]
        self.set_config_value(key, str(returned_value))

    def get_endstop_switches(self):
        # X_min:0 Y_min:0 Z_min:0 A_min:0 B_min:0 pins- (XL)P1.24:0 .......
        endstop_values = self.send_command(self.GET_ENDSTOPS)
        self.wait_for_ok()
        self.wait_for_ok()

        # ['X_min:0', 'Y_min:0', 'Z_min:0', 'A_min:0', 'B_min:0']
        endstop_values = endstop_values.split(' ')[:5]
        return {
            endstop[0].lower(): bool(int(endstop.split(':')[1]))
            for endstop in endstop_values
        }

    def set_mosfet(self, mosfet_index, state):
        try:
            command = self.MOSFET[mosfet_index][bool(state)]
            res = self.send_command(command)
            return res == 'ok'
        except IndexError:
            raise IndexError(
                "Smoothie mosfet not at index {}".format(mosfet_index))

    def power_on(self):
        self.send_command(self.MOTORS_ON)
        self.wait_for_ok()

    def power_off(self):
        self.send_command(self.MOTORS_OFF)
        self.wait_for_ok()

    def read_config_file(self):
        self.config_dict = {}
        for line in self.read_sd_file('config').split('\n'):
            data = line.split('#')[0].strip()
            data = [d.strip() for d in data.split(' ') if len(d)]
            if len(data):
                self.config_dict[data[0]] = data[1]

    def read_sd_file(self, filename, timeout=30):
        self.send_command(
            'cat /sd/{}'.format(filename),
            read_after=False)

        file_string = ''
        end_time = time.time() + timeout
        while end_time > time.time():
            data = self.readline_from_serial()
            if 'file not found' in data.lower():
                raise RuntimeError('Smoothie Error: {}'.format(data))
            elif data == 'ok':
                return file_string
            file_string += '{}\r\n'.format(data)

    def get_config_value(self, key):
        if not self.config_dict:
            self.read_config_file()
        return self.config_dict.get(key)

    def set_config_value(self, key, value):
        command = '{0} {1} {2}'.format(self.CONFIG_SET, key, value)
        self.send_command(command)
        self.wait_for_ok()  # ignore second 'ok'
        self.read_config_file()

    def versions_compatible(self):
        self.get_ot_version()
        self.get_firmware_version()
        self.get_config_version()
        res = {
            'firmware': True,
            'config': True,
            'ot_version': True
        }
        if self.firmware_version not in self.compatible_firmware:
            res['firmware'] = False
        if self.config_file_version not in self.compatible_config:
            res['config'] = False
        if self.ot_version not in self.ot_one_dimensions:
            res['ot_version'] = False

        if not all(res.values()):
            raise RuntimeError(
                'This Robot\'s versions are incompatible with the API: '
                'firmware={firmware}, '
                'config={config}, '
                'ot_version={ot_version}'.format(
                    firmware=self.firmware_version,
                    config=self.config_file_version,
                    ot_version=self.ot_version
                )
            )
        return res

    def get_ot_version(self):
        res = self.get_config_value(self.OT_VERSION)
        self.ot_version = None
        if res not in self.ot_one_dimensions:
            log.debug('{} is not an ot_version'.format(res))
            return None
        self.ot_version = res
        self.speeds = self.default_speeds[self.ot_version]
        return self.ot_version

    def get_firmware_version(self):
        # Build version: BRANCH-HASH, Build date: Mar 18 2017 21:15:21, MCU: LPC1769, System Clock: 120MHz  # noqa
        #   CNC Build 6 axis
        #   6 axis
        # ok
        line_1 = self.send_command(self.GET_FIRMWARE_VERSION)
        self.connection.readline_string()
        self.connection.readline_string()
        self.wait_for_ok()

        # uses the "branch-hash" portion as the version response
        self.firmware_version = line_1.split(',')[0].split(' ')[-1]

        return self.firmware_version

    def get_config_version(self):
        res = self.get_config_value(self.CONFIG_VERSION)
        self.config_file_version = res
        return self.config_file_version

    def get_dimensions(self):
        if not self.ot_version:
            self.get_ot_version()
        return self.ot_one_dimensions[self.ot_version]

    def get_baudrate(self):
        return int(self.connection.serial_port.baudrate)

    def get_timeout(self):
        return float(self.connection.serial_port.timeout)

    def get_port(self):
        return str(self.connection.serial_port.port)

    def _apply_defaults(self, defaults_file):

        DEFAULT_VERSIONS = defaults_file['versions']
        DEFAULT_MODELS = json.loads(defaults_file['models']['ot_versions'])

        self.compatible_firmware = json.loads(DEFAULT_VERSIONS['firmware'])
        self.compatible_config = json.loads(DEFAULT_VERSIONS['config'])

        for key in DEFAULT_MODELS.keys():
            axis_size = Vector(DEFAULT_MODELS[key]['dimensions'])
            self.ot_one_dimensions[key] = axis_size
            self.default_speeds[key] = DEFAULT_MODELS[key]['speeds']

    def _parse_axis_values(self, string):
        try:
            parsed_values = string.split(' ')
            if parsed_values[0] == 'ok':
                parsed_values = parsed_values[2:]
            return {
                s.split(':')[0].lower(): float(s.split(':')[1])
                for s in parsed_values
            }
        except ValueError as e:
            log.critical("Error parsing position string from smoothie board:")
            log.critical(string)
            raise ValueError(e) from e<|MERGE_RESOLUTION|>--- conflicted
+++ resolved
@@ -44,6 +44,12 @@
     ABSOLUTE_POSITIONING = 'G90'
     RELATIVE_POSITIONING = 'G91'
 
+    COMMANDS_TO_RECORD = [
+        ABSOLUTE_POSITIONING, RELATIVE_POSITIONING, MOVE, DWELL, HOME,
+        SET_ZERO, SET_SPEED, SET_ACCELERATION, PUSH_SPEED, POP_SPEED,
+        MOTORS_ON, MOTORS_OFF, AXIS_AMPERAGE
+    ]
+
     CONFIG_GET = 'config-get sd'
     CONFIG_SET = 'config-set sd'
     OT_VERSION = 'ot_version'
@@ -114,15 +120,9 @@
         self.connection = smoothie_connection
         self.toggle_port()
         self.versions_compatible()
-<<<<<<< HEAD
         self.prevent_squeal_on_boot()
         self.calm_down()
         log.debug("Connected to {}".format(self.connection.name()))
-=======
-
-        self.calm_down()
-        self.prevent_squeal()
->>>>>>> 290a983b
 
     def prevent_squeal_on_boot(self):
         # TODO: (andy) Smoothieware EDGE has this weird bug,
@@ -215,7 +215,6 @@
         return bool(isinstance(
             self.connection.device(), VirtualSmoothie))
 
-<<<<<<< HEAD
     def is_recording(self):
         if not self.smoothie_player:
             return False
@@ -236,8 +235,6 @@
         self.smoothie_player = player
         self.smoothie_player.play(self.connection)
 
-=======
->>>>>>> 290a983b
     # SMOOTHIE METHODS
     def send_command(self, command, read_after=True, timeout=3, **kwargs):
         """
@@ -258,12 +255,10 @@
         gcode_line = '{} {}\r\n'.format(command, args)
         log.debug("Write: {}".format(gcode_line))
 
-<<<<<<< HEAD
-            self.record(command, gcode_line)
-=======
         self.connection.flush_input()
         self.connection.write_string(gcode_line)
->>>>>>> 290a983b
+
+        self.record(command, gcode_line)
 
         if read_after:
             return self.readline_from_serial(timeout=timeout)
