import sys

from opentrons.robot.robot import Robot
from opentrons.instruments import pipette_config
from opentrons import instruments as inst, containers as cnt
from opentrons.data_storage import database_migration
from opentrons._version import __version__

version = sys.version_info[0:2]
if version < (3, 5):
    raise RuntimeError(
        'opentrons requires Python 3.5 or above, this is {0}.{1}'.format(
            version[0], version[1]))

database_migration.check_version_and_perform_necessary_migrations()
robot = Robot()


def reset():
    global robot
    robot = Robot()
    return robot


class ContainersWrapper(object):
    def __init__(self, robot):
        self.robot = robot

    def create(self, *args, **kwargs):
        return cnt.create(*args, **kwargs)

    def list(self, *args, **kwargs):
        return cnt.list(*args, **kwargs)

    def load(self, *args, **kwargs):
        return cnt.load(self.robot, *args, **kwargs)


class InstrumentsWrapper(object):
    def __init__(self, robot):
        self.robot = robot

    def Pipette(self, *args, **kwargs):
        return inst.Pipette(self.robot, *args, **kwargs)

    def P10_Single(
            self,
            mount,
            trash_container='',
            tip_racks=[],
            aspirate_flow_rate=None,
            dispense_flow_rate=None):

        config = pipette_config.load('p10_single_v1')

        return self._create_pipette_from_config(
            config=config,
            mount=mount,
            trash_container=trash_container,
            tip_racks=tip_racks,
            aspirate_flow_rate=aspirate_flow_rate,
            dispense_flow_rate=dispense_flow_rate)

    def P10_Multi(
            self,
            mount,
            trash_container='',
            tip_racks=[],
            aspirate_flow_rate=None,
            dispense_flow_rate=None):

        config = pipette_config.load('p10_multi_v1')

        return self._create_pipette_from_config(
            config=config,
            mount=mount,
            trash_container=trash_container,
            tip_racks=tip_racks,
            aspirate_flow_rate=aspirate_flow_rate,
            dispense_flow_rate=dispense_flow_rate)

    def P50_Single(
            self,
            mount,
            trash_container='',
            tip_racks=[],
            aspirate_flow_rate=None,
            dispense_flow_rate=None):

        config = pipette_config.load('p50_single_v1')

        return self._create_pipette_from_config(
            config=config,
            mount=mount,
            trash_container=trash_container,
            tip_racks=tip_racks,
            aspirate_flow_rate=aspirate_flow_rate,
            dispense_flow_rate=dispense_flow_rate)

    def P50_Multi(
            self,
            mount,
            trash_container='',
            tip_racks=[],
            aspirate_flow_rate=None,
            dispense_flow_rate=None):

        config = pipette_config.load('p50_multi_v1')

        return self._create_pipette_from_config(
            config=config,
            mount=mount,
            trash_container=trash_container,
            tip_racks=tip_racks,
            aspirate_flow_rate=aspirate_flow_rate,
            dispense_flow_rate=dispense_flow_rate)

    def P300_Single(
            self,
            mount,
            trash_container='',
            tip_racks=[],
            aspirate_flow_rate=None,
            dispense_flow_rate=None):

        config = pipette_config.load('p300_single_v1')

        return self._create_pipette_from_config(
            config=config,
            mount=mount,
            trash_container=trash_container,
            tip_racks=tip_racks,
            aspirate_flow_rate=aspirate_flow_rate,
            dispense_flow_rate=dispense_flow_rate)

    def P300_Multi(
            self,
            mount,
            trash_container='',
            tip_racks=[],
            aspirate_flow_rate=None,
            dispense_flow_rate=None):

        config = pipette_config.load('p300_multi_v1')

        return self._create_pipette_from_config(
            config=config,
            mount=mount,
            trash_container=trash_container,
            tip_racks=tip_racks,
            aspirate_flow_rate=aspirate_flow_rate,
            dispense_flow_rate=dispense_flow_rate)

    def P1000_Single(
            self,
            mount,
            trash_container='',
            tip_racks=[],
            aspirate_flow_rate=None,
            dispense_flow_rate=None):

        config = pipette_config.load('p1000_single_v1')

        return self._create_pipette_from_config(
            config=config,
            mount=mount,
            trash_container=trash_container,
            tip_racks=tip_racks,
            aspirate_flow_rate=aspirate_flow_rate,
            dispense_flow_rate=dispense_flow_rate)

    def Magbead(self, *args, **kwargs):
        return inst.Magbead(self.robot, *args, **kwargs)

    def TemperaturePlate(self,  *args, **kwargs):
        return inst.TemperaturePlate(self.robot, *args, **kwargs)

    def _create_pipette_from_config(
            self,
            config,
            mount,
            trash_container='',
            tip_racks=[],
            aspirate_flow_rate=None,
            dispense_flow_rate=None):

        if aspirate_flow_rate:
            config = config._replace(aspirate_flow_rate=aspirate_flow_rate)
        if dispense_flow_rate:
            config = config._replace(dispense_flow_rate=dispense_flow_rate)

        p = self.Pipette(
            model_offset=config.model_offset,
            mount=mount,
            name=config.name,
            trash_container=trash_container,
            tip_racks=tip_racks,
            channels=config.channels,
            ul_per_mm=config.ul_per_mm,
            aspirate_flow_rate=config.aspirate_flow_rate,
            dispense_flow_rate=config.dispense_flow_rate,
<<<<<<< HEAD
            plunger_current=config.plunger_current,
            drop_tip_current=config.drop_tip_current,
=======
            plunger_positions=config.plunger_positions.copy(),
>>>>>>> c32fb45f
            fallback_tip_length=config.tip_length)  # TODO move to labware

        p.set_pick_up_current(config.pick_up_current)
        return p


instruments = InstrumentsWrapper(robot)
containers = ContainersWrapper(robot)
labware = ContainersWrapper(robot)

__all__ = [containers, instruments, labware, robot, reset, __version__]<|MERGE_RESOLUTION|>--- conflicted
+++ resolved
@@ -199,12 +199,9 @@
             ul_per_mm=config.ul_per_mm,
             aspirate_flow_rate=config.aspirate_flow_rate,
             dispense_flow_rate=config.dispense_flow_rate,
-<<<<<<< HEAD
             plunger_current=config.plunger_current,
             drop_tip_current=config.drop_tip_current,
-=======
             plunger_positions=config.plunger_positions.copy(),
->>>>>>> c32fb45f
             fallback_tip_length=config.tip_length)  # TODO move to labware
 
         p.set_pick_up_current(config.pick_up_current)
