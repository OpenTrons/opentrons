--- conflicted
+++ resolved
@@ -756,16 +756,6 @@
         d = self.smoothie_drivers[mode]
 
         # set VirtualSmoothie's coordinates to be the same as physical robot
-<<<<<<< HEAD
-        if self._driver and d.is_simulating():
-            d.connection.serial_port.set_position_from_arguments({
-                ax.upper(): value
-                for ax, value in self._driver.get_current_position().items()
-            })
-
-        self._driver = d
-        if not self._driver.is_connected():
-=======
         if d and d.is_simulating():
             if self._driver and self._driver.is_connected():
                 d.connection.serial_port.set_position_from_arguments({
@@ -775,7 +765,6 @@
 
         self._driver = d
         if self._driver and not self._driver.is_connected():
->>>>>>> 9d3dd97d
             self._driver.toggle_port()
 
     def disconnect(self):
