<<<<<<< HEAD
from time import sleep
from threading import Event, Thread
=======
from threading import Thread, Event
>>>>>>> ccf826c9
from opentrons.drivers.temp_deck import TempDeck as TempDeckDriver
from opentrons import commands

TEMP_POLL_INTERVAL_SECS = 1


class MissingDevicePortError(Exception):
    pass


# TODO: BC 2018-08-03 this class shares a fair amount verbatim from MagDeck,
# there should be an upstream ABC in the future to contain shared logic
# between modules
class TempDeck:
    """
    Under development. API subject to change without a version bump
    """
    def __init__(self, lw=None, port=None):
        self.labware = lw
        self._port = port
        self._driver = None
        self._device_info = None
<<<<<<< HEAD
        self._poll_start_event = None
=======
        self._poll_stop_event = None
>>>>>>> ccf826c9

    @commands.publish.both(command=commands.tempdeck_set_temp)
    def set_temperature(self, celsius):
        """
        Set temperature in degree Celsius
        Range: -9 to 99 degree Celsius.
        The range is limited by the 2-digit temperature display. Any input
        outside of this range will be clipped to the nearest limit
        """
        if self._driver and self._driver.is_connected():
            self._driver.set_temperature(celsius)

    @commands.publish.both(command=commands.tempdeck_deactivate)
    def deactivate(self):
        """ Stop heating/cooling and turn off the fan """
        if self._driver and self._driver.is_connected():
            self._driver.disengage()

    def wait_for_temp(self):
        """
        This method exits only if set temperature has reached.Subject to change
        """
        if self._driver and self._driver.is_connected():
            while self.status != 'holding at target':
                pass

    # TODO: there should be a separate decoupled set of classes that construct
    # the http api response entity given the model instance.
    def to_dict(self):
        return {
            'name': 'tempdeck',
            'port': self.port,
            'serial': self.device_info and self.device_info.get('serial'),
            'model': self.device_info and self.device_info.get('model'),
            'fwVersion': self.device_info and self.device_info.get('version'),
            'displayName': 'Temperature Deck',
            **self.live_data()
        }

    def live_data(self):
        return {
            'status': self.status,
            'data': {
                'currentTemp': self.temperature,
                'targetTemp': self.target
            }
        }

    @property
    def port(self):
        """ Serial Port """
        return self._port

    @property
    def device_info(self):
        """
        Returns a dict:
            { 'serial': 'abc123', 'model': '8675309', 'version': '9001' }
        """
        return self._device_info

    @property
    def temperature(self):
        """ Current temperature in degree celsius """
        return self._driver.temperature

    @property
    def target(self):
        """
        Target temperature in degree celsius.
        Returns None if no target set
        """
        return self._driver.target

    @property
    def status(self):
        """
        Returns a string: 'heating'/'cooling'/'holding at target'/'idle'.
        NOTE: Depends on _poll_temperature thread to update the temperature to
        be used to determine the status
        """
        return self._driver and self._driver.status

    # Internal Methods

    def _poll_temperature(self):
<<<<<<< HEAD
        self._poll_start_event = Event()
        self._poll_start_event.set()
        while True:
            self._driver and self._driver.update_temperature()
            sleep(TEMP_POLL_INTERVAL_SECS)
            if not self._poll_start_event.wait(0):
                break
=======
        while not self._poll_stop_event.wait(TEMP_POLL_INTERVAL_SECS):
            self._driver and self._driver.update_temperature()
>>>>>>> ccf826c9

    def connect(self):
        """
        Connect to the 'TempDeck' port
        Planned change- will connect to the correct port in case of multiple
        TempDecks
        """
        if self._port:
            self._driver = TempDeckDriver()
            self._driver.connect(self._port)
            self._device_info = self._driver.get_device_info()

<<<<<<< HEAD
=======
            self._poll_stop_event = Event()
>>>>>>> ccf826c9
            Thread(target=self._poll_temperature).start()
        else:
            # Sanity check Should never happen, because connect should never
            # be called without a port on Module
            raise MissingDevicePortError(
                "TempDeck couldn't connect to port {}".format(self._port)
            )

    def disconnect(self):
        '''
        Disconnect from the serial port
        '''
<<<<<<< HEAD
        if self._poll_start_event:
            self._poll_start_event.clear()
=======
        if self._poll_stop_event:
            self._poll_stop_event.set()
>>>>>>> ccf826c9
        if self._driver:
            if self.status != 'idle':
                self.deactivate()
            self._driver.disconnect()<|MERGE_RESOLUTION|>--- conflicted
+++ resolved
@@ -1,9 +1,4 @@
-<<<<<<< HEAD
-from time import sleep
-from threading import Event, Thread
-=======
 from threading import Thread, Event
->>>>>>> ccf826c9
 from opentrons.drivers.temp_deck import TempDeck as TempDeckDriver
 from opentrons import commands
 
@@ -26,11 +21,7 @@
         self._port = port
         self._driver = None
         self._device_info = None
-<<<<<<< HEAD
-        self._poll_start_event = None
-=======
         self._poll_stop_event = None
->>>>>>> ccf826c9
 
     @commands.publish.both(command=commands.tempdeck_set_temp)
     def set_temperature(self, celsius):
@@ -117,18 +108,8 @@
     # Internal Methods
 
     def _poll_temperature(self):
-<<<<<<< HEAD
-        self._poll_start_event = Event()
-        self._poll_start_event.set()
-        while True:
-            self._driver and self._driver.update_temperature()
-            sleep(TEMP_POLL_INTERVAL_SECS)
-            if not self._poll_start_event.wait(0):
-                break
-=======
         while not self._poll_stop_event.wait(TEMP_POLL_INTERVAL_SECS):
             self._driver and self._driver.update_temperature()
->>>>>>> ccf826c9
 
     def connect(self):
         """
@@ -141,10 +122,7 @@
             self._driver.connect(self._port)
             self._device_info = self._driver.get_device_info()
 
-<<<<<<< HEAD
-=======
             self._poll_stop_event = Event()
->>>>>>> ccf826c9
             Thread(target=self._poll_temperature).start()
         else:
             # Sanity check Should never happen, because connect should never
@@ -157,13 +135,8 @@
         '''
         Disconnect from the serial port
         '''
-<<<<<<< HEAD
-        if self._poll_start_event:
-            self._poll_start_event.clear()
-=======
         if self._poll_stop_event:
             self._poll_stop_event.set()
->>>>>>> ccf826c9
         if self._driver:
             if self.status != 'idle':
                 self.deactivate()
