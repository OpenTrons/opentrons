--- conflicted
+++ resolved
@@ -48,159 +48,6 @@
         devices = os.listdir('/dev/modules')
     else:
         devices = []
-<<<<<<< HEAD
-=======
-    matches = filter(
-        lambda x: x.endswith('_{}'.format(module_prefix)), devices)
-    res = list(map(lambda x: '/dev/modules/{}'.format(x), matches))
-    log.debug('Discovered devices for prefix {}: {}'.format(
-        module_prefix, res))
-    return res
-
-
-class MagDeck:
-    """
-    Under development. API subject to change without a version bump
-    """
-    def __init__(self, lw):
-        self.labware = lw
-        self.driver = MagDeckDriver()
-        self.connect()
-        self._engaged = False
-        self._device_info = self.driver.get_device_info()
-
-    def calibrate(self):
-        """
-        Calibration involves probing for top plate to get the plate height
-        """
-        if not robot.is_simulating():
-            self.driver.probe_plate()
-            # return if successful or not?
-            self._engaged = False
-
-    def engage(self):
-        """
-        Move the magnet to plate top - 1 mm
-        """
-        if not robot.is_simulating():
-            self.driver.move(self.driver.plate_height - 1.0)
-            self._engaged = True
-
-    def disengage(self):
-        """
-        Home the magnet
-        """
-        if not robot.is_simulating():
-            self.driver.home()
-            self._engaged = False
-
-    def connect(self):
-        """
-        Connect to the 'MagDeck' port
-        Planned change- will connect to the correct port in case of multiple
-        MagDecks
-        """
-        if not robot.is_simulating():
-            ports = discover_devices('magdeck')
-            # Connect to the first module. Need more advanced selector to
-            # support more than one of the same type of module
-            port = ports[0] if len(ports) > 0 else None
-            self.driver.connect(port)
-
-    def disconnect(self):
-        """
-        Disconnect the serial connection
-        """
-        if not robot.is_simulating():
-            self.driver.disconnect()
-
-    @property
-    def device_info(self):
-        """
-        Returns a dict:
-        {
-                'serial': '1aa11bb22',
-                'model': '1aa11bb22',
-                'version': '1aa11bb22'
-        }
-        """
-        return self._device_info
-
-    @property
-    def status(self):
-        """
-        Returns a string: 'engaged'/'disengaged'
-        """
-        return 'engaged' if self._engaged else 'disengaged'
-
-
-class TempDeck:
-    """
-    Under development. API subject to change without a version bump
-    """
-    def __init__(self, lw):
-        self.labware = lw
-        self.driver = TempDeckDriver()
-        self.connect()
-        self._device_info = self.driver.get_device_info()
-
-    def set_temperature(self, celsius):
-        """
-        Set temperature in degree Celsius
-        Range: -9 to 99 degree Celsius.
-        The range is limited by the 2-digit temperature display. Any input
-        outside of this range will be clipped to the nearest limit
-        """
-        if not robot.is_simulating():
-            self.driver.set_temperature(celsius)
-
-    def deactivate(self):
-        """
-        Stop heating/cooling and turn off the fan
-        """
-        if not robot.is_simulating():
-            self.driver.disengage()
-
-    def _wait_for_temp(self):
-        """
-        This method exits only if set temperature has reached.Subject to change
-        """
-        if not robot.is_simulating():
-            while self.status != 'holding at target':
-                pass
-
-    def connect(self):
-        """
-        Connect to the 'TempDeck' port
-        Planned change- will connect to the correct port in case of multiple
-        TempDecks
-        """
-        if not robot.is_simulating():
-            ports = discover_devices('tempdeck')
-            # Connect to the first module. Need more advanced selector to
-            # support more than one of the same type of module
-            port = ports[0] if len(ports) > 0 else None
-            self.driver.connect(port)
-
-    def disconnect(self):
-        """
-        Disconnect the serial connection
-        """
-        if not robot.is_simulating():
-            self.driver.disconnect()
-
-    @property
-    def device_info(self):
-        """
-        Returns a dict:
-        {
-                'serial': '1aa11bb22',
-                'model': '1aa11bb22',
-                'version': '1aa11bb22'
-        }
-        """
-        return self._device_info
->>>>>>> 91ffc7e9
 
     discovered_modules = []
 
@@ -209,7 +56,7 @@
         match = module_port_regex.search(port)
         if match:
             module_class = SUPPORTED_MODULES.get(match.group().lower())
-            absolute_port = '/dev/{}'.format(port)
+            absolute_port = '/dev/modules/{}'.format(port)
             discovered_modules.append(module_class(port=absolute_port))
 
     log.debug('Discovered modules: {}'.format(discovered_modules))
