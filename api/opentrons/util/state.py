--- conflicted
+++ resolved
@@ -100,12 +100,8 @@
     Returns the passed container list, sorted with tipracks first
     then alphabetically by name
     """
-<<<<<<< HEAD
     def is_tiprack(container):
-=======
-    def is_tiprack(c):
->>>>>>> fc6cd506
-        return 'tip' in c.get_type().lower()
+        return 'tip' in container.get_type().lower()
 
     tiprack_containers = filter(is_tiprack, container_list)
     other_containers = filter(lambda c: not is_tiprack(c), container_list)
