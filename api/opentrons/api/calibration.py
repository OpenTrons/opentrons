--- conflicted
+++ resolved
@@ -3,6 +3,7 @@
 
 from opentrons.util import calibration_functions
 from opentrons.broker import publish
+from opentrons import robot
 
 from .models import Container
 
@@ -18,22 +19,16 @@
     """
     TOPIC = 'calibration'
 
-    def __init__(self, loop=None, robot=None):
+    def __init__(self, loop=None):
         self._loop = loop
         self.state = None
-<<<<<<< HEAD
-        # self.robot = robot
-=======
-        self.robot = robot
->>>>>>> af940c8e
 
     def _set_state(self, state):
         if state not in VALID_STATES:
             raise ValueError(
                 'State {0} not in {1}'.format(state, VALID_STATES))
         self.state = state
-        # if self.robot:
-        #     self.robot._use_safest_height = (state in ['probing', 'moving'])
+        robot._use_safest_height = (state in ['probing', 'moving'])
         self._on_state_changed()
 
     def tip_probe(self, instrument):
