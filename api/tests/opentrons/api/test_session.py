import itertools
import pytest

from opentrons.broker import publish
from opentrons.api import Session
from opentrons.api.session import _accumulate, _get_labware, _dedupe
from tests.opentrons.conftest import state
from functools import partial

state = partial(state, 'session')


@pytest.fixture
def labware_setup():
    from opentrons import containers, instruments

    tip_racks = \
        [containers.load('tiprack-200ul', slot, slot) for slot in ['1', '4']]
    plates = \
        [containers.load('96-PCR-flat', slot, slot) for slot in ['2', '5']]

    p100 = instruments.Pipette(
        name='p100', mount='right', channels=8, tip_racks=tip_racks)

    p1000 = instruments.Pipette(
        name='p1000', mount='left', channels=8, tip_racks=tip_racks)

    commands = [
        {
            'location': plates[0][0],
            'instrument': p100
        },
        {
            'location': plates[1]
        },
        {
            'locations': [plates[0][0], plates[1]],
            'instrument': p1000
        }
    ]

    return (p100, p1000), tip_racks, plates, commands


async def test_load_from_text(session_manager, protocol):
    session = session_manager.create(name='<blank>', text=protocol.text)
    assert session.name == '<blank>'

    acc = []

    def traverse(commands):
        for command in commands:
            acc.append(command)
            traverse(command['children'])
    traverse(session.commands)
<<<<<<< HEAD
    assert len(acc) == 71
=======
    # Less commands now that trash is built in
    assert len(acc) == 88
>>>>>>> 8fe330ba


async def test_async_notifications(main_router):
    publish('session', {'name': 'foo', 'payload': {'bar': 'baz'}})
    # Get async iterator
    aiter = main_router.notifications.__aiter__()
    # Then read the first item
    res = await aiter.__anext__()
    assert res == {'name': 'foo', 'payload': {'bar': 'baz'}}


async def test_load_protocol_with_error(session_manager):
    with pytest.raises(Exception) as e:
        session = session_manager.create(name='<blank>', text='blah')
        assert session is None

    args, = e.value.args
    assert args == "name 'blah' is not defined"


@pytest.mark.parametrize('protocol_file', ['testosaur.py'])
async def test_load_and_run(
            main_router,
            protocol,
            protocol_file,
            loop
        ):
    session = main_router.session_manager.create(
        name='<blank>',
        text=protocol.text)
    assert main_router.notifications.queue.qsize() == 0
    assert session.command_log == {}
    assert session.state == 'loaded'
    main_router.calibration_manager.tip_probe(session.instruments[0])
    task = loop.run_in_executor(executor=None, func=session.run)

    await task
    assert len(session.command_log) == 7

    res = []
    index = 0
    async for notification in main_router.notifications:
        name, payload = notification['name'], notification['payload']
        if name == 'state':
            index += 1  # Command log in sync with add-command events emitted
            state = payload.state
            res.append(state)
            if payload.state == 'finished':
                break

    assert [key for key, _ in itertools.groupby(res)] == \
        ['loaded', 'probing', 'ready', 'running', 'finished']
    assert main_router.notifications.queue.qsize() == 0, 'Notification should be empty after receiving "finished" state change event'  # noqa
    session.run()
    assert len(session.command_log) == 7, \
        "Clears command log on the next run"


@pytest.fixture
def run_session(virtual_smoothie_env):
    return Session('dino', 'from opentrons import robot')


def test_init(run_session):
    assert run_session.state == 'loaded'
    assert run_session.name == 'dino'


def test_set_state(run_session):
    states = 'loaded', 'running', 'finished', 'stopped', 'paused'
    for state in states:
        run_session.set_state(state)
        assert run_session.state == state

    with pytest.raises(ValueError):
        run_session.set_state('impossible-state')


def test_log_append(run_session):
    run_session.log_append()
    run_session.log_append()
    run_session.log_append()

    run_log = {
        _id: value
        for _id, value in run_session.command_log.items()
        if isinstance(value.pop('timestamp'), int)
    }

    assert run_log == {0: {}, 1: {}, 2: {}}


def test_error_append(run_session):
    foo = Exception('Foo')
    bar = Exception('Bar')
    run_session.error_append(foo)
    run_session.error_append(bar)

    errors = [
        value
        for value in run_session.errors
        if isinstance(value.pop('timestamp'), int)
    ]

    assert errors == [
        {'error': foo},
        {'error': bar}
    ]


def test_get_instruments_and_containers(labware_setup, virtual_smoothie_env):
    instruments, tip_racks, plates, commands = labware_setup
    p100, p1000 = instruments

    instruments, containers, interactions = \
        _accumulate([_get_labware(command) for command in commands])

    session = Session(name='', text='')
    # We are calling dedupe directly for testing purposes.
    # Normally it is called from within a session
    session._instruments.extend(_dedupe(instruments))
    session._containers.extend(_dedupe(containers))
    session._interactions.extend(_dedupe(interactions))

    instruments = session.get_instruments()
    containers = session.get_containers()

    assert [i.name for i in instruments] == ['p100', 'p1000']
    assert [i.axis for i in instruments] == ['a', 'b']
    assert [i.id for i in instruments] == [id(p100), id(p1000)]
    assert [[t.slot for t in i.tip_racks] for i in instruments] == \
        [['1', '4'], ['1', '4']]
    assert [[c.slot for c in i.containers] for i in instruments] == \
        [['2'], ['2', '5']]

    assert [c.slot for c in containers] == ['2', '5']
    assert [[i.id for i in c.instruments] for c in containers] == \
        [[id(p100), id(p1000)], [id(p1000)]]
    assert [c.id for c in containers] == [id(plates[0]), id(plates[1])]


def test_accumulate():
    res = \
        _accumulate([
            (['a'], ['d'], ['g', 'h']),
            (['b', 'c'], ['e', 'f'], ['i'])
        ])

    assert res == (['a', 'b', 'c'], ['d', 'e', 'f'], ['g', 'h', 'i'])
    assert _accumulate([]) == ([], [], [])


def test_dedupe():
    assert ''.join(_dedupe('aaaaabbbbcbbbbcccaa')) == 'abc'


def test_get_labware(labware_setup):
    instruments, tip_racks, plates, commands = labware_setup
    p100, p1000 = instruments

    assert _get_labware(commands[0]) == \
        ([p100], [plates[0]], [(p100, plates[0])])

    assert _get_labware(commands[1]) == \
        ([], [plates[1]], [])

    assert _get_labware(commands[2]) == \
        ([p1000],
         [plates[0], plates[1]],
         [(p1000, plates[0]), (p1000, plates[1])])

    instruments, containers, interactions = \
        _accumulate([_get_labware(command) for command in commands])

    assert \
        [
            list(_dedupe(instruments)),
            list(_dedupe(containers)),
            list(_dedupe(interactions))
        ] == \
        [
            [p100, p1000],
            [plates[0], plates[1]],
            [(p100, plates[0]), (p1000, plates[0]), (p1000, plates[1])]
        ]


async def test_session_model_functional(session_manager, protocol):
    session = session_manager.create(name='<blank>', text=protocol.text)
    assert [container.name for container in session.containers] == \
           ['tiprack', 'trough', 'plate', 'fixed-trash']
    assert [instrument.name for instrument in session.instruments] == ['p200']


# TODO(artyom 20171018): design a small protocol specifically for the test
@pytest.mark.parametrize('protocol_file', ['bradford_assay.py'])
async def test_drop_tip_with_trash(session_manager, protocol, protocol_file):
    """
    Bradford Assay is using drop_tip() with no arguments that assumes
    tip drop into trash-box. In this test we are confirming that
    that trash location is being inferred from a command, and trash
    is listed as a container for a protocol, as well as a container
    instruments are interacting with.
    """
    session = session_manager.create(name='<blank>', text=protocol.text)

    assert 'fixed-trash' in [c.name for c in session.get_containers()]
    containers = sum([i.containers for i in session.get_instruments()], [])
    assert 'fixed-trash' in [c.name for c in containers]


async def test_session_create_error(main_router):
    with pytest.raises(SyntaxError):
        main_router.session_manager.create(
            name='<blank>',
            text='syntax error ;(')

    with pytest.raises(TimeoutError):
        # No state change is expected
        await main_router.wait_until(lambda _: True)

    with pytest.raises(ZeroDivisionError):
        main_router.session_manager.create(
            name='<blank>',
            text='1/0')

    with pytest.raises(TimeoutError):
        # No state change is expected
        await main_router.wait_until(lambda _: True)<|MERGE_RESOLUTION|>--- conflicted
+++ resolved
@@ -53,12 +53,8 @@
             acc.append(command)
             traverse(command['children'])
     traverse(session.commands)
-<<<<<<< HEAD
-    assert len(acc) == 71
-=======
     # Less commands now that trash is built in
-    assert len(acc) == 88
->>>>>>> 8fe330ba
+    assert len(acc) == 69
 
 
 async def test_async_notifications(main_router):
