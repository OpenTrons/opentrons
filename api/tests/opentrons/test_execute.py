--- conflicted
+++ resolved
@@ -77,10 +77,7 @@
     virtual_smoothie_env: None,
     mock_get_attached_instr: mock.AsyncMock,
 ) -> None:
-<<<<<<< HEAD
-=======
     """Test `execute()` with a Python file."""
->>>>>>> 6e60d181
     mock_get_attached_instr.return_value[types.Mount.LEFT] = {
         "config": load(PipetteModel("p10_single_v1.5")),
         "id": "testid",
