"""Tests for the Protocol API v3 labware interface."""
import pytest
from decoy import Decoy

from opentrons.protocols.models import LabwareDefinition
from opentrons.protocol_engine import DeckSlotLocation

from opentrons.protocol_engine.clients import SyncClient as ProtocolEngineClient
from opentrons.protocol_api_experimental import (DeckSlotName,
                                                 Labware,
                                                 Point,
                                                 Well,
                                                 errors)
from opentrons_shared_data.labware import dev_types


@pytest.fixture
def engine_client(decoy: Decoy) -> ProtocolEngineClient:
    """Get a mock instance of a ProtocolEngineClient."""
    return decoy.mock(cls=ProtocolEngineClient)


@pytest.fixture
def labware_definition(minimal_labware_def: dev_types.LabwareDefinition
                       ) -> LabwareDefinition:
    """Create a labware definition fixture."""
    return LabwareDefinition.parse_obj(minimal_labware_def)


@pytest.fixture
<<<<<<< HEAD
def subject(decoy: Decoy,
            engine_client: ProtocolEngineClient,
            ) -> Labware:
    """Get a Labware test subject with its dependencies mocked out."""
    return Labware(engine_client=engine_client, labware_id="labware-id")
=======
def labware_definition(
    minimal_labware_def: dev_types.LabwareDefinition,
) -> LabwareDefinition:
    """Create a labware definition fixture."""
    return LabwareDefinition.parse_obj(minimal_labware_def)
>>>>>>> c47f712f


def test_labware_id_property(subject: Labware) -> None:
    """It should expose a property for its engine instance identifier."""
    assert subject.labware_id == "labware-id"


def test_labware_equality(engine_client: ProtocolEngineClient) -> None:
    """Two labware with the same ID should be considered equal."""
    labware_1 = Labware(engine_client=engine_client, labware_id="123")
    labware_2 = Labware(engine_client=engine_client, labware_id="123")
    assert labware_1 == labware_2


def test_labware_uri(
    decoy: Decoy, engine_client: ProtocolEngineClient, subject: Labware
) -> None:
    """It should get its definition's URI from the engine."""
    decoy.when(
        engine_client.state.labware.get_definition_uri(labware_id="labware-id")
    ).then_return("42")
    assert subject.uri == "42"


def test_labware_deck_slot_parent(
    decoy: Decoy, engine_client: ProtocolEngineClient, subject: Labware
) -> None:
    """It should return a deck slot name if labware is loaded on the deck."""
    decoy.when(
        engine_client.state.labware.get_labware_location(labware_id="labware-id")
    ).then_return(DeckSlotLocation(slot=DeckSlotName.SLOT_5))

    assert subject.parent == "5"


def test_labware_load_name(
    decoy: Decoy, engine_client: ProtocolEngineClient, subject: Labware
) -> None:
    """It should return the definition's load name."""
    decoy.when(
        engine_client.state.labware.get_load_name(labware_id="labware-id")
    ).then_return("load-name")

    assert subject.load_name == "load-name"


def test_labware_calibrated_offset(
    decoy: Decoy, engine_client: ProtocolEngineClient, subject: Labware
) -> None:
    """It should return the labware's origin point."""
    decoy.when(
        engine_client.state.geometry.get_labware_position(labware_id="labware-id")
    ).then_return(Point(1, 2, 3))

    assert subject.calibrated_offset == Point(1, 2, 3)


def test_labware_highest_z(
    decoy: Decoy, engine_client: ProtocolEngineClient, subject: Labware
) -> None:
    """It should return the labware's highest Z point."""
    decoy.when(
        engine_client.state.geometry.get_labware_highest_z(labware_id="labware-id")
    ).then_return(42.0)

    assert subject.highest_z == 42.0


def test_labware_quirks(
    decoy: Decoy, engine_client: ProtocolEngineClient, subject: Labware
) -> None:
    """It should return the labware definition's quirks."""
    decoy.when(
        engine_client.state.labware.get_quirks(labware_id="labware-id")
    ).then_return(["foo", "bar", "baz"])

    assert subject.quirks == ["foo", "bar", "baz"]


def test_labware_parameters(
    decoy: Decoy,
    engine_client: ProtocolEngineClient,
    labware_definition: LabwareDefinition,
    subject: Labware,
) -> None:
    """It should return the labware definition's parameters."""
    decoy.when(
        engine_client.state.labware.get_labware_definition(labware_id="labware-id")
    ).then_return(labware_definition)
    assert subject.parameters == labware_definition.parameters


def test_labware_magdeck_engage_height_not_compatible(
    decoy: Decoy,
    engine_client: ProtocolEngineClient,
    labware_definition: LabwareDefinition,
    subject: Labware,
) -> None:
    """It should return None for magdeck engage height if not in definition."""
    decoy.when(
        engine_client.state.labware.get_labware_definition(labware_id="labware-id")
    ).then_return(labware_definition)

    assert subject.magdeck_engage_height is None


def test_labware_magdeck_engage_height(
    decoy: Decoy,
    engine_client: ProtocolEngineClient,
    labware_definition: LabwareDefinition,
    subject: Labware,
) -> None:
    """It should return magdeck engage height from definition."""
    labware_definition.parameters.magneticModuleEngageHeight = 101.0
    decoy.when(
        engine_client.state.labware.get_labware_definition(labware_id="labware-id")
    ).then_return(labware_definition)

    assert subject.magdeck_engage_height == 101.0


def test_labware_is_not_tiprack(
    decoy: Decoy,
    engine_client: ProtocolEngineClient,
    labware_definition: LabwareDefinition,
    subject: Labware,
) -> None:
    """It should return False if not tiprack."""
    decoy.when(
        engine_client.state.labware.get_labware_definition(labware_id="labware-id")
    ).then_return(labware_definition)
    assert subject.is_tiprack is False


def test_labware_tip_length(
    decoy: Decoy,
    engine_client: ProtocolEngineClient,
    labware_definition: LabwareDefinition,
    subject: Labware,
) -> None:
    """It should return tip length if present in the definition."""
    labware_definition.parameters.tipLength = 42.0
    decoy.when(
        engine_client.state.labware.get_labware_definition(labware_id="labware-id")
    ).then_return(labware_definition)
    assert subject.tip_length == 42.0


def test_labware_no_tip_length(
    decoy: Decoy,
    engine_client: ProtocolEngineClient,
    labware_definition: LabwareDefinition,
    subject: Labware,
) -> None:
    """It should raise a LabwareIsNotTiprackError if tip length is not present."""
    decoy.when(
        engine_client.state.labware.get_labware_definition(labware_id="labware-id")
    ).then_return(labware_definition)
    with pytest.raises(errors.LabwareIsNotTipRackError):
        subject.tip_length


def test_labware_has_wells_by_name(
        decoy: Decoy,
        engine_client: ProtocolEngineClient,
        labware_definition: LabwareDefinition,
        subject: Labware,
) -> None:
    """It should return Dict of Well objects by name."""
    decoy.when(
        engine_client.state.labware.get_wells(labware_id="labware-id")
    ).then_return(['A1', 'A2'])
    assert subject.wells_by_name() == {'A1': Well(well_name='A1',
                                                  engine_client=engine_client,
                                                  labware=subject),
                                       'A2': Well(well_name='A2',
                                                  engine_client=engine_client,
                                                  labware=subject)}


def test_wells_are_cached(
        decoy: Decoy,
        engine_client: ProtocolEngineClient,
        labware_definition: LabwareDefinition,
        subject: Labware,
) -> None:
    """It should return the same Well instances in each call."""
    decoy.when(
        engine_client.state.labware.get_wells(labware_id="labware-id")
    ).then_return(['A1', 'A2'])
    call1 = subject.wells_by_name()
    call2 = subject.wells_by_name()
    assert call1 is call2


def test_labware_has_wells_list(
        decoy: Decoy,
        engine_client: ProtocolEngineClient,
        subject: Labware,
) -> None:
    """It should return List of Well objects."""
    decoy.when(
        engine_client.state.labware.get_wells(labware_id="labware-id")
    ).then_return(['A1', 'A2'])
    assert subject.wells() == [Well(well_name='A1',
                                    engine_client=engine_client,
                                    labware=subject),
                               Well(well_name='A2',
                                    engine_client=engine_client,
                                    labware=subject)
                               ]


def test_labware_rows(
        decoy: Decoy,
        engine_client: ProtocolEngineClient,
        subject: Labware,
) -> None:
    """It should return the labware's wells as list of rows."""
    decoy.when(
        engine_client.state.labware.get_wells(labware_id="labware-id")
    ).then_return(['A1', 'A2'])

    decoy.when(
        engine_client.state.labware.get_well_rows(labware_id="labware-id")
    ).then_return({'A': ['A1', 'A2']},)

    assert subject.rows() == [[Well(well_name='A1',
                                    engine_client=engine_client,
                                    labware=subject),
                               Well(well_name='A2',
                                    engine_client=engine_client,
                                    labware=subject)]]


def test_labware_rows_by_name(
        decoy: Decoy,
        engine_client: ProtocolEngineClient,
        subject: Labware,
) -> None:
    """It should return the labware's wells as dictionary of rows."""
    decoy.when(
        engine_client.state.labware.get_wells(labware_id="labware-id")
    ).then_return(['A1', 'A2'])

    decoy.when(
        engine_client.state.labware.get_well_rows(labware_id="labware-id")
    ).then_return({'A': ['A1', 'A2']},)
    assert subject.rows_by_name() == {"A": [Well(well_name='A1',
                                                 engine_client=engine_client,
                                                 labware=subject),
                                            Well(well_name='A2',
                                                 engine_client=engine_client,
                                                 labware=subject)]}


def test_labware_columns(
        decoy: Decoy,
        engine_client: ProtocolEngineClient,
        subject: Labware,
) -> None:
    """It should return the labware's wells as list of columns."""
    decoy.when(
        engine_client.state.labware.get_wells(labware_id="labware-id")
    ).then_return(['A1', 'A2'])

    decoy.when(
        engine_client.state.labware.get_well_columns(labware_id="labware-id")
    ).then_return({'1': ['A1'], '2': ['A2']})

    assert subject.columns() == [[Well(well_name='A1',
                                       engine_client=engine_client,
                                       labware=subject)],
                                 [Well(well_name='A2',
                                       engine_client=engine_client,
                                       labware=subject)]]


def test_labware_columns_by_name(
        decoy: Decoy,
        engine_client: ProtocolEngineClient,
        subject: Labware,
) -> None:
    """It should return the labware's wells as dictionary of columns."""
    decoy.when(
        engine_client.state.labware.get_wells(labware_id="labware-id")
    ).then_return(['A1', 'A2'])

    decoy.when(
        engine_client.state.labware.get_well_columns(labware_id="labware-id")
    ).then_return({'1': ['A1'], '2': ['A2']})

    assert subject.columns_by_name() == {"1": [Well(well_name='A1',
                                                    engine_client=engine_client,
                                                    labware=subject)],
                                         "2": [Well(well_name='A2',
                                                    engine_client=engine_client,
                                                    labware=subject)]}<|MERGE_RESOLUTION|>--- conflicted
+++ resolved
@@ -21,26 +21,19 @@
 
 
 @pytest.fixture
-def labware_definition(minimal_labware_def: dev_types.LabwareDefinition
-                       ) -> LabwareDefinition:
+def labware_definition(
+        minimal_labware_def: dev_types.LabwareDefinition
+) -> LabwareDefinition:
     """Create a labware definition fixture."""
     return LabwareDefinition.parse_obj(minimal_labware_def)
 
 
 @pytest.fixture
-<<<<<<< HEAD
 def subject(decoy: Decoy,
             engine_client: ProtocolEngineClient,
             ) -> Labware:
     """Get a Labware test subject with its dependencies mocked out."""
     return Labware(engine_client=engine_client, labware_id="labware-id")
-=======
-def labware_definition(
-    minimal_labware_def: dev_types.LabwareDefinition,
-) -> LabwareDefinition:
-    """Create a labware definition fixture."""
-    return LabwareDefinition.parse_obj(minimal_labware_def)
->>>>>>> c47f712f
 
 
 def test_labware_id_property(subject: Labware) -> None:
