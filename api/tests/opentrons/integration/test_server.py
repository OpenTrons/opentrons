--- conflicted
+++ resolved
@@ -54,11 +54,7 @@
     await socket.receive_json()  # Skip ack
     res = await socket.receive_json()
 
-<<<<<<< HEAD
-    assert len(res['data']['v']['command_log']['v']) == 72
-=======
-    assert len(res['data']['v']['command_log']['v']) == 89
->>>>>>> 8fe330ba
+    assert len(res['data']['v']['command_log']['v']) == 70
     responses = [
         res for res in responses
         if res['data']['v']['name'] == 'state']
