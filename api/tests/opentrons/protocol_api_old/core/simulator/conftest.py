import pytest

from opentrons import types
from opentrons.hardware_control import ThreadManagedHardware
from opentrons.protocols.geometry.deck import Deck
from opentrons.protocol_api import MAX_SUPPORTED_VERSION
from opentrons.protocol_api.core.legacy.legacy_labware_core import LegacyLabwareCore
from opentrons.protocol_api.core.legacy.legacy_protocol_core import (
    LegacyProtocolCore,
)
from opentrons.protocol_api.core.legacy.labware_offset_provider import (
    NullLabwareOffsetProvider,
)
from opentrons.protocol_api.core.legacy.legacy_instrument_core import (
    LegacyInstrumentCore,
)
from opentrons.protocol_api.core.legacy_simulator.legacy_instrument_core import (
    LegacyInstrumentCoreSimulator,
)
from opentrons.protocol_api.core.legacy_simulator.legacy_protocol_core import (
    LegacyProtocolCoreSimulator,
)

from opentrons_shared_data.labware.dev_types import LabwareDefinition
from opentrons_shared_data.pipette.dev_types import PipetteNameType


@pytest.fixture
<<<<<<< HEAD
def protocol_context(
    hardware: ThreadManagedHardware, deck_definition_name: str
) -> ProtocolContextImplementation:
=======
def protocol_context(hardware: ThreadManagedHardware) -> LegacyProtocolCore:
>>>>>>> 056f44ba
    """Protocol context implementation fixture."""
    return LegacyProtocolCore(
        sync_hardware=hardware.sync,
        deck_layout=Deck(deck_type=deck_definition_name),
        api_version=MAX_SUPPORTED_VERSION,
        labware_offset_provider=NullLabwareOffsetProvider(),
    )


@pytest.fixture
def simulating_protocol_context(
    hardware: ThreadManagedHardware,
<<<<<<< HEAD
    deck_definition_name: str,
) -> ProtocolContextSimulation:
=======
) -> LegacyProtocolCoreSimulator:
>>>>>>> 056f44ba
    """Protocol context simulation fixture."""
    return LegacyProtocolCoreSimulator(
        sync_hardware=hardware.sync,
        deck_layout=Deck(deck_type=deck_definition_name),
        api_version=MAX_SUPPORTED_VERSION,
        labware_offset_provider=NullLabwareOffsetProvider(),
    )


@pytest.fixture
def instrument_context(
    protocol_context: LegacyProtocolCore,
) -> LegacyInstrumentCore:
    """Instrument context backed by hardware simulator."""
    return protocol_context.load_instrument(
        PipetteNameType.P300_SINGLE_GEN2, types.Mount.RIGHT
    )


@pytest.fixture
def second_instrument_context(
    protocol_context: LegacyProtocolCore,
) -> LegacyInstrumentCore:
    """Instrument context backed by hardware simulator."""
    return protocol_context.load_instrument(
        PipetteNameType.P300_SINGLE_GEN2, types.Mount.LEFT
    )


@pytest.fixture
def simulating_instrument_context(
    simulating_protocol_context: LegacyProtocolCoreSimulator,
    instrument_context: LegacyInstrumentCore,
) -> LegacyInstrumentCoreSimulator:
    """A simulating instrument context."""
    return LegacyInstrumentCoreSimulator(
        protocol_interface=simulating_protocol_context,
        pipette_dict=instrument_context.get_hardware_state(),
        mount=types.Mount.RIGHT,
        instrument_name="p300_single_gen2",
    )


@pytest.fixture
def second_simulating_instrument_context(
    simulating_protocol_context: LegacyProtocolCoreSimulator,
    second_instrument_context: LegacyInstrumentCore,
) -> LegacyInstrumentCoreSimulator:
    """A simulating instrument context."""
    return LegacyInstrumentCoreSimulator(
        protocol_interface=simulating_protocol_context,
        pipette_dict=second_instrument_context.get_hardware_state(),
        mount=types.Mount.LEFT,
        instrument_name="p300_single_gen2",
    )


@pytest.fixture
def labware(minimal_labware_def: LabwareDefinition) -> LegacyLabwareCore:
    """Labware fixture."""
    return LegacyLabwareCore(
        definition=minimal_labware_def,
        parent=types.Location(types.Point(0, 0, 0), "1"),
    )


@pytest.fixture
def tip_rack(minimal_labware_def: LabwareDefinition) -> LegacyLabwareCore:
    tip_rack_definition = minimal_labware_def.copy()
    tip_rack_parameters = minimal_labware_def["parameters"].copy()

    tip_rack_parameters["isTiprack"] = True
    tip_rack_parameters["tipLength"] = 123
    tip_rack_definition["parameters"] = tip_rack_parameters

    """Labware fixture."""
    return LegacyLabwareCore(
        definition=tip_rack_definition,
        parent=types.Location(types.Point(0, 0, 0), "1"),
    )


@pytest.fixture
def second_labware(minimal_labware_def: LabwareDefinition) -> LegacyLabwareCore:
    """Labware fixture."""
    return LegacyLabwareCore(
        definition=minimal_labware_def,
        parent=types.Location(types.Point(0, 0, 0), "5"),
    )<|MERGE_RESOLUTION|>--- conflicted
+++ resolved
@@ -26,13 +26,9 @@
 
 
 @pytest.fixture
-<<<<<<< HEAD
 def protocol_context(
     hardware: ThreadManagedHardware, deck_definition_name: str
-) -> ProtocolContextImplementation:
-=======
-def protocol_context(hardware: ThreadManagedHardware) -> LegacyProtocolCore:
->>>>>>> 056f44ba
+) -> LegacyProtocolCore:
     """Protocol context implementation fixture."""
     return LegacyProtocolCore(
         sync_hardware=hardware.sync,
@@ -45,12 +41,8 @@
 @pytest.fixture
 def simulating_protocol_context(
     hardware: ThreadManagedHardware,
-<<<<<<< HEAD
     deck_definition_name: str,
-) -> ProtocolContextSimulation:
-=======
 ) -> LegacyProtocolCoreSimulator:
->>>>>>> 056f44ba
     """Protocol context simulation fixture."""
     return LegacyProtocolCoreSimulator(
         sync_hardware=hardware.sync,
