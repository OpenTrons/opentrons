--- conflicted
+++ resolved
@@ -103,19 +103,15 @@
         rate=1,
         flow_rate=1,
     )
-<<<<<<< HEAD
     subject.dispense(
         volume=1,
         rate=1,
         location=Location(point=Point(2, 2, 3), labware=None),
         well_core=labware.get_wells()[1],
     )
-    subject.drop_tip(home_after=True)
-=======
-    subject.dispense(1, rate=1)
+
     subject.drop_tip(location=None, well_core=tip_core, home_after=True)
 
->>>>>>> 103fcac5
     # and again, without preparing for aspirate
     subject.pick_up_tip(
         location=Location(point=tip_core.get_top(z_offset=0), labware=None),
@@ -131,19 +127,14 @@
         rate=1,
         flow_rate=1,
     )
-<<<<<<< HEAD
     subject.dispense(
         volume=1,
         rate=1,
         location=Location(point=Point(2, 2, 3), labware=None),
         well_core=labware.get_wells()[1],
     )
-    subject.drop_tip(home_after=True)
-=======
-    subject.dispense(1, rate=1)
     subject.drop_tip(location=None, well_core=tip_core, home_after=True)
->>>>>>> 103fcac5
-
+    
 
 def test_aspirate_too_much(
     subject: InstrumentCore, labware: LabwareCore, tip_rack: LabwareCore
