""" Test the functions and classes in the protocol context """

import json
import pkgutil
from unittest import mock

import opentrons.protocol_api as papi
from opentrons.types import Mount, Point, Location, TransferTipPolicy
from opentrons.hardware_control import API, adapters
from opentrons.hardware_control.pipette import Pipette
from opentrons.hardware_control.types import Axis
from opentrons.config.pipette_config import config_models, name_for_model
from opentrons.protocol_api import transfers as tf

import pytest


@pytest.fixture
def get_labware_def(monkeypatch):
    def dummy_load(labware_name, namespace=None, version=None):
        # TODO: Ian 2019-05-30 use fixtures not real defs
        labware_def = json.loads(
            pkgutil.get_data(
                'opentrons',
                f'shared_data/labware/definitions/2/{labware_name}/1.json'))
        return labware_def
    monkeypatch.setattr(papi.labware, 'get_labware_definition', dummy_load)


def test_load_instrument(loop):
    ctx = papi.ProtocolContext(loop=loop)
    assert ctx.loaded_instruments == {}
    for model in config_models:
        loaded = ctx.load_instrument(model, Mount.LEFT, replace=True)
        assert ctx.loaded_instruments[Mount.LEFT.name.lower()] == loaded
        assert loaded.model == model
        instr_name = name_for_model(model)
        loaded = ctx.load_instrument(instr_name, Mount.RIGHT, replace=True)
        assert loaded.name == instr_name
        assert ctx.loaded_instruments[Mount.RIGHT.name.lower()] == loaded


async def test_motion(loop):
    hardware = API.build_hardware_simulator(loop=loop)
    ctx = papi.ProtocolContext(loop)
    ctx.connect(hardware)
    ctx.home()
    instr = ctx.load_instrument('p10_single', Mount.RIGHT)
    old_pos = await hardware.current_position(instr._mount)
    instr.home()
    assert instr.move_to(Location(Point(0, 0, 0), None)) is instr
    old_pos[Axis.X] = 0
    old_pos[Axis.Y] = 0
    old_pos[Axis.A] = 0
    old_pos[Axis.C] = 2
    assert await hardware.current_position(instr._mount) == old_pos


def test_location_cache(loop, monkeypatch, get_labware_def):
    hardware = API.build_hardware_simulator(loop=loop)
    ctx = papi.ProtocolContext(loop)
    ctx.connect(hardware)
    right = ctx.load_instrument('p10_single', Mount.RIGHT)
    lw = ctx.load_labware('corning_96_wellplate_360ul_flat', 1)
    ctx.home()

    test_args = None

    def fake_plan_move(from_loc, to_loc, deck,
                       well_z_margin=None,
                       lw_z_margin=None,
                       force_direct=False,
                       minimum_z_height=None):
        nonlocal test_args
        test_args = (from_loc, to_loc, deck, well_z_margin, lw_z_margin)
        return [(Point(0, 1, 10), None),
                (Point(1, 2, 10), None),
                (Point(1, 2, 3), None)]

    monkeypatch.setattr(papi.geometry, 'plan_moves', fake_plan_move)
    # When we move without a cache, the from location should be the gantry
    # position
    right.move_to(lw.wells()[0].top())
    # The home position from hardware_control/simulator.py, taking into account
    # that the right pipette is a p10 single which is a different height than
    # the reference p300 single
    assert test_args[0].point == Point(418, 353, 205)
    assert test_args[0].labware is None

    # Once we have a location cache, that should be our from_loc
    right.move_to(lw.wells()[1].top())
    assert test_args[0].labware == lw.wells()[0]


def test_move_uses_arc(loop, monkeypatch, get_labware_def):
    hardware = API.build_hardware_simulator(loop=loop)
    ctx = papi.ProtocolContext(loop)
    ctx.connect(hardware)
    ctx.home()
    right = ctx.load_instrument('p10_single', Mount.RIGHT)
    lw = ctx.load_labware('corning_96_wellplate_360ul_flat', 1)
    ctx.home()

    targets = []

    async def fake_move(mount, target_pos, **kwargs):
        nonlocal targets
        targets.append((mount, target_pos, kwargs))
    monkeypatch.setattr(hardware, 'move_to', fake_move)

    right.move_to(lw.wells()[0].top())
    assert len(targets) == 3
    assert targets[-1][0] == Mount.RIGHT
    assert targets[-1][1] == lw.wells()[0].top().point


def test_pipette_info(loop):
    ctx = papi.ProtocolContext(loop)
    right = ctx.load_instrument('p300_multi', Mount.RIGHT)
    left = ctx.load_instrument('p1000_single', Mount.LEFT)
    assert right.type == 'multi'
    name = ctx._hw_manager.hardware.attached_instruments[Mount.RIGHT]['name']
    model = ctx._hw_manager.hardware.attached_instruments[Mount.RIGHT]['model']
    assert right.name == name
    assert right.model == model
    assert left.type == 'single'
    name = ctx._hw_manager.hardware.attached_instruments[Mount.LEFT]['name']
    model = ctx._hw_manager.hardware.attached_instruments[Mount.LEFT]['model']
    assert left.name == name
    assert left.model == model


def test_pick_up_and_drop_tip(loop, get_labware_def):
    ctx = papi.ProtocolContext(loop)
    ctx.home()
    tiprack = ctx.load_labware('opentrons_96_tiprack_300ul', 1)
    tip_length = tiprack.tip_length
    mount = Mount.LEFT

    instr = ctx.load_instrument('p300_single', mount, tip_racks=[tiprack])

    pipette: Pipette = ctx._hw_manager.hardware._attached_instruments[mount]
    model_offset = Point(*pipette.config.model_offset)
    assert pipette.critical_point() == model_offset
    target_location = tiprack['A1'].top()

    instr.pick_up_tip(target_location)
    assert not tiprack.wells()[0].has_tip
    overlap = instr.hw_pipette['tip_overlap'][tiprack.uri]
    new_offset = model_offset - Point(0, 0,
                                      tip_length-overlap)
    assert pipette.critical_point() == new_offset

    instr.drop_tip(target_location)
    assert tiprack.wells()[0].has_tip
    assert pipette.critical_point() == model_offset


def test_return_tip(loop, get_labware_def):
    ctx = papi.ProtocolContext(loop)
    ctx.home()
    tiprack = ctx.load_labware('opentrons_96_tiprack_300ul', 1)
    mount = Mount.LEFT

    instr = ctx.load_instrument('p300_single', mount, tip_racks=[tiprack])

    with pytest.raises(TypeError):
        instr.return_tip()

    pipette: Pipette\
        = ctx._hw_manager.hardware._attached_instruments[mount]

    target_location = tiprack['A1'].top()
    instr.pick_up_tip(target_location)
    assert not tiprack.wells()[0].has_tip
    assert pipette.has_tip

    instr.return_tip()
    assert not pipette.has_tip
    assert tiprack.wells()[0].has_tip


def test_use_filter_tips(loop, get_labware_def):
    ctx = papi.ProtocolContext(loop)
    ctx.home()

    tiprack = ctx.load_labware_by_name('opentrons_96_filtertiprack_200ul', 2)

    mount = Mount.LEFT

    instr = ctx.load_instrument('p300_single', mount, tip_racks=[tiprack])
    pipette: Pipette = ctx._hw_manager.hardware._attached_instruments[mount]

    assert pipette.available_volume == pipette.config.max_volume

    instr.pick_up_tip()
    assert pipette.available_volume < pipette.config.max_volume


@pytest.mark.parametrize('pipette_model',
                         ['p10_single', 'p20_single_gen2'])
@pytest.mark.parametrize(
    'tiprack_kind',
    ['opentrons_96_tiprack_10ul', 'eppendorf_96_tiprack_10ul_eptips'])
def test_pick_up_tip_no_location(loop, get_labware_def,
                                 pipette_model, tiprack_kind):
    ctx = papi.ProtocolContext(loop)
    ctx.home()

    tiprack1 = ctx.load_labware(tiprack_kind, 1)
    tip_length1 = tiprack1.tip_length

    tiprack2 = ctx.load_labware(tiprack_kind, 2)
    tip_length2 = tip_length1 + 1.0
    tiprack2.tip_length = tip_length2

    mount = Mount.LEFT

    instr = ctx.load_instrument(
        pipette_model, mount, tip_racks=[tiprack1, tiprack2])

    pipette: Pipette = ctx._hw_manager.hardware._attached_instruments[mount]
    model_offset = Point(*pipette.config.model_offset)
    assert pipette.critical_point() == model_offset

    instr.pick_up_tip()

    assert 'picking up tip' in ','.join([cmd.lower()
                                         for cmd in ctx.commands()])
    assert not tiprack1.wells()[0].has_tip
    overlap = instr.hw_pipette['tip_overlap'][tiprack1.uri]
    new_offset = model_offset - Point(0, 0,
                                      tip_length1-overlap)
    assert pipette.critical_point() == new_offset

    # TODO: remove argument and verify once trash container is added
    instr.drop_tip(tiprack1.wells()[0].top())
    assert tiprack1.wells()[0].has_tip
    assert pipette.critical_point() == model_offset

    for well in tiprack1.wells():
        if well.has_tip:
            tiprack1.use_tips(well)

    assert tiprack1.next_tip() is None

    assert tiprack2.wells()[0].has_tip
    instr.pick_up_tip()
    assert not tiprack2.wells()[0].has_tip


def test_instrument_trash(loop, get_labware_def):
    ctx = papi.ProtocolContext(loop)
    ctx.home()

    mount = Mount.LEFT
    instr = ctx.load_instrument('p300_single', mount)

    assert instr.trash_container.name == 'opentrons_1_trash_1100ml_fixed'

    new_trash = ctx.load_labware('usascientific_12_reservoir_22ml', 2)
    instr.trash_container = new_trash

    assert instr.trash_container.name == 'usascientific_12_reservoir_22ml'


def test_aspirate(loop, get_labware_def, monkeypatch):
    ctx = papi.ProtocolContext(loop)
    ctx.home()
    lw = ctx.load_labware('corning_96_wellplate_360ul_flat', 1)
    instr = ctx.load_instrument('p10_single', Mount.RIGHT)

    fake_hw_aspirate = mock.Mock()
    fake_move = mock.Mock()
    monkeypatch.setattr(ctx._hw_manager.hardware._api,
                        'aspirate', fake_hw_aspirate)
    monkeypatch.setattr(ctx._hw_manager.hardware._api, 'move_to', fake_move)

    instr.aspirate(2.0, lw.wells()[0].bottom())
    assert 'aspirating' in ','.join([cmd.lower() for cmd in ctx.commands()])

    fake_hw_aspirate.assert_called_once_with(Mount.RIGHT, 2.0, 1.0)
    assert fake_move.call_args_list[-2] ==\
        mock.call(Mount.RIGHT, lw.wells()[0].top().point,
                  critical_point=None, speed=400)
    assert fake_move.call_args_list[-1] ==\
        mock.call(Mount.RIGHT, lw.wells()[0].bottom().point,
                  critical_point=None, speed=400)
    fake_move.reset_mock()
    fake_hw_aspirate.reset_mock()
    instr.well_bottom_clearance.aspirate = 1.0
    instr.aspirate(2.0, lw.wells()[0])
    dest_point, dest_lw = lw.wells()[0].bottom()
    dest_point = dest_point._replace(z=dest_point.z + 1.0)
    assert fake_move.call_args_list[-2] ==\
        mock.call(Mount.RIGHT, lw.wells()[0].top().point,
                  critical_point=None, speed=400)
    assert fake_move.call_args_list[-1] ==\
        mock.call(Mount.RIGHT, dest_point, critical_point=None, speed=400)
    assert len(fake_move.call_args_list) == 2
    fake_move.reset_mock()
    ctx._hw_manager.hardware._api\
                            ._attached_instruments[Mount.RIGHT]\
                            ._current_volume = 1

    instr.aspirate(2.0)
    fake_move.assert_not_called()


def test_dispense(loop, get_labware_def, monkeypatch):
    ctx = papi.ProtocolContext(loop)
    ctx.home()
    lw = ctx.load_labware('corning_96_wellplate_360ul_flat', 1)
    instr = ctx.load_instrument('p10_single', Mount.RIGHT)

    disp_called_with = None

    async def fake_hw_dispense(mount, volume=None, rate=1.0):
        nonlocal disp_called_with
        disp_called_with = (mount, volume, rate)

    move_called_with = None

    def fake_move(mount, loc, **kwargs):
        nonlocal move_called_with
        move_called_with = (mount, loc, kwargs)

    monkeypatch.setattr(ctx._hw_manager.hardware._api,
                        'dispense', fake_hw_dispense)
    monkeypatch.setattr(ctx._hw_manager.hardware._api, 'move_to', fake_move)

    instr.dispense(2.0, lw.wells()[0].bottom())
    assert 'dispensing' in ','.join([cmd.lower() for cmd in ctx.commands()])
    assert disp_called_with == (Mount.RIGHT, 2.0, 1.0)
    assert move_called_with == (Mount.RIGHT, lw.wells()[0].bottom().point,
                                {'critical_point': None,
                                 'speed': 400})

    instr.well_bottom_clearance.dispense = 2.0
    instr.dispense(2.0, lw.wells()[0])
    dest_point, dest_lw = lw.wells()[0].bottom()
    dest_point = dest_point._replace(z=dest_point.z + 2.0)
    assert move_called_with == (Mount.RIGHT, dest_point,
                                {'critical_point': None,
                                 'speed': 400})

    move_called_with = None
    instr.dispense(2.0)
    assert move_called_with is None


def test_starting_tip_and_reset_tipracks(loop, get_labware_def, monkeypatch):
    ctx = papi.ProtocolContext(loop)
    ctx.home()

    tr = ctx.load_labware('opentrons_96_tiprack_300ul', 1)
    tr_2 = ctx.load_labware('opentrons_96_tiprack_300ul', 2)
    pipL = ctx.load_instrument('p300_single', Mount.LEFT,
                               tip_racks=[tr, tr_2])
    pipR = ctx.load_instrument('p300_single', Mount.RIGHT,
                               tip_racks=[tr, tr_2])

    pipL.starting_tip = tr.wells()[2]
    pipL.pick_up_tip()
    assert pipL._last_tip_picked_up_from is tr.wells()[2]
    pipL.drop_tip()

    pipR.starting_tip = tr.wells()[2]
    pipR.pick_up_tip()
    assert pipR._last_tip_picked_up_from is tr.wells()[3]
    pipR.drop_tip()

    tr.wells()[95].has_tip = False
    pipL.starting_tip = tr.wells()[95]
    pipL.pick_up_tip()
    assert pipL._last_tip_picked_up_from is tr_2.wells()[0]

    pipL.reset_tipracks()
    assert tr.wells()[2].has_tip
    assert tr.wells()[3].has_tip


def test_hw_manager(loop):
    # When built without an input it should build its own adapter
    mgr = papi.ProtocolContext.HardwareManager(None)
    assert mgr._is_orig
    adapter = mgr.hardware
    # When "disconnecting" from its own simulator, the adapter should
    # be stopped and a new one created
    assert adapter.is_alive()
    new = mgr.reset_hw()
    assert new is not adapter
    assert not adapter.is_alive()
    # When deleted, the self-created adapter should be stopped
    del mgr
    assert not new.is_alive()
    # When built with a hardware API input it should wrap it but not
    # build its own
    mgr = papi.ProtocolContext.HardwareManager(
        API.build_hardware_simulator(loop=loop))
    assert isinstance(mgr.hardware, adapters.SynchronousAdapter)
    assert not mgr._is_orig
    passed = mgr.hardware
    # When disconnecting from a real external adapter, it should create
    # its own simulator and should _not_ stop the old hardware thread
    new = mgr.reset_hw()
    assert new is not passed
    assert mgr._is_orig
    assert passed.is_alive()
    # When connecting to an adapter it shouldn’t rewrap it
    assert mgr.set_hw(passed) is passed
    # And should kill its old one
    assert not new.is_alive()
    del mgr
    # but not its new one, even if deleted
    assert passed.is_alive()


def test_mix(loop, monkeypatch):
    ctx = papi.ProtocolContext(loop)
    ctx.home()
    lw = ctx.load_labware(
        'opentrons_24_tuberack_eppendorf_1.5ml_safelock_snapcap', 1)
    tiprack = ctx.load_labware('opentrons_96_tiprack_300ul', 3)
    instr = ctx.load_instrument('p300_single', Mount.RIGHT,
                                tip_racks=[tiprack])

    instr.pick_up_tip()
    mix_steps = []
    aspirate_called_with = None
    dispense_called_with = None

    def fake_aspirate(vol=None, loc=None, rate=None):
        nonlocal aspirate_called_with
        nonlocal mix_steps
        aspirate_called_with = ('aspirate', vol, loc, rate)
        mix_steps.append(aspirate_called_with)

    def fake_dispense(vol=None, loc=None, rate=None):
        nonlocal dispense_called_with
        nonlocal mix_steps
        dispense_called_with = ('dispense', vol, loc, rate)
        mix_steps.append(dispense_called_with)

    monkeypatch.setattr(instr, 'aspirate', fake_aspirate)
    monkeypatch.setattr(instr, 'dispense', fake_dispense)

    repetitions = 2
    volume = 5
    location = lw.wells()[0]
    rate = 2
    instr.mix(repetitions, volume, location, rate)
    expected_mix_steps = [('aspirate', volume, location, 2),
                          ('dispense', volume, None, 2),
                          ('aspirate', volume, None, 2),
                          ('dispense', volume, None, 2)]

    assert mix_steps == expected_mix_steps


def test_touch_tip_default_args(loop, monkeypatch):
    ctx = papi.ProtocolContext(loop)
    ctx.home()
    lw = ctx.load_labware(
        'opentrons_24_tuberack_eppendorf_1.5ml_safelock_snapcap', 1)
    tiprack = ctx.load_labware('opentrons_96_tiprack_300ul', 3)
    instr = ctx.load_instrument('p300_single', Mount.RIGHT,
                                tip_racks=[tiprack])

    instr.pick_up_tip()
    total_hw_moves = []

    async def fake_hw_move(mount, abs_position, speed=None,
                           critical_point=None):
        nonlocal total_hw_moves
        total_hw_moves.append((abs_position, speed))

    instr.aspirate(10, lw.wells()[0])
    monkeypatch.setattr(ctx._hw_manager.hardware._api, 'move_to', fake_hw_move)
    instr.touch_tip()
    z_offset = Point(0, 0, 1)   # default z offset of 1mm
    speed = 60                  # default speed
    edges = [lw.wells()[0]._from_center_cartesian(1, 0, 1) - z_offset,
             lw.wells()[0]._from_center_cartesian(-1, 0, 1) - z_offset,
             lw.wells()[0]._from_center_cartesian(0, 1, 1) - z_offset,
             lw.wells()[0]._from_center_cartesian(0, -1, 1) - z_offset]
    for i in range(1, 5):
        assert total_hw_moves[i] == (edges[i - 1], speed)


def test_blow_out(loop, monkeypatch):
    ctx = papi.ProtocolContext(loop)
    ctx.home()
    lw = ctx.load_labware(
        'opentrons_24_tuberack_eppendorf_1.5ml_safelock_snapcap', 1)
    tiprack = ctx.load_labware('opentrons_96_tiprack_300ul', 3)
    instr = ctx.load_instrument('p300_single', Mount.RIGHT,
                                tip_racks=[tiprack])

    move_location = None
    instr.pick_up_tip()
    instr.aspirate(10, lw.wells()[0])

    def fake_move(loc):
        nonlocal move_location
        move_location = loc

    monkeypatch.setattr(instr, 'move_to', fake_move)

    instr.blow_out()
    # pipette should not move, if no location is passed
    assert move_location is None

    instr.aspirate(10)
    instr.blow_out(lw.wells()[0])
    # pipette should blow out at the top of the well as default
    assert move_location == lw.wells()[0].top()

    instr.aspirate(10)
    instr.blow_out(lw.wells()[0].bottom())
    # pipette should blow out at the location defined
    assert move_location == lw.wells()[0].bottom()


def test_transfer_options(loop, monkeypatch):
    ctx = papi.ProtocolContext(loop)
    lw1 = ctx.load_labware('biorad_96_wellplate_200ul_pcr', 1)
    lw2 = ctx.load_labware('corning_96_wellplate_360ul_flat', 2)
    tiprack = ctx.load_labware('opentrons_96_tiprack_300ul', 3)
    instr = ctx.load_instrument('p300_single', Mount.RIGHT,
                                tip_racks=[tiprack])

    ctx.home()
    transfer_options = None

    def fake_execute_transfer(xfer_plan):
        nonlocal transfer_options
        transfer_options = xfer_plan._options

    monkeypatch.setattr(instr, '_execute_transfer', fake_execute_transfer)
    instr.transfer(10, lw1.columns()[0], lw2.columns()[0],
                   new_tip='always', mix_before=(2, 10),
                   mix_after=(3, 20), blow_out=True)
    expected_xfer_options1 = tf.TransferOptions(
        transfer=tf.Transfer(
            new_tip=TransferTipPolicy.ALWAYS,
            air_gap=0,
            carryover=True,
            gradient_function=None,
            disposal_volume=0,
            mix_strategy=tf.MixStrategy.BOTH,
            drop_tip_strategy=tf.DropTipStrategy.TRASH,
            blow_out_strategy=tf.BlowOutStrategy.TRASH,
            touch_tip_strategy=tf.TouchTipStrategy.NEVER,
        ),
        pick_up_tip=tf.PickUpTipOpts(),
        mix=tf.Mix(
            mix_before=tf.MixOpts(repetitions=2,
                                  volume=10,
                                  rate=None),
            mix_after=tf.MixOpts(repetitions=3,
                                 volume=20,
                                 rate=None)
        ),
        blow_out=tf.BlowOutOpts(),
        touch_tip=tf.TouchTipOpts(),
        aspirate=tf.AspirateOpts(),
        dispense=tf.DispenseOpts()
    )
    assert transfer_options == expected_xfer_options1

    instr.pick_up_tip()
    instr.distribute(50, lw1.rows()[0][0], lw2.columns()[0],
                     new_tip='never', touch_tip=True, trash=False,
                     disposal_volume=10,
                     mix_before=(2, 30),
                     mix_after=(3, 20))
    instr.drop_tip()
    expected_xfer_options2 = tf.TransferOptions(
        transfer=tf.Transfer(
            new_tip=TransferTipPolicy.NEVER,
            air_gap=0,
            carryover=True,
            gradient_function=None,
            disposal_volume=10,
            mix_strategy=tf.MixStrategy.BEFORE,
            drop_tip_strategy=tf.DropTipStrategy.RETURN,
            blow_out_strategy=tf.BlowOutStrategy.NONE,
            touch_tip_strategy=tf.TouchTipStrategy.ALWAYS
        ),
        pick_up_tip=tf.PickUpTipOpts(),
        mix=tf.Mix(mix_before=tf.MixOpts(repetitions=2,
                                         volume=30,
                                         rate=None),
                   mix_after=tf.MixOpts()),
        blow_out=tf.BlowOutOpts(),
        touch_tip=tf.TouchTipOpts(),
        aspirate=tf.AspirateOpts(),
        dispense=tf.DispenseOpts()
    )
    assert transfer_options == expected_xfer_options2


def test_flow_rate(loop, monkeypatch):
    ctx = papi.ProtocolContext(loop)
    old_sfm = ctx._hw_manager.hardware

    def pass_on(mount, aspirate=None, dispense=None, blow_out=None):
        old_sfm(mount, aspirate=None, dispense=None, blow_out=None)

    set_flow_rate = mock.Mock(side_effect=pass_on)
    monkeypatch.setattr(ctx._hw_manager.hardware, 'set_flow_rate',
                        set_flow_rate)
    instr = ctx.load_instrument('p300_single', Mount.RIGHT)

    ctx.home()
    instr.flow_rate.aspirate = 1
    assert set_flow_rate.called_once_with(Mount.RIGHT, aspirate=1)
    set_flow_rate.reset_mock()
    instr.flow_rate.dispense = 10
    assert set_flow_rate.called_once_with(Mount.RIGHT, dispense=10)
    set_flow_rate.reset_mock()
    instr.flow_rate.blow_out = 2
    assert set_flow_rate.called_once_with(Mount.RIGHT, blow_out=2)
    assert instr.flow_rate.aspirate == 1
    assert instr.flow_rate.dispense == 10
    assert instr.flow_rate.blow_out == 2


def test_pipette_speed(loop, monkeypatch):
    ctx = papi.ProtocolContext(loop)
    old_sfm = ctx._hw_manager.hardware

    def pass_on(mount, aspirate=None, dispense=None, blow_out=None):
        old_sfm(aspirate=None, dispense=None, blow_out=None)

    set_speed = mock.Mock(side_effect=pass_on)
    monkeypatch.setattr(ctx._hw_manager.hardware, 'set_pipette_speed',
                        set_speed)
    instr = ctx.load_instrument('p300_single', Mount.RIGHT)

    ctx.home()
    instr.speed.aspirate = 1
    assert set_speed.called_once_with(Mount.RIGHT, dispense=1)
    instr.speed.dispense = 10
    instr.speed.blow_out = 2
    assert set_speed.called_with(Mount.RIGHT, dispense=10)
    assert set_speed.called_with(Mount.RIGHT, blow_out=2)
    assert instr.speed.aspirate == 1
    assert instr.speed.dispense == 10
    assert instr.speed.blow_out == 2


def test_loaded_labwares(loop):
    ctx = papi.ProtocolContext(loop)
    assert ctx.loaded_labwares == {12: ctx.fixed_trash}
    lw1 = ctx.load_labware('opentrons_96_tiprack_300ul', 3)
    lw2 = ctx.load_labware('opentrons_96_tiprack_300ul', 8)
    ctx.load_module('tempdeck', 4)
    mod2 = ctx.load_module('magdeck', 5)
    mod_lw = mod2.load_labware('biorad_96_wellplate_200ul_pcr')
    assert ctx.loaded_labwares[3] == lw1
    assert ctx.loaded_labwares[8] == lw2
    assert ctx.loaded_labwares[5] == mod_lw
    assert sorted(ctx.loaded_labwares.keys())\
        == sorted([3, 5, 8, 12])


def test_loaded_modules(loop, monkeypatch):
    ctx = papi.ProtocolContext(loop)
    assert ctx.loaded_modules == {}
    mod1 = ctx.load_module('tempdeck', 4)
    mod1.load_labware('biorad_96_wellplate_200ul_pcr')
    mod2 = ctx.load_module('thermocycler')
    assert ctx.loaded_modules[4] == mod1
    assert ctx.loaded_modules[7] == mod2


<<<<<<< HEAD
def test_tip_length_for(loop, monkeypatch):
    ctx = papi.ProtocolContext(loop)
    instr = ctx.load_instrument('p20_single_gen2', 'left')
    tiprack = ctx.load_labware('geb_96_tiprack_10ul', '1')
    assert instr._tip_length_for(tiprack)\
        == (tiprack._definition['parameters']['tipLength']
            - instr.hw_pipette['tip_overlap']
            ['opentrons/geb_96_tiprack_10ul/1'])
=======
def test_bundled_labware(loop, get_labware_fixture):
    fake_fixed_trash = get_labware_fixture('fixture_trash')
    fake_fixed_trash['namespace'] = 'opentrons'
    fake_fixed_trash['parameters']['loadName'] = \
        'opentrons_1_trash_1100ml_fixed'
    fake_fixed_trash['version'] = 1

    fixture_96_plate = get_labware_fixture('fixture_96_plate')
    bundled_labware = {
        'opentrons/opentrons_1_trash_1100ml_fixed/1': fake_fixed_trash,
        'fixture/fixture_96_plate/1': fixture_96_plate
    }

    ctx = papi.ProtocolContext(loop, bundled_labware=bundled_labware)
    lw1 = ctx.load_labware('fixture_96_plate', 3, namespace='fixture')
    assert ctx.loaded_labwares[12] == ctx.fixed_trash
    assert ctx.loaded_labwares[12]._definition == fake_fixed_trash
    assert ctx.loaded_labwares[3] == lw1
    assert ctx.loaded_labwares[3]._definition == fixture_96_plate


def test_bundled_labware_missing(loop, get_labware_fixture):
    bundled_labware = {}
    with pytest.raises(
        RuntimeError,
        match='No labware found in bundle with load name opentrons_1_trash_'
    ):
        papi.ProtocolContext(loop, bundled_labware=bundled_labware)


def test_bundled_data(loop):
    bundled_data = {'foo': b'1,2,3'}
    ctx = papi.ProtocolContext(loop, bundled_data=bundled_data)
    assert ctx.bundled_data == bundled_data
>>>>>>> 7e7196a4
<|MERGE_RESOLUTION|>--- conflicted
+++ resolved
@@ -675,8 +675,6 @@
     assert ctx.loaded_modules[4] == mod1
     assert ctx.loaded_modules[7] == mod2
 
-
-<<<<<<< HEAD
 def test_tip_length_for(loop, monkeypatch):
     ctx = papi.ProtocolContext(loop)
     instr = ctx.load_instrument('p20_single_gen2', 'left')
@@ -685,7 +683,7 @@
         == (tiprack._definition['parameters']['tipLength']
             - instr.hw_pipette['tip_overlap']
             ['opentrons/geb_96_tiprack_10ul/1'])
-=======
+
 def test_bundled_labware(loop, get_labware_fixture):
     fake_fixed_trash = get_labware_fixture('fixture_trash')
     fake_fixed_trash['namespace'] = 'opentrons'
@@ -719,5 +717,4 @@
 def test_bundled_data(loop):
     bundled_data = {'foo': b'1,2,3'}
     ctx = papi.ProtocolContext(loop, bundled_data=bundled_data)
-    assert ctx.bundled_data == bundled_data
->>>>>>> 7e7196a4
+    assert ctx.bundled_data == bundled_data