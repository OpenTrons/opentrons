import pytest

from opentrons.types import Location, Point
from opentrons.protocol_api.geometry import Deck, plan_moves
from opentrons.protocol_api import labware
from opentrons.hardware_control.types import CriticalPoint

labware_name = 'generic_96_wellplate_380_ul'
trough_name = 'usa_scientific_12_trough_22_ml'


def test_slot_names():
    slots_by_int = list(range(1, 13))
    slots_by_str = [str(idx) for idx in slots_by_int]
    for method in (slots_by_int, slots_by_str):
        d = Deck()
        for idx, slot in enumerate(method):
            lw = labware.load(labware_name, d.position_for(slot))
            assert slot in d
            d[slot] = lw
            with pytest.raises(ValueError):
                d[slot] = 'not this time boyo'
            del d[slot]
            assert slot in d
            assert d[slot] is None
            mod = labware.load_module('tempdeck', d.position_for(slot))
            d[slot] = mod
            assert mod == d[slot]

    assert 'hasasdaia' not in d
    with pytest.raises(ValueError):
        d['ahgoasia'] = 'nope'


def test_highest_z():
    deck = Deck()
    assert deck.highest_z == 0
    lw = labware.load(labware_name, deck.position_for(1))
    deck[1] = lw
    assert deck.highest_z == lw.wells()[0].top().point.z
    del deck[1]
    assert deck.highest_z == 0
    mod = labware.load_module('tempdeck', deck.position_for(8))
    deck[8] = mod
    assert deck.highest_z == mod.highest_z
    lw = labware.load(labware_name, mod.location)
    mod.add_labware(lw)
    deck.recalculate_high_z()
    assert deck.highest_z == mod.highest_z


def check_arc_basic(arc, from_loc, to_loc, use_z_margin_override=False):
    """ Check the tests that should always be true for different-well moves
    - we should always go only up, then only xy, then only down
    - we should have three moves
    """
    assert len(arc) == 3
    assert arc[0][0]._replace(z=0) == from_loc.point._replace(z=0)
    assert arc[0][0].z == arc[1][0].z
    assert arc[1][0]._replace(z=0) == to_loc.point._replace(z=0)
    assert arc[2][0] == to_loc.point
    if not use_z_margin_override:
        assert arc[0][0].z >= from_loc.point.z
        assert arc[1][0].z >= to_loc.point.z


def test_direct_movs():
    deck = Deck()
    lw1 = labware.load(labware_name, deck.position_for(1))

    same_place = plan_moves(lw1.wells()[0].top(), lw1.wells()[0].top(), deck)
    assert same_place == [(lw1.wells()[0].top().point, None)]

    same_well = plan_moves(lw1.wells()[0].top(), lw1.wells()[0].bottom(), deck)
    assert same_well == [(lw1.wells()[0].bottom().point, None)]


def test_basic_arc():
    deck = Deck()
    lw1 = labware.load(labware_name, deck.position_for(1))
    lw2 = labware.load(labware_name, deck.position_for(2))
    # same-labware moves should use the smaller safe z
    same_lw = plan_moves(lw1.wells()[0].top(),
                         lw1.wells()[8].bottom(),
                         deck,
                         7.0, 15.0)
    check_arc_basic(same_lw, lw1.wells()[0].top(), lw1.wells()[8].bottom())
    assert same_lw[0][0].z == lw1.wells()[0].top().point.z + 7.0

    # different-labware moves, or moves with no labware attached,
    # should use the larger safe z and the global z
    different_lw = plan_moves(lw1.wells()[0].top(),
                              lw2.wells()[0].bottom(),
                              deck,
                              7.0, 15.0)
    check_arc_basic(different_lw,
                    lw1.wells()[0].top(), lw2.wells()[0].bottom())
    assert different_lw[0][0].z == deck.highest_z + 15.0


def test_no_labware_loc():
    labware_def = labware.load_definition_by_name(labware_name)

    deck = Deck()
    lw1 = labware.load(labware_name, deck.position_for(1))
    lw2 = labware.load(labware_name, deck.position_for(2))
    # Various flavors of locations without labware should work
    no_lw = lw1.wells()[0].top()._replace(labware=None)

    no_from = plan_moves(no_lw, lw2.wells()[0].bottom(), deck, 7.0, 15.0)
    check_arc_basic(no_from, no_lw, lw2.wells()[0].bottom())
    assert no_from[0][0].z == deck.highest_z + 15.0

    no_to = plan_moves(lw1.wells()[0].bottom(), no_lw, deck, 7.0, 15.0)
    check_arc_basic(no_to, lw1.wells()[0].bottom(), no_lw)
    assert no_from[0][0].z == deck.highest_z + 15.0

    no_well = lw1.wells()[0].top()._replace(labware=lw1)

    no_from_well = plan_moves(no_well, lw1.wells()[1].top(), deck, 7.0, 15.0)
    check_arc_basic(no_from_well, no_well, lw1.wells()[1].top())
    assert no_from_well[0][0].z\
        == labware_def['dimensions']['overallHeight'] + 7.0

    no_to_well = plan_moves(lw1.wells()[1].top(), no_well, deck, 7.0, 15.0)
    check_arc_basic(no_to_well, lw1.wells()[1].top(), no_well)
    assert no_to_well[0][0].z\
        == labware_def['dimensions']['overallHeight'] + 7.0


def test_arc_tall_point():
    deck = Deck()
    lw1 = labware.load(labware_name, deck.position_for(1))
    tall_z = 100
    old_top = lw1.wells()[0].top()
    tall_point = old_top.point._replace(z=tall_z)
    tall_top = old_top._replace(point=tall_point)
    to_tall = plan_moves(lw1.wells()[2].top(), tall_top, deck, 7.0, 15.0)
    check_arc_basic(to_tall, lw1.wells()[2].top(), tall_top)
    assert to_tall[0][0].z == tall_z

    from_tall = plan_moves(tall_top, lw1.wells()[3].top(), deck, 7.0, 15.0)
    check_arc_basic(from_tall, tall_top, lw1.wells()[3].top())
    assert from_tall[0][0].z == tall_z

    no_well = tall_top._replace(labware=lw1)
    from_tall_lw = plan_moves(no_well, lw1.wells()[4].bottom(), deck,
                              7.0, 15.0)
    check_arc_basic(from_tall_lw, no_well, lw1.wells()[4].bottom())


def test_arc_lower_z_margin_override():
    deck = Deck()
    lw1 = labware.load(labware_name, deck.position_for(1))
    tall_z = 100
    z_margin_override = 42
    old_top = lw1.wells()[0].top()
    tall_point = old_top.point._replace(z=tall_z)
    tall_top = old_top._replace(point=tall_point)
    to_tall = plan_moves(
        lw1.wells()[2].top(), tall_top, deck, 7.0, 15.0, z_margin_override)
    check_arc_basic(to_tall, lw1.wells()[2].top(), tall_top, True)
<<<<<<< HEAD
    assert to_tall[0][0].z == z_margin_override
=======
    assert to_tall[0][0].z == tall_z
>>>>>>> 3f054b33

    from_tall = plan_moves(
        tall_top, lw1.wells()[3].top(), deck, 7.0, 15.0, z_margin_override)
    check_arc_basic(from_tall, tall_top, lw1.wells()[3].top(), True)
<<<<<<< HEAD
    assert from_tall[0][0].z == z_margin_override
=======
    assert from_tall[0][0].z == tall_z
>>>>>>> 3f054b33

    no_well = tall_top._replace(labware=lw1)
    from_tall_lw = plan_moves(no_well, lw1.wells()[4].bottom(), deck,
                              7.0, 15.0)
    check_arc_basic(from_tall_lw, no_well, lw1.wells()[4].bottom(), True)


def test_arc_zero_z_margin_override():
    deck = Deck()
    lw1 = labware.load(labware_name, deck.position_for(1))
    tall_z = 100
    z_margin_override = 0
    old_top = lw1.wells()[0].top()
    tall_point = old_top.point._replace(z=tall_z)
    tall_top = old_top._replace(point=tall_point)
    to_tall = plan_moves(
        lw1.wells()[2].top(), tall_top, deck, 7.0, 15.0, z_margin_override)
    assert to_tall == [(tall_top.point, None)]

    from_tall = plan_moves(
        tall_top, lw1.wells()[3].top(), deck, 7.0, 15.0, z_margin_override)
    assert from_tall == [(lw1.wells()[3].top().point, None)]

    no_well = tall_top._replace(labware=lw1)
    from_tall_lw = plan_moves(no_well, lw1.wells()[4].bottom(), deck,
                              7.0, 15.0, z_margin_override)
    assert from_tall_lw == [(lw1.wells()[4].bottom().point, None)]


<<<<<<< HEAD
=======
def test_direct_z_margin_override():
    deck = Deck()
    lw1 = labware.load(labware_name, deck.position_for(1))
    from_loc = lw1.wells()[0].bottom().move(Point(x=-2))
    to_loc = lw1.wells()[0].bottom().move(Point(x=2))
    zmo = 10
    # This would normally be a direct move since it’s inside the same well,
    # but we want to check that we override it into an arc
    moves = plan_moves(from_loc, to_loc, deck, z_margin_override=zmo)
    assert len(moves) == 3
    assert moves[0][0].z == zmo
    check_arc_basic(moves, from_loc, to_loc, True)


>>>>>>> 3f054b33
def test_direct_cp():
    deck = Deck()
    trough = labware.load(trough_name, deck.position_for(1))
    lw1 = labware.load(labware_name, deck.position_for(2))
    # when moving from no origin location to a centered labware we should
    # start in default cp
    from_nothing = plan_moves(Location(Point(50, 50, 50), None),
                              trough.wells()[0].top(),
                              deck)
    check_arc_basic(from_nothing, Location(Point(50, 50, 50), None),
                    trough.wells()[0].top())
    assert from_nothing[0][1] is None
    assert from_nothing[1][1] == CriticalPoint.XY_CENTER
    assert from_nothing[2][1] == CriticalPoint.XY_CENTER
    # when moving from an origin with a centered labware to a dest with a
    # centered labware we should stay in centered the entire time, whether
    # arc
    from_centered_arc = plan_moves(trough.wells()[0].top(),
                                   trough.wells()[1].top(),
                                   deck)
    check_arc_basic(from_centered_arc,
                    trough.wells()[0].top(), trough.wells()[1].top())
    assert from_centered_arc[0][1] == CriticalPoint.XY_CENTER
    assert from_centered_arc[1][1] == CriticalPoint.XY_CENTER
    assert from_centered_arc[2][1] == CriticalPoint.XY_CENTER
    # or direct
    from_centered_direct = plan_moves(trough.wells()[0].top(),
                                      trough.wells()[1].bottom(),
                                      deck)
    assert from_centered_direct[0][1] == CriticalPoint.XY_CENTER
    # when moving from centered to normal, only the first move should be
    # centered
    to_normal = plan_moves(trough.wells()[0].top(), lw1.wells()[0].top(), deck)
    check_arc_basic(to_normal, trough.wells()[0].top(), lw1.wells()[0].top())
    assert to_normal[0][1] == CriticalPoint.XY_CENTER
    assert to_normal[1][1] is None
    assert to_normal[2][1] is None<|MERGE_RESOLUTION|>--- conflicted
+++ resolved
@@ -5,8 +5,8 @@
 from opentrons.protocol_api import labware
 from opentrons.hardware_control.types import CriticalPoint
 
-labware_name = 'generic_96_wellplate_380_ul'
-trough_name = 'usa_scientific_12_trough_22_ml'
+labware_name = 'generic_96_wellPlate_380_uL'
+trough_name = 'usa_scientific_12_trough_22_mL'
 
 
 def test_slot_names():
@@ -160,20 +160,12 @@
     to_tall = plan_moves(
         lw1.wells()[2].top(), tall_top, deck, 7.0, 15.0, z_margin_override)
     check_arc_basic(to_tall, lw1.wells()[2].top(), tall_top, True)
-<<<<<<< HEAD
-    assert to_tall[0][0].z == z_margin_override
-=======
     assert to_tall[0][0].z == tall_z
->>>>>>> 3f054b33
 
     from_tall = plan_moves(
         tall_top, lw1.wells()[3].top(), deck, 7.0, 15.0, z_margin_override)
     check_arc_basic(from_tall, tall_top, lw1.wells()[3].top(), True)
-<<<<<<< HEAD
-    assert from_tall[0][0].z == z_margin_override
-=======
     assert from_tall[0][0].z == tall_z
->>>>>>> 3f054b33
 
     no_well = tall_top._replace(labware=lw1)
     from_tall_lw = plan_moves(no_well, lw1.wells()[4].bottom(), deck,
@@ -203,8 +195,6 @@
     assert from_tall_lw == [(lw1.wells()[4].bottom().point, None)]
 
 
-<<<<<<< HEAD
-=======
 def test_direct_z_margin_override():
     deck = Deck()
     lw1 = labware.load(labware_name, deck.position_for(1))
@@ -219,7 +209,6 @@
     check_arc_basic(moves, from_loc, to_loc, True)
 
 
->>>>>>> 3f054b33
 def test_direct_cp():
     deck = Deck()
     trough = labware.load(trough_name, deck.position_for(1))
