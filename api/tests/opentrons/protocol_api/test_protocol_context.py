--- conflicted
+++ resolved
@@ -19,12 +19,7 @@
     validation,
 )
 from opentrons.protocol_api.core.labware import LabwareLoadParams
-<<<<<<< HEAD
-
-from .types import (
-=======
 from opentrons.protocol_api.core.common import (
->>>>>>> 790dfbea
     InstrumentCore,
     LabwareCore,
     ProtocolCore,
