"""Tests for the ProtocolContext public interface."""
import inspect
from typing import cast

import pytest
from decoy import Decoy, matchers

from opentrons_shared_data.pipette.dev_types import PipetteNameType
from opentrons_shared_data.labware.dev_types import LabwareDefinition as LabwareDefDict

from opentrons.types import Mount, DeckSlotName
from opentrons.broker import Broker
from opentrons.hardware_control.modules.types import ModuleType, TemperatureModuleModel
from opentrons.protocols.api_support import instrument as mock_instrument_support
from opentrons.protocol_api import (
    MAX_SUPPORTED_VERSION,
    ProtocolContext,
    InstrumentContext,
    ModuleContext,
    TemperatureModuleContext,
    MagneticModuleContext,
    Labware,
    Deck,
    validation as mock_validation,
)
from opentrons.protocol_api.core.core_map import LoadedCoreMap
from opentrons.protocol_api.core.labware import LabwareLoadParams
from opentrons.protocol_api.core.common import (
    InstrumentCore,
    LabwareCore,
    ProtocolCore,
    TemperatureModuleCore,
    MagneticModuleCore,
)


@pytest.fixture(autouse=True)
def _mock_validation_module(decoy: Decoy, monkeypatch: pytest.MonkeyPatch) -> None:
    for name, func in inspect.getmembers(mock_validation, inspect.isfunction):
        monkeypatch.setattr(mock_validation, name, decoy.mock(func=func))


@pytest.fixture(autouse=True)
def _mock_instrument_support_module(
    decoy: Decoy, monkeypatch: pytest.MonkeyPatch
) -> None:
    for name, func in inspect.getmembers(mock_instrument_support, inspect.isfunction):
        monkeypatch.setattr(mock_instrument_support, name, decoy.mock(func=func))


@pytest.fixture
def mock_core(decoy: Decoy) -> ProtocolCore:
    """Get a mock implementation core."""
    mock_core = decoy.mock(cls=ProtocolCore)
    decoy.when(mock_core.fixed_trash.get_name()).then_return("cool trash")
    decoy.when(mock_core.fixed_trash.get_display_name()).then_return("Cool Trash")
    decoy.when(mock_core.fixed_trash.get_well_columns()).then_return([])
    return mock_core


@pytest.fixture
def mock_core_map(decoy: Decoy) -> LoadedCoreMap:
    """Get a mock LoadedCoreMap."""
    return decoy.mock(cls=LoadedCoreMap)


@pytest.fixture
def mock_deck(decoy: Decoy) -> Deck:
    """Get a mock Deck."""
    return decoy.mock(cls=Deck)


@pytest.fixture
def subject(
    mock_core: ProtocolCore, mock_core_map: LoadedCoreMap, mock_deck: Deck
) -> ProtocolContext:
    """Get a ProtocolContext test subject with its dependencies mocked out."""
    return ProtocolContext(
        api_version=MAX_SUPPORTED_VERSION,
        implementation=mock_core,
        core_map=mock_core_map,
        deck=mock_deck,
    )


def test_fixed_trash(
    decoy: Decoy,
    mock_core: ProtocolCore,
    mock_core_map: LoadedCoreMap,
    subject: ProtocolContext,
) -> None:
    """It should get the fixed trash labware from the core."""
    trash_captor = matchers.Captor()

    decoy.verify(mock_core_map.add(mock_core.fixed_trash, trash_captor), times=1)

    trash = trash_captor.value

    decoy.when(mock_core_map.get(mock_core.fixed_trash)).then_return(trash)

    result = subject.fixed_trash

    assert result is trash
    assert isinstance(result, Labware)
    assert result.name == "cool trash"


def test_deck(subject: ProtocolContext) -> None:
    """It should have a Deck interface."""
    result = subject.deck
    assert isinstance(result, Deck)


def test_load_instrument(
    decoy: Decoy,
    mock_core: ProtocolCore,
    subject: ProtocolContext,
) -> None:
    """It should create a instrument using its execution core."""
    mock_instrument_core = decoy.mock(cls=InstrumentCore)
    mock_tip_racks = [decoy.mock(cls=Labware), decoy.mock(cls=Labware)]

    decoy.when(mock_validation.ensure_mount("shadowfax")).then_return(Mount.LEFT)
    decoy.when(mock_validation.ensure_lowercase_name("Gandalf")).then_return("gandalf")
    decoy.when(mock_validation.ensure_pipette_name("gandalf")).then_return(
        PipetteNameType.P300_SINGLE
    )

    decoy.when(
        mock_core.load_instrument(
            instrument_name=PipetteNameType.P300_SINGLE,
            mount=Mount.LEFT,
        )
    ).then_return(mock_instrument_core)

    decoy.when(mock_instrument_core.get_pipette_name()).then_return("Gandalf the Grey")

    result = subject.load_instrument(
        instrument_name="Gandalf", mount="shadowfax", tip_racks=mock_tip_racks
    )

    assert isinstance(result, InstrumentContext)
    assert result.name == "Gandalf the Grey"
    assert result.requested_as == "gandalf"
    assert subject.loaded_instruments["left"] is result

    decoy.verify(
        mock_instrument_support.validate_tiprack(
            instrument_name="Gandalf the Grey",
            tip_rack=mock_tip_racks[0],
            log=matchers.Anything(),
        ),
        mock_instrument_support.validate_tiprack(
            instrument_name="Gandalf the Grey",
            tip_rack=mock_tip_racks[1],
            log=matchers.Anything(),
        ),
    )


def test_load_instrument_replace(
    decoy: Decoy, mock_core: ProtocolCore, subject: ProtocolContext
) -> None:
    """It should allow/disallow pipette replacement."""
    mock_instrument_core = decoy.mock(cls=InstrumentCore)

    decoy.when(mock_validation.ensure_lowercase_name("ada")).then_return("ada")
    decoy.when(mock_validation.ensure_mount(matchers.IsA(Mount))).then_return(
        Mount.RIGHT
    )
    decoy.when(mock_validation.ensure_pipette_name(matchers.IsA(str))).then_return(
        PipetteNameType.P300_SINGLE
    )
    decoy.when(
        mock_core.load_instrument(
            instrument_name=matchers.IsA(PipetteNameType),
            mount=matchers.IsA(Mount),
        )
    ).then_return(mock_instrument_core)
    decoy.when(mock_instrument_core.get_pipette_name()).then_return("Ada Lovelace")

    pipette_1 = subject.load_instrument(instrument_name="ada", mount=Mount.RIGHT)
    assert subject.loaded_instruments["right"] is pipette_1

    pipette_2 = subject.load_instrument(
        instrument_name="ada", mount=Mount.RIGHT, replace=True
    )
    assert subject.loaded_instruments["right"] is pipette_2

    with pytest.raises(RuntimeError, match="Instrument already present"):
        subject.load_instrument(instrument_name="ada", mount=Mount.RIGHT)


def test_load_labware(
    decoy: Decoy,
    mock_core: ProtocolCore,
    mock_core_map: LoadedCoreMap,
    subject: ProtocolContext,
) -> None:
    """It should create a labware using its execution core."""
    mock_labware_core = decoy.mock(cls=LabwareCore)

    decoy.when(mock_validation.ensure_lowercase_name("UPPERCASE_LABWARE")).then_return(
        "lowercase_labware"
    )
    decoy.when(mock_validation.ensure_deck_slot(42)).then_return(DeckSlotName.SLOT_5)

    decoy.when(
        mock_core.load_labware(
            load_name="lowercase_labware",
            location=DeckSlotName.SLOT_5,
            label="some_display_name",
            namespace="some_namespace",
            version=1337,
        )
    ).then_return(mock_labware_core)

    decoy.when(mock_labware_core.get_name()).then_return("Full Name")
    decoy.when(mock_labware_core.get_display_name()).then_return("Display Name")
    decoy.when(mock_labware_core.get_well_columns()).then_return([])

    result = subject.load_labware(
        load_name="UPPERCASE_LABWARE",
        location=42,
        label="some_display_name",
        namespace="some_namespace",
        version=1337,
    )

    assert isinstance(result, Labware)
    assert result.name == "Full Name"

    decoy.verify(mock_core_map.add(mock_labware_core, result), times=1)


def test_load_labware_from_definition(
    decoy: Decoy,
    mock_core: ProtocolCore,
    subject: ProtocolContext,
) -> None:
    """It should be able to load a labware from a definition dictionary."""
    mock_labware_core = decoy.mock(cls=LabwareCore)

    labware_definition_dict = cast(LabwareDefDict, {"labwareDef": True})
    labware_load_params = LabwareLoadParams("you", "are", 1337)

    decoy.when(mock_validation.ensure_lowercase_name("are")).then_return("are")
    decoy.when(mock_validation.ensure_deck_slot(42)).then_return(DeckSlotName.SLOT_1)
    decoy.when(mock_core.add_labware_definition(labware_definition_dict)).then_return(
        labware_load_params
    )

    decoy.when(mock_labware_core.get_name()).then_return("Full Name")
    decoy.when(mock_labware_core.get_well_columns()).then_return([])

    decoy.when(
        mock_core.load_labware(
            namespace="you",
            load_name="are",
            version=1337,
            location=DeckSlotName.SLOT_1,
            label="Some Display Name",
        )
    ).then_return(mock_labware_core)

    result = subject.load_labware_from_definition(
        labware_def=labware_definition_dict,
        location=42,
        label="Some Display Name",
    )

    assert isinstance(result, Labware)
    assert result.name == "Full Name"


def test_loaded_labware(
    decoy: Decoy,
    mock_core_map: LoadedCoreMap,
    mock_core: ProtocolCore,
    subject: ProtocolContext,
) -> None:
    """It should return a list of all loaded modules."""
    labware_core_4 = decoy.mock(cls=LabwareCore)
    labware_core_6 = decoy.mock(cls=LabwareCore)
    labware_4 = decoy.mock(cls=Labware)
    labware_6 = decoy.mock(cls=Labware)

    decoy.when(mock_core.get_labware_cores()).then_return(
        [labware_core_4, labware_core_6]
    )
    decoy.when(labware_core_4.get_deck_slot()).then_return(DeckSlotName.SLOT_4)
    decoy.when(labware_core_6.get_deck_slot()).then_return(DeckSlotName.SLOT_6)
    decoy.when(mock_core_map.get(labware_core_4)).then_return(labware_4)
    decoy.when(mock_core_map.get(labware_core_6)).then_return(labware_6)

    result = subject.loaded_labwares

    assert result == {4: labware_4, 6: labware_6}


def test_move_labware_to_slot(
    decoy: Decoy,
    mock_core: ProtocolCore,
    subject: ProtocolContext,
) -> None:
    """It should move labware to new slot location."""
    drop_offset = {"x": 4, "y": 5, "z": 6}
    mock_labware_core = decoy.mock(cls=LabwareCore)

    decoy.when(mock_validation.ensure_deck_slot(42)).then_return(DeckSlotName.SLOT_1)
    decoy.when(mock_labware_core.get_well_columns()).then_return([])

    movable_labware = Labware(
        implementation=mock_labware_core,
        api_version=MAX_SUPPORTED_VERSION,
    )
    decoy.when(
        mock_validation.ensure_valid_labware_offset_vector(drop_offset)
    ).then_return((1, 2, 3))
    subject.move_labware(
        labware=movable_labware,
        new_location=42,
        use_pick_up_location_lpc_offset=True,
        drop_offset=drop_offset,
    )

    decoy.verify(
        mock_core.move_labware(
            labware_core=mock_labware_core,
            new_location=DeckSlotName.SLOT_1,
            use_gripper=False,
            use_pick_up_location_lpc_offset=True,
            use_drop_location_lpc_offset=False,
            pick_up_offset=None,
            drop_offset=(1, 2, 3),
        )
    )


def test_move_labware_to_module(
    decoy: Decoy,
    mock_core: ProtocolCore,
    mock_core_map: LoadedCoreMap,
    subject: ProtocolContext,
) -> None:
    """It should move labware to new module location."""
    mock_labware_core = decoy.mock(cls=LabwareCore)
    mock_module_core = decoy.mock(cls=TemperatureModuleCore)
    mock_broker = decoy.mock(cls=Broker)

    decoy.when(mock_labware_core.get_well_columns()).then_return([])

    movable_labware = Labware(
        implementation=mock_labware_core,
        api_version=MAX_SUPPORTED_VERSION,
    )
    module_location = TemperatureModuleContext(
        core=mock_module_core,
        protocol_core=mock_core,
        core_map=mock_core_map,
        api_version=MAX_SUPPORTED_VERSION,
        broker=mock_broker,
    )

    subject.move_labware(labware=movable_labware, new_location=module_location)
    decoy.verify(
        mock_core.move_labware(
            labware_core=mock_labware_core,
            new_location=mock_module_core,
            use_gripper=False,
            use_pick_up_location_lpc_offset=False,
            use_drop_location_lpc_offset=False,
            pick_up_offset=None,
            drop_offset=None,
        )
    )


def test_load_module(
    decoy: Decoy,
    mock_core: ProtocolCore,
    mock_core_map: LoadedCoreMap,
    subject: ProtocolContext,
) -> None:
    """It should load a module."""
    mock_module_core = decoy.mock(cls=TemperatureModuleCore)

    decoy.when(mock_validation.ensure_module_model("spline reticulator")).then_return(
        TemperatureModuleModel.TEMPERATURE_V1
    )
    decoy.when(mock_validation.ensure_deck_slot(42)).then_return(DeckSlotName.SLOT_3)

    decoy.when(
        mock_core.load_module(
            model=TemperatureModuleModel.TEMPERATURE_V1,
            deck_slot=DeckSlotName.SLOT_3,
            configuration=None,
        )
    ).then_return(mock_module_core)

    decoy.when(mock_module_core.get_model()).then_return(
        TemperatureModuleModel.TEMPERATURE_V2
    )
    decoy.when(mock_module_core.get_serial_number()).then_return("cap'n crunch")
    decoy.when(mock_module_core.get_deck_slot()).then_return(DeckSlotName.SLOT_3)

    result = subject.load_module(module_name="spline reticulator", location=42)

    assert isinstance(result, ModuleContext)
    decoy.verify(mock_core_map.add(mock_module_core, result), times=1)


def test_load_module_default_location(
    decoy: Decoy,
    mock_core: ProtocolCore,
    subject: ProtocolContext,
) -> None:
    """It should load a module without specifying a location explicitly."""
    mock_module_core = decoy.mock(cls=TemperatureModuleCore)

    decoy.when(mock_validation.ensure_module_model("spline reticulator")).then_return(
        TemperatureModuleModel.TEMPERATURE_V1
    )

    decoy.when(
        mock_core.load_module(
            model=TemperatureModuleModel.TEMPERATURE_V1,
            deck_slot=None,
            configuration=None,
        )
    ).then_return(mock_module_core)

    decoy.when(mock_module_core.MODULE_TYPE).then_return(ModuleType.TEMPERATURE)
    decoy.when(mock_module_core.get_model()).then_return(
        TemperatureModuleModel.TEMPERATURE_V2
    )
    decoy.when(mock_module_core.get_serial_number()).then_return("cap'n crunch")
    decoy.when(mock_module_core.get_deck_slot()).then_return(DeckSlotName.SLOT_3)

    result = subject.load_module(module_name="spline reticulator", location=42)

    assert isinstance(result, ModuleContext)


def test_loaded_modules(
    decoy: Decoy,
    mock_core_map: LoadedCoreMap,
    mock_core: ProtocolCore,
    subject: ProtocolContext,
) -> None:
    """It should return a list of all loaded modules."""
    module_core_4 = decoy.mock(cls=TemperatureModuleCore)
    module_core_6 = decoy.mock(cls=MagneticModuleCore)
    module_4 = decoy.mock(cls=TemperatureModuleContext)
    module_6 = decoy.mock(cls=MagneticModuleContext)

    decoy.when(mock_core.get_module_cores()).then_return([module_core_4, module_core_6])
    decoy.when(module_core_4.get_deck_slot()).then_return(DeckSlotName.SLOT_4)
    decoy.when(module_core_6.get_deck_slot()).then_return(DeckSlotName.SLOT_6)
    decoy.when(mock_core_map.get(module_core_4)).then_return(module_4)
    decoy.when(mock_core_map.get(module_core_6)).then_return(module_6)

    result = subject.loaded_modules

    assert result == {4: module_4, 6: module_6}


def test_home(
    decoy: Decoy,
    mock_core: ProtocolCore,
    subject: ProtocolContext,
) -> None:
    """It should home all axes."""
    subject.home()
    decoy.verify(mock_core.home(), times=1)


<<<<<<< HEAD
def test_add_liquid(
    decoy: Decoy, mock_core: ProtocolCore, subject: ProtocolContext
) -> None:
    """It should add a liquid to the state."""
    subject.add_liquid(
        display_name="water", description="water desc", display_color="#1234"
    )
    decoy.verify(
        mock_core.add_liquid(
            display_name="water", description="water desc", display_color="#1234"
        ),
        times=1,
    )
=======
def test_bundled_data(
    decoy: Decoy, mock_core_map: LoadedCoreMap, mock_deck: Deck, mock_core: ProtocolCore
) -> None:
    """It should return bundled data."""
    subject = ProtocolContext(
        api_version=MAX_SUPPORTED_VERSION,
        implementation=mock_core,
        core_map=mock_core_map,
        deck=mock_deck,
        bundled_data={"foo": b"ar"},
    )

    assert subject.bundled_data == {"foo": b"ar"}
>>>>>>> 1e64d93e
<|MERGE_RESOLUTION|>--- conflicted
+++ resolved
@@ -475,7 +475,6 @@
     decoy.verify(mock_core.home(), times=1)
 
 
-<<<<<<< HEAD
 def test_add_liquid(
     decoy: Decoy, mock_core: ProtocolCore, subject: ProtocolContext
 ) -> None:
@@ -489,7 +488,8 @@
         ),
         times=1,
     )
-=======
+
+
 def test_bundled_data(
     decoy: Decoy, mock_core_map: LoadedCoreMap, mock_deck: Deck, mock_core: ProtocolCore
 ) -> None:
@@ -502,5 +502,4 @@
         bundled_data={"foo": b"ar"},
     )
 
-    assert subject.bundled_data == {"foo": b"ar"}
->>>>>>> 1e64d93e
+    assert subject.bundled_data == {"foo": b"ar"}