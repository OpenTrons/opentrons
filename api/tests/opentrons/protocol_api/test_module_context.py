"""Tests for Protocol API module contexts."""
from typing import cast

import pytest
from decoy import Decoy

from opentrons_shared_data.labware.dev_types import LabwareDefinition as LabwareDefDict

from opentrons.hardware_control.modules.types import ModuleType, HeaterShakerModuleModel
from opentrons.broker import Broker
from opentrons.types import DeckSlotName
from opentrons.protocols.api_support.types import APIVersion
from opentrons.protocol_api import MAX_SUPPORTED_VERSION, ModuleContext, Labware
from opentrons.protocol_api.core.common import LabwareCore, ModuleCore, ProtocolCore
from opentrons.protocol_api.core.labware import LabwareLoadParams
from opentrons.protocol_api.core.core_map import LoadedCoreMap


@pytest.fixture
def mock_core(decoy: Decoy) -> ModuleCore:
    """Get a mock module implementation core."""
    return decoy.mock(cls=ModuleCore)


@pytest.fixture
def mock_core_map(decoy: Decoy) -> LoadedCoreMap:
    """Get a mock core map."""
    return decoy.mock(cls=LoadedCoreMap)


@pytest.fixture
def mock_protocol_core(decoy: Decoy) -> ProtocolCore:
    """Get a mock protocol implementation core."""
    return decoy.mock(cls=ProtocolCore)


@pytest.fixture
def mock_broker(decoy: Decoy) -> Broker:
    """Get a mock command message broker."""
    return decoy.mock(cls=Broker)


@pytest.fixture
def api_version() -> APIVersion:
    """Set the API version for the test."""
    return MAX_SUPPORTED_VERSION


@pytest.fixture
def subject(
    mock_core: ModuleCore,
    mock_core_map: LoadedCoreMap,
    mock_protocol_core: ProtocolCore,
    mock_broker: Broker,
    api_version: APIVersion,
) -> ModuleContext:
    """Get a generic module context with its dependencies mocked out."""
    return ModuleContext(
        core=mock_core,
        core_map=mock_core_map,
        protocol_core=mock_protocol_core,
        broker=mock_broker,
        api_version=api_version,
    )


def test_get_labware(
    decoy: Decoy,
    mock_core: ModuleCore,
    mock_protocol_core: ProtocolCore,
    mock_core_map: LoadedCoreMap,
    subject: ModuleContext,
) -> None:
    """It should return the labware from the protocol core's loaded equipment object."""
    mock_labware_core = decoy.mock(cls=LabwareCore)
    mock_labware = decoy.mock(cls=Labware)

    decoy.when(mock_protocol_core.get_labware_on_module(mock_core)).then_return(
        mock_labware_core
    )
    decoy.when(mock_core_map.get(mock_labware_core)).then_return(mock_labware)

    assert subject.labware is mock_labware


@pytest.mark.parametrize("api_version", [APIVersion(2, 1234)])
def test_load_labware(
    decoy: Decoy,
    mock_protocol_core: ProtocolCore,
    mock_core_map: LoadedCoreMap,
    mock_core: ModuleCore,
    api_version: APIVersion,
    subject: ModuleContext,
) -> None:
    """It should load labware by load parameters."""
    mock_labware_core = decoy.mock(cls=LabwareCore)

    decoy.when(
        mock_protocol_core.load_labware(
            load_name="infinite tip rack",
            label="it doesn't run out",
            namespace="ideal",
            version=101,
            location=mock_core,
        )
    ).then_return(mock_labware_core)

    decoy.when(mock_labware_core.get_name()).then_return("Full Name")
    decoy.when(mock_labware_core.get_well_columns()).then_return([])

    result = subject.load_labware(
        name="infinite tip rack",
        label="it doesn't run out",
        namespace="ideal",
        version=101,
    )

    assert isinstance(result, Labware)
    assert result.name == "Full Name"
    assert result.api_version == api_version
    decoy.verify(mock_core_map.add(mock_labware_core, result), times=1)


@pytest.mark.parametrize("api_version", [APIVersion(2, 1234)])
def test_load_labware_from_definition(
    decoy: Decoy,
    mock_core: ModuleCore,
    mock_protocol_core: ProtocolCore,
    mock_core_map: LoadedCoreMap,
    api_version: APIVersion,
    subject: ModuleContext,
) -> None:
    """It should be able to load a labware from a definition dictionary."""
    mock_labware_core = decoy.mock(cls=LabwareCore)

    labware_definition_dict = cast(LabwareDefDict, {"labwareDef": True})
    labware_load_params = LabwareLoadParams("you", "are", 1337)

    decoy.when(
        mock_protocol_core.add_labware_definition(labware_definition_dict)
    ).then_return(labware_load_params)

    decoy.when(mock_labware_core.get_name()).then_return("Full Name")
    decoy.when(mock_labware_core.get_well_columns()).then_return([])

    decoy.when(
        mock_protocol_core.load_labware(
            namespace="you",
            load_name="are",
            version=1337,
            label="Some Display Name",
            location=mock_core,
        )
    ).then_return(mock_labware_core)

    result = subject.load_labware_from_definition(
        definition=labware_definition_dict,
        label="Some Display Name",
    )

    assert isinstance(result, Labware)
    assert result.name == "Full Name"
    assert result.api_version == api_version
    decoy.verify(mock_core_map.add(mock_labware_core, result), times=1)


<<<<<<< HEAD
def test_parent(decoy: Decoy, mock_core: ModuleCore, subject: ModuleContext) -> None:
    """Should get the parent slot name."""
    decoy.when(mock_core.get_deck_slot()).then_return(DeckSlotName.SLOT_1)

    assert subject.parent == DeckSlotName.SLOT_1
=======
def test_module_model(
    decoy: Decoy,
    mock_core: ModuleCore,
    subject: ModuleContext,
) -> None:
    """It should get module's model."""
    decoy.when(mock_core.get_model()).then_return(
        HeaterShakerModuleModel("heaterShakerModuleV1")
    )
    result = subject.model
    assert result == "heaterShakerModuleV1"


def test_module_type(
    decoy: Decoy,
    mock_core: ModuleCore,
    subject: ModuleContext,
) -> None:
    """It should get module's type."""
    decoy.when(mock_core.MODULE_TYPE).then_return(ModuleType("heaterShakerModuleType"))
    result = subject.type
    assert result == "heaterShakerModuleType"


def test_serial_number(
    decoy: Decoy,
    mock_core: ModuleCore,
    subject: ModuleContext,
) -> None:
    """It should get the module's unique serial number."""
    decoy.when(mock_core.get_serial_number()).then_return("abc-123")
    result = subject.serial_number
    assert result == "abc-123"
>>>>>>> e85f8237
<|MERGE_RESOLUTION|>--- conflicted
+++ resolved
@@ -164,13 +164,13 @@
     decoy.verify(mock_core_map.add(mock_labware_core, result), times=1)
 
 
-<<<<<<< HEAD
 def test_parent(decoy: Decoy, mock_core: ModuleCore, subject: ModuleContext) -> None:
     """Should get the parent slot name."""
     decoy.when(mock_core.get_deck_slot()).then_return(DeckSlotName.SLOT_1)
 
     assert subject.parent == DeckSlotName.SLOT_1
-=======
+
+
 def test_module_model(
     decoy: Decoy,
     mock_core: ModuleCore,
@@ -203,5 +203,4 @@
     """It should get the module's unique serial number."""
     decoy.when(mock_core.get_serial_number()).then_return("abc-123")
     result = subject.serial_number
-    assert result == "abc-123"
->>>>>>> e85f8237
+    assert result == "abc-123"