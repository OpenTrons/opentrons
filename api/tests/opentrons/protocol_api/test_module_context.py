<<<<<<< HEAD
"""Tests for Protocol API module contexts."""
from typing import Any, cast
=======
import pytest
import json
import mock

import opentrons.protocol_api as papi
import opentrons.protocols.geometry as papi_geometry

from opentrons.types import Point, Location
from opentrons.drivers.types import HeaterShakerLabwareLatchStatus
from opentrons.hardware_control.types import Axis
from opentrons.hardware_control.modules.magdeck import OFFSET_TO_LABWARE_BOTTOM
from opentrons.hardware_control.modules.types import (
    ModuleModel,
    ModuleType,
    TemperatureModuleModel,
    MagneticModuleModel,
    ThermocyclerModuleModel,
    HeaterShakerModuleModel,
    TemperatureStatus,
    SpeedStatus,
)

from opentrons.protocol_api import ProtocolContext
from opentrons.protocol_api.module_contexts import (
    NoTargetTemperatureSetError,
    CannotPerformModuleAction,
    HeaterShakerContext,
)
from opentrons.protocols.context.protocol_api.protocol_context import (
    ProtocolContextImplementation,
)
from opentrons.protocols.geometry.module_geometry import (
    PipetteMovementRestrictedByHeaterShakerError,
)
from opentrons_shared_data import load_shared_data
>>>>>>> f627f633

import pytest
from decoy import Decoy, matchers

from opentrons_shared_data.labware.dev_types import LabwareDefinition as LabwareDefDict

from opentrons.broker import Broker
from opentrons.protocols.geometry.deck import Deck
from opentrons.protocol_api import MAX_SUPPORTED_VERSION, ModuleContext, Labware
from opentrons.protocol_api.core.labware import LabwareLoadParams

from .types import LabwareCore, ModuleCore, ProtocolCore


<<<<<<< HEAD
=======
@pytest.fixture
def mock_pipette_location() -> mock.MagicMock:
    # mock_labware = papi.labware.Labware()
    return mock.MagicMock(return_value=Location(point=Point(1, 2, 3), labware=None))


# Async because ProtocolContext.__init__() needs an event loop,
# so this fixture needs to run in an event loop.
>>>>>>> f627f633
@pytest.fixture
def mock_core(decoy: Decoy) -> ModuleCore:
    """Get a mock module implementation core."""
    return decoy.mock(cls=ModuleCore)


@pytest.fixture
def mock_deck(decoy: Decoy) -> Deck:
    """Get a mock protocol implementation core."""
    return decoy.mock(cls=Deck)


@pytest.fixture
def mock_protocol_core(decoy: Decoy, mock_deck: Deck) -> ProtocolCore:
    """Get a mock protocol implementation core."""
    mock_core = decoy.mock(cls=ProtocolCore)
    decoy.when(mock_core.get_deck()).then_return(mock_deck)
    return mock_core


@pytest.fixture
<<<<<<< HEAD
def mock_broker(decoy: Decoy) -> Broker:
    """Get a mock command message broker."""
    return decoy.mock(cls=Broker)


@pytest.fixture
def subject(
    mock_core: ModuleCore, mock_protocol_core: ProtocolCore, mock_broker: Broker
) -> ModuleContext[Any]:
    """Get a generic module context with its dependencies mocked out."""
    return ModuleContext(
        core=mock_core,
        protocol_core=mock_protocol_core,
        broker=mock_broker,
        api_version=MAX_SUPPORTED_VERSION,
    )


def test_get_labware(
    decoy: Decoy, mock_core: ModuleCore, subject: ModuleContext[Any]
) -> None:
    """It should return the labware from the core's geometry object."""
    mock_labware = decoy.mock(cls=Labware)
    decoy.when(mock_core.geometry.labware).then_return(mock_labware)

    assert subject.labware is mock_labware


def test_load_labware(
    decoy: Decoy,
    mock_protocol_core: ProtocolCore,
    mock_core: ModuleCore,
    mock_deck: Deck,
    subject: ModuleContext[Any],
) -> None:
    """It should load labware by load parameters."""
    mock_labware_core = decoy.mock(cls=LabwareCore)
    mock_labware = decoy.mock(cls=Labware)

    decoy.when(
        mock_protocol_core.load_labware(
            load_name="infinite tip rack",
            label="it doesn't run out",
            namespace="ideal",
            version=101,
            location=mock_core,
=======
async def ctx_with_heater_shaker(
    mock_hardware: mock.AsyncMock,
    mock_module_controller: mock.MagicMock,
    mock_pipette_location: mock.MagicMock,
) -> ProtocolContext:
    """Context fixture with a mock heater-shaker."""
    mock_module_controller.model.return_value = "heaterShakerModuleV1"

    def find_modules(resolved_model: ModuleModel, resolved_type: ModuleType):
        if (
            resolved_model == HeaterShakerModuleModel.HEATER_SHAKER_V1
            and resolved_type == ModuleType.HEATER_SHAKER
        ):
            return [mock_module_controller], None
        return []

    mock_hardware.find_modules.side_effect = find_modules
    ctx = ProtocolContext(
        implementation=ProtocolContextImplementation(sync_hardware=mock_hardware),
    )
    ctx.location_cache = mock_pipette_location
    return ctx


# ______ load_module tests _______


def test_load_module(ctx_with_tempdeck):
    ctx_with_tempdeck.home()
    mod = ctx_with_tempdeck.load_module("tempdeck", 1)
    assert isinstance(mod, papi.TemperatureModuleContext)


def test_load_module_default_slot(ctx_with_thermocycler):
    ctx_with_thermocycler.home()
    mod = ctx_with_thermocycler.load_module("thermocycler")
    assert isinstance(mod, papi.ThermocyclerContext)


def test_no_slot_module_error(ctx_with_magdeck):
    ctx_with_magdeck.home()
    with pytest.raises(AssertionError):
        assert ctx_with_magdeck.load_module("magdeck")


def test_invalid_slot_module_error(ctx_with_thermocycler):
    ctx_with_thermocycler.home()
    with pytest.raises(AssertionError):
        assert ctx_with_thermocycler.load_module("thermocycler", 1)


def test_bad_slot_module_error(ctx_with_tempdeck):
    ctx_with_tempdeck.home()
    with pytest.raises(ValueError):
        assert ctx_with_tempdeck.load_module("thermocycler", 42)


def test_incorrect_module_error(ctx_with_tempdeck):
    ctx_with_tempdeck.home()
    with pytest.raises(ValueError):
        assert ctx_with_tempdeck.load_module("the cool module", 1)


@pytest.mark.parametrize(
    "loadname,klass,model",
    [
        ("tempdeck", papi.TemperatureModuleContext, "temperatureModuleV1"),
        ("temperature module", papi.TemperatureModuleContext, "temperatureModuleV1"),
        (
            "temperature module gen2",
            papi.TemperatureModuleContext,
            "temperatureModuleV2",
        ),
        ("magdeck", papi.MagneticModuleContext, "magneticModuleV1"),
        ("magnetic module", papi.MagneticModuleContext, "magneticModuleV1"),
        ("magnetic module gen2", papi.MagneticModuleContext, "magneticModuleV2"),
        ("thermocycler", papi.ThermocyclerContext, "thermocyclerModuleV1"),
        ("thermocycler module", papi.ThermocyclerContext, "thermocyclerModuleV1"),
        ("thermocycler module gen2", papi.ThermocyclerContext, "thermocyclerModuleV2"),
        ("heaterShakerModuleV1", papi.HeaterShakerContext, "heaterShakerModuleV1"),
    ],
)
def test_load_simulating_module(ctx, loadname, klass, model):
    """Check that a known module will not throw an error if in simulation mode.

    Note: This is basically an integration test that checks that a module can be
          loaded correctly. So it checks the `load_module` function all the way through
          module instance creation, which includes fetching module definition, loading
          geometry and finding attached modules or creating simulated module in order to
          finally build an instance of the specified module.
    """
    ctx.home()
    mod = ctx.load_module(loadname, 7)
    assert isinstance(mod, klass)
    assert mod.geometry.model.value == model
    assert mod._module.model() == model


# ________ Temperature Module tests _________


def test_tempdeck(ctx_with_tempdeck, mock_module_controller):
    mod = ctx_with_tempdeck.load_module("Temperature Module", 1)
    assert ctx_with_tempdeck.deck[1] == mod._geometry


def test_tempdeck_target(ctx_with_tempdeck, mock_module_controller):
    mod = ctx_with_tempdeck.load_module("Temperature Module", 1)
    m = mock.PropertyMock(return_value=0x1337)
    type(mock_module_controller).target = m
    assert mod.target == 0x1337


def test_tempdeck_set_temperature(ctx_with_tempdeck, mock_module_controller):
    mod = ctx_with_tempdeck.load_module("Temperature Module", 1)
    mod.set_temperature(20)
    assert "setting temperature" in ",".join(
        cmd.lower() for cmd in ctx_with_tempdeck.commands()
    )
    mock_module_controller.set_temperature.assert_called_once_with(20)


def test_tempdeck_temperature(ctx_with_tempdeck, mock_module_controller):
    mod = ctx_with_tempdeck.load_module("Temperature Module", 1)
    m = mock.PropertyMock(return_value=0xDEAD)
    type(mock_module_controller).temperature = m
    assert mod.temperature == 0xDEAD


def test_tempdeck_deactivate(ctx_with_tempdeck, mock_module_controller):
    mod = ctx_with_tempdeck.load_module("Temperature Module", 1)
    mod.deactivate()
    assert "deactivating temperature" in ",".join(
        cmd.lower() for cmd in ctx_with_tempdeck.commands()
    )
    mock_module_controller.deactivate.assert_called_once()


def test_tempdeck_status(ctx_with_tempdeck, mock_module_controller):
    mod = ctx_with_tempdeck.load_module("Temperature Module", 1)
    m = mock.PropertyMock(return_value="some status")
    type(mock_module_controller).status = m
    assert mod.status == "some status"


# _________ Magnetic Module tests __________


def test_magdeck(ctx_with_magdeck, mock_module_controller):
    mod = ctx_with_magdeck.load_module("Magnetic Module", 1)
    assert ctx_with_magdeck.deck[1] == mod._geometry


def test_magdeck_status(ctx_with_magdeck, mock_module_controller):
    mod = ctx_with_magdeck.load_module("Magnetic Module", 1)
    m = mock.PropertyMock(return_value="disengaged")
    type(mock_module_controller).status = m
    assert mod.status == "disengaged"


def test_magdeck_engage_no_height_no_labware(ctx_with_magdeck, mock_module_controller):
    """It should raise an error."""
    mod = ctx_with_magdeck.load_module("Magnetic Module", 1)
    with pytest.raises(ValueError):
        mod.engage()


def test_magdeck_engage_with_height(ctx_with_magdeck, mock_module_controller):
    mod = ctx_with_magdeck.load_module("Magnetic Module", 1)
    mod.engage(height=2)
    assert "engaging magnetic" in ",".join(
        cmd.lower() for cmd in ctx_with_magdeck.commands()
    )
    mock_module_controller.engage.assert_called_once_with(2)


def test_magdeck_engage_with_height_from_base(ctx_with_magdeck, mock_module_controller):
    mod = ctx_with_magdeck.load_module("Magnetic Module", 1)
    mod.engage(height_from_base=2)
    mock_module_controller.engage.assert_called_once_with(7)


def test_magdeck_disengage(ctx_with_magdeck, mock_module_controller):
    mod = ctx_with_magdeck.load_module("Magnetic Module", 1)
    mod.disengage()
    assert "disengaging magnetic" in ",".join(
        cmd.lower() for cmd in ctx_with_magdeck.commands()
    )
    mock_module_controller.deactivate.assert_called_once_with()


def test_magdeck_calibrate(ctx_with_magdeck, mock_module_controller):
    mod = ctx_with_magdeck.load_module("Magnetic Module", 1)
    mod.calibrate()
    assert "calibrating magnetic" in ",".join(
        cmd.lower() for cmd in ctx_with_magdeck.commands()
    )
    mock_module_controller.calibrate.assert_called_once()


# _________ Thermocycler tests __________


def test_thermocycler(ctx_with_thermocycler, mock_module_controller):
    mod = ctx_with_thermocycler.load_module("thermocycler")
    assert ctx_with_thermocycler.deck[7] == mod._geometry


def test_thermocycler_lid_status(ctx_with_thermocycler, mock_module_controller):
    mod = ctx_with_thermocycler.load_module("thermocycler")
    m = mock.PropertyMock(return_value="open")
    type(mock_module_controller).lid_status = m
    assert mod.lid_position == "open"


def test_thermocycler_lid(ctx_with_thermocycler, mock_module_controller):
    mod = ctx_with_thermocycler.load_module("thermocycler")
    # Open should work if the lid is open (no status change)
    mock_module_controller.open.return_value = "open"
    mod.open_lid()
    assert "opening thermocycler lid" in ",".join(
        cmd.lower() for cmd in ctx_with_thermocycler.commands()
    )
    mock_module_controller.open.assert_called_once()
    assert mod._geometry.lid_status == "open"
    assert mod._geometry.highest_z == 98.0

    mock_module_controller.close.return_value = "closed"
    mod.close_lid()
    assert "closing thermocycler lid" in ",".join(
        cmd.lower() for cmd in ctx_with_thermocycler.commands()
    )
    mock_module_controller.close.assert_called_once()
    assert mod._geometry.lid_status == "closed"
    assert mod._geometry.highest_z == 98.0  # ignore 37.7mm lid for now


def test_thermocycler_set_lid_temperature(
    ctx_with_thermocycler, mock_module_controller
):
    mod = ctx_with_thermocycler.load_module("thermocycler")
    mod.set_lid_temperature(123)
    mock_module_controller.set_lid_temperature.assert_called_once_with(123)


def test_thermocycler_temp_default_ramp_rate(
    ctx_with_thermocycler, mock_module_controller
):
    mod = ctx_with_thermocycler.load_module("thermocycler")

    # Test default ramp rate
    mod.set_block_temperature(20, hold_time_seconds=5.0, hold_time_minutes=1.0)
    assert "setting thermocycler" in ",".join(
        cmd.lower() for cmd in ctx_with_thermocycler.commands()
    )
    mock_module_controller.set_temperature.assert_called_once_with(
        temperature=20,
        hold_time_seconds=5.0,
        hold_time_minutes=1.0,
        ramp_rate=None,
        volume=None,
    )


def test_thermocycler_temp_specific_ramp_rate(
    ctx_with_thermocycler, mock_module_controller
):
    mod = ctx_with_thermocycler.load_module("thermocycler")
    # Test specified ramp rate
    mod.set_block_temperature(41.3, hold_time_seconds=25.5, ramp_rate=2.0)
    assert "setting thermocycler" in ",".join(
        cmd.lower() for cmd in ctx_with_thermocycler.commands()
    )
    mock_module_controller.set_temperature.assert_called_once_with(
        temperature=41.3,
        hold_time_seconds=25.5,
        hold_time_minutes=None,
        ramp_rate=2.0,
        volume=None,
    )


def test_thermocycler_temp_infinite_hold(ctx_with_thermocycler, mock_module_controller):
    mod = ctx_with_thermocycler.load_module("thermocycler")
    # Test infinite hold and volume
    mod.set_block_temperature(13.2, block_max_volume=123)
    assert "setting thermocycler" in ",".join(
        cmd.lower() for cmd in ctx_with_thermocycler.commands()
    )
    mock_module_controller.set_temperature.assert_called_once_with(
        temperature=13.2,
        hold_time_seconds=None,
        hold_time_minutes=None,
        ramp_rate=None,
        volume=123,
    )


def test_thermocycler_profile_invalid_repetitions(
    ctx_with_thermocycler, mock_module_controller
):
    mod = ctx_with_thermocycler.load_module("thermocycler")

    with pytest.raises(ValueError, match="positive integer"):
        mod.execute_profile(
            steps=[
                {"temperature": 10, "hold_time_seconds": 30},
                {"temperature": 30, "hold_time_seconds": 90},
            ],
            repetitions=-1,
        )


def test_thermocycler_profile_no_temperature(
    ctx_with_thermocycler, mock_module_controller
):
    mod = ctx_with_thermocycler.load_module("thermocycler")
    with pytest.raises(ValueError, match="temperature must be defined"):
        mod.execute_profile(
            steps=[
                {"temperature": 10, "hold_time_seconds": 30},
                {"hold_time_seconds": 90},
            ],
            repetitions=5,
        )


def test_thermocycler_profile_no_hold(ctx_with_thermocycler, mock_module_controller):
    mod = ctx_with_thermocycler.load_module("thermocycler")
    with pytest.raises(
        ValueError, match="either hold_time_minutes or hold_time_seconds"
    ):
        mod.execute_profile(
            steps=[{"temperature": 10, "hold_time_seconds": 30}, {"temperature": 30}],
            repetitions=5,
        )


def test_thermocycler_profile(ctx_with_thermocycler, mock_module_controller):
    mod = ctx_with_thermocycler.load_module("thermocycler")
    mod.execute_profile(
        steps=[
            {"temperature": 10, "hold_time_seconds": 30},
            {"temperature": 30, "hold_time_seconds": 90},
        ],
        repetitions=5,
        block_max_volume=123,
    )
    assert "thermocycler starting" in ",".join(
        cmd.lower() for cmd in ctx_with_thermocycler.commands()
    )
    mock_module_controller.cycle_temperatures.assert_called_once_with(
        steps=[
            {"temperature": 10, "hold_time_seconds": 30},
            {"temperature": 30, "hold_time_seconds": 90},
        ],
        repetitions=5,
        volume=123,
    )


def test_thermocycler_semi_plate_configuration(ctx):
    labware_name = "nest_96_wellplate_100ul_pcr_full_skirt"
    mod = ctx.load_module("thermocycler", configuration="semi")
    assert mod._geometry.labware_offset == Point(-23.28, 82.56, 97.8)

    tc_labware = mod.load_labware(labware_name)

    other_labware = ctx.load_labware(labware_name, 2)
    without_first_two_cols = other_labware.wells()[16::]
    for tc_well, other_well in zip(tc_labware.wells(), without_first_two_cols):
        tc_well_name = tc_well.display_name.split()[0]
        other_well_name = other_well.display_name.split()[0]
        assert tc_well_name == other_well_name


def test_thermocycler_flag_unsafe_move(ctx_with_thermocycler, mock_module_controller):
    """Flag unsafe should raise if the lid is open and source or target is
    the labware on thermocycler."""
    mod = ctx_with_thermocycler.load_module("thermocycler", configuration="semi")
    labware_name = "nest_96_wellplate_100ul_pcr_full_skirt"
    tc_labware = mod.load_labware(labware_name)

    with_tc_labware = Location(None, tc_labware)  # type: ignore[arg-type]
    without_tc_labware = Location(None, None)  # type: ignore[arg-type]

    m = mock.PropertyMock(return_value="closed")
    type(mock_module_controller).lid_status = m

    with pytest.raises(RuntimeError, match="Cannot move to labware"):
        mod.flag_unsafe_move(with_tc_labware, without_tc_labware)
    with pytest.raises(RuntimeError, match="Cannot move to labware"):
        mod.flag_unsafe_move(without_tc_labware, with_tc_labware)


# __________ Heater Shaker tests __________


@pytest.mark.parametrize(
    argnames=["labware_name", "is_tiprack"],
    argvalues=[("geb_96_tiprack_1000ul", True), ("biorad_384_wellplate_50ul", False)],
)
def test_heater_shaker_unsafe_move_flagger(
    ctx_with_heater_shaker: ProtocolContext,
    mock_module_controller: mock.MagicMock,
    labware_name: str,
    is_tiprack: bool,
) -> None:
    """It should call unsafe movement flagger with correct args."""
    mock_speed_status = mock.PropertyMock(return_value=SpeedStatus.DECELERATING)
    mock_latch_status = mock.PropertyMock(
        return_value=HeaterShakerLabwareLatchStatus.IDLE_CLOSED
    )
    type(mock_module_controller).speed_status = mock_speed_status
    type(mock_module_controller).labware_latch_status = mock_latch_status

    mod = ctx_with_heater_shaker.load_module("heaterShakerModuleV1", 3)
    assert isinstance(mod, HeaterShakerContext)

    labware = ctx_with_heater_shaker.load_labware(labware_name, 5)

    mod._geometry.flag_unsafe_move = mock.MagicMock()  # type: ignore[assignment]

    mod.flag_unsafe_move(to_loc=labware.wells()[1].top(), is_multichannel=False)

    mod._geometry.flag_unsafe_move.assert_called_once_with(
        to_slot=5,
        is_tiprack=is_tiprack,
        is_using_multichannel=False,
        is_labware_latch_closed=True,
        is_plate_shaking=True,
    )


def test_hs_flag_unsafe_move_raises(
    ctx_with_heater_shaker: ProtocolContext,
) -> None:
    """Test unsafe move raises underlying error."""

    def raiser(*args, **kwargs):
        raise PipetteMovementRestrictedByHeaterShakerError("uh oh")

    mod = ctx_with_heater_shaker.load_module("heaterShakerModuleV1", 3)
    labware = ctx_with_heater_shaker.load_labware("geb_96_tiprack_1000ul", 5)

    assert isinstance(mod, HeaterShakerContext)
    mod._geometry.flag_unsafe_move = mock.MagicMock(side_effect=raiser)  # type: ignore[assignment]

    with pytest.raises(PipetteMovementRestrictedByHeaterShakerError, match="uh oh"):
        mod.flag_unsafe_move(to_loc=labware.wells()[1].top(), is_multichannel=False)


def test_hs_flag_unsafe_move_skips_non_labware_locations(
    ctx_with_heater_shaker: ProtocolContext,
    mock_module_controller: mock.MagicMock,
) -> None:
    """Test that purely point locations do not raise error."""
    mod = ctx_with_heater_shaker.load_module("heaterShakerModuleV1", 3)
    assert isinstance(mod, HeaterShakerContext)
    mod._geometry.flag_unsafe_move = mock.MagicMock()  # type: ignore[assignment]

    mod.flag_unsafe_move(
        to_loc=Location(point=Point(1, 2, 3), labware=None), is_multichannel=False
    )
    mod._geometry.flag_unsafe_move.assert_not_called()


def test_heater_shaker_loading(
    ctx_with_heater_shaker: ProtocolContext,
    mock_module_controller: mock.MagicMock,
) -> None:
    """It should load a heater-shaker in the specified slot."""
    mod = ctx_with_heater_shaker.load_module("heaterShakerModuleV1", 3)
    assert ctx_with_heater_shaker.deck[3] == mod.geometry


def test_heater_shaker_set_target_temperature(
    ctx_with_heater_shaker: ProtocolContext,
    mock_module_controller: mock.MagicMock,
) -> None:
    """It should issue a hw control command to set validated target temperature."""
    with mock.patch(
        "opentrons.protocol_api.module_contexts.validate_heater_shaker_temperature"
    ) as mock_validator:
        mock_validator.return_value = 10
        hs_mod = ctx_with_heater_shaker.load_module("heaterShakerModuleV1", 1)
        hs_mod.set_target_temperature(celsius=50)  # type: ignore[union-attr]
        mock_validator.assert_called_once_with(celsius=50)
        mock_module_controller.start_set_temperature.assert_called_once_with(celsius=10)


def test_heater_shaker_wait_for_temperature(
    ctx_with_heater_shaker: ProtocolContext, mock_module_controller: mock.MagicMock
) -> None:
    """It should issue a hardware control wait for temperature."""
    mock_target_temp = mock.PropertyMock(return_value=100)
    type(mock_module_controller).target_temperature = mock_target_temp

    hs_mod = ctx_with_heater_shaker.load_module("heaterShakerModuleV1", 1)
    hs_mod.wait_for_temperature()  # type: ignore[union-attr]
    mock_module_controller.await_temperature.assert_called_once_with(
        awaiting_temperature=100
    )


def test_heater_shaker_wait_for_temperature_raises(
    ctx_with_heater_shaker: ProtocolContext, mock_module_controller: mock.MagicMock
) -> None:
    """It should raise an error when waiting for temperature when no target is set."""
    mock_target_temp = mock.PropertyMock(return_value=None)
    type(mock_module_controller).target_temperature = mock_target_temp

    hs_mod = ctx_with_heater_shaker.load_module("heaterShakerModuleV1", 1)

    with pytest.raises(NoTargetTemperatureSetError):
        hs_mod.wait_for_temperature()  # type: ignore[union-attr]


def test_heater_shaker_set_and_wait_for_temperature(
    ctx_with_heater_shaker: ProtocolContext, mock_module_controller: mock.MagicMock
) -> None:
    """It should issue a set and wait for the target temperature."""
    mock_target_temp = mock.PropertyMock(return_value=100)
    type(mock_module_controller).target_temperature = mock_target_temp

    with mock.patch(
        "opentrons.protocol_api.module_contexts.validate_heater_shaker_temperature"
    ) as mock_validator:
        mock_validator.return_value = 11
        hs_mod = ctx_with_heater_shaker.load_module("heaterShakerModuleV1", 1)
        hs_mod.set_and_wait_for_temperature(celsius=50)  # type: ignore[union-attr]
        mock_validator.assert_called_once_with(celsius=50)
        mock_module_controller.start_set_temperature.assert_called_once_with(celsius=11)
        mock_module_controller.await_temperature.assert_called_once_with(
            awaiting_temperature=100
>>>>>>> f627f633
        )
    ).then_return(mock_labware_core)

    decoy.when(mock_labware_core.get_name()).then_return("Full Name")

<<<<<<< HEAD
    decoy.when(mock_core.geometry.add_labware(matchers.IsA(Labware))).then_return(
        mock_labware
=======
def test_heater_shaker_temperature_properties(
    ctx_with_heater_shaker: ProtocolContext, mock_module_controller: mock.MagicMock
) -> None:
    """It should return the correct target and current temperature values."""
    mock_current_temp = mock.PropertyMock(return_value=123.45)
    mock_target_temp = mock.PropertyMock(return_value=234.56)

    type(mock_module_controller).temperature = mock_current_temp
    type(mock_module_controller).target_temperature = mock_target_temp

    hs_mod = ctx_with_heater_shaker.load_module("heaterShakerModuleV1", 1)

    assert isinstance(hs_mod, HeaterShakerContext)
    assert hs_mod.current_temperature == 123.45
    assert hs_mod.target_temperature == 234.56


def test_heater_shaker_speed_properties(
    ctx_with_heater_shaker: ProtocolContext, mock_module_controller: mock.MagicMock
) -> None:
    """It should return the current & target speed values."""
    mock_current_speed = mock.PropertyMock(return_value=12)
    mock_target_speed = mock.PropertyMock(return_value=34)

    type(mock_module_controller).speed = mock_current_speed
    type(mock_module_controller).target_speed = mock_target_speed

    hs_mod = ctx_with_heater_shaker.load_module("heaterShakerModuleV1", 1)

    assert isinstance(hs_mod, HeaterShakerContext)
    assert hs_mod.current_speed == 12
    assert hs_mod.target_speed == 34


def test_heater_shaker_temp_and_speed_status(
    ctx_with_heater_shaker: ProtocolContext, mock_module_controller: mock.MagicMock
) -> None:
    """It should return the heater-shaker's temperature and speed status strings."""
    mock_temp_status = mock.PropertyMock(return_value=TemperatureStatus.HOLDING)
    mock_speed_status = mock.PropertyMock(return_value=SpeedStatus.DECELERATING)

    type(mock_module_controller).temperature_status = mock_temp_status
    type(mock_module_controller).speed_status = mock_speed_status
    hs_mod = ctx_with_heater_shaker.load_module("heaterShakerModuleV1", 1)

    assert isinstance(hs_mod, HeaterShakerContext)
    assert hs_mod.temperature_status == "holding at target"
    assert hs_mod.speed_status == "slowing down"


def test_heater_shaker_latch_status(
    ctx_with_heater_shaker: ProtocolContext, mock_module_controller: mock.MagicMock
) -> None:
    """It should return the heater-shaker's labware latch status string."""
    mock_latch_status = mock.PropertyMock(
        return_value=HeaterShakerLabwareLatchStatus.IDLE_CLOSED
>>>>>>> f627f633
    )

<<<<<<< HEAD
    result = subject.load_labware(
        name="infinite tip rack",
        label="it doesn't run out",
        namespace="ideal",
        version=101,
    )
=======

def test_heater_shaker_set_and_wait_for_shake_speed(
    ctx_with_heater_shaker: ProtocolContext,
    mock_module_controller: mock.MagicMock,
    mock_pipette_location: mock.MagicMock,
    mock_hardware: mock.AsyncMock,
) -> None:
    """It should issue a blocking set target shake speed."""
    # Mock setup
    mock_latch_status = mock.PropertyMock(
        return_value=HeaterShakerLabwareLatchStatus.IDLE_CLOSED
    )
    type(mock_module_controller).labware_latch_status = mock_latch_status

    with mock.patch(
        "opentrons.protocol_api.module_contexts.validate_heater_shaker_speed"
    ) as mock_validator:
        mock_validator.return_value = 10
        hs_mod = ctx_with_heater_shaker.load_module("heaterShakerModuleV1", 1)
        assert isinstance(hs_mod, HeaterShakerContext)
        hs_mod.geometry.is_pipette_blocking_shake_movement = mock.MagicMock(  # type: ignore[attr-defined]
            return_value=True
        )

        # Call subject method
        hs_mod.set_and_wait_for_shake_speed(rpm=400)

        # Assert expected calls
        mock_validator.assert_called_once_with(rpm=400)
        hs_mod.geometry.is_pipette_blocking_shake_movement.assert_called_with(  # type: ignore[attr-defined]
            pipette_location=mock_pipette_location
        )
        mock_hardware.home.assert_called_once_with(axes=[Axis.Z, Axis.A])
        mock_module_controller.set_speed.assert_called_once_with(rpm=10)
        assert ctx_with_heater_shaker.location_cache is None


@pytest.mark.parametrize(
    "latch_status",
    [
        HeaterShakerLabwareLatchStatus.IDLE_UNKNOWN,
        HeaterShakerLabwareLatchStatus.UNKNOWN,
        HeaterShakerLabwareLatchStatus.CLOSING,
        HeaterShakerLabwareLatchStatus.IDLE_OPEN,
        HeaterShakerLabwareLatchStatus.OPENING,
    ],
)
def test_heater_shaker_set_and_wait_for_shake_speed_raises(
    ctx_with_heater_shaker: ProtocolContext,
    mock_module_controller: mock.MagicMock,
    latch_status: HeaterShakerLabwareLatchStatus,
) -> None:
    """It should raise an error while setting speed when labware latch not closed."""
    mock_latch_status = mock.PropertyMock(return_value=latch_status)
    type(mock_module_controller).labware_latch_status = mock_latch_status
>>>>>>> f627f633

    assert result is mock_labware
    decoy.verify(mock_deck.recalculate_high_z(), times=1)


<<<<<<< HEAD
def test_load_labware_from_definition(
    decoy: Decoy,
    mock_core: ModuleCore,
    mock_protocol_core: ProtocolCore,
    subject: ModuleContext[Any],
) -> None:
    """It should be able to load a labware from a definition dictionary."""
    mock_labware_core = decoy.mock(cls=LabwareCore)
    mock_labware = decoy.mock(cls=Labware)
=======
def test_heater_shaker_open_labware_latch(
    ctx_with_heater_shaker: ProtocolContext,
    mock_module_controller: mock.MagicMock,
    mock_pipette_location: mock.MagicMock,
    mock_hardware: mock.MagicMock,
) -> None:
    """It should issue a labware latch open command."""
    # Mocks
    mock_speed_status = mock.PropertyMock(return_value=SpeedStatus.IDLE)
    type(mock_module_controller).speed_status = mock_speed_status

    # Get subject
    hs_mod = ctx_with_heater_shaker.load_module("heaterShakerModuleV1", 1)
    assert isinstance(hs_mod, HeaterShakerContext)
    hs_mod.geometry.is_pipette_blocking_latch_movement = mock.MagicMock(  # type: ignore[attr-defined]
        return_value=True
    )

    # Call subject method
    hs_mod.open_labware_latch()
    # Assert calls
    hs_mod.geometry.is_pipette_blocking_latch_movement.assert_called_with(  # type: ignore[attr-defined]
        pipette_location=mock_pipette_location
    )
    mock_hardware.home.assert_called_once_with(axes=[Axis.Z, Axis.A])
    mock_module_controller.open_labware_latch.assert_called_once()
    assert ctx_with_heater_shaker.location_cache is None


@pytest.mark.parametrize(
    "speed_status",
    [
        SpeedStatus.DECELERATING,
        SpeedStatus.ACCELERATING,
        SpeedStatus.HOLDING,
        SpeedStatus.ERROR,
    ],
)
def test_heater_shaker_open_labware_latch_raises(
    ctx_with_heater_shaker: ProtocolContext,
    mock_module_controller: mock.MagicMock,
    speed_status: SpeedStatus,
) -> None:
    """It should raise when opening latch during a shake."""
    mock_speed_status = mock.PropertyMock(return_value=speed_status)
    type(mock_module_controller).speed_status = mock_speed_status

    hs_mod = ctx_with_heater_shaker.load_module("heaterShakerModuleV1", 1)
    with pytest.raises(CannotPerformModuleAction):
        hs_mod.open_labware_latch()  # type: ignore[union-attr]
>>>>>>> f627f633

    labware_definition_dict = cast(LabwareDefDict, {"labwareDef": True})
    labware_load_params = LabwareLoadParams("you", "are", 1337)

<<<<<<< HEAD
    decoy.when(
        mock_protocol_core.add_labware_definition(labware_definition_dict)
    ).then_return(labware_load_params)
=======
def test_heater_shaker_close_labware_latch(
    ctx_with_heater_shaker: ProtocolContext, mock_module_controller: mock.MagicMock
) -> None:
    """It should issue a labware latch close command."""
    hs_mod = ctx_with_heater_shaker.load_module("heaterShakerModuleV1", 1)

    hs_mod.close_labware_latch()  # type: ignore[union-attr]
    mock_module_controller.close_labware_latch.assert_called_once()
>>>>>>> f627f633

    decoy.when(mock_labware_core.get_name()).then_return("Full Name")

    decoy.when(mock_core.geometry.add_labware(matchers.IsA(Labware))).then_return(
        mock_labware
    )

    decoy.when(
        mock_protocol_core.load_labware(
            namespace="you",
            load_name="are",
            version=1337,
            label="Some Display Name",
            location=mock_core,
        )
    ).then_return(mock_labware_core)

    result = subject.load_labware_from_definition(
        definition=labware_definition_dict,
        label="Some Display Name",
    )

    assert result is mock_labware<|MERGE_RESOLUTION|>--- conflicted
+++ resolved
@@ -1,43 +1,5 @@
-<<<<<<< HEAD
 """Tests for Protocol API module contexts."""
 from typing import Any, cast
-=======
-import pytest
-import json
-import mock
-
-import opentrons.protocol_api as papi
-import opentrons.protocols.geometry as papi_geometry
-
-from opentrons.types import Point, Location
-from opentrons.drivers.types import HeaterShakerLabwareLatchStatus
-from opentrons.hardware_control.types import Axis
-from opentrons.hardware_control.modules.magdeck import OFFSET_TO_LABWARE_BOTTOM
-from opentrons.hardware_control.modules.types import (
-    ModuleModel,
-    ModuleType,
-    TemperatureModuleModel,
-    MagneticModuleModel,
-    ThermocyclerModuleModel,
-    HeaterShakerModuleModel,
-    TemperatureStatus,
-    SpeedStatus,
-)
-
-from opentrons.protocol_api import ProtocolContext
-from opentrons.protocol_api.module_contexts import (
-    NoTargetTemperatureSetError,
-    CannotPerformModuleAction,
-    HeaterShakerContext,
-)
-from opentrons.protocols.context.protocol_api.protocol_context import (
-    ProtocolContextImplementation,
-)
-from opentrons.protocols.geometry.module_geometry import (
-    PipetteMovementRestrictedByHeaterShakerError,
-)
-from opentrons_shared_data import load_shared_data
->>>>>>> f627f633
 
 import pytest
 from decoy import Decoy, matchers
@@ -49,20 +11,10 @@
 from opentrons.protocol_api import MAX_SUPPORTED_VERSION, ModuleContext, Labware
 from opentrons.protocol_api.core.labware import LabwareLoadParams
 
+
 from .types import LabwareCore, ModuleCore, ProtocolCore
 
 
-<<<<<<< HEAD
-=======
-@pytest.fixture
-def mock_pipette_location() -> mock.MagicMock:
-    # mock_labware = papi.labware.Labware()
-    return mock.MagicMock(return_value=Location(point=Point(1, 2, 3), labware=None))
-
-
-# Async because ProtocolContext.__init__() needs an event loop,
-# so this fixture needs to run in an event loop.
->>>>>>> f627f633
 @pytest.fixture
 def mock_core(decoy: Decoy) -> ModuleCore:
     """Get a mock module implementation core."""
@@ -84,7 +36,6 @@
 
 
 @pytest.fixture
-<<<<<<< HEAD
 def mock_broker(decoy: Decoy) -> Broker:
     """Get a mock command message broker."""
     return decoy.mock(cls=Broker)
@@ -131,681 +82,26 @@
             namespace="ideal",
             version=101,
             location=mock_core,
-=======
-async def ctx_with_heater_shaker(
-    mock_hardware: mock.AsyncMock,
-    mock_module_controller: mock.MagicMock,
-    mock_pipette_location: mock.MagicMock,
-) -> ProtocolContext:
-    """Context fixture with a mock heater-shaker."""
-    mock_module_controller.model.return_value = "heaterShakerModuleV1"
-
-    def find_modules(resolved_model: ModuleModel, resolved_type: ModuleType):
-        if (
-            resolved_model == HeaterShakerModuleModel.HEATER_SHAKER_V1
-            and resolved_type == ModuleType.HEATER_SHAKER
-        ):
-            return [mock_module_controller], None
-        return []
-
-    mock_hardware.find_modules.side_effect = find_modules
-    ctx = ProtocolContext(
-        implementation=ProtocolContextImplementation(sync_hardware=mock_hardware),
-    )
-    ctx.location_cache = mock_pipette_location
-    return ctx
-
-
-# ______ load_module tests _______
-
-
-def test_load_module(ctx_with_tempdeck):
-    ctx_with_tempdeck.home()
-    mod = ctx_with_tempdeck.load_module("tempdeck", 1)
-    assert isinstance(mod, papi.TemperatureModuleContext)
-
-
-def test_load_module_default_slot(ctx_with_thermocycler):
-    ctx_with_thermocycler.home()
-    mod = ctx_with_thermocycler.load_module("thermocycler")
-    assert isinstance(mod, papi.ThermocyclerContext)
-
-
-def test_no_slot_module_error(ctx_with_magdeck):
-    ctx_with_magdeck.home()
-    with pytest.raises(AssertionError):
-        assert ctx_with_magdeck.load_module("magdeck")
-
-
-def test_invalid_slot_module_error(ctx_with_thermocycler):
-    ctx_with_thermocycler.home()
-    with pytest.raises(AssertionError):
-        assert ctx_with_thermocycler.load_module("thermocycler", 1)
-
-
-def test_bad_slot_module_error(ctx_with_tempdeck):
-    ctx_with_tempdeck.home()
-    with pytest.raises(ValueError):
-        assert ctx_with_tempdeck.load_module("thermocycler", 42)
-
-
-def test_incorrect_module_error(ctx_with_tempdeck):
-    ctx_with_tempdeck.home()
-    with pytest.raises(ValueError):
-        assert ctx_with_tempdeck.load_module("the cool module", 1)
-
-
-@pytest.mark.parametrize(
-    "loadname,klass,model",
-    [
-        ("tempdeck", papi.TemperatureModuleContext, "temperatureModuleV1"),
-        ("temperature module", papi.TemperatureModuleContext, "temperatureModuleV1"),
-        (
-            "temperature module gen2",
-            papi.TemperatureModuleContext,
-            "temperatureModuleV2",
-        ),
-        ("magdeck", papi.MagneticModuleContext, "magneticModuleV1"),
-        ("magnetic module", papi.MagneticModuleContext, "magneticModuleV1"),
-        ("magnetic module gen2", papi.MagneticModuleContext, "magneticModuleV2"),
-        ("thermocycler", papi.ThermocyclerContext, "thermocyclerModuleV1"),
-        ("thermocycler module", papi.ThermocyclerContext, "thermocyclerModuleV1"),
-        ("thermocycler module gen2", papi.ThermocyclerContext, "thermocyclerModuleV2"),
-        ("heaterShakerModuleV1", papi.HeaterShakerContext, "heaterShakerModuleV1"),
-    ],
-)
-def test_load_simulating_module(ctx, loadname, klass, model):
-    """Check that a known module will not throw an error if in simulation mode.
-
-    Note: This is basically an integration test that checks that a module can be
-          loaded correctly. So it checks the `load_module` function all the way through
-          module instance creation, which includes fetching module definition, loading
-          geometry and finding attached modules or creating simulated module in order to
-          finally build an instance of the specified module.
-    """
-    ctx.home()
-    mod = ctx.load_module(loadname, 7)
-    assert isinstance(mod, klass)
-    assert mod.geometry.model.value == model
-    assert mod._module.model() == model
-
-
-# ________ Temperature Module tests _________
-
-
-def test_tempdeck(ctx_with_tempdeck, mock_module_controller):
-    mod = ctx_with_tempdeck.load_module("Temperature Module", 1)
-    assert ctx_with_tempdeck.deck[1] == mod._geometry
-
-
-def test_tempdeck_target(ctx_with_tempdeck, mock_module_controller):
-    mod = ctx_with_tempdeck.load_module("Temperature Module", 1)
-    m = mock.PropertyMock(return_value=0x1337)
-    type(mock_module_controller).target = m
-    assert mod.target == 0x1337
-
-
-def test_tempdeck_set_temperature(ctx_with_tempdeck, mock_module_controller):
-    mod = ctx_with_tempdeck.load_module("Temperature Module", 1)
-    mod.set_temperature(20)
-    assert "setting temperature" in ",".join(
-        cmd.lower() for cmd in ctx_with_tempdeck.commands()
-    )
-    mock_module_controller.set_temperature.assert_called_once_with(20)
-
-
-def test_tempdeck_temperature(ctx_with_tempdeck, mock_module_controller):
-    mod = ctx_with_tempdeck.load_module("Temperature Module", 1)
-    m = mock.PropertyMock(return_value=0xDEAD)
-    type(mock_module_controller).temperature = m
-    assert mod.temperature == 0xDEAD
-
-
-def test_tempdeck_deactivate(ctx_with_tempdeck, mock_module_controller):
-    mod = ctx_with_tempdeck.load_module("Temperature Module", 1)
-    mod.deactivate()
-    assert "deactivating temperature" in ",".join(
-        cmd.lower() for cmd in ctx_with_tempdeck.commands()
-    )
-    mock_module_controller.deactivate.assert_called_once()
-
-
-def test_tempdeck_status(ctx_with_tempdeck, mock_module_controller):
-    mod = ctx_with_tempdeck.load_module("Temperature Module", 1)
-    m = mock.PropertyMock(return_value="some status")
-    type(mock_module_controller).status = m
-    assert mod.status == "some status"
-
-
-# _________ Magnetic Module tests __________
-
-
-def test_magdeck(ctx_with_magdeck, mock_module_controller):
-    mod = ctx_with_magdeck.load_module("Magnetic Module", 1)
-    assert ctx_with_magdeck.deck[1] == mod._geometry
-
-
-def test_magdeck_status(ctx_with_magdeck, mock_module_controller):
-    mod = ctx_with_magdeck.load_module("Magnetic Module", 1)
-    m = mock.PropertyMock(return_value="disengaged")
-    type(mock_module_controller).status = m
-    assert mod.status == "disengaged"
-
-
-def test_magdeck_engage_no_height_no_labware(ctx_with_magdeck, mock_module_controller):
-    """It should raise an error."""
-    mod = ctx_with_magdeck.load_module("Magnetic Module", 1)
-    with pytest.raises(ValueError):
-        mod.engage()
-
-
-def test_magdeck_engage_with_height(ctx_with_magdeck, mock_module_controller):
-    mod = ctx_with_magdeck.load_module("Magnetic Module", 1)
-    mod.engage(height=2)
-    assert "engaging magnetic" in ",".join(
-        cmd.lower() for cmd in ctx_with_magdeck.commands()
-    )
-    mock_module_controller.engage.assert_called_once_with(2)
-
-
-def test_magdeck_engage_with_height_from_base(ctx_with_magdeck, mock_module_controller):
-    mod = ctx_with_magdeck.load_module("Magnetic Module", 1)
-    mod.engage(height_from_base=2)
-    mock_module_controller.engage.assert_called_once_with(7)
-
-
-def test_magdeck_disengage(ctx_with_magdeck, mock_module_controller):
-    mod = ctx_with_magdeck.load_module("Magnetic Module", 1)
-    mod.disengage()
-    assert "disengaging magnetic" in ",".join(
-        cmd.lower() for cmd in ctx_with_magdeck.commands()
-    )
-    mock_module_controller.deactivate.assert_called_once_with()
-
-
-def test_magdeck_calibrate(ctx_with_magdeck, mock_module_controller):
-    mod = ctx_with_magdeck.load_module("Magnetic Module", 1)
-    mod.calibrate()
-    assert "calibrating magnetic" in ",".join(
-        cmd.lower() for cmd in ctx_with_magdeck.commands()
-    )
-    mock_module_controller.calibrate.assert_called_once()
-
-
-# _________ Thermocycler tests __________
-
-
-def test_thermocycler(ctx_with_thermocycler, mock_module_controller):
-    mod = ctx_with_thermocycler.load_module("thermocycler")
-    assert ctx_with_thermocycler.deck[7] == mod._geometry
-
-
-def test_thermocycler_lid_status(ctx_with_thermocycler, mock_module_controller):
-    mod = ctx_with_thermocycler.load_module("thermocycler")
-    m = mock.PropertyMock(return_value="open")
-    type(mock_module_controller).lid_status = m
-    assert mod.lid_position == "open"
-
-
-def test_thermocycler_lid(ctx_with_thermocycler, mock_module_controller):
-    mod = ctx_with_thermocycler.load_module("thermocycler")
-    # Open should work if the lid is open (no status change)
-    mock_module_controller.open.return_value = "open"
-    mod.open_lid()
-    assert "opening thermocycler lid" in ",".join(
-        cmd.lower() for cmd in ctx_with_thermocycler.commands()
-    )
-    mock_module_controller.open.assert_called_once()
-    assert mod._geometry.lid_status == "open"
-    assert mod._geometry.highest_z == 98.0
-
-    mock_module_controller.close.return_value = "closed"
-    mod.close_lid()
-    assert "closing thermocycler lid" in ",".join(
-        cmd.lower() for cmd in ctx_with_thermocycler.commands()
-    )
-    mock_module_controller.close.assert_called_once()
-    assert mod._geometry.lid_status == "closed"
-    assert mod._geometry.highest_z == 98.0  # ignore 37.7mm lid for now
-
-
-def test_thermocycler_set_lid_temperature(
-    ctx_with_thermocycler, mock_module_controller
-):
-    mod = ctx_with_thermocycler.load_module("thermocycler")
-    mod.set_lid_temperature(123)
-    mock_module_controller.set_lid_temperature.assert_called_once_with(123)
-
-
-def test_thermocycler_temp_default_ramp_rate(
-    ctx_with_thermocycler, mock_module_controller
-):
-    mod = ctx_with_thermocycler.load_module("thermocycler")
-
-    # Test default ramp rate
-    mod.set_block_temperature(20, hold_time_seconds=5.0, hold_time_minutes=1.0)
-    assert "setting thermocycler" in ",".join(
-        cmd.lower() for cmd in ctx_with_thermocycler.commands()
-    )
-    mock_module_controller.set_temperature.assert_called_once_with(
-        temperature=20,
-        hold_time_seconds=5.0,
-        hold_time_minutes=1.0,
-        ramp_rate=None,
-        volume=None,
-    )
-
-
-def test_thermocycler_temp_specific_ramp_rate(
-    ctx_with_thermocycler, mock_module_controller
-):
-    mod = ctx_with_thermocycler.load_module("thermocycler")
-    # Test specified ramp rate
-    mod.set_block_temperature(41.3, hold_time_seconds=25.5, ramp_rate=2.0)
-    assert "setting thermocycler" in ",".join(
-        cmd.lower() for cmd in ctx_with_thermocycler.commands()
-    )
-    mock_module_controller.set_temperature.assert_called_once_with(
-        temperature=41.3,
-        hold_time_seconds=25.5,
-        hold_time_minutes=None,
-        ramp_rate=2.0,
-        volume=None,
-    )
-
-
-def test_thermocycler_temp_infinite_hold(ctx_with_thermocycler, mock_module_controller):
-    mod = ctx_with_thermocycler.load_module("thermocycler")
-    # Test infinite hold and volume
-    mod.set_block_temperature(13.2, block_max_volume=123)
-    assert "setting thermocycler" in ",".join(
-        cmd.lower() for cmd in ctx_with_thermocycler.commands()
-    )
-    mock_module_controller.set_temperature.assert_called_once_with(
-        temperature=13.2,
-        hold_time_seconds=None,
-        hold_time_minutes=None,
-        ramp_rate=None,
-        volume=123,
-    )
-
-
-def test_thermocycler_profile_invalid_repetitions(
-    ctx_with_thermocycler, mock_module_controller
-):
-    mod = ctx_with_thermocycler.load_module("thermocycler")
-
-    with pytest.raises(ValueError, match="positive integer"):
-        mod.execute_profile(
-            steps=[
-                {"temperature": 10, "hold_time_seconds": 30},
-                {"temperature": 30, "hold_time_seconds": 90},
-            ],
-            repetitions=-1,
-        )
-
-
-def test_thermocycler_profile_no_temperature(
-    ctx_with_thermocycler, mock_module_controller
-):
-    mod = ctx_with_thermocycler.load_module("thermocycler")
-    with pytest.raises(ValueError, match="temperature must be defined"):
-        mod.execute_profile(
-            steps=[
-                {"temperature": 10, "hold_time_seconds": 30},
-                {"hold_time_seconds": 90},
-            ],
-            repetitions=5,
-        )
-
-
-def test_thermocycler_profile_no_hold(ctx_with_thermocycler, mock_module_controller):
-    mod = ctx_with_thermocycler.load_module("thermocycler")
-    with pytest.raises(
-        ValueError, match="either hold_time_minutes or hold_time_seconds"
-    ):
-        mod.execute_profile(
-            steps=[{"temperature": 10, "hold_time_seconds": 30}, {"temperature": 30}],
-            repetitions=5,
-        )
-
-
-def test_thermocycler_profile(ctx_with_thermocycler, mock_module_controller):
-    mod = ctx_with_thermocycler.load_module("thermocycler")
-    mod.execute_profile(
-        steps=[
-            {"temperature": 10, "hold_time_seconds": 30},
-            {"temperature": 30, "hold_time_seconds": 90},
-        ],
-        repetitions=5,
-        block_max_volume=123,
-    )
-    assert "thermocycler starting" in ",".join(
-        cmd.lower() for cmd in ctx_with_thermocycler.commands()
-    )
-    mock_module_controller.cycle_temperatures.assert_called_once_with(
-        steps=[
-            {"temperature": 10, "hold_time_seconds": 30},
-            {"temperature": 30, "hold_time_seconds": 90},
-        ],
-        repetitions=5,
-        volume=123,
-    )
-
-
-def test_thermocycler_semi_plate_configuration(ctx):
-    labware_name = "nest_96_wellplate_100ul_pcr_full_skirt"
-    mod = ctx.load_module("thermocycler", configuration="semi")
-    assert mod._geometry.labware_offset == Point(-23.28, 82.56, 97.8)
-
-    tc_labware = mod.load_labware(labware_name)
-
-    other_labware = ctx.load_labware(labware_name, 2)
-    without_first_two_cols = other_labware.wells()[16::]
-    for tc_well, other_well in zip(tc_labware.wells(), without_first_two_cols):
-        tc_well_name = tc_well.display_name.split()[0]
-        other_well_name = other_well.display_name.split()[0]
-        assert tc_well_name == other_well_name
-
-
-def test_thermocycler_flag_unsafe_move(ctx_with_thermocycler, mock_module_controller):
-    """Flag unsafe should raise if the lid is open and source or target is
-    the labware on thermocycler."""
-    mod = ctx_with_thermocycler.load_module("thermocycler", configuration="semi")
-    labware_name = "nest_96_wellplate_100ul_pcr_full_skirt"
-    tc_labware = mod.load_labware(labware_name)
-
-    with_tc_labware = Location(None, tc_labware)  # type: ignore[arg-type]
-    without_tc_labware = Location(None, None)  # type: ignore[arg-type]
-
-    m = mock.PropertyMock(return_value="closed")
-    type(mock_module_controller).lid_status = m
-
-    with pytest.raises(RuntimeError, match="Cannot move to labware"):
-        mod.flag_unsafe_move(with_tc_labware, without_tc_labware)
-    with pytest.raises(RuntimeError, match="Cannot move to labware"):
-        mod.flag_unsafe_move(without_tc_labware, with_tc_labware)
-
-
-# __________ Heater Shaker tests __________
-
-
-@pytest.mark.parametrize(
-    argnames=["labware_name", "is_tiprack"],
-    argvalues=[("geb_96_tiprack_1000ul", True), ("biorad_384_wellplate_50ul", False)],
-)
-def test_heater_shaker_unsafe_move_flagger(
-    ctx_with_heater_shaker: ProtocolContext,
-    mock_module_controller: mock.MagicMock,
-    labware_name: str,
-    is_tiprack: bool,
-) -> None:
-    """It should call unsafe movement flagger with correct args."""
-    mock_speed_status = mock.PropertyMock(return_value=SpeedStatus.DECELERATING)
-    mock_latch_status = mock.PropertyMock(
-        return_value=HeaterShakerLabwareLatchStatus.IDLE_CLOSED
-    )
-    type(mock_module_controller).speed_status = mock_speed_status
-    type(mock_module_controller).labware_latch_status = mock_latch_status
-
-    mod = ctx_with_heater_shaker.load_module("heaterShakerModuleV1", 3)
-    assert isinstance(mod, HeaterShakerContext)
-
-    labware = ctx_with_heater_shaker.load_labware(labware_name, 5)
-
-    mod._geometry.flag_unsafe_move = mock.MagicMock()  # type: ignore[assignment]
-
-    mod.flag_unsafe_move(to_loc=labware.wells()[1].top(), is_multichannel=False)
-
-    mod._geometry.flag_unsafe_move.assert_called_once_with(
-        to_slot=5,
-        is_tiprack=is_tiprack,
-        is_using_multichannel=False,
-        is_labware_latch_closed=True,
-        is_plate_shaking=True,
-    )
-
-
-def test_hs_flag_unsafe_move_raises(
-    ctx_with_heater_shaker: ProtocolContext,
-) -> None:
-    """Test unsafe move raises underlying error."""
-
-    def raiser(*args, **kwargs):
-        raise PipetteMovementRestrictedByHeaterShakerError("uh oh")
-
-    mod = ctx_with_heater_shaker.load_module("heaterShakerModuleV1", 3)
-    labware = ctx_with_heater_shaker.load_labware("geb_96_tiprack_1000ul", 5)
-
-    assert isinstance(mod, HeaterShakerContext)
-    mod._geometry.flag_unsafe_move = mock.MagicMock(side_effect=raiser)  # type: ignore[assignment]
-
-    with pytest.raises(PipetteMovementRestrictedByHeaterShakerError, match="uh oh"):
-        mod.flag_unsafe_move(to_loc=labware.wells()[1].top(), is_multichannel=False)
-
-
-def test_hs_flag_unsafe_move_skips_non_labware_locations(
-    ctx_with_heater_shaker: ProtocolContext,
-    mock_module_controller: mock.MagicMock,
-) -> None:
-    """Test that purely point locations do not raise error."""
-    mod = ctx_with_heater_shaker.load_module("heaterShakerModuleV1", 3)
-    assert isinstance(mod, HeaterShakerContext)
-    mod._geometry.flag_unsafe_move = mock.MagicMock()  # type: ignore[assignment]
-
-    mod.flag_unsafe_move(
-        to_loc=Location(point=Point(1, 2, 3), labware=None), is_multichannel=False
-    )
-    mod._geometry.flag_unsafe_move.assert_not_called()
-
-
-def test_heater_shaker_loading(
-    ctx_with_heater_shaker: ProtocolContext,
-    mock_module_controller: mock.MagicMock,
-) -> None:
-    """It should load a heater-shaker in the specified slot."""
-    mod = ctx_with_heater_shaker.load_module("heaterShakerModuleV1", 3)
-    assert ctx_with_heater_shaker.deck[3] == mod.geometry
-
-
-def test_heater_shaker_set_target_temperature(
-    ctx_with_heater_shaker: ProtocolContext,
-    mock_module_controller: mock.MagicMock,
-) -> None:
-    """It should issue a hw control command to set validated target temperature."""
-    with mock.patch(
-        "opentrons.protocol_api.module_contexts.validate_heater_shaker_temperature"
-    ) as mock_validator:
-        mock_validator.return_value = 10
-        hs_mod = ctx_with_heater_shaker.load_module("heaterShakerModuleV1", 1)
-        hs_mod.set_target_temperature(celsius=50)  # type: ignore[union-attr]
-        mock_validator.assert_called_once_with(celsius=50)
-        mock_module_controller.start_set_temperature.assert_called_once_with(celsius=10)
-
-
-def test_heater_shaker_wait_for_temperature(
-    ctx_with_heater_shaker: ProtocolContext, mock_module_controller: mock.MagicMock
-) -> None:
-    """It should issue a hardware control wait for temperature."""
-    mock_target_temp = mock.PropertyMock(return_value=100)
-    type(mock_module_controller).target_temperature = mock_target_temp
-
-    hs_mod = ctx_with_heater_shaker.load_module("heaterShakerModuleV1", 1)
-    hs_mod.wait_for_temperature()  # type: ignore[union-attr]
-    mock_module_controller.await_temperature.assert_called_once_with(
-        awaiting_temperature=100
-    )
-
-
-def test_heater_shaker_wait_for_temperature_raises(
-    ctx_with_heater_shaker: ProtocolContext, mock_module_controller: mock.MagicMock
-) -> None:
-    """It should raise an error when waiting for temperature when no target is set."""
-    mock_target_temp = mock.PropertyMock(return_value=None)
-    type(mock_module_controller).target_temperature = mock_target_temp
-
-    hs_mod = ctx_with_heater_shaker.load_module("heaterShakerModuleV1", 1)
-
-    with pytest.raises(NoTargetTemperatureSetError):
-        hs_mod.wait_for_temperature()  # type: ignore[union-attr]
-
-
-def test_heater_shaker_set_and_wait_for_temperature(
-    ctx_with_heater_shaker: ProtocolContext, mock_module_controller: mock.MagicMock
-) -> None:
-    """It should issue a set and wait for the target temperature."""
-    mock_target_temp = mock.PropertyMock(return_value=100)
-    type(mock_module_controller).target_temperature = mock_target_temp
-
-    with mock.patch(
-        "opentrons.protocol_api.module_contexts.validate_heater_shaker_temperature"
-    ) as mock_validator:
-        mock_validator.return_value = 11
-        hs_mod = ctx_with_heater_shaker.load_module("heaterShakerModuleV1", 1)
-        hs_mod.set_and_wait_for_temperature(celsius=50)  # type: ignore[union-attr]
-        mock_validator.assert_called_once_with(celsius=50)
-        mock_module_controller.start_set_temperature.assert_called_once_with(celsius=11)
-        mock_module_controller.await_temperature.assert_called_once_with(
-            awaiting_temperature=100
->>>>>>> f627f633
         )
     ).then_return(mock_labware_core)
 
     decoy.when(mock_labware_core.get_name()).then_return("Full Name")
 
-<<<<<<< HEAD
     decoy.when(mock_core.geometry.add_labware(matchers.IsA(Labware))).then_return(
         mock_labware
-=======
-def test_heater_shaker_temperature_properties(
-    ctx_with_heater_shaker: ProtocolContext, mock_module_controller: mock.MagicMock
-) -> None:
-    """It should return the correct target and current temperature values."""
-    mock_current_temp = mock.PropertyMock(return_value=123.45)
-    mock_target_temp = mock.PropertyMock(return_value=234.56)
-
-    type(mock_module_controller).temperature = mock_current_temp
-    type(mock_module_controller).target_temperature = mock_target_temp
-
-    hs_mod = ctx_with_heater_shaker.load_module("heaterShakerModuleV1", 1)
-
-    assert isinstance(hs_mod, HeaterShakerContext)
-    assert hs_mod.current_temperature == 123.45
-    assert hs_mod.target_temperature == 234.56
-
-
-def test_heater_shaker_speed_properties(
-    ctx_with_heater_shaker: ProtocolContext, mock_module_controller: mock.MagicMock
-) -> None:
-    """It should return the current & target speed values."""
-    mock_current_speed = mock.PropertyMock(return_value=12)
-    mock_target_speed = mock.PropertyMock(return_value=34)
-
-    type(mock_module_controller).speed = mock_current_speed
-    type(mock_module_controller).target_speed = mock_target_speed
-
-    hs_mod = ctx_with_heater_shaker.load_module("heaterShakerModuleV1", 1)
-
-    assert isinstance(hs_mod, HeaterShakerContext)
-    assert hs_mod.current_speed == 12
-    assert hs_mod.target_speed == 34
-
-
-def test_heater_shaker_temp_and_speed_status(
-    ctx_with_heater_shaker: ProtocolContext, mock_module_controller: mock.MagicMock
-) -> None:
-    """It should return the heater-shaker's temperature and speed status strings."""
-    mock_temp_status = mock.PropertyMock(return_value=TemperatureStatus.HOLDING)
-    mock_speed_status = mock.PropertyMock(return_value=SpeedStatus.DECELERATING)
-
-    type(mock_module_controller).temperature_status = mock_temp_status
-    type(mock_module_controller).speed_status = mock_speed_status
-    hs_mod = ctx_with_heater_shaker.load_module("heaterShakerModuleV1", 1)
-
-    assert isinstance(hs_mod, HeaterShakerContext)
-    assert hs_mod.temperature_status == "holding at target"
-    assert hs_mod.speed_status == "slowing down"
-
-
-def test_heater_shaker_latch_status(
-    ctx_with_heater_shaker: ProtocolContext, mock_module_controller: mock.MagicMock
-) -> None:
-    """It should return the heater-shaker's labware latch status string."""
-    mock_latch_status = mock.PropertyMock(
-        return_value=HeaterShakerLabwareLatchStatus.IDLE_CLOSED
->>>>>>> f627f633
     )
 
-<<<<<<< HEAD
     result = subject.load_labware(
         name="infinite tip rack",
         label="it doesn't run out",
         namespace="ideal",
         version=101,
     )
-=======
-
-def test_heater_shaker_set_and_wait_for_shake_speed(
-    ctx_with_heater_shaker: ProtocolContext,
-    mock_module_controller: mock.MagicMock,
-    mock_pipette_location: mock.MagicMock,
-    mock_hardware: mock.AsyncMock,
-) -> None:
-    """It should issue a blocking set target shake speed."""
-    # Mock setup
-    mock_latch_status = mock.PropertyMock(
-        return_value=HeaterShakerLabwareLatchStatus.IDLE_CLOSED
-    )
-    type(mock_module_controller).labware_latch_status = mock_latch_status
-
-    with mock.patch(
-        "opentrons.protocol_api.module_contexts.validate_heater_shaker_speed"
-    ) as mock_validator:
-        mock_validator.return_value = 10
-        hs_mod = ctx_with_heater_shaker.load_module("heaterShakerModuleV1", 1)
-        assert isinstance(hs_mod, HeaterShakerContext)
-        hs_mod.geometry.is_pipette_blocking_shake_movement = mock.MagicMock(  # type: ignore[attr-defined]
-            return_value=True
-        )
-
-        # Call subject method
-        hs_mod.set_and_wait_for_shake_speed(rpm=400)
-
-        # Assert expected calls
-        mock_validator.assert_called_once_with(rpm=400)
-        hs_mod.geometry.is_pipette_blocking_shake_movement.assert_called_with(  # type: ignore[attr-defined]
-            pipette_location=mock_pipette_location
-        )
-        mock_hardware.home.assert_called_once_with(axes=[Axis.Z, Axis.A])
-        mock_module_controller.set_speed.assert_called_once_with(rpm=10)
-        assert ctx_with_heater_shaker.location_cache is None
-
-
-@pytest.mark.parametrize(
-    "latch_status",
-    [
-        HeaterShakerLabwareLatchStatus.IDLE_UNKNOWN,
-        HeaterShakerLabwareLatchStatus.UNKNOWN,
-        HeaterShakerLabwareLatchStatus.CLOSING,
-        HeaterShakerLabwareLatchStatus.IDLE_OPEN,
-        HeaterShakerLabwareLatchStatus.OPENING,
-    ],
-)
-def test_heater_shaker_set_and_wait_for_shake_speed_raises(
-    ctx_with_heater_shaker: ProtocolContext,
-    mock_module_controller: mock.MagicMock,
-    latch_status: HeaterShakerLabwareLatchStatus,
-) -> None:
-    """It should raise an error while setting speed when labware latch not closed."""
-    mock_latch_status = mock.PropertyMock(return_value=latch_status)
-    type(mock_module_controller).labware_latch_status = mock_latch_status
->>>>>>> f627f633
 
     assert result is mock_labware
     decoy.verify(mock_deck.recalculate_high_z(), times=1)
 
 
-<<<<<<< HEAD
 def test_load_labware_from_definition(
     decoy: Decoy,
     mock_core: ModuleCore,
@@ -815,76 +111,13 @@
     """It should be able to load a labware from a definition dictionary."""
     mock_labware_core = decoy.mock(cls=LabwareCore)
     mock_labware = decoy.mock(cls=Labware)
-=======
-def test_heater_shaker_open_labware_latch(
-    ctx_with_heater_shaker: ProtocolContext,
-    mock_module_controller: mock.MagicMock,
-    mock_pipette_location: mock.MagicMock,
-    mock_hardware: mock.MagicMock,
-) -> None:
-    """It should issue a labware latch open command."""
-    # Mocks
-    mock_speed_status = mock.PropertyMock(return_value=SpeedStatus.IDLE)
-    type(mock_module_controller).speed_status = mock_speed_status
-
-    # Get subject
-    hs_mod = ctx_with_heater_shaker.load_module("heaterShakerModuleV1", 1)
-    assert isinstance(hs_mod, HeaterShakerContext)
-    hs_mod.geometry.is_pipette_blocking_latch_movement = mock.MagicMock(  # type: ignore[attr-defined]
-        return_value=True
-    )
-
-    # Call subject method
-    hs_mod.open_labware_latch()
-    # Assert calls
-    hs_mod.geometry.is_pipette_blocking_latch_movement.assert_called_with(  # type: ignore[attr-defined]
-        pipette_location=mock_pipette_location
-    )
-    mock_hardware.home.assert_called_once_with(axes=[Axis.Z, Axis.A])
-    mock_module_controller.open_labware_latch.assert_called_once()
-    assert ctx_with_heater_shaker.location_cache is None
-
-
-@pytest.mark.parametrize(
-    "speed_status",
-    [
-        SpeedStatus.DECELERATING,
-        SpeedStatus.ACCELERATING,
-        SpeedStatus.HOLDING,
-        SpeedStatus.ERROR,
-    ],
-)
-def test_heater_shaker_open_labware_latch_raises(
-    ctx_with_heater_shaker: ProtocolContext,
-    mock_module_controller: mock.MagicMock,
-    speed_status: SpeedStatus,
-) -> None:
-    """It should raise when opening latch during a shake."""
-    mock_speed_status = mock.PropertyMock(return_value=speed_status)
-    type(mock_module_controller).speed_status = mock_speed_status
-
-    hs_mod = ctx_with_heater_shaker.load_module("heaterShakerModuleV1", 1)
-    with pytest.raises(CannotPerformModuleAction):
-        hs_mod.open_labware_latch()  # type: ignore[union-attr]
->>>>>>> f627f633
 
     labware_definition_dict = cast(LabwareDefDict, {"labwareDef": True})
     labware_load_params = LabwareLoadParams("you", "are", 1337)
 
-<<<<<<< HEAD
     decoy.when(
         mock_protocol_core.add_labware_definition(labware_definition_dict)
     ).then_return(labware_load_params)
-=======
-def test_heater_shaker_close_labware_latch(
-    ctx_with_heater_shaker: ProtocolContext, mock_module_controller: mock.MagicMock
-) -> None:
-    """It should issue a labware latch close command."""
-    hs_mod = ctx_with_heater_shaker.load_module("heaterShakerModuleV1", 1)
-
-    hs_mod.close_labware_latch()  # type: ignore[union-attr]
-    mock_module_controller.close_labware_latch.assert_called_once()
->>>>>>> f627f633
 
     decoy.when(mock_labware_core.get_name()).then_return("Full Name")
 
