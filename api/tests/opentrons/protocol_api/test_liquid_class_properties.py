"""Tests for LiquidClass properties and related functions."""
import pytest
from opentrons_shared_data import load_shared_data
from opentrons_shared_data.liquid_classes.liquid_class_definition import (
    LiquidClassSchemaV1,
    Coordinate,
)

from opentrons.protocol_api._liquid_properties import (
    build_aspirate_properties,
    build_single_dispense_properties,
    build_multi_dispense_properties,
    LiquidHandlingPropertyByVolume,
)


def test_build_aspirate_settings() -> None:
    """It should convert the shared data aspirate settings to the PAPI type."""
    fixture_data = load_shared_data("liquid-class/fixtures/1/fixture_glycerol50.json")
    liquid_class_model = LiquidClassSchemaV1.parse_raw(fixture_data)
    aspirate_data = liquid_class_model.byPipette[0].byTipType[0].aspirate

    aspirate_properties = build_aspirate_properties(aspirate_data)

    assert aspirate_properties.submerge.position_reference.value == "liquid-meniscus"
    assert aspirate_properties.submerge.offset == Coordinate(x=0, y=0, z=-5)
    assert aspirate_properties.submerge.speed == 100
    assert aspirate_properties.submerge.delay.enabled is True
    assert aspirate_properties.submerge.delay.duration == 1.5

    assert aspirate_properties.retract.position_reference.value == "well-top"
    assert aspirate_properties.retract.offset == Coordinate(x=0, y=0, z=5)
    assert aspirate_properties.retract.speed == 100
    assert aspirate_properties.retract.air_gap_by_volume.as_dict() == {
        5.0: 3.0,
        10.0: 4.0,
    }
    assert aspirate_properties.retract.touch_tip.enabled is True
    assert aspirate_properties.retract.touch_tip.z_offset == 2
    assert aspirate_properties.retract.touch_tip.mm_to_edge == 1
    assert aspirate_properties.retract.touch_tip.speed == 50
    assert aspirate_properties.retract.delay.enabled is True
    assert aspirate_properties.retract.delay.duration == 1

    assert aspirate_properties.position_reference.value == "well-bottom"
    assert aspirate_properties.offset == Coordinate(x=0, y=0, z=-5)
<<<<<<< HEAD
    assert aspirate_properties.flow_rate_by_volume.as_dict() == {
        "default": 50.0,
        10.0: 40.0,
        20.0: 30.0,
    }
    assert aspirate_properties.correction_by_volume.as_dict() == {
        1.0: -2.5,
        10.0: 3,
    }
=======
    assert aspirate_properties.flow_rate_by_volume.as_dict() == {10: 50.0}
>>>>>>> 46d19118
    assert aspirate_properties.pre_wet is True
    assert aspirate_properties.mix.enabled is True
    assert aspirate_properties.mix.repetitions == 3
    assert aspirate_properties.mix.volume == 15
    assert aspirate_properties.delay.enabled is True
    assert aspirate_properties.delay.duration == 2


def test_build_single_dispense_settings() -> None:
    """It should convert the shared data single dispense settings to the PAPI type."""
    fixture_data = load_shared_data("liquid-class/fixtures/1/fixture_glycerol50.json")
    liquid_class_model = LiquidClassSchemaV1.parse_raw(fixture_data)
    single_dispense_data = liquid_class_model.byPipette[0].byTipType[0].singleDispense

    single_dispense_properties = build_single_dispense_properties(single_dispense_data)

    assert (
        single_dispense_properties.submerge.position_reference.value
        == "liquid-meniscus"
    )
    assert single_dispense_properties.submerge.offset == Coordinate(x=0, y=0, z=-5)
    assert single_dispense_properties.submerge.speed == 100
    assert single_dispense_properties.submerge.delay.enabled is True
    assert single_dispense_properties.submerge.delay.duration == 1.5

    assert single_dispense_properties.retract.position_reference.value == "well-top"
    assert single_dispense_properties.retract.offset == Coordinate(x=0, y=0, z=5)
    assert single_dispense_properties.retract.speed == 100
    assert single_dispense_properties.retract.air_gap_by_volume.as_dict() == {
        5.0: 3.0,
        10.0: 4.0,
    }
    assert single_dispense_properties.retract.touch_tip.enabled is True
    assert single_dispense_properties.retract.touch_tip.z_offset == 2
    assert single_dispense_properties.retract.touch_tip.mm_to_edge == 1
    assert single_dispense_properties.retract.touch_tip.speed == 50
    assert single_dispense_properties.retract.blowout.enabled is True
    assert single_dispense_properties.retract.blowout.location is not None
    assert single_dispense_properties.retract.blowout.location.value == "trash"
    assert single_dispense_properties.retract.blowout.flow_rate == 100
    assert single_dispense_properties.retract.delay.enabled is True
    assert single_dispense_properties.retract.delay.duration == 1

    assert single_dispense_properties.position_reference.value == "well-bottom"
    assert single_dispense_properties.offset == Coordinate(x=0, y=0, z=-5)
    assert single_dispense_properties.flow_rate_by_volume.as_dict() == {
        10.0: 40.0,
        20.0: 30.0,
    }
    assert single_dispense_properties.correction_by_volume.as_dict() == {
        2.0: -1.5,
        20.0: 2,
    }
    assert single_dispense_properties.mix.enabled is True
    assert single_dispense_properties.mix.repetitions == 3
    assert single_dispense_properties.mix.volume == 15
    assert single_dispense_properties.push_out_by_volume.as_dict() == {
        10.0: 7.0,
        20.0: 10.0,
    }
    assert single_dispense_properties.delay.enabled is True
    assert single_dispense_properties.delay.duration == 2.5


def test_build_multi_dispense_settings() -> None:
    """It should convert the shared data multi dispense settings to the PAPI type."""
    fixture_data = load_shared_data("liquid-class/fixtures/1/fixture_glycerol50.json")
    liquid_class_model = LiquidClassSchemaV1.parse_raw(fixture_data)
    multi_dispense_data = liquid_class_model.byPipette[0].byTipType[0].multiDispense

    assert multi_dispense_data is not None
    multi_dispense_properties = build_multi_dispense_properties(multi_dispense_data)
    assert multi_dispense_properties is not None

    assert (
        multi_dispense_properties.submerge.position_reference.value == "liquid-meniscus"
    )
    assert multi_dispense_properties.submerge.offset == Coordinate(x=0, y=0, z=-5)
    assert multi_dispense_properties.submerge.speed == 100
    assert multi_dispense_properties.submerge.delay.enabled is True
    assert multi_dispense_properties.submerge.delay.duration == 1.5

    assert multi_dispense_properties.retract.position_reference.value == "well-top"
    assert multi_dispense_properties.retract.offset == Coordinate(x=0, y=0, z=5)
    assert multi_dispense_properties.retract.speed == 100
    assert multi_dispense_properties.retract.air_gap_by_volume.as_dict() == {
        5.0: 3.0,
        10.0: 4.0,
    }
    assert multi_dispense_properties.retract.touch_tip.enabled is True
    assert multi_dispense_properties.retract.touch_tip.z_offset == 2
    assert multi_dispense_properties.retract.touch_tip.mm_to_edge == 1
    assert multi_dispense_properties.retract.touch_tip.speed == 50
    assert multi_dispense_properties.retract.blowout.enabled is False
    assert multi_dispense_properties.retract.blowout.location is None
    assert multi_dispense_properties.retract.blowout.flow_rate is None
    assert multi_dispense_properties.retract.delay.enabled is True
    assert multi_dispense_properties.retract.delay.duration == 1

    assert multi_dispense_properties.position_reference.value == "well-bottom"
    assert multi_dispense_properties.offset == Coordinate(x=0, y=0, z=-5)
    assert multi_dispense_properties.flow_rate_by_volume.as_dict() == {
        10.0: 40.0,
        20.0: 30.0,
    }
    assert multi_dispense_properties.correction_by_volume.as_dict() == {
        3.0: -0.5,
        30.0: 1,
    }
    assert multi_dispense_properties.conditioning_by_volume.as_dict() == {
        5.0: 5.0,
    }
    assert multi_dispense_properties.disposal_by_volume.as_dict() == {
        5.0: 3.0,
    }
    assert multi_dispense_properties.delay.enabled is True
    assert multi_dispense_properties.delay.duration == 1


def test_build_multi_dispense_settings_none(
    minimal_liquid_class_def2: LiquidClassSchemaV1,
) -> None:
    """It should return None if there are no multi dispense properties in the model."""
    transfer_settings = minimal_liquid_class_def2.byPipette[0].byTipType[0]
    assert build_multi_dispense_properties(transfer_settings.multiDispense) is None


def test_liquid_handling_property_by_volume() -> None:
    """It should create a class that can interpolate values and add and delete new points."""
    subject = LiquidHandlingPropertyByVolume([(5.0, 50.0), (10.0, 250.0)])
    assert subject.as_dict() == {5.0: 50, 10.0: 250}
    assert subject.get_for_volume(7) == 130.0

    subject.set_for_volume(volume=7, value=175.5)
    assert subject.as_dict() == {
        5.0: 50,
        10.0: 250,
        7.0: 175.5,
    }
    assert subject.get_for_volume(7) == 175.5

    subject.delete_for_volume(7)
    assert subject.as_dict() == {5.0: 50, 10.0: 250}
    assert subject.get_for_volume(7) == 130.0

    with pytest.raises(KeyError, match="No value set for volume"):
        subject.delete_for_volume(7)

    # Test bounds
    assert subject.get_for_volume(1) == 50.0
    assert subject.get_for_volume(1000) == 250.0<|MERGE_RESOLUTION|>--- conflicted
+++ resolved
@@ -44,19 +44,11 @@
 
     assert aspirate_properties.position_reference.value == "well-bottom"
     assert aspirate_properties.offset == Coordinate(x=0, y=0, z=-5)
-<<<<<<< HEAD
-    assert aspirate_properties.flow_rate_by_volume.as_dict() == {
-        "default": 50.0,
-        10.0: 40.0,
-        20.0: 30.0,
-    }
+    assert aspirate_properties.flow_rate_by_volume.as_dict() == {10: 50.0}
     assert aspirate_properties.correction_by_volume.as_dict() == {
         1.0: -2.5,
         10.0: 3,
     }
-=======
-    assert aspirate_properties.flow_rate_by_volume.as_dict() == {10: 50.0}
->>>>>>> 46d19118
     assert aspirate_properties.pre_wet is True
     assert aspirate_properties.mix.enabled is True
     assert aspirate_properties.mix.repetitions == 3
