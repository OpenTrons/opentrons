"""Test for the ProtocolEngine-based protocol API core."""
from typing import Optional, Type, cast

import pytest
from decoy import Decoy

from opentrons_shared_data.pipette.dev_types import PipetteNameType
from opentrons_shared_data.labware.dev_types import (
    LabwareDefinition as LabwareDefDict,
    LabwareUri,
)
from opentrons_shared_data.labware.labware_definition import LabwareDefinition

from opentrons.types import Mount, MountType, DeckSlotName
from opentrons.hardware_control import SyncHardwareAPI, SynchronousAdapter
from opentrons.hardware_control.dev_types import PipetteDict
from opentrons.hardware_control.modules import AbstractModule
from opentrons.hardware_control.modules.types import (
    ModuleModel,
    TemperatureModuleModel,
    MagneticModuleModel,
    ThermocyclerModuleModel,
    HeaterShakerModuleModel,
)
from opentrons.protocol_engine import (
    ModuleModel as EngineModuleModel,
    DeckSlotLocation,
    ModuleLocation,
    ModuleDefinition,
    LabwareMovementStrategy,
    LoadedPipette,
    commands,
)
from opentrons.protocol_engine.clients import SyncClient as EngineClient

from opentrons.protocol_api.core.labware import LabwareLoadParams
from opentrons.protocol_api.core.engine import (
    ProtocolCore,
    InstrumentCore,
    LabwareCore,
    ModuleCore,
)
from opentrons.protocol_api.core.engine.exceptions import InvalidModuleLocationError
from opentrons.protocol_api.core.engine.module_core import (
    TemperatureModuleCore,
    MagneticModuleCore,
    ThermocyclerModuleCore,
    HeaterShakerModuleCore,
)
from opentrons.protocol_api import MAX_SUPPORTED_VERSION
from opentrons.protocols.api_support.types import APIVersion


@pytest.fixture
def mock_engine_client(decoy: Decoy) -> EngineClient:
    """Get a mock ProtocolEngine synchronous client."""
    return decoy.mock(cls=EngineClient)


@pytest.fixture
def api_version() -> APIVersion:
    """Get an API version to apply to the interface."""
    return MAX_SUPPORTED_VERSION


@pytest.fixture
def mock_sync_module_hardware(decoy: Decoy) -> SynchronousAdapter[AbstractModule]:
    """Get a mock synchronous module hardware."""
    return decoy.mock(name="SynchronousAdapter[AbstractModule]")  # type: ignore[no-any-return]


@pytest.fixture
def mock_sync_hardware_api(decoy: Decoy) -> SyncHardwareAPI:
    """Get a mock hardware API."""
    return decoy.mock(cls=SyncHardwareAPI)


@pytest.fixture
def subject(
    decoy: Decoy,
    mock_engine_client: EngineClient,
    api_version: APIVersion,
    mock_sync_hardware_api: SyncHardwareAPI,
) -> ProtocolCore:
    """Get a ProtocolCore test subject with its dependencies mocked out."""
    decoy.when(mock_engine_client.state.labware.get_fixed_trash_id()).then_return(
        "fixed-trash-123"
    )
    decoy.when(
        mock_engine_client.state.labware.get_definition("fixed-trash-123")
    ).then_return(
        LabwareDefinition.construct(ordering=[["A1"]])  # type: ignore[call-arg]
    )

    return ProtocolCore(
        engine_client=mock_engine_client,
        api_version=api_version,
        sync_hardware=mock_sync_hardware_api,
    )


@pytest.mark.parametrize("api_version", [APIVersion(2, 3)])
def test_api_version(
    decoy: Decoy, subject: ProtocolCore, api_version: APIVersion
) -> None:
    """Should return the protocol version."""
    assert subject.api_version == api_version


def test_get_fixed_trash(subject: ProtocolCore) -> None:
    """It should have a single labware core for the fixed trash."""
    result = subject.get_fixed_trash()

    assert isinstance(result, LabwareCore)
    assert result.labware_id == "fixed-trash-123"

    # verify it's the same core every time
    assert subject.get_fixed_trash() is result


def test_load_instrument(
    decoy: Decoy,
    mock_sync_hardware_api: SyncHardwareAPI,
    mock_engine_client: EngineClient,
    subject: ProtocolCore,
) -> None:
    """It should issue a LoadPipette command."""
    decoy.when(
        mock_engine_client.load_pipette(
            pipette_name=PipetteNameType.P300_SINGLE, mount=MountType.LEFT
        )
    ).then_return(commands.LoadPipetteResult(pipetteId="cool-pipette"))

    decoy.when(mock_engine_client.state.pipettes.get("cool-pipette")).then_return(
        LoadedPipette.construct(mount=MountType.LEFT)  # type: ignore[call-arg]
    )
    pipette_dict = cast(
        PipetteDict,
        {
            "default_aspirate_flow_rates": {"1.1": 22},
            "default_dispense_flow_rates": {"3.3": 44},
            "default_blow_out_flow_rates": {"5.5": 66},
        },
    )
    decoy.when(mock_sync_hardware_api.get_attached_instrument(Mount.LEFT)).then_return(
        pipette_dict
    )

    result = subject.load_instrument(
        instrument_name=PipetteNameType.P300_SINGLE, mount=Mount.LEFT
    )

    assert isinstance(result, InstrumentCore)
    assert result.pipette_id == "cool-pipette"


def test_load_labware(
    decoy: Decoy,
    mock_engine_client: EngineClient,
    subject: ProtocolCore,
) -> None:
    """It should issue a LoadLabware command."""
    decoy.when(
        mock_engine_client.load_labware(
            location=DeckSlotLocation(slotName=DeckSlotName.SLOT_5),
            load_name="some_labware",
            display_name="some_display_name",
            namespace="some_explicit_namespace",
            version=9001,
        )
    ).then_return(
        commands.LoadLabwareResult(
            labwareId="abc123",
            definition=LabwareDefinition.construct(),  # type: ignore[call-arg]
            offsetId=None,
        )
    )

    decoy.when(mock_engine_client.state.labware.get_definition("abc123")).then_return(
        LabwareDefinition.construct(ordering=[])  # type: ignore[call-arg]
    )

    result = subject.load_labware(
        load_name="some_labware",
        location=DeckSlotName.SLOT_5,
        label="some_display_name",  # maps to optional display name
        namespace="some_explicit_namespace",
        version=9001,
    )

    assert isinstance(result, LabwareCore)
    assert result.labware_id == "abc123"


@pytest.mark.parametrize(
    argnames=["use_gripper", "expected_strategy"],
    argvalues=[
        (True, LabwareMovementStrategy.USING_GRIPPER),
        (False, LabwareMovementStrategy.MANUAL_MOVE_WITH_PAUSE),
    ],
)
def test_move_labware(
    decoy: Decoy,
    subject: ProtocolCore,
    mock_engine_client: EngineClient,
    api_version: APIVersion,
    expected_strategy: LabwareMovementStrategy,
    use_gripper: bool,
) -> None:
    """It should issue a move labware command to the engine."""
    decoy.when(
        mock_engine_client.state.labware.get_definition("labware-id")
    ).then_return(
        LabwareDefinition.construct(ordering=[])  # type: ignore[call-arg]
    )
    labware = LabwareCore(labware_id="labware-id", engine_client=mock_engine_client)
    subject.move_labware(
        labware_core=labware, new_location=DeckSlotName.SLOT_5, use_gripper=use_gripper
    )
    decoy.verify(
        mock_engine_client.move_labware(
            labware_id="labware-id",
            new_location=DeckSlotLocation(slotName=DeckSlotName.SLOT_5),
            strategy=expected_strategy,
        )
    )


@pytest.mark.parametrize("api_version", [APIVersion(2, 3)])
def test_load_labware_on_module(
    decoy: Decoy,
    mock_engine_client: EngineClient,
    mock_sync_module_hardware: SynchronousAdapter[AbstractModule],
    subject: ProtocolCore,
    api_version: APIVersion,
) -> None:
    """It should issue a LoadLabware command."""
    decoy.when(
        mock_engine_client.load_labware(
            location=ModuleLocation(moduleId="module-id"),
            load_name="some_labware",
            display_name="some_display_name",
            namespace="some_explicit_namespace",
            version=9001,
        )
    ).then_return(
        commands.LoadLabwareResult(
            labwareId="abc123",
            definition=LabwareDefinition.construct(),  # type: ignore[call-arg]
            offsetId=None,
        )
    )

    decoy.when(mock_engine_client.state.labware.get_definition("abc123")).then_return(
        LabwareDefinition.construct(ordering=[])  # type: ignore[call-arg]
    )

    result = subject.load_labware(
        load_name="some_labware",
        location=ModuleCore(
            module_id="module-id",
            engine_client=mock_engine_client,
            api_version=api_version,
            sync_module_hardware=mock_sync_module_hardware,
        ),
        label="some_display_name",  # maps to optional display name
        namespace="some_explicit_namespace",
        version=9001,
    )

    assert isinstance(result, LabwareCore)
    assert result.labware_id == "abc123"


def test_add_labware_definition(
    decoy: Decoy,
    minimal_labware_def: LabwareDefDict,
    mock_engine_client: EngineClient,
    subject: ProtocolCore,
) -> None:
    """It should add a laware definition to the engine."""
    decoy.when(
        mock_engine_client.add_labware_definition(
            definition=LabwareDefinition.parse_obj(minimal_labware_def)
        )
    ).then_return(LabwareUri("hello/world/123"))

    result = subject.add_labware_definition(minimal_labware_def)

    assert result == LabwareLoadParams("hello", "world", 123)


# TODO(mc, 2022-10-25): move to module core factory function
@pytest.mark.parametrize(
    ("requested_model", "engine_model", "expected_core_cls"),
    [
        (
            TemperatureModuleModel.TEMPERATURE_V1,
            EngineModuleModel.TEMPERATURE_MODULE_V1,
            TemperatureModuleCore,
        ),
        (
            TemperatureModuleModel.TEMPERATURE_V2,
            EngineModuleModel.TEMPERATURE_MODULE_V2,
            TemperatureModuleCore,
        ),
        (
            MagneticModuleModel.MAGNETIC_V1,
            EngineModuleModel.MAGNETIC_MODULE_V1,
            MagneticModuleCore,
        ),
        (
            MagneticModuleModel.MAGNETIC_V2,
            EngineModuleModel.MAGNETIC_MODULE_V2,
            MagneticModuleCore,
        ),
        (
            ThermocyclerModuleModel.THERMOCYCLER_V1,
            EngineModuleModel.THERMOCYCLER_MODULE_V1,
            ThermocyclerModuleCore,
        ),
        (
            ThermocyclerModuleModel.THERMOCYCLER_V2,
            EngineModuleModel.THERMOCYCLER_MODULE_V2,
            ThermocyclerModuleCore,
        ),
        (
            HeaterShakerModuleModel.HEATER_SHAKER_V1,
            EngineModuleModel.HEATER_SHAKER_MODULE_V1,
            HeaterShakerModuleCore,
        ),
    ],
)
def test_load_module(
    decoy: Decoy,
    mock_engine_client: EngineClient,
    mock_sync_hardware_api: SyncHardwareAPI,
    requested_model: ModuleModel,
    engine_model: EngineModuleModel,
    expected_core_cls: Type[ModuleCore],
    subject: ProtocolCore,
) -> None:
    """It should issue a load module engine command."""
    definition = ModuleDefinition.construct()  # type: ignore[call-arg]

    mock_hw_mod_1 = decoy.mock(cls=AbstractModule)
    mock_hw_mod_2 = decoy.mock(cls=AbstractModule)

    decoy.when(mock_hw_mod_1.device_info).then_return({"serial": "abc123"})
    decoy.when(mock_hw_mod_2.device_info).then_return({"serial": "xyz789"})
    decoy.when(mock_sync_hardware_api.attached_modules).then_return(
        [mock_hw_mod_1, mock_hw_mod_2]
    )

    decoy.when(
        mock_engine_client.load_module(
            model=engine_model,
            location=DeckSlotLocation(slotName=DeckSlotName.SLOT_1),
        )
    ).then_return(
        commands.LoadModuleResult(
            moduleId="abc123",
            definition=definition,
            model=engine_model,
            serialNumber="xyz789",
        )
    )

    result = subject.load_module(
        model=requested_model,
        deck_slot=DeckSlotName.SLOT_1,
        configuration="",
    )

    assert isinstance(result, expected_core_cls)
    assert result.module_id == "abc123"


@pytest.mark.parametrize(
    ("requested_model", "engine_model"),
    [
        (
            ThermocyclerModuleModel.THERMOCYCLER_V1,
            EngineModuleModel.THERMOCYCLER_MODULE_V1,
        ),
        (
            ThermocyclerModuleModel.THERMOCYCLER_V2,
            EngineModuleModel.THERMOCYCLER_MODULE_V2,
        ),
    ],
)
def test_load_module_thermocycler_with_no_location(
    decoy: Decoy,
    mock_engine_client: EngineClient,
    mock_sync_hardware_api: SyncHardwareAPI,
    requested_model: ModuleModel,
    engine_model: EngineModuleModel,
    subject: ProtocolCore,
) -> None:
    """It should issue a load module engine command with location at 7."""
    definition = ModuleDefinition.construct()  # type: ignore[call-arg]

    mock_hw_mod = decoy.mock(cls=AbstractModule)
    decoy.when(mock_hw_mod.device_info).then_return({"serial": "xyz789"})
    decoy.when(mock_sync_hardware_api.attached_modules).then_return([mock_hw_mod])

    decoy.when(
        mock_engine_client.load_module(
            model=engine_model,
            location=DeckSlotLocation(slotName=DeckSlotName.SLOT_7),
        )
    ).then_return(
        commands.LoadModuleResult(
            moduleId="abc123",
            definition=definition,
            model=engine_model,
            serialNumber="xyz789",
        )
    )

    result = subject.load_module(
        model=requested_model,
        deck_slot=None,
        configuration="",
    )

    assert isinstance(result, ThermocyclerModuleCore)
    assert result.module_id == "abc123"


@pytest.mark.parametrize(
    "requested_model",
    [
        HeaterShakerModuleModel.HEATER_SHAKER_V1,
        MagneticModuleModel.MAGNETIC_V1,
        MagneticModuleModel.MAGNETIC_V2,
        TemperatureModuleModel.TEMPERATURE_V1,
        TemperatureModuleModel.TEMPERATURE_V2,
    ],
)
def test_load_module_no_location(
    decoy: Decoy,
    mock_engine_client: EngineClient,
    requested_model: ModuleModel,
    subject: ProtocolCore,
) -> None:
    """Should raise an InvalidModuleLocationError exception."""
    with pytest.raises(InvalidModuleLocationError):
        subject.load_module(model=requested_model, deck_slot=None, configuration="")


@pytest.mark.parametrize("message", [None, "Hello, world!", ""])
def test_pause(
    decoy: Decoy,
    mock_engine_client: EngineClient,
    subject: ProtocolCore,
    message: Optional[str],
) -> None:
    """It should issue a waitForResume command."""
    subject.pause(msg=message)
    decoy.verify(mock_engine_client.wait_for_resume(message=message))


@pytest.mark.parametrize("seconds", [0.0, -1.23, 1.23])
@pytest.mark.parametrize("message", [None, "Hello, world!", ""])
def test_delay(
    decoy: Decoy,
    mock_engine_client: EngineClient,
    subject: ProtocolCore,
    seconds: float,
    message: Optional[str],
) -> None:
    """It should issue a waitForDuration command."""
    subject.delay(seconds=seconds, msg=message)
    decoy.verify(mock_engine_client.wait_for_duration(seconds=seconds, message=message))


def test_comment(
    decoy: Decoy,
    mock_engine_client: EngineClient,
    subject: ProtocolCore,
) -> None:
    """It should issue a comment command."""
    subject.comment("Hello, world!")
    decoy.verify(mock_engine_client.comment("Hello, world!"))


def test_home(
    decoy: Decoy,
    mock_engine_client: EngineClient,
    subject: ProtocolCore,
) -> None:
    """It should home all axes."""
    subject.home()
    decoy.verify(mock_engine_client.home(axes=None), times=1)


<<<<<<< HEAD
def test_is_simulating(
    decoy: Decoy,
    mock_engine_client: EngineClient,
    subject: ProtocolCore,
) -> None:
    """It should return if simulating."""
    decoy.when(mock_engine_client.state.config.ignore_pause).then_return(True)
    assert subject.is_simulating()
=======
def test_set_rail_lights(
    decoy: Decoy, mock_engine_client: EngineClient, subject: ProtocolCore
) -> None:
    """It should verify a call to sync client."""
    subject.set_rail_lights(on=True)
    decoy.verify(mock_engine_client.set_rail_lights(on=True))

    subject.set_rail_lights(on=False)
    decoy.verify(mock_engine_client.set_rail_lights(on=False))


def test_get_rail_lights(
    decoy: Decoy, mock_sync_hardware_api: SyncHardwareAPI, subject: ProtocolCore
) -> None:
    """It should get rails light state."""
    decoy.when(mock_sync_hardware_api.get_lights()).then_return({"rails": True})

    result = subject.get_rail_lights_on()
    assert result is True
>>>>>>> 774c4300
<|MERGE_RESOLUTION|>--- conflicted
+++ resolved
@@ -495,7 +495,6 @@
     decoy.verify(mock_engine_client.home(axes=None), times=1)
 
 
-<<<<<<< HEAD
 def test_is_simulating(
     decoy: Decoy,
     mock_engine_client: EngineClient,
@@ -504,7 +503,8 @@
     """It should return if simulating."""
     decoy.when(mock_engine_client.state.config.ignore_pause).then_return(True)
     assert subject.is_simulating()
-=======
+
+
 def test_set_rail_lights(
     decoy: Decoy, mock_engine_client: EngineClient, subject: ProtocolCore
 ) -> None:
@@ -523,5 +523,4 @@
     decoy.when(mock_sync_hardware_api.get_lights()).then_return({"rails": True})
 
     result = subject.get_rail_lights_on()
-    assert result is True
->>>>>>> 774c4300
+    assert result is True