"""Tests for opentrons.protocol_api.core.engine.ModuleCore."""
import pytest
from decoy import Decoy

from opentrons.hardware_control import SynchronousAdapter
from opentrons.hardware_control.modules import AbstractModule
from opentrons.protocol_engine import DeckSlotLocation
from opentrons.protocol_engine.clients import SyncClient as EngineClient
from opentrons.protocol_engine.types import ModuleModel
from opentrons.protocol_api import MAX_SUPPORTED_VERSION
from opentrons.protocols.api_support.types import APIVersion
from opentrons.protocol_api.core.engine.module_core import ModuleCore
from opentrons.types import DeckSlotName


@pytest.fixture
def api_version() -> APIVersion:
    """Get mocked api_version."""
    return MAX_SUPPORTED_VERSION


@pytest.fixture
def mock_engine_client(decoy: Decoy) -> EngineClient:
    """Get a mock ProtocolEngine synchronous client."""
    return decoy.mock(cls=EngineClient)


@pytest.fixture
def mock_sync_module_hardware(decoy: Decoy) -> SynchronousAdapter[AbstractModule]:
    """Get a mock synchronous module hardware."""
    return decoy.mock(name="SynchronousAdapter[AbstractModule]")  # type: ignore[no-any-return]


@pytest.fixture
def subject(
    mock_engine_client: EngineClient,
    api_version: APIVersion,
    mock_sync_module_hardware: SynchronousAdapter[AbstractModule],
) -> ModuleCore:
    """Get a ModuleCore test subject."""
    return ModuleCore(
        module_id="1234",
        engine_client=mock_engine_client,
        api_version=api_version,
        sync_module_hardware=mock_sync_module_hardware,
    )


@pytest.mark.parametrize("api_version", [APIVersion(2, 3)])
def test_api_version(subject: ModuleCore, api_version: APIVersion) -> None:
    """Should return the api_version property."""
    assert subject.api_version == api_version


def test_get_deck_slot(
    decoy: Decoy, subject: ModuleCore, mock_engine_client: EngineClient
) -> None:
    """Should return the deck slot associated to the module id."""
    decoy.when(mock_engine_client.state.modules.get_location("1234")).then_return(
        DeckSlotLocation(slotName=DeckSlotName.SLOT_1)
    )

<<<<<<< HEAD
    assert subject.get_deck_slot() == DeckSlotName.SLOT_1


def test_add_labware_core(
    decoy: Decoy, subject: ModuleCore, api_version: APIVersion
) -> None:
    """Should return a Labware object."""
    labware_core = decoy.mock(cls=LabwareCore)

    decoy.when(labware_core.get_well_columns()).then_return([])

    result = subject.add_labware_core(labware_core=labware_core)

    assert result.api_version == api_version


def test_get_model(
    decoy: Decoy, subject: ModuleCore, mock_engine_client: EngineClient
) -> None:
    """It should return the module model."""
    decoy.when(mock_engine_client.state.modules.get_model("1234")).then_return(
        ModuleModel.HEATER_SHAKER_MODULE_V1
    )

    result = subject.get_model()

    assert result == "heaterShakerModuleV1"


def test_get_serial_number(
    decoy: Decoy, subject: ModuleCore, mock_engine_client: EngineClient
) -> None:
    """It should return a serial number."""
    decoy.when(mock_engine_client.state.modules.get_serial_number("1234")).then_return(
        "abc"
    )

    assert subject.get_serial_number() == "abc"
=======
    assert subject.get_deck_slot() == DeckSlotName.SLOT_1
>>>>>>> 0ad2f2f1
<|MERGE_RESOLUTION|>--- conflicted
+++ resolved
@@ -60,21 +60,7 @@
         DeckSlotLocation(slotName=DeckSlotName.SLOT_1)
     )
 
-<<<<<<< HEAD
     assert subject.get_deck_slot() == DeckSlotName.SLOT_1
-
-
-def test_add_labware_core(
-    decoy: Decoy, subject: ModuleCore, api_version: APIVersion
-) -> None:
-    """Should return a Labware object."""
-    labware_core = decoy.mock(cls=LabwareCore)
-
-    decoy.when(labware_core.get_well_columns()).then_return([])
-
-    result = subject.add_labware_core(labware_core=labware_core)
-
-    assert result.api_version == api_version
 
 
 def test_get_model(
@@ -98,7 +84,4 @@
         "abc"
     )
 
-    assert subject.get_serial_number() == "abc"
-=======
-    assert subject.get_deck_slot() == DeckSlotName.SLOT_1
->>>>>>> 0ad2f2f1
+    assert subject.get_serial_number() == "abc"