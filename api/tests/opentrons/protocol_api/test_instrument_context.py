--- conflicted
+++ resolved
@@ -267,9 +267,7 @@
             location=input_location, last_location=last_location
         )
     ).then_return(WellTarget(well=mock_well, location=input_location))
-    decoy.when(mock_instrument_core.get_absolute_aspirate_flow_rate(1.23)).then_return(
-        5.67
-    )
+    decoy.when(mock_instrument_core.get_aspirate_flow_rate(1.23)).then_return(5.67)
 
     subject.aspirate(volume=42.0, location=input_location, rate=1.23)
 
@@ -305,9 +303,7 @@
             location=input_location, last_location=last_location
         )
     ).then_return(PointTarget(location=input_location, in_place=False))
-    decoy.when(mock_instrument_core.get_absolute_aspirate_flow_rate(1.23)).then_return(
-        5.67
-    )
+    decoy.when(mock_instrument_core.get_aspirate_flow_rate(1.23)).then_return(5.67)
 
     subject.aspirate(volume=42.0, location=input_location, rate=1.23)
 
@@ -343,9 +339,7 @@
             location=input_location, last_location=last_location
         )
     ).then_return(PointTarget(location=input_location))
-    decoy.when(mock_instrument_core.get_absolute_aspirate_flow_rate(1.23)).then_return(
-        5.67
-    )
+    decoy.when(mock_instrument_core.get_aspirate_flow_rate(1.23)).then_return(5.67)
 
     subject.aspirate(volume=42.0, location=input_location, rate=1.23)
 
@@ -749,7 +743,6 @@
     last_location = Location(point=Point(9, 9, 9), labware=None)
     decoy.when(mock_instrument_core.get_mount()).then_return(Mount.RIGHT)
 
-<<<<<<< HEAD
     decoy.when(mock_protocol_core.get_last_location(Mount.RIGHT)).then_return(
         last_location
     )
@@ -758,12 +751,7 @@
             location=input_location, last_location=last_location
         )
     ).then_return(PointTarget(location=input_location, in_place=False))
-    decoy.when(mock_instrument_core.get_absolute_dispense_flow_rate(1.23)).then_return(
-        5.67
-    )
-=======
-    decoy.when(mock_instrument_core.get_dispense_flow_rate(1.0)).then_return(3.0)
->>>>>>> e960fa65
+    decoy.when(mock_instrument_core.get_dispense_flow_rate(1.23)).then_return(5.67)
 
     subject.dispense(volume=42.0, location=input_location, rate=1.23)
 
@@ -795,25 +783,57 @@
     decoy.when(mock_protocol_core.get_last_location(Mount.RIGHT)).then_return(
         last_location
     )
-<<<<<<< HEAD
     decoy.when(
         mock_validation.validate_location(
             location=input_location, last_location=last_location
         )
     ).then_return(WellTarget(well=mock_well, location=input_location))
-    decoy.when(mock_instrument_core.get_absolute_dispense_flow_rate(1.23)).then_return(
-        5.67
-    )
-=======
-
-    decoy.when(mock_instrument_core.get_dispense_flow_rate(1.0)).then_return(3.0)
->>>>>>> e960fa65
+    decoy.when(mock_instrument_core.get_dispense_flow_rate(1.23)).then_return(3.0)
 
     subject.dispense(volume=42.0, location=input_location, rate=1.23)
 
     decoy.verify(
         mock_instrument_core.dispense(
             location=input_location,
+            well_core=mock_well._core,
+            in_place=False,
+            volume=42.0,
+            rate=1.23,
+            flow_rate=3.0,
+        ),
+        times=1,
+    )
+
+
+def test_dispense_with_well(
+    decoy: Decoy,
+    mock_instrument_core: InstrumentCore,
+    subject: InstrumentContext,
+    mock_protocol_core: ProtocolCore,
+) -> None:
+    """It should dispense to a well."""
+    mock_well = decoy.mock(cls=Well)
+    bottom_location = Location(point=Point(1, 2, 3), labware=mock_well)
+    input_location = Location(point=Point(2, 2, 2), labware=None)
+    last_location = Location(point=Point(9, 9, 9), labware=None)
+    decoy.when(mock_instrument_core.get_mount()).then_return(Mount.RIGHT)
+
+    decoy.when(mock_protocol_core.get_last_location(Mount.RIGHT)).then_return(
+        last_location
+    )
+    decoy.when(
+        mock_validation.validate_location(
+            location=input_location, last_location=last_location
+        )
+    ).then_return(WellTarget(well=mock_well, location=None))
+    decoy.when(mock_well.bottom(z=1.0)).then_return(bottom_location)
+    decoy.when(mock_instrument_core.get_dispense_flow_rate(1.23)).then_return(5.67)
+
+    subject.dispense(volume=42.0, location=input_location, rate=1.23)
+
+    decoy.verify(
+        mock_instrument_core.dispense(
+            location=bottom_location,
             well_core=mock_well._core,
             in_place=False,
             volume=42.0,
@@ -824,51 +844,6 @@
     )
 
 
-def test_dispense_with_well(
-    decoy: Decoy,
-    mock_instrument_core: InstrumentCore,
-    subject: InstrumentContext,
-    mock_protocol_core: ProtocolCore,
-) -> None:
-    """It should dispense to a well."""
-    mock_well = decoy.mock(cls=Well)
-    bottom_location = Location(point=Point(1, 2, 3), labware=mock_well)
-    input_location = Location(point=Point(2, 2, 2), labware=None)
-    last_location = Location(point=Point(9, 9, 9), labware=None)
-    decoy.when(mock_instrument_core.get_mount()).then_return(Mount.RIGHT)
-
-    decoy.when(mock_protocol_core.get_last_location(Mount.RIGHT)).then_return(
-        last_location
-    )
-    decoy.when(
-        mock_validation.validate_location(
-            location=input_location, last_location=last_location
-        )
-    ).then_return(WellTarget(well=mock_well, location=None))
-    decoy.when(mock_well.bottom(z=1.0)).then_return(bottom_location)
-    decoy.when(mock_instrument_core.get_absolute_dispense_flow_rate(1.23)).then_return(
-        5.67
-    )
-
-    subject.dispense(volume=42.0, location=input_location, rate=1.23)
-
-<<<<<<< HEAD
-    decoy.verify(
-        mock_instrument_core.dispense(
-            location=bottom_location,
-            well_core=mock_well._core,
-            in_place=False,
-            volume=42.0,
-            rate=1.23,
-            flow_rate=5.67,
-        ),
-        times=1,
-    )
-=======
-    decoy.when(mock_instrument_core.get_dispense_flow_rate(1.0)).then_return(3.0)
->>>>>>> e960fa65
-
-
 def test_dispense_in_place(
     decoy: Decoy,
     mock_instrument_core: InstrumentCore,
@@ -888,9 +863,7 @@
             location=input_location, last_location=last_location
         )
     ).then_return(PointTarget(location=input_location, in_place=True))
-    decoy.when(mock_instrument_core.get_absolute_dispense_flow_rate(1.23)).then_return(
-        5.67
-    )
+    decoy.when(mock_instrument_core.get_dispense_flow_rate(1.23)).then_return(5.67)
 
     subject.dispense(volume=42.0, location=input_location, rate=1.23)
 
