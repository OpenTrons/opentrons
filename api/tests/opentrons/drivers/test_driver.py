--- conflicted
+++ resolved
@@ -165,19 +165,11 @@
     smoothie.disengage_axis('XYZ')
     smoothie.disengage_axis('ABCD')
     expected = [
-<<<<<<< HEAD
-        ['M18\s*X'],
-        ['M400'],
-        ['M18\s*[XYZ]+'],
-        ['M400'],
-        ['M18\s*[ABC]+'],
-=======
         ['M18 X'],
         ['M400'],
         ['M18 [XYZ]+'],
         ['M400'],
         ['M18 [ABC]+'],
->>>>>>> 0ae62b82
         ['M400'],
     ]
     fuzzy_assert(result=command_log, expected=expected)
@@ -306,20 +298,12 @@
     smoothie.home('BC')
     expected = [
         # move all
-<<<<<<< HEAD
-        ['M907 A2 B2 C2 X2 Y2 Z2 G4 P0.005 G0 A0B0C0X0Y0Z0'],
-=======
         ['M907 A2 B2 C2 X2 Y2 Z2 G4 P0.005 G0 A0 B0 C0 X0 Y0 Z0'],
->>>>>>> 0ae62b82
         ['M400'],
         ['M907 A2 B0 C0 X2 Y2 Z2 G4 P0.005'],  # disable BC axes
         ['M400'],
         # move BC
-<<<<<<< HEAD
-        ['M907 A0 B2 C2 X0 Y0 Z0 G4 P0.005 G0 B1.3C1.3 G0 B1C1'],
-=======
         ['M907 A0 B2 C2 X0 Y0 Z0 G4 P0.005 G0 B1.3 C1.3 G0 B1 C1'],
->>>>>>> 0ae62b82
         ['M400'],
         ['M907 A0 B0 C0 X0 Y0 Z0 G4 P0.005'],  # disable BC axes
         ['M400'],
