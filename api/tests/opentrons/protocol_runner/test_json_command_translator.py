--- conflicted
+++ resolved
@@ -24,11 +24,11 @@
 
 def _make_json_protocol(
         *,
-        pipettes: Dict[str, json_v6_models.Pipette] = {"pipetteId": {"name": "p10_single"}},
+        pipettes: Dict[str, json_v6_models.Pipette] = {"pipetteId": json_v6_models.Pipette(name="p10_single")},
         labware_definitions: Dict[str, LabwareDefinition] = {},
         labware: Dict[str, json_v6_models.Labware] = {},
         commands: List[json_v6_models.Command] = [],
-        modules: Dict[str, json_v6_models.Module] = {"magneticModuleId": {"model": "magneticModuleV2"}}
+        modules: Dict[str, json_v6_models.Module] = {"magneticModuleId": json_v6_models.Module(model="magneticModuleV2")}
 ) -> json_v6_models.ProtocolSchemaV6:
     """Return a minimal JsonProtocol with the given elements, to use as test input."""
     return json_v6_models.ProtocolSchemaV6(
@@ -123,7 +123,7 @@
         #     ))
         ]
 
-    expected_output = [
+    expected_output: List[pe_commands.CommandCreate] = [
         pe_commands.AspirateCreate(
             params=pe_commands.AspirateParams(
                 # todo: id
@@ -164,30 +164,12 @@
                 wellName="A1",
                 wellLocation=WellLocation()
             )
-<<<<<<< HEAD
-=======
-        )
-    ]
-
-    output = subject.translate(_make_json_protocol(commands=[input_json_command]))
-    assert output == expected_output
-
-
-def test_pause(subject: JsonCommandTranslator) -> None:
-    """It should translate delay with wait=True to a PauseCreate."""
-    # TODO (mc, 3-14-22): Pydantic casts this True to a float in Python 3.8
-    input_command = models.json_protocol.DelayCommand(
-        command="delay",
-        params=models.json_protocol.DelayCommandParams(
-            wait=True,
-            message="hello world",
->>>>>>> ff6a8a23
         ),
         pe_commands.PauseCreate(params=pe_commands.PauseParams(message="hello world")),
         pe_commands.LoadPipetteCreate(params=pe_commands.LoadPipetteParams(
             pipetteId="pipetteId",
-            pipetteName="p10_single",
-            mount="left"
+            pipetteName=PipetteName("p10_single"),
+            mount=MountType("left")
         )),
         # pe_commands.LoadModuleCreate(params=pe_commands.LoadModuleParams(
         #     model=""
