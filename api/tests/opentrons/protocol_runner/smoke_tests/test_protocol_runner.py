--- conflicted
+++ resolved
@@ -153,11 +153,7 @@
         ),
         result=commands.PickUpTipResult(
             tipVolume=300.0,
-<<<<<<< HEAD
-            tipLength=51.83,
-=======
             tipLength=59.3,
->>>>>>> bfc24e8f
             position=DeckPoint(x=14.38, y=74.24, z=64.69),
         ),
     )
