"""Tests for the PythonAndLegacyRunner, JsonRunner & LiveRunner classes."""
from datetime import datetime

import pytest
from pytest_lazyfixture import lazy_fixture  # type: ignore[import-untyped]
from decoy import Decoy, matchers
from pathlib import Path
from typing import List, cast, Union, Type

from opentrons_shared_data.labware.labware_definition import LabwareDefinition
from opentrons_shared_data.labware.dev_types import (
    LabwareDefinition as LabwareDefinitionTypedDict,
)
from opentrons_shared_data.protocol.models import ProtocolSchemaV6, ProtocolSchemaV7
from opentrons_shared_data.protocol.dev_types import (
    JsonProtocol as LegacyJsonProtocolDict,
)
from opentrons.hardware_control import API as HardwareAPI
from opentrons.legacy_broker import LegacyBroker
from opentrons.protocol_api import ProtocolContext
from opentrons.protocol_engine.types import PostRunHardwareState
from opentrons.protocols.api_support.types import APIVersion
from opentrons.protocols.parse import PythonParseMode
from opentrons.protocols.types import PythonProtocol, JsonProtocol
from opentrons.util.broker import Broker

from opentrons import protocol_reader
from opentrons.protocol_engine import (
    ProtocolEngine,
    Liquid,
    commands as pe_commands,
    errors as pe_errors,
)
from opentrons.protocol_reader import (
    ProtocolSource,
    JsonProtocolConfig,
    PythonProtocolConfig,
)
from opentrons.protocol_runner import (
    create_protocol_runner,
    JsonRunner,
    PythonAndLegacyRunner,
    LiveRunner,
    AnyRunner,
)
from opentrons.protocol_runner.task_queue import TaskQueue
from opentrons.protocol_runner.json_file_reader import JsonFileReader
from opentrons.protocol_runner.json_translator import JsonTranslator
from opentrons.protocol_runner.legacy_context_plugin import LegacyContextPlugin
from opentrons.protocol_runner.python_protocol_wrappers import (
    PythonAndLegacyFileReader,
    ProtocolContextCreator,
    PythonProtocolExecutor,
)


@pytest.fixture
def protocol_engine(decoy: Decoy) -> ProtocolEngine:
    """Get a mocked out ProtocolEngine dependency."""
    return decoy.mock(cls=ProtocolEngine)


@pytest.fixture
def hardware_api(decoy: Decoy) -> HardwareAPI:
    """Get a mocked out HardwareAPI dependency."""
    return decoy.mock(cls=HardwareAPI)


@pytest.fixture
def task_queue(decoy: Decoy) -> TaskQueue:
    """Get a mocked out TaskQueue dependency."""
    return decoy.mock(cls=TaskQueue)


@pytest.fixture
def json_file_reader(decoy: Decoy) -> JsonFileReader:
    """Get a mocked out JsonFileReader dependency."""
    return decoy.mock(cls=JsonFileReader)


@pytest.fixture
def json_translator(decoy: Decoy) -> JsonTranslator:
    """Get a mocked out JsonTranslator dependency."""
    return decoy.mock(cls=JsonTranslator)


@pytest.fixture
def python_and_legacy_file_reader(decoy: Decoy) -> PythonAndLegacyFileReader:
    """Get a mocked out PythonAndLegacyFileReader dependency."""
    return decoy.mock(cls=PythonAndLegacyFileReader)


@pytest.fixture
def protocol_context_creator(decoy: Decoy) -> ProtocolContextCreator:
    """Get a mocked out ProtocolContextCreator dependency."""
    return decoy.mock(cls=ProtocolContextCreator)


@pytest.fixture
def python_protocol_executor(decoy: Decoy) -> PythonProtocolExecutor:
    """Get a mocked out PythonProtocolExecutor dependency."""
    return decoy.mock(cls=PythonProtocolExecutor)


@pytest.fixture(autouse=True)
def use_mock_extract_labware_definitions(
    decoy: Decoy, monkeypatch: pytest.MonkeyPatch
) -> None:
    """Replace protocol_reader.extract_labware_definitions() with a Decoy mock."""
    monkeypatch.setattr(
        protocol_reader,
        "extract_labware_definitions",
        decoy.mock(func=protocol_reader.extract_labware_definitions),
    )


@pytest.fixture
def json_runner_subject(
    protocol_engine: ProtocolEngine,
    hardware_api: HardwareAPI,
    task_queue: TaskQueue,
    json_file_reader: JsonFileReader,
    json_translator: JsonTranslator,
) -> JsonRunner:
    """Get a JsonRunner test subject with mocked dependencies."""
    return JsonRunner(
        protocol_engine=protocol_engine,
        hardware_api=hardware_api,
        task_queue=task_queue,
        json_file_reader=json_file_reader,
        json_translator=json_translator,
    )


@pytest.fixture
def python_runner_subject(
    protocol_engine: ProtocolEngine,
    hardware_api: HardwareAPI,
    task_queue: TaskQueue,
    python_and_legacy_file_reader: PythonAndLegacyFileReader,
    protocol_context_creator: ProtocolContextCreator,
    python_protocol_executor: PythonProtocolExecutor,
) -> PythonAndLegacyRunner:
    """Get a PythonAndLegacyRunner test subject with mocked dependencies."""
    return PythonAndLegacyRunner(
        protocol_engine=protocol_engine,
        hardware_api=hardware_api,
        task_queue=task_queue,
        python_and_legacy_file_reader=python_and_legacy_file_reader,
        protocol_context_creator=protocol_context_creator,
        python_protocol_executor=python_protocol_executor,
    )


@pytest.fixture
def live_runner_subject(
    protocol_engine: ProtocolEngine,
    hardware_api: HardwareAPI,
    task_queue: TaskQueue,
) -> LiveRunner:
    """Get a LiveRunner test subject with mocked dependencies."""
    return LiveRunner(
        protocol_engine=protocol_engine,
        hardware_api=hardware_api,
        task_queue=task_queue,
    )


@pytest.mark.parametrize(
    "config, runner_type",
    [
        (JsonProtocolConfig(schema_version=6), JsonRunner),
        (JsonProtocolConfig(schema_version=7), JsonRunner),
        (PythonProtocolConfig(api_version=APIVersion(2, 14)), PythonAndLegacyRunner),
        (JsonProtocolConfig(schema_version=5), PythonAndLegacyRunner),
        (PythonProtocolConfig(api_version=APIVersion(2, 13)), PythonAndLegacyRunner),
    ],
)
def test_create_protocol_runner(
    protocol_engine: ProtocolEngine,
    hardware_api: HardwareAPI,
    task_queue: TaskQueue,
    json_file_reader: JsonFileReader,
    json_translator: JsonTranslator,
<<<<<<< HEAD
    legacy_file_reader: LegacyFileReader,
    legacy_context_creator: LegacyContextCreator,
    legacy_executor: LegacyExecutor,
    config: Union[JsonProtocolConfig, PythonProtocolConfig],
=======
    python_and_legacy_file_reader: PythonAndLegacyFileReader,
    protocol_context_creator: ProtocolContextCreator,
    python_protocol_executor: PythonProtocolExecutor,
    config: Optional[Union[JsonProtocolConfig, PythonProtocolConfig]],
>>>>>>> 23c8eaba
    runner_type: Type[AnyRunner],
) -> None:
    """It should return protocol runner type depending on the config."""
    assert isinstance(
        create_protocol_runner(
            protocol_config=config,
            protocol_engine=protocol_engine,
            hardware_api=hardware_api,
            task_queue=task_queue,
            json_file_reader=json_file_reader,
            json_translator=json_translator,
        ),
        runner_type,
    )


@pytest.mark.parametrize(
    "subject",
    [
        (lazy_fixture("json_runner_subject")),
        (lazy_fixture("python_runner_subject")),
        (lazy_fixture("live_runner_subject")),
    ],
)
def test_play_starts_run(
    decoy: Decoy,
    protocol_engine: ProtocolEngine,
    task_queue: TaskQueue,
    subject: AnyRunner,
) -> None:
    """It should start a protocol run with play."""
    subject.play(deck_configuration=[])

    decoy.verify(protocol_engine.play(deck_configuration=[]), times=1)


@pytest.mark.parametrize(
    "subject",
    [
        (lazy_fixture("json_runner_subject")),
        (lazy_fixture("python_runner_subject")),
        (lazy_fixture("live_runner_subject")),
    ],
)
def test_pause(
    decoy: Decoy,
    protocol_engine: ProtocolEngine,
    subject: AnyRunner,
) -> None:
    """It should pause a protocol run with pause."""
    subject.pause()

    decoy.verify(protocol_engine.request_pause(), times=1)


@pytest.mark.parametrize(
    "subject",
    [
        (lazy_fixture("json_runner_subject")),
        (lazy_fixture("python_runner_subject")),
        (lazy_fixture("live_runner_subject")),
    ],
)
async def test_stop(
    decoy: Decoy,
    task_queue: TaskQueue,
    protocol_engine: ProtocolEngine,
    subject: AnyRunner,
) -> None:
    """It should halt a protocol run with stop."""
    decoy.when(protocol_engine.state_view.commands.has_been_played()).then_return(True)

    subject.play()
    await subject.stop()

    decoy.verify(await protocol_engine.request_stop(), times=1)


@pytest.mark.parametrize(
    "subject",
    [
        (lazy_fixture("json_runner_subject")),
        (lazy_fixture("python_runner_subject")),
        (lazy_fixture("live_runner_subject")),
    ],
)
async def test_stop_when_run_never_started(
    decoy: Decoy,
    task_queue: TaskQueue,
    protocol_engine: ProtocolEngine,
    subject: AnyRunner,
) -> None:
    """It should clean up rather than halt if the runner was never started."""
    decoy.when(protocol_engine.state_view.commands.has_been_played()).then_return(False)

    await subject.stop()

    decoy.verify(
        await protocol_engine.finish(
            drop_tips_after_run=False,
            set_run_status=False,
            post_run_hardware_state=PostRunHardwareState.STAY_ENGAGED_IN_PLACE,
        ),
        times=1,
    )


@pytest.mark.parametrize(
    "subject",
    [
        (lazy_fixture("json_runner_subject")),
        (lazy_fixture("python_runner_subject")),
        (lazy_fixture("live_runner_subject")),
    ],
)
def test_resume_from_recovery(
    decoy: Decoy,
    protocol_engine: ProtocolEngine,
    subject: AnyRunner,
) -> None:
    """It should call `resume_from_recovery()` on the underlying engine."""
    subject.resume_from_recovery()

    decoy.verify(protocol_engine.resume_from_recovery(), times=1)


async def test_run_json_runner(
    decoy: Decoy,
    hardware_api: HardwareAPI,
    protocol_engine: ProtocolEngine,
    task_queue: TaskQueue,
    json_runner_subject: JsonRunner,
) -> None:
    """It should run a protocol to completion."""
    decoy.when(protocol_engine.state_view.commands.has_been_played()).then_return(
        False, True
    )

    assert json_runner_subject.was_started() is False
    await json_runner_subject.run(deck_configuration=[])
    assert json_runner_subject.was_started() is True

    decoy.verify(
        protocol_engine.play(deck_configuration=[]),
        task_queue.start(),
        await task_queue.join(),
    )


async def test_run_json_runner_stop_requested_stops_enquqing(
    decoy: Decoy,
    hardware_api: HardwareAPI,
    protocol_engine: ProtocolEngine,
    task_queue: TaskQueue,
    json_runner_subject: JsonRunner,
    json_file_reader: JsonFileReader,
    json_translator: JsonTranslator,
) -> None:
    """It should run a protocol to completion."""
    labware_definition = LabwareDefinition.construct()  # type: ignore[call-arg]
    json_protocol_source = ProtocolSource(
        directory=Path("/dev/null"),
        main_file=Path("/dev/null/abc.json"),
        files=[],
        metadata={},
        robot_type="OT-2 Standard",
        config=JsonProtocolConfig(schema_version=6),
        content_hash="abc123",
    )

    commands: List[pe_commands.CommandCreate] = [
        pe_commands.HomeCreate(params=pe_commands.HomeParams()),
        pe_commands.WaitForDurationCreate(
            params=pe_commands.WaitForDurationParams(seconds=10)
        ),
        pe_commands.LoadLiquidCreate(
            params=pe_commands.LoadLiquidParams(
                liquidId="water-id", labwareId="labware-id", volumeByWell={"A1": 30}
            )
        ),
    ]

    liquids: List[Liquid] = [
        Liquid(id="water-id", displayName="water", description="water desc")
    ]

    json_protocol = ProtocolSchemaV6.construct()  # type: ignore[call-arg]

    decoy.when(
        await protocol_reader.extract_labware_definitions(json_protocol_source)
    ).then_return([labware_definition])
    decoy.when(json_file_reader.read(json_protocol_source)).then_return(json_protocol)
    decoy.when(json_translator.translate_commands(json_protocol)).then_return(commands)
    decoy.when(json_translator.translate_liquids(json_protocol)).then_return(liquids)
    decoy.when(
        await protocol_engine.add_and_execute_command(
            pe_commands.HomeCreate(params=pe_commands.HomeParams()),
        )
    ).then_return(
        pe_commands.Home.construct(status=pe_commands.CommandStatus.SUCCEEDED)  # type: ignore[call-arg]
    )
    decoy.when(
        await protocol_engine.add_and_execute_command(
            pe_commands.WaitForDurationCreate(
                params=pe_commands.WaitForDurationParams(seconds=10)
            ),
        )
    ).then_return(
        pe_commands.WaitForDuration.construct(  # type: ignore[call-arg]
            error=pe_errors.ErrorOccurrence.from_failed(
                id="some-id",
                createdAt=datetime(year=2021, month=1, day=1),
                error=pe_errors.ProtocolEngineError(),
            )
        )
    )

    await json_runner_subject.load(json_protocol_source)

    run_func_captor = matchers.Captor()

    decoy.verify(
        protocol_engine.add_labware_definition(labware_definition),
        protocol_engine.add_liquid(
            id="water-id", name="water", description="water desc", color=None
        ),
        protocol_engine.add_command(
            request=pe_commands.HomeCreate(params=pe_commands.HomeParams(axes=None))
        ),
        task_queue.set_run_func(func=run_func_captor),
    )

    # Verify that the run func calls the right things:
    run_func = run_func_captor.value

    with pytest.raises(pe_errors.ProtocolEngineError):
        await run_func()


@pytest.mark.parametrize(
    "schema_version, json_protocol",
    [
        (6, ProtocolSchemaV6.construct()),  # type: ignore[call-arg]
        (7, ProtocolSchemaV7.construct()),  # type: ignore[call-arg]
    ],
)
async def test_load_json_runner(
    decoy: Decoy,
    json_file_reader: JsonFileReader,
    json_translator: JsonTranslator,
    protocol_engine: ProtocolEngine,
    task_queue: TaskQueue,
    json_runner_subject: JsonRunner,
    schema_version: int,
    json_protocol: Union[ProtocolSchemaV6, ProtocolSchemaV7],
) -> None:
    """It should load a JSON protocol file."""
    labware_definition = LabwareDefinition.construct()  # type: ignore[call-arg]

    json_protocol_source = ProtocolSource(
        directory=Path("/dev/null"),
        main_file=Path("/dev/null/abc.json"),
        files=[],
        metadata={},
        robot_type="OT-2 Standard",
        config=JsonProtocolConfig(schema_version=schema_version),
        content_hash="abc123",
    )

    commands: List[pe_commands.CommandCreate] = [
        pe_commands.WaitForResumeCreate(
            params=pe_commands.WaitForResumeParams(message="hello")
        ),
        pe_commands.WaitForResumeCreate(
            params=pe_commands.WaitForResumeParams(message="goodbye")
        ),
        pe_commands.LoadLiquidCreate(
            params=pe_commands.LoadLiquidParams(
                liquidId="water-id", labwareId="labware-id", volumeByWell={"A1": 30}
            )
        ),
    ]

    liquids: List[Liquid] = [
        Liquid(id="water-id", displayName="water", description="water desc")
    ]

    decoy.when(
        await protocol_reader.extract_labware_definitions(json_protocol_source)
    ).then_return([labware_definition])
    decoy.when(json_file_reader.read(json_protocol_source)).then_return(json_protocol)
    decoy.when(json_translator.translate_commands(json_protocol)).then_return(commands)
    decoy.when(json_translator.translate_liquids(json_protocol)).then_return(liquids)

    await json_runner_subject.load(json_protocol_source)

    run_func_captor = matchers.Captor()

    decoy.verify(
        protocol_engine.add_labware_definition(labware_definition),
        protocol_engine.add_liquid(
            id="water-id", name="water", description="water desc", color=None
        ),
        protocol_engine.add_command(
            request=pe_commands.HomeCreate(params=pe_commands.HomeParams(axes=None))
        ),
        task_queue.set_run_func(func=run_func_captor),
    )

    # Verify that the run func calls the right things:
    run_func = run_func_captor.value
    await run_func()
    decoy.verify(
        await protocol_engine.add_and_execute_command(
            request=pe_commands.WaitForResumeCreate(
                params=pe_commands.WaitForResumeParams(message="hello")
            ),
        ),
        await protocol_engine.add_and_execute_command(
            request=pe_commands.WaitForResumeCreate(
                params=pe_commands.WaitForResumeParams(message="goodbye")
            ),
        ),
        await protocol_engine.add_and_execute_command(
            request=pe_commands.LoadLiquidCreate(
                params=pe_commands.LoadLiquidParams(
                    liquidId="water-id", labwareId="labware-id", volumeByWell={"A1": 30}
                )
            ),
        ),
    )


async def test_load_legacy_python(
    decoy: Decoy,
    python_and_legacy_file_reader: PythonAndLegacyFileReader,
    protocol_context_creator: ProtocolContextCreator,
    python_protocol_executor: PythonProtocolExecutor,
    task_queue: TaskQueue,
    protocol_engine: ProtocolEngine,
    python_runner_subject: PythonAndLegacyRunner,
) -> None:
    """It should load a legacy context-based Python protocol."""
    labware_definition = LabwareDefinition.construct()  # type: ignore[call-arg]

    legacy_protocol_source = ProtocolSource(
        directory=Path("/dev/null"),
        main_file=Path("/dev/null/abc.py"),
        files=[],
        metadata={},
        robot_type="OT-2 Standard",
        config=PythonProtocolConfig(api_version=APIVersion(2, 11)),
        content_hash="abc123",
    )

    extra_labware = {"definition-uri": cast(LabwareDefinitionTypedDict, {})}

    legacy_protocol = PythonProtocol(
        text="",
        contents="",
        filename="protocol.py",
        api_level=APIVersion(2, 11),
        robot_type="OT-3 Standard",
        metadata={"foo": "bar"},
        bundled_labware=None,
        bundled_data=None,
        bundled_python=None,
        extra_labware=extra_labware,
    )

    protocol_context = decoy.mock(cls=ProtocolContext)

    decoy.when(
        await protocol_reader.extract_labware_definitions(legacy_protocol_source)
    ).then_return([labware_definition])
    decoy.when(
        python_and_legacy_file_reader.read(
            protocol_source=legacy_protocol_source,
            labware_definitions=[labware_definition],
            python_parse_mode=PythonParseMode.ALLOW_LEGACY_METADATA_AND_REQUIREMENTS,
        )
    ).then_return(legacy_protocol)
    broker_captor = matchers.Captor()
    decoy.when(
        protocol_context_creator.create(
            protocol=legacy_protocol,
            broker=broker_captor,
            equipment_broker=matchers.IsA(Broker),
        )
    ).then_return(protocol_context)

    await python_runner_subject.load(
        legacy_protocol_source,
        python_parse_mode=PythonParseMode.ALLOW_LEGACY_METADATA_AND_REQUIREMENTS,
        run_time_param_values=None,
    )

    run_func_captor = matchers.Captor()

    decoy.verify(
        protocol_engine.add_labware_definition(labware_definition),
        protocol_engine.add_plugin(matchers.IsA(LegacyContextPlugin)),
        task_queue.set_run_func(run_func_captor),
    )

    assert broker_captor.value is python_runner_subject.broker

    # Verify that the run func calls the right things:
    run_func = run_func_captor.value
    await run_func()
    decoy.verify(
        await protocol_engine.add_and_execute_command(
            request=pe_commands.HomeCreate(params=pe_commands.HomeParams(axes=None))
        ),
        await python_protocol_executor.execute(
            protocol=legacy_protocol,
            context=protocol_context,
            parameter_context=python_runner_subject._parameter_context,
            run_time_param_values=None,
        ),
    )


async def test_load_python_with_pe_papi_core(
    decoy: Decoy,
    python_and_legacy_file_reader: PythonAndLegacyFileReader,
    protocol_context_creator: ProtocolContextCreator,
    protocol_engine: ProtocolEngine,
    python_runner_subject: PythonAndLegacyRunner,
) -> None:
    """It should load a legacy context-based Python protocol."""
    protocol_source = ProtocolSource(
        directory=Path("/dev/null"),
        main_file=Path("/dev/null/abc.py"),
        files=[],
        metadata={},
        robot_type="OT-2 Standard",
        config=PythonProtocolConfig(api_version=APIVersion(2, 14)),
        content_hash="abc123",
    )

    protocol = PythonProtocol(
        text="",
        contents="",
        filename="protocol.py",
        robot_type="OT-3 Standard",
        api_level=APIVersion(2, 14),
        metadata={"foo": "bar"},
        bundled_labware=None,
        bundled_data=None,
        bundled_python=None,
        extra_labware=None,
    )

    protocol_context = decoy.mock(cls=ProtocolContext)

    decoy.when(
        await protocol_reader.extract_labware_definitions(protocol_source)
    ).then_return([])
    decoy.when(
        python_and_legacy_file_reader.read(
            protocol_source=protocol_source,
            labware_definitions=[],
            python_parse_mode=PythonParseMode.ALLOW_LEGACY_METADATA_AND_REQUIREMENTS,
        )
    ).then_return(protocol)
    broker_captor = matchers.Captor()
    decoy.when(
        protocol_context_creator.create(
            protocol=protocol, broker=broker_captor, equipment_broker=None
        )
    ).then_return(protocol_context)

    await python_runner_subject.load(
        protocol_source,
        python_parse_mode=PythonParseMode.ALLOW_LEGACY_METADATA_AND_REQUIREMENTS,
        run_time_param_values=None,
    )

    decoy.verify(protocol_engine.add_plugin(matchers.IsA(LegacyContextPlugin)), times=0)
    assert broker_captor.value is python_runner_subject.broker


async def test_load_legacy_json(
    decoy: Decoy,
    python_and_legacy_file_reader: PythonAndLegacyFileReader,
    protocol_context_creator: ProtocolContextCreator,
    python_protocol_executor: PythonProtocolExecutor,
    task_queue: TaskQueue,
    protocol_engine: ProtocolEngine,
    python_runner_subject: PythonAndLegacyRunner,
) -> None:
    """It should load a legacy context-based JSON protocol."""
    labware_definition = LabwareDefinition.construct()  # type: ignore[call-arg]

    legacy_protocol_source = ProtocolSource(
        directory=Path("/dev/null"),
        main_file=Path("/dev/null/abc.json"),
        files=[],
        metadata={},
        robot_type="OT-2 Standard",
        config=JsonProtocolConfig(schema_version=5),
        content_hash="abc123",
    )

    legacy_protocol = JsonProtocol(
        text="{}",
        contents=cast(LegacyJsonProtocolDict, {}),
        filename="protocol.json",
        robot_type="OT-3 Standard",
        api_level=APIVersion(2, 11),
        schema_version=5,
        metadata={"protocolName": "A Very Impressive Protocol"},
    )

    protocol_context = decoy.mock(cls=ProtocolContext)

    decoy.when(
        await protocol_reader.extract_labware_definitions(legacy_protocol_source)
    ).then_return([labware_definition])
    decoy.when(
        python_and_legacy_file_reader.read(
            protocol_source=legacy_protocol_source,
            labware_definitions=[labware_definition],
            python_parse_mode=PythonParseMode.ALLOW_LEGACY_METADATA_AND_REQUIREMENTS,
        )
    ).then_return(legacy_protocol)
    decoy.when(
        protocol_context_creator.create(
            legacy_protocol,
            broker=matchers.IsA(LegacyBroker),
            equipment_broker=matchers.IsA(Broker),
        )
    ).then_return(protocol_context)

    await python_runner_subject.load(
        legacy_protocol_source,
        python_parse_mode=PythonParseMode.ALLOW_LEGACY_METADATA_AND_REQUIREMENTS,
        run_time_param_values=None,
    )

    run_func_captor = matchers.Captor()

    decoy.verify(
        protocol_engine.add_labware_definition(labware_definition),
        protocol_engine.add_plugin(matchers.IsA(LegacyContextPlugin)),
        task_queue.set_run_func(run_func_captor),
    )

    # Verify that the run func calls the right things:
    run_func = run_func_captor.value
    await run_func()
    decoy.verify(
        await protocol_engine.add_and_execute_command(
            request=pe_commands.HomeCreate(params=pe_commands.HomeParams(axes=None))
        ),
        await python_protocol_executor.execute(
            protocol=legacy_protocol,
            context=protocol_context,
            parameter_context=python_runner_subject._parameter_context,
            run_time_param_values=None,
        ),
    )


async def test_run_python_runner(
    decoy: Decoy,
    hardware_api: HardwareAPI,
    protocol_engine: ProtocolEngine,
    task_queue: TaskQueue,
    python_runner_subject: PythonAndLegacyRunner,
) -> None:
    """It should run a protocol to completion."""
    decoy.when(protocol_engine.state_view.commands.has_been_played()).then_return(
        False, True
    )

    assert python_runner_subject.was_started() is False
    await python_runner_subject.run(deck_configuration=[])
    assert python_runner_subject.was_started() is True

    decoy.verify(
        protocol_engine.play(deck_configuration=[]),
        task_queue.start(),
        await task_queue.join(),
    )


async def test_run_live_runner(
    decoy: Decoy,
    hardware_api: HardwareAPI,
    protocol_engine: ProtocolEngine,
    task_queue: TaskQueue,
    live_runner_subject: LiveRunner,
) -> None:
    """It should run a protocol to completion."""
    decoy.when(protocol_engine.state_view.commands.has_been_played()).then_return(
        False, True
    )

    assert live_runner_subject.was_started() is False
    await live_runner_subject.run(deck_configuration=[])
    assert live_runner_subject.was_started() is True

    decoy.verify(
        await hardware_api.home(),
        protocol_engine.play(deck_configuration=[]),
        task_queue.start(),
        await task_queue.join(),
    )<|MERGE_RESOLUTION|>--- conflicted
+++ resolved
@@ -174,6 +174,7 @@
         (PythonProtocolConfig(api_version=APIVersion(2, 14)), PythonAndLegacyRunner),
         (JsonProtocolConfig(schema_version=5), PythonAndLegacyRunner),
         (PythonProtocolConfig(api_version=APIVersion(2, 13)), PythonAndLegacyRunner),
+        (None, LiveRunner),
     ],
 )
 def test_create_protocol_runner(
@@ -182,17 +183,10 @@
     task_queue: TaskQueue,
     json_file_reader: JsonFileReader,
     json_translator: JsonTranslator,
-<<<<<<< HEAD
-    legacy_file_reader: LegacyFileReader,
-    legacy_context_creator: LegacyContextCreator,
-    legacy_executor: LegacyExecutor,
-    config: Union[JsonProtocolConfig, PythonProtocolConfig],
-=======
     python_and_legacy_file_reader: PythonAndLegacyFileReader,
     protocol_context_creator: ProtocolContextCreator,
     python_protocol_executor: PythonProtocolExecutor,
-    config: Optional[Union[JsonProtocolConfig, PythonProtocolConfig]],
->>>>>>> 23c8eaba
+    config: Union[JsonProtocolConfig, PythonProtocolConfig],
     runner_type: Type[AnyRunner],
 ) -> None:
     """It should return protocol runner type depending on the config."""
