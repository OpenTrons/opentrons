import asyncio

import pytest
from opentrons import types

from opentrons.server.endpoints.calibration import session, util


@pytest.fixture
def check_calibration_session(hardware) -> session.CheckCalibrationSession:
    hw = hardware._backend
    hw._attached_instruments[types.Mount.LEFT] = {
        'model': 'p10_single_v1', 'id': 'fake10pip'}
    hw._attached_instruments[types.Mount.RIGHT] = {
        'model': 'p300_single_v1', 'id': 'fake300pip'}
    asyncio.get_event_loop().run_until_complete(
        session.CheckCalibrationSession.build(hardware)
    )
    return session.CheckCalibrationSession(hardware)


@pytest.fixture
def check_calibration_session_shared_tips(hardware) \
        -> session.CheckCalibrationSession:
    hw = hardware._backend
    hw._attached_instruments[types.Mount.LEFT] = {
        'model': 'p300_multi_v1', 'id': 'fake300multipip'}
    hw._attached_instruments[types.Mount.RIGHT] = {
        'model': 'p300_single_v1', 'id': 'fake300pip'}
    asyncio.get_event_loop().run_until_complete(
        session.CheckCalibrationSession.build(hardware)
    )
    return session.CheckCalibrationSession(hardware)


@pytest.fixture
def check_calibration_session_only_right(hardware) \
        -> session.CheckCalibrationSession:
    hw = hardware._backend
    hw._attached_instruments[types.Mount.RIGHT] = {
        'model': 'p300_single_v1', 'id': 'fake300pip'}
    asyncio.get_event_loop().run_until_complete(
        session.CheckCalibrationSession.build(hardware)
    )
    return session.CheckCalibrationSession(hardware)


@pytest.fixture
def check_calibration_session_only_left(hardware) \
        -> session.CheckCalibrationSession:
    hw = hardware._backend
    hw._attached_instruments[types.Mount.LEFT] = {
        'model': 'p300_single_v1', 'id': 'fake300pip'}
    asyncio.get_event_loop().run_until_complete(
        session.CheckCalibrationSession.build(hardware)
    )
    return session.CheckCalibrationSession(hardware)


BAD_DIFF_VECTOR = types.Point(30, 30, 30)
OK_DIFF_VECTOR = types.Point(30, 30, 30)

# helpers


async def in_labware_loaded(check_calibration_session):
    await check_calibration_session.trigger_transition(
        session.CalibrationCheckTrigger.load_labware
    )
    return check_calibration_session


async def in_preparing_first_pipette(check_calibration_session):
    check_calibration_session = await in_labware_loaded(
        check_calibration_session
    )
    await check_calibration_session.trigger_transition(
        session.CalibrationCheckTrigger.prepare_pipette,
    )
    return check_calibration_session


async def in_inspecting_first_tip(check_calibration_session):
    check_calibration_session = await in_preparing_first_pipette(
        check_calibration_session
    )
    await check_calibration_session.trigger_transition(
        session.CalibrationCheckTrigger.pick_up_tip,
    )
    return check_calibration_session


async def in_jogging_first_pipette_to_height(check_calibration_session):
    check_calibration_session = await in_inspecting_first_tip(
        check_calibration_session
    )
    await check_calibration_session.trigger_transition(
        session.CalibrationCheckTrigger.confirm_tip_attached,
    )
    return check_calibration_session


async def in_comparing_first_pipette_height(check_calibration_session):
    check_calibration_session = await in_jogging_first_pipette_to_height(
        check_calibration_session
    )
    await check_calibration_session.trigger_transition(
        session.CalibrationCheckTrigger.compare_point,
    )
    return check_calibration_session


async def in_jogging_first_pipette_to_point_one(check_calibration_session):
    check_calibration_session = await in_comparing_first_pipette_height(
        check_calibration_session
    )
    await check_calibration_session.trigger_transition(
        session.CalibrationCheckTrigger.go_to_next_check,
    )
    return check_calibration_session


async def in_comparing_first_pipette_point_one(check_calibration_session):
    check_calibration_session = await in_jogging_first_pipette_to_point_one(
        check_calibration_session
    )
    await check_calibration_session.trigger_transition(
        session.CalibrationCheckTrigger.compare_point,
    )
    return check_calibration_session


async def in_jogging_first_pipette_to_point_two(check_calibration_session):
    check_calibration_session = await in_comparing_first_pipette_point_one(
        check_calibration_session
    )
    await check_calibration_session.trigger_transition(
        session.CalibrationCheckTrigger.go_to_next_check,
    )
    return check_calibration_session


async def in_comparing_first_pipette_point_two(check_calibration_session):
    check_calibration_session = await in_jogging_first_pipette_to_point_two(
        check_calibration_session
    )
    await check_calibration_session.trigger_transition(
        session.CalibrationCheckTrigger.compare_point,
    )
    return check_calibration_session


async def in_jogging_first_pipette_to_point_three(check_calibration_session):
    check_calibration_session = await in_comparing_first_pipette_point_two(
        check_calibration_session
    )
    await check_calibration_session.trigger_transition(
        session.CalibrationCheckTrigger.go_to_next_check,
    )
    return check_calibration_session


async def in_comparing_first_pipette_point_three(check_calibration_session):
    check_calibration_session = await in_jogging_first_pipette_to_point_three(
        check_calibration_session
    )
    await check_calibration_session.trigger_transition(
        session.CalibrationCheckTrigger.compare_point,
    )
    return check_calibration_session


async def in_preparing_second_pipette(check_calibration_session):
    check_calibration_session = await in_comparing_first_pipette_point_three(
        check_calibration_session
    )
    await check_calibration_session.trigger_transition(
        session.CalibrationCheckTrigger.go_to_next_check,
    )
    return check_calibration_session


async def in_inspecting_second_tip(check_calibration_session):
    check_calibration_session = await in_preparing_second_pipette(
        check_calibration_session
    )
    await check_calibration_session.trigger_transition(
        session.CalibrationCheckTrigger.pick_up_tip,
    )
    return check_calibration_session


async def in_jogging_second_pipette_to_height(check_calibration_session):
    check_calibration_session = await in_inspecting_second_tip(
        check_calibration_session
    )
    await check_calibration_session.trigger_transition(
        session.CalibrationCheckTrigger.confirm_tip_attached,
    )
    return check_calibration_session


async def in_comparing_second_pipette_height(check_calibration_session):
    check_calibration_session = await in_jogging_second_pipette_to_height(
        check_calibration_session
    )
    await check_calibration_session.trigger_transition(
        session.CalibrationCheckTrigger.compare_point,
    )
    return check_calibration_session


async def in_jogging_second_pipette_to_point_one(check_calibration_session):
    check_calibration_session = await in_comparing_second_pipette_height(
        check_calibration_session
    )
    await check_calibration_session.trigger_transition(
        session.CalibrationCheckTrigger.go_to_next_check,
    )
    return check_calibration_session


async def in_comparing_second_pipette_point_one(check_calibration_session):
    check_calibration_session = await in_jogging_second_pipette_to_point_one(
        check_calibration_session
    )
    await check_calibration_session.trigger_transition(
        session.CalibrationCheckTrigger.compare_point,
    )
    return check_calibration_session

# START misc session attribute tests


def test_session_started(check_calibration_session):
    assert check_calibration_session.current_state.name == \
           session.CalibrationCheckState.sessionStarted


async def test_session_started_to_labware_loaded(check_calibration_session):
    check_calibration_session = await in_labware_loaded(
        check_calibration_session
    )
    assert check_calibration_session.current_state.name == \
        session.CalibrationCheckState.labwareLoaded


async def test_session_started_to_bad_state(check_calibration_session):
    with pytest.raises(util.StateMachineError):
        await check_calibration_session.trigger_transition(
            session.CalibrationCheckTrigger.pick_up_tip
        )


async def test_session_no_pipettes_error(hardware):
    with pytest.raises(session.NoPipetteException):
        await session.CheckCalibrationSession.build(hardware)


async def test_session_started_to_end_state(check_calibration_session):
    await check_calibration_session.trigger_transition(
            session.CalibrationCheckTrigger.exit
        )
    assert check_calibration_session.current_state.name == \
        session.CalibrationCheckState.sessionExited


async def test_diff_pips_diff_tipracks(check_calibration_session):
    sess = check_calibration_session
    await sess.trigger_transition(
            session.CalibrationCheckTrigger.load_labware)
    assert len(sess._labware_info.keys()) == 2
    for tiprack in sess._labware_info.values():
        assert len(tiprack.forMounts) == 1
    # loads tiprack for right mount in 8
    # and tiprack for left mount in 6
    assert sess._deck['8']
    assert sess._deck['8'].name == 'opentrons_96_tiprack_300ul'
    assert sess._deck['6']
    assert sess._deck['6'].name == 'opentrons_96_tiprack_10ul'


async def test_same_size_pips_share_tiprack(
        check_calibration_session_shared_tips):
    sess = check_calibration_session_shared_tips
    await sess.trigger_transition(
            session.CalibrationCheckTrigger.load_labware)
    assert len(sess._labware_info.keys()) == 1
    assert len(next(iter(sess._labware_info.values())).forMounts) == 2

    # loads tiprack in 8 only
    assert sess._deck['8']
    assert sess._deck['8'].name == 'opentrons_96_tiprack_300ul'
    assert sess._deck['6'] is None

    # z and x values should be the same, but y should be different
    # if accessing different tips (A1, B1) on same tiprack
    assert sess._moves.preparingFirstPipette.position.x == \
        sess._moves.preparingSecondPipette.position.x
    assert sess._moves.preparingFirstPipette.position.z == \
        sess._moves.preparingSecondPipette.position.z
    assert sess._moves.preparingFirstPipette.position.y != \
        sess._moves.preparingSecondPipette.position.y


async def test_jog_pipette(check_calibration_session):
    sess = await in_preparing_first_pipette(check_calibration_session)

    last_pos = await sess.hardware.gantry_position(
            sess._get_pipette_by_rank(session.PipetteRank.first).mount)

    jog_vector_map = {
        'front': types.Point(0, -0.1, 0),
        'back': types.Point(0, 0.1, 0),
        'left': types.Point(-0.1, 0, 0),
        'right': types.Point(0.1, 0, 0),
        'up': types.Point(0, 0, 0.1),
        'down': types.Point(0, 0, -0.1)
    }
    for dir, vector in jog_vector_map.items():
        await sess.trigger_transition(
            session.CalibrationCheckTrigger.jog, vector)
        jog_pos = await sess.hardware.gantry_position(
                sess._get_pipette_by_rank(session.PipetteRank.first).mount)
        assert jog_pos == vector + last_pos
        last_pos = jog_pos


async def test_first_pick_up_tip(check_calibration_session):
    sess = await in_inspecting_first_tip(check_calibration_session)
    first_pip = sess._get_pipette_by_rank(session.PipetteRank.first)
    second_pip = sess._get_pipette_by_rank(session.PipetteRank.second)
    assert sess.pipettes[first_pip.mount]['has_tip'] is True
    assert sess.pipettes[first_pip.mount]['tip_length'] > 0.0
    assert sess.pipettes[second_pip.mount]['has_tip'] is False


async def test_second_pick_up_tip(check_calibration_session):
    sess = await in_inspecting_second_tip(check_calibration_session)
    first_pip = sess._get_pipette_by_rank(session.PipetteRank.first)
    second_pip = sess._get_pipette_by_rank(session.PipetteRank.second)
    assert sess.pipettes[second_pip.mount]['has_tip'] is True
    assert sess.pipettes[second_pip.mount]['tip_length'] > 0.0
    assert sess.pipettes[first_pip.mount]['has_tip'] is False


async def test_invalidate_first_tip(check_calibration_session):
    sess = await in_inspecting_first_tip(check_calibration_session)
    first_pip = sess._get_pipette_by_rank(session.PipetteRank.first)
    assert sess.pipettes[first_pip.mount]['has_tip'] is True
    await sess.trigger_transition(
            session.CalibrationCheckTrigger.invalidate_tip)
    assert sess.current_state.name == \
        session.CalibrationCheckState.preparingFirstPipette
    assert sess.pipettes[first_pip.mount]['has_tip'] is False


async def test_invalidate_second_tip(check_calibration_session):
    sess = await in_inspecting_second_tip(check_calibration_session)
    second_pip = sess._get_pipette_by_rank(session.PipetteRank.second)
    assert sess.pipettes[second_pip.mount]['has_tip'] is True
    await sess.trigger_transition(
            session.CalibrationCheckTrigger.invalidate_tip)
    assert sess.current_state.name == \
        session.CalibrationCheckState.preparingSecondPipette
    assert sess.pipettes[second_pip.mount]['has_tip'] is False


async def test_complete_check_one_pip(check_calibration_session_only_right):
    sess = await in_comparing_first_pipette_point_three(
            check_calibration_session_only_right)
    first_pip = sess._get_pipette_by_rank(session.PipetteRank.first)
    assert sess.pipettes[first_pip.mount]['has_tip'] is True
    await sess.trigger_transition(
            session.CalibrationCheckTrigger.go_to_next_check)
    assert sess.current_state.name == \
        session.CalibrationCheckState.checkComplete
<<<<<<< HEAD
    assert sess.pipettes[first_pip.mount]['has_tip'] is False
=======
>>>>>>> 73614d03


async def test_complete_check_both_pips(check_calibration_session):
    sess = await in_comparing_second_pipette_point_one(
            check_calibration_session)
    first_pip = sess._get_pipette_by_rank(session.PipetteRank.first)
    second_pip = sess._get_pipette_by_rank(session.PipetteRank.second)
    assert sess.pipettes[second_pip.mount]['has_tip'] is True
    await sess.trigger_transition(
            session.CalibrationCheckTrigger.go_to_next_check)
    assert sess.current_state.name == \
        session.CalibrationCheckState.checkComplete
<<<<<<< HEAD
    assert sess.pipettes[first_pip.mount]['has_tip'] is False
    assert sess.pipettes[second_pip.mount]['has_tip'] is False
=======
>>>>>>> 73614d03


# START flow testing both mounts


async def test_load_labware_to_preparing_first_pipette(
        check_calibration_session):
    sess = await in_preparing_first_pipette(check_calibration_session)
    tip_pt = sess._moves.preparingFirstPipette.position
    curr_pos = await sess.hardware.gantry_position(
            sess._get_pipette_by_rank(session.PipetteRank.first).mount)
    assert curr_pos == tip_pt

    assert check_calibration_session.current_state.name == \
        session.CalibrationCheckState.preparingFirstPipette
    await check_calibration_session.trigger_transition(
            session.CalibrationCheckTrigger.jog, OK_DIFF_VECTOR)
    assert check_calibration_session.current_state.name == \
        session.CalibrationCheckState.preparingFirstPipette


async def test_preparing_first_pipette_to_bad_calibration(
        check_calibration_session):
    check_calibration_session = await in_preparing_first_pipette(
            check_calibration_session)
    await check_calibration_session.trigger_transition(
            session.CalibrationCheckTrigger.jog, BAD_DIFF_VECTOR)
    assert check_calibration_session.current_state.name == \
        session.CalibrationCheckState.preparingFirstPipette
    await check_calibration_session.trigger_transition(
            session.CalibrationCheckTrigger.pick_up_tip)
    assert check_calibration_session.current_state.name == \
        session.CalibrationCheckState.badCalibrationData


async def test_preparing_first_pipette_to_inspecting(
        check_calibration_session):
    await in_inspecting_first_tip(check_calibration_session)
    assert check_calibration_session.current_state.name == \
        session.CalibrationCheckState.inspectingFirstTip


async def test_inspecting_first_pipette_to_jogging_height(
        check_calibration_session):
    sess = await in_jogging_first_pipette_to_height(check_calibration_session)
    tip_pt = sess._moves.joggingFirstPipetteToHeight.position
    curr_pos = await sess.hardware.gantry_position(
            sess._get_pipette_by_rank(session.PipetteRank.first).mount)
    assert curr_pos == tip_pt
    assert check_calibration_session.current_state.name == \
        session.CalibrationCheckState.joggingFirstPipetteToHeight
    await check_calibration_session.trigger_transition(
            session.CalibrationCheckTrigger.jog, OK_DIFF_VECTOR)
    assert check_calibration_session.current_state.name == \
        session.CalibrationCheckState.joggingFirstPipetteToHeight


async def test_jogging_first_pipette_height_to_comparing(
        check_calibration_session):
    await in_comparing_first_pipette_height(check_calibration_session)
    assert check_calibration_session.current_state.name == \
        session.CalibrationCheckState.comparingFirstPipetteHeight


async def test_comparing_first_pipette_height_to_jogging_point_one(
        check_calibration_session):
    sess = await in_jogging_first_pipette_to_point_one(
            check_calibration_session)
    tip_pt = sess._moves.joggingFirstPipetteToPointOne.position
    curr_pos = await sess.hardware.gantry_position(
            sess._get_pipette_by_rank(session.PipetteRank.first).mount)
    assert curr_pos == tip_pt
    assert check_calibration_session.current_state.name == \
        session.CalibrationCheckState.joggingFirstPipetteToPointOne
    await check_calibration_session.trigger_transition(
            session.CalibrationCheckTrigger.jog, OK_DIFF_VECTOR)
    assert check_calibration_session.current_state.name == \
        session.CalibrationCheckState.joggingFirstPipetteToPointOne


async def test_jogging_first_pipette_point_one_to_comparing(
        check_calibration_session):
    await in_comparing_first_pipette_point_one(check_calibration_session)
    assert check_calibration_session.current_state.name == \
        session.CalibrationCheckState.comparingFirstPipettePointOne


async def test_comparing_first_pipette_point_one_to_jogging_point_two(
        check_calibration_session):
    sess = await in_jogging_first_pipette_to_point_two(
            check_calibration_session)
    tip_pt = sess._moves.joggingFirstPipetteToPointTwo.position
    curr_pos = await sess.hardware.gantry_position(
            sess._get_pipette_by_rank(session.PipetteRank.first).mount)
    assert curr_pos == tip_pt
    assert check_calibration_session.current_state.name == \
        session.CalibrationCheckState.joggingFirstPipetteToPointTwo
    await check_calibration_session.trigger_transition(
            session.CalibrationCheckTrigger.jog, OK_DIFF_VECTOR)
    assert check_calibration_session.current_state.name == \
        session.CalibrationCheckState.joggingFirstPipetteToPointTwo


async def test_jogging_first_pipette_point_two_to_comparing(
        check_calibration_session):
    await in_comparing_first_pipette_point_two(check_calibration_session)
    assert check_calibration_session.current_state.name == \
        session.CalibrationCheckState.comparingFirstPipettePointTwo


async def test_comparing_first_pipette_point_two_to_jogging_point_three(
        check_calibration_session):
    sess = await in_jogging_first_pipette_to_point_three(
            check_calibration_session)
    tip_pt = sess._moves.joggingFirstPipetteToPointThree.position
    curr_pos = await sess.hardware.gantry_position(
            sess._get_pipette_by_rank(session.PipetteRank.first).mount)
    assert curr_pos == tip_pt
    assert check_calibration_session.current_state.name == \
        session.CalibrationCheckState.joggingFirstPipetteToPointThree
    await check_calibration_session.trigger_transition(
            session.CalibrationCheckTrigger.jog, OK_DIFF_VECTOR)
    assert check_calibration_session.current_state.name == \
        session.CalibrationCheckState.joggingFirstPipetteToPointThree


async def test_jogging_first_pipette_point_three_to_comparing(
        check_calibration_session):
    await in_comparing_first_pipette_point_three(check_calibration_session)
    assert check_calibration_session.current_state.name == \
        session.CalibrationCheckState.comparingFirstPipettePointThree


async def test_load_labware_to_preparing_second_pipette(
        check_calibration_session):
    sess = await in_preparing_second_pipette(check_calibration_session)
    tip_pt = sess._moves.preparingSecondPipette.position
    curr_pos = await sess.hardware.gantry_position(
        sess._get_pipette_by_rank(session.PipetteRank.second).mount)
    assert curr_pos == tip_pt
    assert check_calibration_session.current_state.name == \
        session.CalibrationCheckState.preparingSecondPipette
    await check_calibration_session.trigger_transition(
            session.CalibrationCheckTrigger.jog, OK_DIFF_VECTOR)
    assert check_calibration_session.current_state.name == \
        session.CalibrationCheckState.preparingSecondPipette


async def test_preparing_second_pipette_to_inspecting(
        check_calibration_session):
    await in_inspecting_second_tip(check_calibration_session)
    assert check_calibration_session.current_state.name == \
        session.CalibrationCheckState.inspectingSecondTip


async def test_inspecting_second_pipette_to_jogging_height(
        check_calibration_session):
    sess = await in_jogging_second_pipette_to_height(
            check_calibration_session)
    tip_pt = sess._moves.joggingSecondPipetteToHeight.position
    curr_pos = await sess.hardware.gantry_position(
        sess._get_pipette_by_rank(session.PipetteRank.second).mount)
    assert curr_pos == tip_pt
    assert check_calibration_session.current_state.name == \
        session.CalibrationCheckState.joggingSecondPipetteToHeight
    await check_calibration_session.trigger_transition(
            session.CalibrationCheckTrigger.jog, OK_DIFF_VECTOR)
    assert check_calibration_session.current_state.name == \
        session.CalibrationCheckState.joggingSecondPipetteToHeight


async def test_jogging_second_pipette_height_to_comparing(
        check_calibration_session):
    await in_comparing_second_pipette_height(check_calibration_session)
    assert check_calibration_session.current_state.name == \
        session.CalibrationCheckState.comparingSecondPipetteHeight


async def test_comparing_second_pipette_height_to_jogging_point_one(
        check_calibration_session):
    sess = await in_jogging_second_pipette_to_point_one(
            check_calibration_session)
    tip_pt = sess._moves.joggingSecondPipetteToPointOne.position
    curr_pos = await sess.hardware.gantry_position(
        sess._get_pipette_by_rank(session.PipetteRank.second).mount)
    assert curr_pos == tip_pt
    assert check_calibration_session.current_state.name == \
        session.CalibrationCheckState.joggingSecondPipetteToPointOne
    await check_calibration_session.trigger_transition(
            session.CalibrationCheckTrigger.jog, OK_DIFF_VECTOR)
    assert check_calibration_session.current_state.name == \
        session.CalibrationCheckState.joggingSecondPipetteToPointOne


async def test_jogging_second_pipette_point_one_to_comparing(
        check_calibration_session):
    await in_comparing_second_pipette_point_one(check_calibration_session)
    assert check_calibration_session.current_state.name == \
        session.CalibrationCheckState.comparingSecondPipettePointOne


# END flow testing both mounts

# START flow testing right only


async def test_right_load_labware_to_preparing_first_pipette(
        check_calibration_session_only_right):
    await in_preparing_first_pipette(
            check_calibration_session_only_right)
    assert check_calibration_session_only_right.current_state.name == \
        session.CalibrationCheckState.preparingFirstPipette


async def test_right_preparing_first_pipette_to_inspecting(
        check_calibration_session_only_right):
    await in_inspecting_first_tip(
            check_calibration_session_only_right)
    assert check_calibration_session_only_right.current_state.name == \
        session.CalibrationCheckState.inspectingFirstTip


async def test_right_inspecting_first_pipette_to_jogging_height(
        check_calibration_session_only_right):
    await in_jogging_first_pipette_to_height(
            check_calibration_session_only_right)
    assert check_calibration_session_only_right.current_state.name == \
        session.CalibrationCheckState.joggingFirstPipetteToHeight


async def test_right_jogging_first_pipette_height_to_comparing(
        check_calibration_session_only_right):
    await in_comparing_first_pipette_height(
            check_calibration_session_only_right)
    assert check_calibration_session_only_right.current_state.name == \
        session.CalibrationCheckState.comparingFirstPipetteHeight


async def test_right_comparing_first_pipette_height_to_jogging_point_one(
        check_calibration_session_only_right):
    await in_jogging_first_pipette_to_point_one(
            check_calibration_session_only_right)
    assert check_calibration_session_only_right.current_state.name == \
        session.CalibrationCheckState.joggingFirstPipetteToPointOne


async def test_right_jogging_first_pipette_point_one_to_comparing(
        check_calibration_session_only_right):
    await in_comparing_first_pipette_point_one(
            check_calibration_session_only_right)
    assert check_calibration_session_only_right.current_state.name == \
        session.CalibrationCheckState.comparingFirstPipettePointOne


async def test_right_comparing_first_pipette_point_one_to_jogging_point_two(
        check_calibration_session_only_right):
    await in_jogging_first_pipette_to_point_two(
            check_calibration_session_only_right)
    assert check_calibration_session_only_right.current_state.name == \
        session.CalibrationCheckState.joggingFirstPipetteToPointTwo


async def test_right_jogging_first_pipette_point_two_to_comparing(
        check_calibration_session_only_right):
    await in_comparing_first_pipette_point_two(
            check_calibration_session_only_right)
    assert check_calibration_session_only_right.current_state.name == \
        session.CalibrationCheckState.comparingFirstPipettePointTwo


async def test_right_comparing_first_pipette_point_two_to_jogging_point_three(
        check_calibration_session_only_right):
    await in_jogging_first_pipette_to_point_three(
            check_calibration_session_only_right)
    assert check_calibration_session_only_right.current_state.name == \
        session.CalibrationCheckState.joggingFirstPipetteToPointThree


async def test_right_jogging_first_pipette_point_three_to_comparing(
        check_calibration_session_only_right):
    await in_comparing_first_pipette_point_three(
            check_calibration_session_only_right)
    assert check_calibration_session_only_right.current_state.name == \
        session.CalibrationCheckState.comparingFirstPipettePointThree


async def test_right_jogging_first_pipette_point_three_to_complete(
        check_calibration_session_only_right):
    await in_comparing_first_pipette_point_three(
            check_calibration_session_only_right)
    await check_calibration_session_only_right.trigger_transition(
            session.CalibrationCheckTrigger.go_to_next_check)
    assert check_calibration_session_only_right.current_state.name == \
        session.CalibrationCheckState.checkComplete


# END flow testing right only

# START flow testing left only


async def test_left_load_labware_to_preparing_first_pipette(
        check_calibration_session_only_left):
    await in_preparing_first_pipette(check_calibration_session_only_left)
    assert check_calibration_session_only_left.current_state.name == \
        session.CalibrationCheckState.preparingFirstPipette


async def test_left_preparing_first_pipette_to_inspecting(
        check_calibration_session_only_left):
    await in_inspecting_first_tip(check_calibration_session_only_left)
    assert check_calibration_session_only_left.current_state.name == \
        session.CalibrationCheckState.inspectingFirstTip


async def test_left_inspecting_first_pipette_to_jogging_height(
        check_calibration_session_only_left):
    await in_jogging_first_pipette_to_height(
            check_calibration_session_only_left)
    assert check_calibration_session_only_left.current_state.name == \
        session.CalibrationCheckState.joggingFirstPipetteToHeight


async def test_left_jogging_first_pipette_height_to_comparing(
        check_calibration_session_only_left):
    await in_comparing_first_pipette_height(
            check_calibration_session_only_left)
    assert check_calibration_session_only_left.current_state.name == \
        session.CalibrationCheckState.comparingFirstPipetteHeight


async def test_left_comparing_first_pipette_height_to_jogging_point_one(
        check_calibration_session_only_left):
    await in_jogging_first_pipette_to_point_one(
            check_calibration_session_only_left)
    assert check_calibration_session_only_left.current_state.name == \
        session.CalibrationCheckState.joggingFirstPipetteToPointOne


async def test_left_jogging_first_pipette_point_one_to_comparing(
        check_calibration_session_only_left):
    await in_comparing_first_pipette_point_one(
            check_calibration_session_only_left)
    assert check_calibration_session_only_left.current_state.name == \
        session.CalibrationCheckState.comparingFirstPipettePointOne


async def test_left_comparing_first_pipette_point_one_to_jogging_point_two(
        check_calibration_session_only_left):
    await in_jogging_first_pipette_to_point_two(
            check_calibration_session_only_left)
    assert check_calibration_session_only_left.current_state.name == \
        session.CalibrationCheckState.joggingFirstPipetteToPointTwo


async def test_left_jogging_first_pipette_point_two_to_comparing(
        check_calibration_session_only_left):
    await in_comparing_first_pipette_point_two(
            check_calibration_session_only_left)
    assert check_calibration_session_only_left.current_state.name == \
        session.CalibrationCheckState.comparingFirstPipettePointTwo


async def test_left_comparing_first_pipette_point_two_to_jogging_point_three(
        check_calibration_session_only_left):
    await in_jogging_first_pipette_to_point_three(
            check_calibration_session_only_left)
    assert check_calibration_session_only_left.current_state.name == \
        session.CalibrationCheckState.joggingFirstPipetteToPointThree


async def test_left_jogging_first_pipette_point_three_to_comparing(
        check_calibration_session_only_left):
    await in_comparing_first_pipette_point_three(
            check_calibration_session_only_left)
    assert check_calibration_session_only_left.current_state.name == \
        session.CalibrationCheckState.comparingFirstPipettePointThree


async def test_left_jogging_first_pipette_point_three_to_complete(
        check_calibration_session_only_left):
    await in_comparing_first_pipette_point_three(
            check_calibration_session_only_left)
    await check_calibration_session_only_left.trigger_transition(
            session.CalibrationCheckTrigger.go_to_next_check)
    assert check_calibration_session_only_left.current_state.name == \
        session.CalibrationCheckState.checkComplete


# END flow testing left only<|MERGE_RESOLUTION|>--- conflicted
+++ resolved
@@ -375,10 +375,6 @@
             session.CalibrationCheckTrigger.go_to_next_check)
     assert sess.current_state.name == \
         session.CalibrationCheckState.checkComplete
-<<<<<<< HEAD
-    assert sess.pipettes[first_pip.mount]['has_tip'] is False
-=======
->>>>>>> 73614d03
 
 
 async def test_complete_check_both_pips(check_calibration_session):
@@ -391,11 +387,6 @@
             session.CalibrationCheckTrigger.go_to_next_check)
     assert sess.current_state.name == \
         session.CalibrationCheckState.checkComplete
-<<<<<<< HEAD
-    assert sess.pipettes[first_pip.mount]['has_tip'] is False
-    assert sess.pipettes[second_pip.mount]['has_tip'] is False
-=======
->>>>>>> 73614d03
 
 
 # START flow testing both mounts
