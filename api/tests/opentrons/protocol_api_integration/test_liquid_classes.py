"""Tests for the APIs around liquid classes."""
import pytest
from decoy import Decoy
from opentrons_shared_data.robot.types import RobotTypeEnum

from opentrons.protocol_api import ProtocolContext
from opentrons.config import feature_flags as ff


@pytest.mark.ot2_only
@pytest.mark.parametrize(
    "simulated_protocol_context", [("2.20", "OT-2")], indirect=True
)
def test_liquid_class_creation_and_property_fetching(
    decoy: Decoy,
    mock_feature_flags: None,
    simulated_protocol_context: ProtocolContext,
) -> None:
    """It should create the liquid class and provide access to its properties."""
    decoy.when(ff.allow_liquid_classes(RobotTypeEnum.OT2)).then_return(True)
<<<<<<< HEAD
    protocol_context = simulate.get_protocol_api(version="2.20", robot_type="OT-2")
    pipette_left = protocol_context.load_instrument("p20_single_gen2", mount="left")
    tiprack = protocol_context.load_labware("opentrons_96_tiprack_20ul", "1")

    water = protocol_context.define_liquid_class("water")
=======
    pipette_left = simulated_protocol_context.load_instrument(
        "p20_single_gen2", mount="left"
    )
    pipette_right = simulated_protocol_context.load_instrument(
        "p300_multi", mount="right"
    )
    tiprack = simulated_protocol_context.load_labware("opentrons_96_tiprack_20ul", "1")

    glycerol_50 = simulated_protocol_context.define_liquid_class("fixture_glycerol50")
>>>>>>> 99b9f760

    assert water.name == "water"
    assert water.display_name == "Water"

    # TODO (spp, 2024-10-17): update this to use pipette's load name instead of pipette.name
    assert (
<<<<<<< HEAD
        water.get_for(pipette_left.name, tiprack.load_name).dispense.flowRateByVolume[
            "default"
        ]
=======
        glycerol_50.get_for(
            pipette_left.name, tiprack.load_name
        ).dispense.flow_rate_by_volume.default
>>>>>>> 99b9f760
        == 50
    )
    assert (
        water.get_for(pipette_left.name, tiprack.load_name).aspirate.submerge.speed
        == 100
    )

    with pytest.raises(
        ValueError,
        match="No properties found for non-existent-pipette in water liquid class",
    ):
        water.get_for("non-existent-pipette", tiprack.load_name)

    with pytest.raises(AttributeError):
        water.name = "foo"  # type: ignore

    with pytest.raises(AttributeError):
        water.display_name = "bar"  # type: ignore

    with pytest.raises(ValueError, match="Liquid class definition not found"):
        simulated_protocol_context.define_liquid_class("non-existent-liquid")


@pytest.mark.parametrize(
    "simulated_protocol_context", [("2.20", "OT-2")], indirect=True
)
def test_liquid_class_feature_flag(simulated_protocol_context: ProtocolContext) -> None:
    """It should raise a not implemented error without the allowLiquidClass flag set."""
    with pytest.raises(NotImplementedError):
<<<<<<< HEAD
        protocol_context.define_liquid_class("water")
=======
        simulated_protocol_context.define_liquid_class("fixture_glycerol50")
>>>>>>> 99b9f760
<|MERGE_RESOLUTION|>--- conflicted
+++ resolved
@@ -18,38 +18,20 @@
 ) -> None:
     """It should create the liquid class and provide access to its properties."""
     decoy.when(ff.allow_liquid_classes(RobotTypeEnum.OT2)).then_return(True)
-<<<<<<< HEAD
-    protocol_context = simulate.get_protocol_api(version="2.20", robot_type="OT-2")
-    pipette_left = protocol_context.load_instrument("p20_single_gen2", mount="left")
-    tiprack = protocol_context.load_labware("opentrons_96_tiprack_20ul", "1")
-
-    water = protocol_context.define_liquid_class("water")
-=======
     pipette_left = simulated_protocol_context.load_instrument(
         "p20_single_gen2", mount="left"
     )
-    pipette_right = simulated_protocol_context.load_instrument(
-        "p300_multi", mount="right"
-    )
     tiprack = simulated_protocol_context.load_labware("opentrons_96_tiprack_20ul", "1")
-
-    glycerol_50 = simulated_protocol_context.define_liquid_class("fixture_glycerol50")
->>>>>>> 99b9f760
+    water = simulated_protocol_context.define_liquid_class("water")
 
     assert water.name == "water"
     assert water.display_name == "Water"
 
     # TODO (spp, 2024-10-17): update this to use pipette's load name instead of pipette.name
     assert (
-<<<<<<< HEAD
-        water.get_for(pipette_left.name, tiprack.load_name).dispense.flowRateByVolume[
-            "default"
-        ]
-=======
-        glycerol_50.get_for(
+        water.get_for(
             pipette_left.name, tiprack.load_name
         ).dispense.flow_rate_by_volume.default
->>>>>>> 99b9f760
         == 50
     )
     assert (
@@ -79,8 +61,4 @@
 def test_liquid_class_feature_flag(simulated_protocol_context: ProtocolContext) -> None:
     """It should raise a not implemented error without the allowLiquidClass flag set."""
     with pytest.raises(NotImplementedError):
-<<<<<<< HEAD
-        protocol_context.define_liquid_class("water")
-=======
-        simulated_protocol_context.define_liquid_class("fixture_glycerol50")
->>>>>>> 99b9f760
+        simulated_protocol_context.define_liquid_class("water")