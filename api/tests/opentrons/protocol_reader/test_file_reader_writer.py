"""Tests for opentrons.protocol_reader.file_reader_writer.FileReaderWriter."""
import pytest
from pathlib import Path

from opentrons.protocol_reader.file_reader_writer import (
    FileReaderWriter,
    FileReadError,
    BufferedFile,
    UnknownJsonFileError,
)

from ._input_file import InputFile


async def test_read_with_abstract_input_file() -> None:
    """It should read file-likes."""
    file_1 = InputFile.make(filename="hello.txt", contents=b"# hello")
    file_2 = InputFile.make(filename="world.txt", contents=b"# world")

    subject = FileReaderWriter()
    result = await subject.read([file_1, file_2])

    assert result == [
        BufferedFile(name="hello.txt", contents=b"# hello", path=None),
        BufferedFile(name="world.txt", contents=b"# world", path=None),
    ]


async def test_read_with_path(tmp_path: Path) -> None:
    """It should read paths."""
    path_1 = tmp_path / "hello.txt"
    path_2 = tmp_path / "world.txt"

    path_1.write_text("# hello")
    path_2.write_text("# world")

    subject = FileReaderWriter()
    result = await subject.read([path_1, path_2])

    assert result == [
        BufferedFile(name="hello.txt", contents=b"# hello", path=path_1),
        BufferedFile(name="world.txt", contents=b"# world", path=path_2),
    ]


async def test_read_missing_filename() -> None:
    """It should error if a file has no filename."""
    in_file = InputFile.make(filename="", contents=b"")

    subject = FileReaderWriter()

    with pytest.raises(FileReadError, match="missing a name"):
        await subject.read([in_file])


<<<<<<< HEAD
async def test_read_opentrons_json_bad_parse() -> None:
    """It should error if a .json file cannot be parsed as a JSON."""
    in_file = InputFile(filename="hello.json", file=io.BytesIO(b"{oh: no}"))

    subject = FileReaderWriter()

    with pytest.raises(FileReadError, match="not valid JSON"):
        await subject.read([in_file])


@pytest.mark.parametrize(
    "contents",
    [
        b'{"schemaVersion": 6, "commands": []}',
        b'{"schemaVersion": 5, "commands": []}',
        b'{"ordering": [], "wells": {}}',
    ],
)
async def test_read_opentrons_json_bad_validate(contents: bytes) -> None:
    """It should error if a JSON file cannot be validated into a known model."""
    in_file = InputFile(filename="hello.json", file=io.BytesIO(contents))

    subject = FileReaderWriter()

    with pytest.raises(FileReadError, match="has missing or incorrect data"):
        await subject.read([in_file])


async def test_read_opentrons_json_unknown_format() -> None:
    """It should error if a JSON file is determined to be an unknown format."""
    in_file = InputFile(filename="hello.json", file=io.BytesIO(b'{"oh": "no"}'))

    subject = FileReaderWriter()

    with pytest.raises(UnknownJsonFileError, match="not a known Opentrons format"):
        await subject.read([in_file])


=======
>>>>>>> c5338b84
async def test_write(tmp_path: Path) -> None:
    """It should write buffered files to disk."""
    directory = tmp_path / "target"
    file_1 = BufferedFile(name="hello.txt", contents=b"# hello", path=None)
    file_2 = BufferedFile(name="world.txt", contents=b"# world", path=None)

    subject = FileReaderWriter()
    await subject.write(
        directory=directory,
        files=[file_1, file_2],
    )

    assert Path(tmp_path / "target" / "hello.txt").read_bytes() == b"# hello"
    assert Path(tmp_path / "target" / "world.txt").read_bytes() == b"# world"<|MERGE_RESOLUTION|>--- conflicted
+++ resolved
@@ -6,7 +6,6 @@
     FileReaderWriter,
     FileReadError,
     BufferedFile,
-    UnknownJsonFileError,
 )
 
 from ._input_file import InputFile
@@ -53,47 +52,6 @@
         await subject.read([in_file])
 
 
-<<<<<<< HEAD
-async def test_read_opentrons_json_bad_parse() -> None:
-    """It should error if a .json file cannot be parsed as a JSON."""
-    in_file = InputFile(filename="hello.json", file=io.BytesIO(b"{oh: no}"))
-
-    subject = FileReaderWriter()
-
-    with pytest.raises(FileReadError, match="not valid JSON"):
-        await subject.read([in_file])
-
-
-@pytest.mark.parametrize(
-    "contents",
-    [
-        b'{"schemaVersion": 6, "commands": []}',
-        b'{"schemaVersion": 5, "commands": []}',
-        b'{"ordering": [], "wells": {}}',
-    ],
-)
-async def test_read_opentrons_json_bad_validate(contents: bytes) -> None:
-    """It should error if a JSON file cannot be validated into a known model."""
-    in_file = InputFile(filename="hello.json", file=io.BytesIO(contents))
-
-    subject = FileReaderWriter()
-
-    with pytest.raises(FileReadError, match="has missing or incorrect data"):
-        await subject.read([in_file])
-
-
-async def test_read_opentrons_json_unknown_format() -> None:
-    """It should error if a JSON file is determined to be an unknown format."""
-    in_file = InputFile(filename="hello.json", file=io.BytesIO(b'{"oh": "no"}'))
-
-    subject = FileReaderWriter()
-
-    with pytest.raises(UnknownJsonFileError, match="not a known Opentrons format"):
-        await subject.read([in_file])
-
-
-=======
->>>>>>> c5338b84
 async def test_write(tmp_path: Path) -> None:
     """It should write buffered files to disk."""
     directory = tmp_path / "target"
