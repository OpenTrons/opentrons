from typing import List, Tuple
import pytest
import platform
from decoy import Decoy
from pytest_lazyfixture import lazy_fixture  # type: ignore[import-untyped]

from opentrons.protocols.api_support.types import APIVersion
from opentrons.protocols.api_support.definitions import MAX_SUPPORTED_VERSION
from opentrons.protocols.parameters.csv_parameter_interface import CSVParameter


@pytest.fixture
def api_version() -> APIVersion:
    """The API version under test."""
    return MAX_SUPPORTED_VERSION


@pytest.fixture
def csv_file_basic() -> bytes:
    """A basic CSV file with quotes around strings."""
    return b'"x","y","z"\n"a",1,2\n"b",3,4\n"c",5,6'


@pytest.fixture
def csv_file_no_quotes() -> bytes:
    """A basic CSV file with no quotes around strings."""
    return b"x,y,z\na,1,2\nb,3,4\nc,5,6"


@pytest.fixture
def csv_file_preceding_spaces() -> bytes:
    """A basic CSV file with quotes around strings and spaces preceding non-initial columns."""
    return b'"x", "y", "z"\n"a", 1, 2\n"b", 3, 4\n"c", 5, 6'


@pytest.fixture
def csv_file_mixed_quotes() -> bytes:
    """A basic CSV file with both string quotes and escaped quotes."""
    return b'head,er\n"a,b,c",def\n"""ghi""","jkl"'


@pytest.fixture
def csv_file_different_delimiter() -> bytes:
    """A basic CSV file with a non-comma delimiter."""
    return b"x:y:z\na,:1,:2\nb,:3,:4\nc,:5,:6"
<<<<<<< HEAD
=======


@pytest.fixture
def csv_file_basic_trailing_empty() -> Tuple[bytes, List[List[str]]]:
    """A basic CSV file with quotes around strings and a trailing newline."""
    return (
        b'"x","y","z"\n"a",1,2\n"b",3,4\n"c",5,6\n',
        [["x", "y", "z"], ["a", "1", "2"], ["b", "3", "4"], ["c", "5", "6"]],
    )


@pytest.fixture
def csv_file_basic_three_trailing_empty() -> Tuple[bytes, List[List[str]]]:
    """A basic CSV file with quotes around strings and three trailing newlines."""
    return (
        b'"x","y","z"\n"a",1,2\n"b",3,4\n"c",5,6\n\n\n',
        [["x", "y", "z"], ["a", "1", "2"], ["b", "3", "4"], ["c", "5", "6"]],
    )


@pytest.fixture
def csv_file_empty_row_and_trailing_empty() -> Tuple[bytes, List[List[str]]]:
    """A basic CSV file with quotes around strings, an empty row, and a trailing newline."""
    return (
        b'"x","y","z"\n\n"b",3,4\n"c",5,6\n',
        [["x", "y", "z"], [], ["b", "3", "4"], ["c", "5", "6"]],
    )


@pytest.fixture
def csv_file_windows_empty_row_trailing_empty() -> Tuple[bytes, List[List[str]]]:
    """A basic CSV file with quotes around strings, Windows-style newlines, an empty row, and a trailing newline."""
    return (
        b'"x","y","z"\r\n\r\n"b",3,4\r\n"c",5,6\r\n',
        [["x", "y", "z"], [], ["b", "3", "4"], ["c", "5", "6"]],
    )
>>>>>>> d045115d


def test_csv_parameter(
    decoy: Decoy, api_version: APIVersion, csv_file_basic: bytes
) -> None:
    """It should load the CSV parameter and provide access to the file, contents, and rows."""
    subject = CSVParameter(csv_file_basic, api_version)

    # On Windows, you can't open a NamedTemporaryFile a second time, which breaks the code under test.
    # Because of the way CSV analysis works this code will only ever be run on the actual OT-2/Flex hardware,
    # so we skip testing and instead assert that we get a PermissionError on Windows (to ensure this
    # test gets fixed in case we ever refactor the file opening.)
    if platform.system() != "Windows":
        assert subject.file.readable()
        assert not subject.file.writable()
        assert subject.file.read() == '"x","y","z"\n"a",1,2\n"b",3,4\n"c",5,6'
    else:
        with pytest.raises(PermissionError):
            subject.file
    assert subject.contents == '"x","y","z"\n"a",1,2\n"b",3,4\n"c",5,6'
    assert subject.parse_as_csv()[0] == ["x", "y", "z"]


@pytest.mark.parametrize(
    "csv_file",
    [
        lazy_fixture("csv_file_basic"),
        lazy_fixture("csv_file_no_quotes"),
        lazy_fixture("csv_file_preceding_spaces"),
    ],
)
def test_csv_parameter_rows(
    decoy: Decoy,
    api_version: APIVersion,
    csv_file: bytes,
) -> None:
    """It should load the rows as all strings even with no quotes or leading spaces."""
    subject = CSVParameter(csv_file, api_version)

    assert len(subject.parse_as_csv()) == 4
    assert subject.parse_as_csv()[0] == ["x", "y", "z"]
    assert subject.parse_as_csv()[1] == ["a", "1", "2"]


def test_csv_parameter_mixed_quotes(
    decoy: Decoy,
    api_version: APIVersion,
    csv_file_mixed_quotes: bytes,
) -> None:
    """It should load the rows with no quotes, quotes and escaped quotes with double quotes."""
    subject = CSVParameter(csv_file_mixed_quotes, api_version)

    assert len(subject.parse_as_csv()) == 3
    assert subject.parse_as_csv()[0] == ["head", "er"]
    assert subject.parse_as_csv()[1] == ["a,b,c", "def"]
    assert subject.parse_as_csv()[2] == ['"ghi"', "jkl"]


def test_csv_parameter_additional_kwargs(
    decoy: Decoy,
    api_version: APIVersion,
    csv_file_different_delimiter: bytes,
) -> None:
    """It should load the rows with a different delimiter."""
    subject = CSVParameter(csv_file_different_delimiter, api_version)
    rows = subject.parse_as_csv(delimiter=":")

    assert len(rows) == 4
    assert rows[0] == ["x", "y", "z"]
    assert rows[1] == ["a,", "1,", "2"]


def test_csv_parameter_dont_detect_dialect(
    decoy: Decoy,
    api_version: APIVersion,
    csv_file_preceding_spaces: bytes,
) -> None:
    """It should load the rows without trying to detect the dialect."""
    subject = CSVParameter(csv_file_preceding_spaces, api_version)
    rows = subject.parse_as_csv(detect_dialect=False)

    assert rows[0] == ["x", ' "y"', ' "z"']
    assert rows[1] == ["a", " 1", " 2"]


@pytest.mark.parametrize(
    "csv_file_fixture",
    [
        "csv_file_basic_trailing_empty",
        "csv_file_basic_three_trailing_empty",
        "csv_file_empty_row_and_trailing_empty",
        "csv_file_windows_empty_row_trailing_empty",
    ],
)
def test_csv_parameter_trailing_empties(
    decoy: Decoy,
    api_version: APIVersion,
    request: pytest.FixtureRequest,
    csv_file_fixture: str,
) -> None:
    """It should load the rows as all strings.  Empty rows are allowed in the middle of the data but all trailing empty rows are removed."""
    # Get the fixture value
    csv_file: bytes
    expected_output: List[List[str]]
    csv_file, expected_output = request.getfixturevalue(csv_file_fixture)

    subject = CSVParameter(csv_file, api_version)
    parsed_csv = subject.parse_as_csv()

    assert (
        parsed_csv == expected_output
    ), f"Expected {expected_output}, but got {parsed_csv}"
    assert len(parsed_csv) == len(
        expected_output
    ), f"Expected {len(expected_output)} rows, but got {len(parsed_csv)}"<|MERGE_RESOLUTION|>--- conflicted
+++ resolved
@@ -43,8 +43,6 @@
 def csv_file_different_delimiter() -> bytes:
     """A basic CSV file with a non-comma delimiter."""
     return b"x:y:z\na,:1,:2\nb,:3,:4\nc,:5,:6"
-<<<<<<< HEAD
-=======
 
 
 @pytest.fixture
@@ -81,7 +79,6 @@
         b'"x","y","z"\r\n\r\n"b",3,4\r\n"c",5,6\r\n',
         [["x", "y", "z"], [], ["b", "3", "4"], ["c", "5", "6"]],
     )
->>>>>>> d045115d
 
 
 def test_csv_parameter(
