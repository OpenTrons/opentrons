--- conflicted
+++ resolved
@@ -390,13 +390,10 @@
         load_cal.assert_called_once_with("testID", Mount.LEFT)
 
 
-<<<<<<< HEAD
-def test_reload_instrument_cal_ot3(hardware_pipette_ot3: Callable, fake_fw_info) -> None:
-=======
+
 def test_reload_instrument_cal_ot3(
     hardware_pipette_ot3: Callable, fake_fw_info
 ) -> None:
->>>>>>> 21bed863
     old_pip = hardware_pipette_ot3(
         ot3_pipette_config.convert_pipette_model("p1000_single_v1.0")
     )
