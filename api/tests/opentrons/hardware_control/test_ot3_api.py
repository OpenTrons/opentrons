""" Tests for behaviors specific to the OT3 hardware controller.
"""
from typing import Iterator, Union, Dict, Tuple, List, Any, OrderedDict, Optional
from typing_extensions import Literal
from math import copysign
import pytest
<<<<<<< HEAD
from mock import AsyncMock, patch, Mock, call, PropertyMock
from decoy import Decoy
=======
from mock import AsyncMock, patch, Mock, PropertyMock, MagicMock
>>>>>>> 474ef377
from hypothesis import given, strategies, settings, HealthCheck, assume, example
import asyncio

from opentrons.calibration_storage.types import CalibrationStatus, SourceType
from opentrons.config.types import (
    GantryLoad,
    CapacitivePassSettings,
    LiquidProbeSettings,
)
from opentrons.hardware_control.dev_types import (
    AttachedGripper,
    AttachedPipette,
    GripperDict,
)
from opentrons.hardware_control.motion_utilities import target_position_from_plunger
from opentrons.hardware_control.instruments.ot3.gripper_handler import (
    GripError,
    GripperHandler,
)
from opentrons.hardware_control.instruments.ot3.instrument_calibration import (
    GripperCalibrationOffset,
    PipetteOffsetByPipetteMount,
)
from opentrons.hardware_control.instruments.ot3.pipette_handler import (
    OT3PipetteHandler,
    PickUpTipSpec,
    TipMotorPickUpTipSpec,
    DropTipMove,
    DropTipSpec,
)
from opentrons.hardware_control.types import (
    OT3Mount,
    Axis,
    OT3AxisKind,
    CriticalPoint,
    GripperProbe,
    InstrumentProbeType,
    SubSystem,
    GripperJawState,
    StatusBarState,
    EstopState,
    EstopStateNotification,
)
from opentrons.hardware_control.errors import (
    GripperNotAttachedError,
    InvalidMoveError,
)
from opentrons.hardware_control.ot3api import OT3API
from opentrons.hardware_control import ThreadManager
from opentrons.hardware_control.backends.ot3utils import (
    axis_to_node,
)
from opentrons_hardware.firmware_bindings.constants import NodeId
from opentrons.types import Point, Mount

from opentrons_hardware.hardware_control.motion import MoveStopCondition
from opentrons_hardware.hardware_control.motion_planning.types import Move

from opentrons.config import gripper_config as gc
from opentrons_shared_data.gripper.gripper_definition import GripperModel
from opentrons_shared_data.pipette.types import (
    PipetteModelType,
    PipetteChannelType,
    PipetteVersionType,
)
from opentrons_shared_data.pipette import (
    load_data as load_pipette_data,
)
from opentrons.hardware_control.modules import (
    Thermocycler,
    TempDeck,
    MagDeck,
    HeaterShaker,
    SpeedStatus,
)
from opentrons.hardware_control.module_control import AttachedModulesControl

@pytest.fixture
def fake_settings() -> CapacitivePassSettings:
    return CapacitivePassSettings(
        prep_distance_mm=1,
        max_overrun_distance_mm=2,
        speed_mm_per_s=4,
        sensor_threshold_pf=1.0,
    )


@pytest.fixture
def fake_liquid_settings() -> LiquidProbeSettings:
    return LiquidProbeSettings(
        starting_mount_height=100,
        max_z_distance=15,
        min_z_distance=10,
        mount_speed=40,
        plunger_speed=10,
        sensor_threshold_pascals=15,
        expected_liquid_height=109,
        log_pressure=False,
        aspirate_while_sensing=False,
        auto_zero_sensor=False,
        num_baseline_reads=10,
        data_file="fake_file_name",
    )


@pytest.fixture
def mock_move_to(ot3_hardware: ThreadManager[OT3API]) -> Iterator[AsyncMock]:
    with patch.object(
        ot3_hardware.managed_obj,
        "move_to",
        AsyncMock(
            spec=ot3_hardware.managed_obj.move_to,
            wraps=ot3_hardware.managed_obj.move_to,
        ),
    ) as mock_move:
        yield mock_move


@pytest.fixture
def mock_home(ot3_hardware: ThreadManager[OT3API]) -> Iterator[AsyncMock]:
    with patch.object(
        ot3_hardware.managed_obj,
        "home",
        AsyncMock(
            spec=ot3_hardware.managed_obj.home,
            wraps=ot3_hardware.managed_obj.home,
        ),
    ) as mock_move:
        yield mock_move


@pytest.fixture
def mock_home_plunger(ot3_hardware: ThreadManager[OT3API]) -> Iterator[AsyncMock]:
    with patch.object(
        ot3_hardware.managed_obj,
        "home_plunger",
        AsyncMock(
            spec=ot3_hardware.managed_obj.home_plunger,
        ),
    ) as mock_move:
        yield mock_move


@pytest.fixture
def mock_move_to_plunger_bottom(
    ot3_hardware: ThreadManager[OT3API],
) -> Iterator[AsyncMock]:
    with patch.object(
        ot3_hardware.managed_obj,
        "_move_to_plunger_bottom",
        AsyncMock(
            spec=ot3_hardware.managed_obj._move_to_plunger_bottom,
        ),
    ) as mock_move:
        yield mock_move


@pytest.fixture
def mock_move(ot3_hardware: ThreadManager[OT3API]) -> Iterator[AsyncMock]:
    with patch.object(
        ot3_hardware.managed_obj,
        "_move",
        AsyncMock(
            spec=ot3_hardware.managed_obj._move,
        ),
    ) as mock_move:
        yield mock_move


@pytest.fixture
def mock_gantry_position(ot3_hardware: ThreadManager[OT3API]) -> Iterator[AsyncMock]:
    with patch.object(
        ot3_hardware.managed_obj,
        "gantry_position",
        AsyncMock(
            spec=ot3_hardware.managed_obj.gantry_position,
            wraps=ot3_hardware.managed_obj.gantry_position,
        ),
    ) as mock_gantry_pos:
        yield mock_gantry_pos


@pytest.fixture
def mock_grip(ot3_hardware: ThreadManager[OT3API]) -> Iterator[AsyncMock]:
    with patch.object(
        ot3_hardware.managed_obj,
        "_grip",
        AsyncMock(
            spec=ot3_hardware.managed_obj._grip,
            wraps=ot3_hardware.managed_obj._grip,
        ),
    ) as mock_move:
        yield mock_move


@pytest.fixture
def mock_ungrip(ot3_hardware: ThreadManager[OT3API]) -> Iterator[AsyncMock]:
    with patch.object(
        ot3_hardware.managed_obj,
        "_ungrip",
        AsyncMock(
            spec=ot3_hardware.managed_obj._ungrip,
            wraps=ot3_hardware.managed_obj._ungrip,
        ),
    ) as mock_move:
        yield mock_move


@pytest.fixture
def mock_hold_jaw_width(ot3_hardware: ThreadManager[OT3API]) -> Iterator[AsyncMock]:
    with patch.object(
        ot3_hardware.managed_obj,
        "_hold_jaw_width",
        AsyncMock(
            spec=ot3_hardware.managed_obj._hold_jaw_width,
            wraps=ot3_hardware.managed_obj._hold_jaw_width,
        ),
    ) as mock_move:
        yield mock_move


@pytest.fixture
async def mock_backend_move(ot3_hardware: ThreadManager[OT3API]) -> Iterator[AsyncMock]:
    with patch.object(
        ot3_hardware.managed_obj._backend,
        "move",
        AsyncMock(spec=ot3_hardware.managed_obj._backend.move),
    ) as mock_move:
        yield mock_move


@pytest.fixture
def mock_check_motor(ot3_hardware: ThreadManager[OT3API]) -> Iterator[AsyncMock]:
    with patch.object(
        ot3_hardware.managed_obj._backend,
        "check_motor_status",
        Mock(spec=ot3_hardware.managed_obj._backend.check_motor_status),
    ) as mock_check:
        yield mock_check


@pytest.fixture
def mock_check_encoder(ot3_hardware: ThreadManager[OT3API]) -> Iterator[AsyncMock]:
    with patch.object(
        ot3_hardware.managed_obj._backend,
        "check_encoder_status",
        Mock(spec=ot3_hardware.managed_obj._backend.check_encoder_status),
    ) as mock_check:
        yield mock_check


@pytest.fixture
async def mock_refresh(ot3_hardware: ThreadManager[OT3API]) -> Iterator[AsyncMock]:
    with patch.object(
        ot3_hardware.managed_obj,
        "refresh_positions",
        AsyncMock(
            spec=ot3_hardware.managed_obj.refresh_positions,
            wraps=ot3_hardware.managed_obj.refresh_positions,
        ),
    ) as mock_refresh:
        yield mock_refresh


@pytest.fixture
async def mock_instrument_handlers(
    ot3_hardware: ThreadManager[OT3API],
) -> Iterator[Tuple[MagicMock]]:
    with patch.object(
        ot3_hardware.managed_obj,
        "_gripper_handler",
        MagicMock(spec=GripperHandler),
    ) as mock_gripper_handler, patch.object(
        ot3_hardware.managed_obj, "_pipette_handler", MagicMock(spec=OT3PipetteHandler)
    ) as mock_pipette_handler:
        yield mock_gripper_handler, mock_pipette_handler


@pytest.fixture
async def gripper_present(ot3_hardware: ThreadManager[OT3API]) -> None:
    # attach a gripper if we're testing the gripper mount
    gripper_config = gc.load(GripperModel.v1)
    instr_data = AttachedGripper(config=gripper_config, id="test")
    ot3_hardware._backend._attached_instruments[OT3Mount.GRIPPER] = {
        "model": GripperModel.v1,
        "id": "test",
    }
    ot3_hardware._backend._present_nodes.add(NodeId.gripper)
    await ot3_hardware.cache_gripper(instr_data)


@pytest.mark.parametrize(
    "load_configs,load",
    (
        (
            {
                OT3Mount.RIGHT: {"channels": 8, "version": (3, 3), "model": "p50"},
                OT3Mount.LEFT: {"channels": 1, "version": (3, 3), "model": "p1000"},
            },
            GantryLoad.LOW_THROUGHPUT,
        ),
        ({}, GantryLoad.LOW_THROUGHPUT),
        (
            {OT3Mount.GRIPPER: {"model": GripperModel.v1, "id": "g12345"}},
            GantryLoad.LOW_THROUGHPUT,
        ),
        (
            {OT3Mount.LEFT: {"channels": 8, "version": (3, 3), "model": "p1000"}},
            GantryLoad.LOW_THROUGHPUT,
        ),
        (
            {OT3Mount.RIGHT: {"channels": 8, "version": (3, 3), "model": "p1000"}},
            GantryLoad.LOW_THROUGHPUT,
        ),
        (
            {OT3Mount.LEFT: {"channels": 96, "model": "p1000", "version": (3, 3)}},
            GantryLoad.HIGH_THROUGHPUT,
        ),
        (
            {
                OT3Mount.LEFT: {"channels": 1, "version": (3, 3), "model": "p1000"},
                OT3Mount.GRIPPER: {"model": GripperModel.v1, "id": "g12345"},
            },
            GantryLoad.LOW_THROUGHPUT,
        ),
        (
            {
                OT3Mount.RIGHT: {"channels": 8, "version": (3, 3), "model": "p1000"},
                OT3Mount.GRIPPER: {"model": GripperModel.v1, "id": "g12345"},
            },
            GantryLoad.LOW_THROUGHPUT,
        ),
        (
            {
                OT3Mount.LEFT: {"channels": 96, "model": "p1000", "version": (3, 3)},
                OT3Mount.GRIPPER: {"model": GripperModel.v1, "id": "g12345"},
            },
            GantryLoad.HIGH_THROUGHPUT,
        ),
    ),
)
async def test_gantry_load_transform(
    ot3_hardware: ThreadManager[OT3API],
    load_configs: Dict[str, Union[int, str, Tuple[int, int]]],
    load: GantryLoad,
) -> None:

    for mount, configs in load_configs.items():
        if mount == OT3Mount.GRIPPER:
            gripper_config = gc.load(configs["model"])
            instr_data = AttachedGripper(config=gripper_config, id="2345")
            await ot3_hardware.cache_gripper(instr_data)
        else:
            pipette_config = load_pipette_data.load_definition(
                PipetteModelType(configs["model"]),
                PipetteChannelType(configs["channels"]),
                PipetteVersionType(*configs["version"]),
            )
            instr_data = AttachedPipette(config=pipette_config, id="fakepip")
            await ot3_hardware.cache_pipette(mount, instr_data, None)
    assert ot3_hardware._gantry_load_from_instruments() == load


@pytest.fixture
def mock_backend_capacitive_probe(
    ot3_hardware: ThreadManager[OT3API],
) -> Iterator[AsyncMock]:
    backend = ot3_hardware.managed_obj._backend
    with patch.object(
        backend, "capacitive_probe", AsyncMock(spec=backend.capacitive_probe)
    ) as mock_probe:

        def _update_position(
            mount: OT3Mount,
            moving: Axis,
            distance_mm: float,
            speed_mm_per_s: float,
            threshold_pf: float,
            probe: InstrumentProbeType,
        ) -> None:
            ot3_hardware._backend._position[axis_to_node(moving)] += distance_mm / 2

        mock_probe.side_effect = _update_position

        yield mock_probe


@pytest.fixture
def mock_current_position_ot3(
    ot3_hardware: ThreadManager[OT3API],
) -> Iterator[AsyncMock]:
    with patch.object(
        ot3_hardware.managed_obj,
        "current_position_ot3",
        AsyncMock(spec=ot3_hardware.managed_obj.current_position_ot3),
    ) as mock_position:
        mock_position.return_value = {
            Axis.X: 477.2,
            Axis.Y: 493.8,
            Axis.Z_L: 253.475,
            Axis.Z_R: 253.475,
            Axis.Z_G: 253.475,
            Axis.P_L: 0,
            Axis.P_R: 0,
            Axis.G: 0,
        }
        yield mock_position


@pytest.fixture
def mock_backend_capacitive_pass(
    ot3_hardware: ThreadManager[OT3API],
) -> Iterator[AsyncMock]:
    backend = ot3_hardware.managed_obj._backend
    with patch.object(
        backend, "capacitive_pass", AsyncMock(spec=backend.capacitive_pass)
    ) as mock_pass:

        async def _update_position(
            mount: OT3Mount,
            moving: Axis,
            distance_mm: float,
            speed_mm_per_s: float,
            probe: InstrumentProbeType,
        ) -> None:
            ot3_hardware._backend._position[axis_to_node(moving)] += distance_mm / 2
            return [1, 2, 3, 4, 5, 6, 8]

        mock_pass.side_effect = _update_position
        yield mock_pass


load_blowout_configs = [
    {OT3Mount.LEFT: {"channels": 1, "version": (3, 3), "model": "p1000"}},
    {OT3Mount.RIGHT: {"channels": 8, "version": (3, 3), "model": "p50"}},
    {OT3Mount.LEFT: {"channels": 96, "model": "p1000", "version": (3, 3)}},
]


async def prepare_for_mock_blowout(
    ot3_hardware: ThreadManager[OT3API],
    mount: OT3Mount,
    configs: Any,
) -> Tuple[Any, ThreadManager[OT3API]]:
    pipette_config = load_pipette_data.load_definition(
        PipetteModelType(configs["model"]),
        PipetteChannelType(configs["channels"]),
        PipetteVersionType(*configs["version"]),
    )
    instr_data = AttachedPipette(config=pipette_config, id="fakepip")
    await ot3_hardware.cache_pipette(mount, instr_data, None)
    await ot3_hardware.refresh_positions()
    with patch.object(
        ot3_hardware, "pick_up_tip", AsyncMock(spec=ot3_hardware.liquid_probe)
    ) as mock_tip_pickup:
        mock_tip_pickup.side_effect = (
            ot3_hardware._pipette_handler.attached_instruments[mount]["has_tip"]
        ) = (True)
        if not ot3_hardware._pipette_handler.attached_instruments[mount]["has_tip"]:
            await ot3_hardware.pick_up_tip(mount, 100)
    return instr_data, ot3_hardware


@pytest.mark.parametrize("load_configs", load_blowout_configs)
@given(blowout_volume=strategies.floats(min_value=0, max_value=10))
@settings(suppress_health_check=[HealthCheck.function_scoped_fixture], max_examples=10)
@example(blowout_volume=0.0)
async def test_blow_out_position(
    ot3_hardware: ThreadManager[OT3API],
    load_configs: List[Dict[str, Any]],
    blowout_volume: float,
) -> None:
    for mount, configs in load_configs.items():
        if configs["channels"] == 96:
            await ot3_hardware.set_gantry_load(GantryLoad.HIGH_THROUGHPUT)
        instr_data, ot3_hardware = await prepare_for_mock_blowout(
            ot3_hardware, mount, configs
        )

        max_allowed_input_distance = (
            instr_data["config"].plunger_positions_configurations.blow_out
            - instr_data["config"].plunger_positions_configurations.bottom
        )
        max_input_vol = (
            max_allowed_input_distance * instr_data["config"].shaft_ul_per_mm
        )
        assume(blowout_volume < max_input_vol)
        await ot3_hardware.blow_out(mount, blowout_volume)
        pipette_axis = Axis.of_main_tool_actuator(mount)
        position_result = await ot3_hardware.current_position_ot3(mount)
        expected_position = (
            blowout_volume / instr_data["config"].shaft_ul_per_mm
        ) + instr_data["config"].plunger_positions_configurations.bottom
        # make sure target distance is not more than max blowout position
        assert (
            position_result[pipette_axis]
            < instr_data["config"].plunger_positions_configurations.blow_out
        )
        # make sure calculated position is roughly what we expect
        assert position_result[pipette_axis] == pytest.approx(
            expected_position, rel=0.1
        )


@pytest.mark.parametrize("load_configs", load_blowout_configs)
@given(blowout_volume=strategies.floats(min_value=0, max_value=300))
@settings(
    suppress_health_check=[
        HealthCheck.function_scoped_fixture,
        HealthCheck.filter_too_much,
    ],
    max_examples=20,
)
async def test_blow_out_error(
    ot3_hardware: ThreadManager[OT3API],
    load_configs: List[Dict[str, Any]],
    blowout_volume: float,
) -> None:
    for mount, configs in load_configs.items():
        if configs["channels"] == 96:
            await ot3_hardware.set_gantry_load(GantryLoad.HIGH_THROUGHPUT)
        instr_data, ot3_hardware = await prepare_for_mock_blowout(
            ot3_hardware, mount, configs
        )

        max_allowed_input_distance = (
            instr_data["config"].plunger_positions_configurations.blow_out
            - instr_data["config"].plunger_positions_configurations.bottom
        )
        max_input_vol = (
            max_allowed_input_distance * instr_data["config"].shaft_ul_per_mm
        )
        assume(blowout_volume > max_input_vol)

        # check that blowout does not allow input values that would blow out too far
        with pytest.raises(ValueError):
            await ot3_hardware.blow_out(mount, blowout_volume)


@pytest.mark.parametrize(
    "mount,homed_axis",
    [
        (OT3Mount.RIGHT, [Axis.X, Axis.Y, Axis.Z_R]),
        (OT3Mount.LEFT, [Axis.X, Axis.Y, Axis.Z_L]),
        (OT3Mount.GRIPPER, [Axis.X, Axis.Y, Axis.Z_G]),
        (Mount.EXTENSION, [Axis.X, Axis.Y, Axis.Z_G]),
    ],
)
async def test_move_to_without_homing_first(
    ot3_hardware: ThreadManager[OT3API],
    mock_home: AsyncMock,
    mount: Union[Mount, OT3Mount],
    homed_axis: List[Axis],
) -> None:
    """Before a mount can be moved, XY and the corresponding Z  must be homed first"""
    await ot3_hardware.cache_instruments()
    if mount in (OT3Mount.GRIPPER, Mount.EXTENSION):
        # attach a gripper if we're testing the gripper mount
        gripper_config = gc.load(GripperModel.v1)
        instr_data = AttachedGripper(config=gripper_config, id="test")
        await ot3_hardware.cache_gripper(instr_data)

    ot3_hardware._backend._motor_status = {}
    assert not ot3_hardware._backend.check_motor_status(homed_axis)

    await ot3_hardware.move_to(
        mount,
        Point(0.001, 0.001, 0.001),
    )
    mock_home.assert_called_once()


@pytest.mark.parametrize(
    "mount, head_node, pipette_node",
    [
        (OT3Mount.LEFT, NodeId.head_l, NodeId.pipette_left),
        (OT3Mount.RIGHT, NodeId.head_r, NodeId.pipette_right),
    ],
)
async def test_liquid_probe(
    mock_move_to: AsyncMock,
    ot3_hardware: ThreadManager[OT3API],
    head_node: NodeId,
    pipette_node: Axis,
    mount: OT3Mount,
    fake_liquid_settings: LiquidProbeSettings,
    mock_instrument_handlers: Tuple[MagicMock],
    mock_current_position_ot3: AsyncMock,
    mock_ungrip: AsyncMock,
    mock_move_to_plunger_bottom: AsyncMock,
) -> None:
    mock_ungrip.return_value = None
    backend = ot3_hardware.managed_obj._backend
    await ot3_hardware.home()
    mock_move_to.return_value = None

    with patch.object(
        backend, "liquid_probe", AsyncMock(spec=backend.liquid_probe)
    ) as mock_position:
        return_dict = {
            head_node: 140,
            NodeId.gantry_x: 0,
            NodeId.gantry_y: 0,
            pipette_node: 0,
        }

        # make sure aspirate while sensing reverses direction
        mock_position.return_value = return_dict
        fake_settings_aspirate = LiquidProbeSettings(
            starting_mount_height=100,
            max_z_distance=15,
            min_z_distance=5,
            mount_speed=40,
            plunger_speed=10,
            sensor_threshold_pascals=15,
            expected_liquid_height=109,
            log_pressure=False,
            aspirate_while_sensing=True,
            auto_zero_sensor=False,
            num_baseline_reads=10,
            data_file="fake_file_name",
        )
        await ot3_hardware.liquid_probe(mount, fake_settings_aspirate)
        mock_move_to_plunger_bottom.assert_called_once()
        backend.liquid_probe.assert_called_once_with(
            mount,
            fake_settings_aspirate.max_z_distance,
            fake_settings_aspirate.mount_speed,
            (fake_settings_aspirate.plunger_speed * -1),
            fake_settings_aspirate.sensor_threshold_pascals,
            fake_settings_aspirate.log_pressure,
            fake_settings_aspirate.auto_zero_sensor,
            fake_settings_aspirate.num_baseline_reads,
        )

        return_dict[head_node], return_dict[pipette_node] = 142, 142
        mock_position.return_value = return_dict
        await ot3_hardware.liquid_probe(
            mount, fake_liquid_settings
        )  # should raise no exceptions


@pytest.mark.parametrize(
    "mount,moving",
    [
        (OT3Mount.RIGHT, Axis.Z_R),
        (OT3Mount.LEFT, Axis.Z_L),
        (OT3Mount.RIGHT, Axis.X),
        (OT3Mount.LEFT, Axis.X),
        (OT3Mount.RIGHT, Axis.Y),
        (OT3Mount.LEFT, Axis.Y),
    ],
)
async def test_capacitive_probe(
    ot3_hardware: ThreadManager[OT3API],
    mock_move_to: AsyncMock,
    mock_backend_capacitive_probe: AsyncMock,
    mount: OT3Mount,
    moving: Axis,
    fake_settings: CapacitivePassSettings,
) -> None:
    await ot3_hardware.home()
    here = await ot3_hardware.gantry_position(mount)
    res = await ot3_hardware.capacitive_probe(mount, moving, 2, fake_settings)
    # in reality, this value would be the previous position + the value
    # updated in ot3controller.capacitive_probe, and it kind of is here, but that
    # previous position is always 0. This is a test of ot3api though and checking
    # that the mock got called correctly and the resulting output was handled
    # correctly, by asking for backend._position afterwards, is good enough.
    assert res == pytest.approx(1.5)

    # This is a negative probe because the current position is the home position
    # which is very large.
    mock_backend_capacitive_probe.assert_called_once_with(
        mount, moving, 3, 4, 1.0, InstrumentProbeType.PRIMARY
    )

    original = moving.set_in_point(here, 0)
    for probe_call in mock_move_to.call_args_list:
        this_point = moving.set_in_point(probe_call[0][1], 0)
        assert this_point == original


Direction = Union[Literal[0.0], Literal[1.0], Literal[-1.0]]


@pytest.mark.parametrize(
    "target,origin,prep_direction,probe_direction",
    [
        # Positions here depend on the prep point which is set
        # in the fake_settings fixture.
        # The origin is to the left of the target, exactly on
        # the prep point. Prep should not move, and the probe
        # should be left-to-right (positive in deck coords,
        # negative in machine coords)
        (1, Point(0, 0, 0), 0.0, -1.0),
        # The origin is to the left of the target and the left
        # of the prep point. Prep should move left-to-right
        # and so should probe
        (2, Point(0, 0, 0), 1.0, -1.0),
        # The origin is to the left of the target and the right
        # of the prep point. Prep should move right-to-left
        # (negative) and probe should move left-to-right
        (0.5, Point(0, 0, 0), -1.0, -1.0),
        # Origin to the right of target, on prep point. No prep,
        # probe is right-to-left (negative in deck coords,
        # positive in machine coords)
        (0, Point(1, 0, 0), 0.0, 1.0),
        # Origin to the right of target and prep point. Negative
        # prep, right-to-left probe
        (-1, Point(1, 0, 0), -1.0, 1.0),
        # Origin to the right of target and the left of prep.
        # Positive prep, right-to-left probe
        (0.5, Point(1, 0, 0), 1.0, 1.0),
    ],
)
async def test_probe_direction(
    ot3_hardware: ThreadManager[OT3API],
    mock_move_to: AsyncMock,
    mock_backend_capacitive_probe: AsyncMock,
    mock_gantry_position: AsyncMock,
    fake_settings: CapacitivePassSettings,
    target: float,
    origin: Point,
    prep_direction: Direction,
    probe_direction: Direction,
) -> None:
    mock_gantry_position.return_value = origin
    await ot3_hardware.capacitive_probe(OT3Mount.RIGHT, Axis.X, target, fake_settings)
    prep_move = mock_move_to.call_args_list[0]
    if prep_direction == 0.0:
        assert prep_move[0][1].x == origin.x
    elif prep_direction == -1.0:
        assert prep_move[0][1].x < origin.x
    elif prep_direction == 1.0:
        assert prep_move[0][1].x > origin.x
    probe_distance = mock_backend_capacitive_probe.call_args_list[0][0][2]
    assert copysign(1.0, probe_distance) == probe_direction


@pytest.mark.parametrize(
    "mount,moving",
    (
        [OT3Mount.RIGHT, Axis.Z_L],
        [OT3Mount.LEFT, Axis.Z_R],
        [OT3Mount.RIGHT, Axis.P_L],
        [OT3Mount.RIGHT, Axis.P_R],
        [OT3Mount.LEFT, Axis.P_L],
        [OT3Mount.RIGHT, Axis.P_R],
    ),
)
async def test_capacitive_probe_invalid_axes(
    ot3_hardware: ThreadManager[OT3API],
    mock_move_to: AsyncMock,
    mock_backend_capacitive_probe: AsyncMock,
    mount: OT3Mount,
    moving: Axis,
    fake_settings: CapacitivePassSettings,
) -> None:
    with pytest.raises(RuntimeError, match=r"Probing must be done with.*"):
        await ot3_hardware.capacitive_probe(mount, moving, 2, fake_settings)
    mock_move_to.assert_not_called()
    mock_backend_capacitive_probe.assert_not_called()


@pytest.mark.parametrize(
    "axis,begin,end,distance",
    [
        # Points must be passed through the attitude transform and therefore
        # flipped
        (Axis.X, Point(0, 0, 0), Point(1, 0, 0), -1),
        (Axis.Y, Point(0, 0, 0), Point(0, -1, 0), 1),
    ],
)
async def test_pipette_capacitive_sweep(
    axis: Axis,
    begin: Point,
    end: Point,
    distance: float,
    ot3_hardware: ThreadManager[OT3API],
    mock_move_to: AsyncMock,
    mock_backend_capacitive_pass: AsyncMock,
) -> None:
    data = await ot3_hardware.capacitive_sweep(OT3Mount.RIGHT, axis, begin, end, 3)
    assert data == [1, 2, 3, 4, 5, 6, 8]
    mock_backend_capacitive_pass.assert_called_once_with(
        OT3Mount.RIGHT, axis, distance, 3, InstrumentProbeType.PRIMARY
    )


@pytest.mark.parametrize(
    "probe,intr_probe",
    [
        (GripperProbe.FRONT, InstrumentProbeType.SECONDARY),
        (GripperProbe.REAR, InstrumentProbeType.PRIMARY),
    ],
)
@pytest.mark.parametrize(
    "axis,begin,end,distance",
    [
        # Points must be passed through the attitude transform and therefore
        # flipped
        (Axis.X, Point(0, 0, 0), Point(1, 0, 0), -1),
        (Axis.Y, Point(0, 0, 0), Point(0, -1, 0), 1),
    ],
)
async def test_gripper_capacitive_sweep(
    probe: GripperProbe,
    intr_probe: InstrumentProbeType,
    axis: Axis,
    begin: Point,
    end: Point,
    distance: float,
    ot3_hardware: ThreadManager[OT3API],
    mock_move_to: AsyncMock,
    mock_backend_capacitive_pass: AsyncMock,
    gripper_present: None,
) -> None:
    await ot3_hardware.home()
    await ot3_hardware.grip(5)
    ot3_hardware._gripper_handler.get_gripper().current_jaw_displacement = 5
    ot3_hardware.add_gripper_probe(probe)
    data = await ot3_hardware.capacitive_sweep(OT3Mount.GRIPPER, axis, begin, end, 3)
    assert data == [1, 2, 3, 4, 5, 6, 8]
    mock_backend_capacitive_pass.assert_called_once_with(
        OT3Mount.GRIPPER, axis, distance, 3, intr_probe
    )


@pytest.mark.parametrize(
    "mount,moving",
    (
        [OT3Mount.RIGHT, Axis.Z_L],
        [OT3Mount.LEFT, Axis.Z_R],
        [OT3Mount.RIGHT, Axis.P_L],
        [OT3Mount.RIGHT, Axis.P_R],
        [OT3Mount.LEFT, Axis.P_L],
        [OT3Mount.RIGHT, Axis.P_R],
    ),
)
async def test_capacitive_sweep_invalid_axes(
    ot3_hardware: ThreadManager[OT3API],
    mock_move_to: AsyncMock,
    mock_backend_capacitive_probe: AsyncMock,
    mount: OT3Mount,
    moving: Axis,
    fake_settings: CapacitivePassSettings,
) -> None:
    with pytest.raises(RuntimeError, match=r"Probing must be done with.*"):
        await ot3_hardware.capacitive_sweep(
            mount, moving, Point(0, 0, 0), Point(1, 0, 0), 2
        )
    mock_move_to.assert_not_called()
    mock_backend_capacitive_probe.assert_not_called()


async def test_cache_gripper(ot3_hardware: ThreadManager[OT3API]) -> None:
    assert not ot3_hardware._gripper_handler.gripper
    gripper_config = gc.load(GripperModel.v1)
    instr_data = AttachedGripper(config=gripper_config, id="g12345")
    await ot3_hardware.cache_gripper(instr_data)
    assert ot3_hardware._gripper_handler.gripper
    assert ot3_hardware._gripper_handler.gripper.gripper_id == "g12345"
    # make sure the property attached_gripper returns GripperDict
    assert ot3_hardware.attached_gripper is not None
    assert ot3_hardware.attached_gripper["gripper_id"] == "g12345"


async def test_has_gripper(
    ot3_hardware: ThreadManager[OT3API],
) -> None:
    """It should return whether the robot has a gripper attached."""
    assert ot3_hardware.has_gripper() is False
    gripper_config = gc.load(GripperModel.v1)
    instr_data = AttachedGripper(config=gripper_config, id="g12345")
    await ot3_hardware.cache_gripper(instr_data)
    assert ot3_hardware.has_gripper() is True


async def test_gripper_action_fails_with_no_gripper(
    ot3_hardware: ThreadManager[OT3API],
    mock_grip: AsyncMock,
    mock_ungrip: AsyncMock,
) -> None:
    with pytest.raises(
        GripperNotAttachedError, match="Cannot perform action without gripper attached"
    ):
        await ot3_hardware.grip(5.0)
    mock_grip.assert_not_called()

    with pytest.raises(
        GripperNotAttachedError, match="Cannot perform action without gripper attached"
    ):
        await ot3_hardware.ungrip()
    mock_ungrip.assert_not_called()


async def test_gripper_action_works_with_gripper(
    ot3_hardware: ThreadManager[OT3API],
    mock_grip: AsyncMock,
    mock_ungrip: AsyncMock,
    mock_hold_jaw_width: AsyncMock,
    gripper_present: None,
) -> None:

    gripper_config = gc.load(GripperModel.v1)
    instr_data = AttachedGripper(config=gripper_config, id="test")
    ot3_hardware._backend._attached_instruments[OT3Mount.GRIPPER] = {
        "model": GripperModel.v1,
        "id": "test",
    }
    await ot3_hardware.cache_gripper(instr_data)

    with pytest.raises(GripError, match="Gripper jaw must be homed before moving"):
        await ot3_hardware.grip(5.0)
    await ot3_hardware.home_gripper_jaw()
    mock_ungrip.assert_called_once()
    mock_ungrip.reset_mock()
    await ot3_hardware.home([Axis.G])
    mock_ungrip.assert_called_once()
    mock_ungrip.reset_mock()
    await ot3_hardware.grip(5.0)
    mock_grip.assert_called_once_with(
        gc.duty_cycle_by_force(5.0, gripper_config.grip_force_profile),
    )

    await ot3_hardware.ungrip()
    mock_ungrip.assert_called_once()

    with pytest.raises(ValueError, match="Setting gripper jaw width out of bounds"):
        await ot3_hardware.hold_jaw_width(200)
    mock_hold_jaw_width.reset_mock()

    await ot3_hardware.hold_jaw_width(80)
    mock_hold_jaw_width.assert_called_once()


async def test_gripper_move_fails_with_no_gripper(
    ot3_hardware: ThreadManager[OT3API],
) -> None:
    assert not ot3_hardware._gripper_handler.gripper
    with pytest.raises(GripperNotAttachedError):
        await ot3_hardware.move_to(OT3Mount.GRIPPER, Point(0, 0, 0))


async def test_gripper_mount_not_movable(
    ot3_hardware: ThreadManager[OT3API],
) -> None:
    gripper_config = gc.load(GripperModel.v1)
    instr_data = AttachedGripper(config=gripper_config, id="g12345")
    await ot3_hardware.cache_gripper(instr_data)
    assert ot3_hardware._gripper_handler.gripper
    with pytest.raises(InvalidMoveError):
        await ot3_hardware.move_to(
            OT3Mount.GRIPPER, Point(0, 0, 0), critical_point=CriticalPoint.MOUNT
        )


@pytest.mark.parametrize(
    "critical_point",
    [
        CriticalPoint.NOZZLE,
        CriticalPoint.TIP,
        CriticalPoint.FRONT_NOZZLE,
    ],
)
async def test_gripper_fails_for_pipette_cps(
    ot3_hardware: ThreadManager[OT3API], critical_point: CriticalPoint
) -> None:
    gripper_config = gc.load(GripperModel.v1)
    instr_data = AttachedGripper(config=gripper_config, id="g12345")
    await ot3_hardware.cache_gripper(instr_data)
    assert ot3_hardware._gripper_handler.gripper
    with pytest.raises(InvalidMoveError):
        await ot3_hardware.move_to(
            OT3Mount.GRIPPER, Point(0, 0, 0), critical_point=critical_point
        )


@pytest.mark.xfail
async def test_gripper_position(ot3_hardware: ThreadManager[OT3API]):
    gripper_config = gc.load(GripperModel.v1)
    instr_data = AttachedGripper(config=gripper_config, id="g12345")
    await ot3_hardware.cache_gripper(instr_data)
    await ot3_hardware.home()
    position = await ot3_hardware.gantry_position(OT3Mount.GRIPPER)
    assert (
        position
        == Point(*ot3_hardware.config.carriage_offset)
        + Point(*ot3_hardware.config.gripper_mount_offset)
        + ot3_hardware._gripper_handler.gripper._jaw_center_offset
    )


async def test_gripper_move_to(
    ot3_hardware: ThreadManager[OT3API], mock_backend_move: AsyncMock
):
    # Moving the gripper should, well, work
    gripper_config = gc.load(GripperModel.v1)
    instr_data = AttachedGripper(config=gripper_config, id="g12345")
    await ot3_hardware.cache_gripper(instr_data)

    await ot3_hardware.move_to(OT3Mount.GRIPPER, Point(0, 0, 0))
    _, moves, _ = mock_backend_move.call_args_list[0][0]
    for move in moves:
        assert list(sorted(move.unit_vector.keys(), key=lambda elem: elem.value)) == [
            Axis.X,
            Axis.Y,
            Axis.Z_G,
        ]


async def test_home_plunger(
    ot3_hardware: ThreadManager[OT3API],
    mock_move_to_plunger_bottom: AsyncMock,
    mock_home: AsyncMock,
):
    mount = OT3Mount.LEFT
    instr_data = AttachedPipette(
        config=load_pipette_data.load_definition(
            PipetteModelType("p1000"), PipetteChannelType(1), PipetteVersionType(3, 4)
        ),
        id="fakepip",
    )
    await ot3_hardware.cache_pipette(mount, instr_data, None)
    assert ot3_hardware.hardware_pipettes[mount.to_mount()]

    await ot3_hardware.home_plunger(mount)
    mock_home.assert_called_once()
    mock_move_to_plunger_bottom.assert_called_once_with(mount, 1.0, False)


async def test_prepare_for_aspirate(
    ot3_hardware: ThreadManager[OT3API],
    mock_move_to_plunger_bottom: AsyncMock,
):
    mount = OT3Mount.LEFT
    instr_data = AttachedPipette(
        config=load_pipette_data.load_definition(
            PipetteModelType("p1000"),
            PipetteChannelType(1),
            PipetteVersionType(3, 4),
        ),
        id="fakepip",
    )
    await ot3_hardware.cache_pipette(mount, instr_data, None)
    assert ot3_hardware.hardware_pipettes[mount.to_mount()]

    await ot3_hardware.add_tip(mount, 100)
    await ot3_hardware.prepare_for_aspirate(OT3Mount.LEFT)
    mock_move_to_plunger_bottom.assert_called_once_with(OT3Mount.LEFT, 1.0)


async def test_move_to_plunger_bottom(
    ot3_hardware: ThreadManager[OT3API],
    mock_move: AsyncMock,
):
    mount = OT3Mount.LEFT
    instr_data = AttachedPipette(
        config=load_pipette_data.load_definition(
            PipetteModelType("p1000"), PipetteChannelType(1), PipetteVersionType(3, 4)
        ),
        id="fakepip",
    )
    await ot3_hardware.cache_pipette(mount, instr_data, None)
    pipette = ot3_hardware.hardware_pipettes[mount.to_mount()]
    assert pipette
    pip_ax = Axis.of_main_tool_actuator(mount)

    max_speeds = ot3_hardware.config.motion_settings.default_max_speed
    target_pos = target_position_from_plunger(
        OT3Mount.from_mount(mount),
        pipette.plunger_positions.bottom,
        ot3_hardware._current_position,
    )
    backlash_pos = target_pos.copy()
    backlash_pos[pip_ax] += pipette.backlash_distance

    # plunger will move at different speeds, depending on if:
    #  - no tip attached (max speed)
    #  - tip attached and moving down (blowout speed)
    #  - tip attached and moving up (aspirate speed)
    expected_speed_no_tip = max_speeds[ot3_hardware.gantry_load][OT3AxisKind.P]
    expected_speed_moving_down = ot3_hardware._pipette_handler.plunger_speed(
        pipette, pipette.blow_out_flow_rate, "dispense"
    )
    expected_speed_moving_up = ot3_hardware._pipette_handler.plunger_speed(
        pipette, pipette.aspirate_flow_rate, "aspirate"
    )

    # no tip attached
    await ot3_hardware.home()
    mock_move.reset_mock()
    await ot3_hardware.home_plunger(mount)
    # make sure we've done the backlash compensation
    mock_move.assert_any_call(
        backlash_pos, speed=expected_speed_no_tip, acquire_lock=False
    )
    # make sure the final move is to our target position
    mock_move.assert_called_with(
        target_pos, speed=expected_speed_no_tip, acquire_lock=False
    )

    # tip attached, moving DOWN towards "bottom" position
    await ot3_hardware.home()
    await ot3_hardware.add_tip(mount, 100)
    mock_move.reset_mock()
    await ot3_hardware.prepare_for_aspirate(mount)
    # make sure we've done the backlash compensation
    mock_move.assert_any_call(
        backlash_pos, speed=expected_speed_moving_down, acquire_lock=True
    )
    # make sure the final move is to our target position
    mock_move.assert_called_with(
        target_pos, speed=expected_speed_moving_down, acquire_lock=True
    )

    # tip attached, moving UP towards "bottom" position
    # NOTE: _move() is mocked, so we need to update the OT3API's
    #       cached coordinates in the test
    ot3_hardware._current_position[pip_ax] = target_pos[pip_ax] + 1
    mock_move.reset_mock()
    await ot3_hardware.prepare_for_aspirate(mount)
    # make sure the final move is to our target position
    mock_move.assert_called_with(
        target_pos, speed=expected_speed_moving_up, acquire_lock=True
    )


@pytest.mark.parametrize(
    "input_position, expected_move_pos",
    [
        ({Axis.X: 13}, {Axis.X: 13, Axis.Y: 493.8, Axis.Z_L: 253.475}),
        (
            {Axis.X: 13, Axis.Y: 14, Axis.Z_R: 15},
            {Axis.X: 13, Axis.Y: 14, Axis.Z_R: -240.675},
        ),
        (
            {Axis.Z_R: 15, Axis.Z_L: 16},
            {
                Axis.X: 477.2,
                Axis.Y: 493.8,
                Axis.Z_L: -239.675,
                Axis.Z_R: -240.675,
            },
        ),
    ],
)
async def test_move_axes(
    ot3_hardware: ThreadManager[OT3API],
    mock_move: AsyncMock,
    mock_check_motor: Mock,
    input_position: Dict[Axis, float],
    expected_move_pos: OrderedDict[Axis, float],
):

    await ot3_hardware.move_axes(position=input_position)
    mock_check_motor.return_value = True

    mock_move.assert_called_once_with(target_position=expected_move_pos, speed=None)


async def test_move_gripper_mount_without_gripper_attached(
    ot3_hardware: ThreadManager[OT3API], mock_backend_move: AsyncMock
) -> None:
    """It should move the empty gripper mount to specified position."""


@pytest.mark.parametrize("expect_stalls", [True, False])
async def test_move_expect_stall_flag(
    ot3_hardware: ThreadManager[OT3API],
    mock_backend_move: AsyncMock,
    expect_stalls: bool,
) -> None:

    expected = MoveStopCondition.stall if expect_stalls else MoveStopCondition.none

    await ot3_hardware.move_to(Mount.LEFT, Point(0, 0, 0), _expect_stalls=expect_stalls)
    mock_backend_move.assert_called_once()
    _, _, condition = mock_backend_move.call_args_list[0][0]
    assert condition == expected

    mock_backend_move.reset_mock()
    await ot3_hardware.move_rel(
        Mount.LEFT, Point(10, 0, 0), _expect_stalls=expect_stalls
    )
    mock_backend_move.assert_called_once()
    _, _, condition = mock_backend_move.call_args_list[0][0]
    assert condition == expected


@pytest.mark.parametrize(
    "mount",
    (
        OT3Mount.RIGHT,
        OT3Mount.LEFT,
        OT3Mount.GRIPPER,
        Mount.RIGHT,
        Mount.LEFT,
    ),
)
async def test_reset_instrument_offset(
    ot3_hardware: ThreadManager[OT3API],
    mount: Union[OT3Mount, Mount],
    mock_instrument_handlers: Tuple[Mock],
) -> None:
    gripper_handler, pipette_handler = mock_instrument_handlers
    await ot3_hardware.reset_instrument_offset(mount)
    if mount == OT3Mount.GRIPPER:
        gripper_handler.reset_instrument_offset.assert_called_once_with(True)
    else:
        converted_mount = OT3Mount.from_mount(mount)
        pipette_handler.reset_instrument_offset.assert_called_once_with(
            converted_mount, True
        )


@pytest.mark.parametrize(
    argnames=["mount", "expected_offset"],
    argvalues=[
        [
            OT3Mount.GRIPPER,
            GripperCalibrationOffset(
                offset=Point(1, 2, 3),
                source=SourceType.default,
                status=CalibrationStatus(),
                last_modified=None,
            ),
        ],
        [
            OT3Mount.RIGHT,
            PipetteOffsetByPipetteMount(
                offset=Point(10, 20, 30),
                source=SourceType.default,
                status=CalibrationStatus(),
                last_modified=None,
            ),
        ],
        [
            OT3Mount.LEFT,
            PipetteOffsetByPipetteMount(
                offset=Point(100, 200, 300),
                source=SourceType.default,
                status=CalibrationStatus(),
                last_modified=None,
            ),
        ],
    ],
)
def test_get_instrument_offset(
    ot3_hardware: ThreadManager[OT3API],
    mount: OT3Mount,
    expected_offset: Union[GripperCalibrationOffset, PipetteOffsetByPipetteMount],
    mock_instrument_handlers: Tuple[Mock],
) -> None:
    gripper_handler, pipette_handler = mock_instrument_handlers
    if mount == OT3Mount.GRIPPER:
        gripper_handler.get_gripper_dict.return_value = GripperDict(
            model=GripperModel.v1,
            gripper_id="abc",
            state=GripperJawState.UNHOMED,
            display_name="abc",
            fw_update_required=False,
            fw_current_version=100,
            fw_next_version=None,
            calibration_offset=expected_offset,
        )
    else:
        pipette_handler.get_instrument_offset.return_value = expected_offset

    found_offset = ot3_hardware.get_instrument_offset(mount=mount)
    assert found_offset == expected_offset


@pytest.mark.parametrize(
    "mount",
    (
        OT3Mount.RIGHT,
        OT3Mount.LEFT,
        OT3Mount.GRIPPER,
        Mount.RIGHT,
        Mount.LEFT,
    ),
)
async def test_save_instrument_offset(
    ot3_hardware: ThreadManager[OT3API],
    mount: Union[OT3Mount, Mount],
    mock_instrument_handlers: Tuple[Mock],
) -> None:
    gripper_handler, pipette_handler = mock_instrument_handlers
    await ot3_hardware.save_instrument_offset(mount, Point(1, 1, 1))
    if mount == OT3Mount.GRIPPER:
        gripper_handler.save_instrument_offset.assert_called_once_with(Point(1, 1, 1))
    else:
        converted_mount = OT3Mount.from_mount(mount)
        pipette_handler.save_instrument_offset.assert_called_once_with(
            converted_mount, Point(1, 1, 1)
        )


async def test_pick_up_tip_full_tiprack(
    ot3_hardware: ThreadManager[OT3API],
    mock_instrument_handlers: Tuple[Mock],
    mock_ungrip: AsyncMock,
    mock_move_to_plunger_bottom: AsyncMock,
) -> None:
    mock_ungrip.return_value = None
    await ot3_hardware.home()
    _, pipette_handler = mock_instrument_handlers
    backend = ot3_hardware.managed_obj._backend

    def _fake_function():
        return None

    with patch.object(
        backend, "tip_action", AsyncMock(spec=backend.tip_action)
    ) as tip_action:
        backend._gear_motor_position = {NodeId: 0}
        pipette_handler.plan_check_pick_up_tip.return_value = (
            PickUpTipSpec(
                plunger_prep_pos=0,
                plunger_currents={
                    Axis.of_main_tool_actuator(Mount.LEFT): 0,
                },
                presses=[],
                shake_off_list=[],
                retract_target=0,
                pick_up_motor_actions=TipMotorPickUpTipSpec(
                    # Move onto the posts
                    tiprack_down=Point(0, 0, 0),
                    tiprack_up=Point(0, 0, 0),
                    pick_up_distance=10,
                    speed=0,
                    currents={Axis.Q: 0},
                ),
            ),
            _fake_function,
        )

        def _update_gear_motor_pos(
            moves: Optional[List[Move[Axis]]] = None,
            distance: Optional[float] = None,
            velocity: Optional[float] = None,
            tip_action: str = "home",
        ) -> None:
            if NodeId.pipette_left not in backend._gear_motor_position:
                backend._gear_motor_position = {NodeId.pipette_left: 0.0}
            if moves:
                for move in moves:
                    for block in move.blocks:
                        backend._gear_motor_position[
                            NodeId.pipette_left
                        ] += block.distance
            elif distance:
                backend._gear_motor_position[NodeId.pipette_left] += distance

        tip_action.side_effect = _update_gear_motor_pos
        await ot3_hardware.set_gantry_load(GantryLoad.HIGH_THROUGHPUT)
        await ot3_hardware.pick_up_tip(Mount.LEFT, 40.0)
        pipette_handler.plan_check_pick_up_tip.assert_called_once_with(
            OT3Mount.LEFT, 40.0, None, None
        )
        # first call should be "clamp", moving down
        assert tip_action.call_args_list[0][-1]["tip_action"] == "clamp"
        assert tip_action.call_args_list[0][-1]["moves"][0].unit_vector == {Axis.Q: 1}
        # next call should be "clamp", moving back up
        assert tip_action.call_args_list[1][-1]["tip_action"] == "clamp"
        assert tip_action.call_args_list[1][-1]["moves"][0].unit_vector == {Axis.Q: -1}
        # last call should be "home"
        assert tip_action.call_args_list[2][-1]["tip_action"] == "home"
        assert len(tip_action.call_args_list) == 3


async def test_drop_tip_full_tiprack(
    ot3_hardware: ThreadManager[OT3API],
    mock_instrument_handlers: Tuple[Mock],
) -> None:
    _, pipette_handler = mock_instrument_handlers
    backend = ot3_hardware.managed_obj._backend

    def _fake_function():
        return None

    with patch.object(
        backend, "tip_action", AsyncMock(spec=backend.tip_action)
    ) as tip_action:
        backend._gear_motor_position = {NodeId.pipette_left: 0}
        pipette_handler.plan_check_drop_tip.return_value = (
            DropTipSpec(
                drop_moves=[
                    DropTipMove(
                        target_position=10,
                        current={Axis.P_L: 1.0},
                        speed=1,
                        is_ht_tip_action=True,
                    )
                ],
                shake_moves=[],
                ending_current={Axis.P_L: 1.0},
            ),
            _fake_function,
        )

        def _update_gear_motor_pos(
            moves: Optional[List[Move[Axis]]] = None,
            distance: Optional[float] = None,
            velocity: Optional[float] = None,
            tip_action: str = "home",
        ) -> None:
            if NodeId.pipette_left not in backend._gear_motor_position:
                backend._gear_motor_position = {NodeId.pipette_left: 0.0}
            if moves:
                for move in moves:
                    for block in move.blocks:
                        backend._gear_motor_position[
                            NodeId.pipette_left
                        ] += block.distance
            elif distance:
                backend._gear_motor_position[NodeId.pipette_left] += distance

        tip_action.side_effect = _update_gear_motor_pos

        await ot3_hardware.set_gantry_load(GantryLoad.HIGH_THROUGHPUT)
        await ot3_hardware.drop_tip(Mount.LEFT, home_after=True)
        pipette_handler.plan_check_drop_tip.assert_called_once_with(OT3Mount.LEFT, True)
        # first call should be "clamp", moving down
        assert tip_action.call_args_list[0][-1]["tip_action"] == "clamp"
        assert tip_action.call_args_list[0][-1]["moves"][0].unit_vector == {Axis.Q: 1}
        # next call should be "clamp", moving back up
        assert tip_action.call_args_list[1][-1]["tip_action"] == "clamp"
        assert tip_action.call_args_list[1][-1]["moves"][0].unit_vector == {Axis.Q: -1}
        # last call should be "home"
        assert tip_action.call_args_list[2][-1]["tip_action"] == "home"
        assert len(tip_action.call_args_list) == 3


@pytest.mark.parametrize(
    "axes",
    [[Axis.X], [Axis.X, Axis.Y], [Axis.X, Axis.Y, Axis.P_L], None],
)
async def test_update_position_estimation(
    ot3_hardware: ThreadManager[OT3API], axes: List[Axis]
) -> None:

    backend = ot3_hardware.managed_obj._backend
    with patch.object(
        backend,
        "update_motor_estimation",
        AsyncMock(spec=backend.update_motor_estimation),
    ) as mock_update:
        await ot3_hardware._update_position_estimation(axes)
        if axes is None:
            axes = [ax for ax in Axis]
        mock_update.assert_called_once_with(axes)


async def test_refresh_positions(ot3_hardware: ThreadManager[OT3API]) -> None:

    backend = ot3_hardware.managed_obj._backend
    ot3_hardware._current_position.clear()
    ot3_hardware._encoder_position.clear()

    with patch.object(
        backend,
        "update_motor_status",
        AsyncMock(spec=backend.update_motor_status),
    ) as mock_update_status, patch.object(
        backend,
        "update_position",
        AsyncMock(spec=backend.update_position),
    ) as mock_pos, patch.object(
        backend,
        "update_encoder_position",
        AsyncMock(spec=backend.update_encoder_position),
    ) as mock_encoder:

        mock_pos.return_value = {ax: 100 for ax in Axis}
        mock_encoder.return_value = {ax: 99 for ax in Axis}

        await ot3_hardware.refresh_positions()

        mock_update_status.assert_called_once()
        mock_pos.assert_called_once()
        mock_encoder.assert_called_once()

        assert (ax in ot3_hardware._current_position.keys() for ax in Axis)
        assert (ax in ot3_hardware._encoder_position.keys() for ax in Axis)


@pytest.mark.parametrize("axis", [Axis.X, Axis.Z_L, Axis.P_L, Axis.Y])
@pytest.mark.parametrize(
    "stepper_ok,encoder_ok",
    [
        (True, True),
        (False, True),
        (False, False),
    ],
)
async def test_home_axis(
    ot3_hardware: ThreadManager[OT3API],
    mock_check_motor: Mock,
    mock_check_encoder: Mock,
    axis: Axis,
    stepper_ok: bool,
    encoder_ok: bool,
) -> None:

    backend = ot3_hardware.managed_obj._backend
    origin_pos = {ax: 100 for ax in Axis}
    origin_encoder = {ax: 99 for ax in Axis}
    backend._position = {axis_to_node(ax): v for ax, v in origin_pos.items()}
    backend._encoder_position = {
        axis_to_node(ax): v for ax, v in origin_encoder.items()
    }

    mock_check_motor.return_value = stepper_ok
    mock_check_encoder.return_value = encoder_ok

    with patch.object(
        backend,
        "move",
        AsyncMock(
            spec=backend.move,
            wraps=backend.move,
        ),
    ) as mock_backend_move, patch.object(
        backend,
        "home",
        AsyncMock(
            spec=backend.home,
            wraps=backend.home,
        ),
    ) as mock_backend_home, patch.object(
        backend,
        "update_motor_estimation",
        AsyncMock(
            spec=backend.update_motor_estimation,
            wraps=backend.update_motor_estimation,
        ),
    ) as mock_estimate:

        await ot3_hardware._home_axis(axis)

        if not stepper_ok and encoder_ok:
            # position estimation updated!
            mock_estimate.assert_awaited_once()
            mock_check_motor.return_value = encoder_ok
            mock_check_encoder.return_value = encoder_ok

        if stepper_ok and encoder_ok:
            """Copy encoder position to stepper pos"""
            # for accurate axis, we just move to home pos:
            if axis in [Axis.Z_L, Axis.P_L]:
                # move is called
                mock_backend_move.assert_awaited_once()
                move = mock_backend_move.call_args_list[0][0][1][0]
                assert move.distance == 95.0
                # then home is called
                mock_backend_home.assert_awaited_once()
            else:
                # we move to 20 mm away from home
                mock_backend_move.assert_awaited_once()
                move = mock_backend_move.call_args_list[0][0][1][0]
                assert move.distance == 80.0
                # then home is called
                mock_backend_home.assert_awaited_once()
        else:
            # home axis
            mock_backend_home.assert_awaited_once()
            # move not called
            mock_backend_move.assert_not_awaited()

    # axis is at the home position
    expected_pos = {axis_to_node(ax): v for ax, v in origin_pos.items()}
    expected_pos.update({axis_to_node(axis): 0})
    assert backend._position == expected_pos


@pytest.mark.parametrize("setting", [True, False])
async def test_light_settings(
    ot3_hardware: ThreadManager[OT3API], setting: bool
) -> None:
    await ot3_hardware.set_lights(rails=setting)
    check = await ot3_hardware.get_lights()
    assert check["rails"] == setting
    assert not check["button"]

    await ot3_hardware.set_lights(rails=not setting)
    check = await ot3_hardware.get_lights()
    assert check["rails"] != setting
    assert not check["button"]

    # Make sure setting the button doesn't affect the rails
    await ot3_hardware.set_lights(button=setting)
    check = await ot3_hardware.get_lights()
    assert check["rails"] != setting
    assert not check["button"]


@pytest.mark.parametrize(
    "versions,version_str",
    [
        ({}, "unknown"),
        ({SubSystem.pipette_right: 2}, "2"),
        (
            {
                SubSystem.pipette_left: 2,
                SubSystem.gantry_x: 2,
                SubSystem.gantry_y: 2,
            },
            "2",
        ),
        ({SubSystem.gripper: 3, SubSystem.head: 1}, "1, 3"),
    ],
)
def test_fw_version(
    ot3_hardware: ThreadManager[OT3API],
    versions: Dict[SubSystem, int],
    version_str: str,
) -> None:
    with patch(
        "opentrons.hardware_control.ot3api.OT3Simulator.fw_version",
        new_callable=PropertyMock,
    ) as mock_fw_version:
        mock_fw_version.return_value = versions
        assert ot3_hardware.get_fw_version() == version_str


@pytest.mark.parametrize(argnames=["enabled"], argvalues=[[True], [False]])
async def test_status_bar_interface(
    ot3_hardware: ThreadManager[OT3API],
    enabled: bool,
) -> None:
    """Test setting status bar statuses and make sure the cached status is correct."""
    await ot3_hardware.set_status_bar_enabled(enabled)

    settings = {
        StatusBarState.IDLE: StatusBarState.IDLE,
        StatusBarState.RUNNING: StatusBarState.RUNNING,
        StatusBarState.PAUSED: StatusBarState.PAUSED,
        StatusBarState.HARDWARE_ERROR: StatusBarState.HARDWARE_ERROR,
        StatusBarState.SOFTWARE_ERROR: StatusBarState.SOFTWARE_ERROR,
        StatusBarState.CONFIRMATION: StatusBarState.IDLE,
        StatusBarState.RUN_COMPLETED: StatusBarState.RUN_COMPLETED,
        StatusBarState.UPDATING: StatusBarState.UPDATING,
        StatusBarState.ACTIVATION: StatusBarState.IDLE,
        StatusBarState.DISCO: StatusBarState.IDLE,
        StatusBarState.OFF: StatusBarState.OFF,
    }

    for setting, response in settings.items():
        await ot3_hardware.set_status_bar_state(state=setting)
        assert ot3_hardware.get_status_bar_state() == response


async def test_tip_presence_disabled_ninety_six_channel(
    ot3_hardware: ThreadManager[OT3API],
) -> None:
    """Test 96 channel tip presence is disabled."""
    # TODO remove this check once we enable tip presence for 96 chan.
    with patch.object(
        ot3_hardware.managed_obj._backend,
        "get_tip_present",
        AsyncMock(spec=ot3_hardware.managed_obj._backend.get_tip_present),
    ) as tip_present:
        pipette_config = load_pipette_data.load_definition(
            PipetteModelType("p1000"),
            PipetteChannelType(96),
            PipetteVersionType(3, 3),
        )
        instr_data = AttachedPipette(config=pipette_config, id="fakepip")
        await ot3_hardware.cache_pipette(OT3Mount.LEFT, instr_data, None)
        await ot3_hardware._configure_instruments()
        await ot3_hardware.pick_up_tip(OT3Mount.LEFT, 60)

        tip_present.assert_not_called()

@pytest.mark.parametrize(
    argnames=["old_state", "new_state", "should_trigger"],
    argvalues=[
        [EstopState.DISENGAGED, EstopState.NOT_PRESENT, False],
        [EstopState.DISENGAGED, EstopState.PHYSICALLY_ENGAGED, True],
        [EstopState.LOGICALLY_ENGAGED, EstopState.PHYSICALLY_ENGAGED, True],
        [EstopState.NOT_PRESENT, EstopState.PHYSICALLY_ENGAGED, True],
        [EstopState.PHYSICALLY_ENGAGED, EstopState.LOGICALLY_ENGAGED, False],
        [EstopState.PHYSICALLY_ENGAGED, EstopState.PHYSICALLY_ENGAGED, False],
    ]
)
async def test_estop_event_deactivate_module(
        ot3_hardware: ThreadManager[OT3API], 
        decoy: Decoy,
        old_state: EstopState,
        new_state: EstopState,
        should_trigger: bool) -> None:
    """Test the helper to deactivate modules."""
    api = ot3_hardware.wrapped()
    api._backend.module_controls = decoy.mock(cls=AttachedModulesControl)
    tc = decoy.mock(cls=Thermocycler)
    hs = decoy.mock(cls=HeaterShaker)
    md = decoy.mock(cls=MagDeck)
    td = decoy.mock(cls=TempDeck)

    decoy.when(hs.speed_status).then_return(SpeedStatus.HOLDING)

    decoy.when(api._backend.module_controls.available_modules).then_return(
        [tc, hs, md, td]
    )

    estop_event = EstopStateNotification(old_state=old_state, new_state=new_state)

    api._update_estop_state(estop_event)

    await asyncio.sleep(0.1)

    if should_trigger:
        decoy.verify(
            await tc.deactivate(must_be_running=False),
            await hs.deactivate_heater(must_be_running=False),
            await hs.deactivate_shaker(must_be_running=False),
            await md.deactivate(must_be_running=False),
            await td.deactivate(must_be_running=False),
        )<|MERGE_RESOLUTION|>--- conflicted
+++ resolved
@@ -4,12 +4,8 @@
 from typing_extensions import Literal
 from math import copysign
 import pytest
-<<<<<<< HEAD
-from mock import AsyncMock, patch, Mock, call, PropertyMock
 from decoy import Decoy
-=======
 from mock import AsyncMock, patch, Mock, PropertyMock, MagicMock
->>>>>>> 474ef377
 from hypothesis import given, strategies, settings, HealthCheck, assume, example
 import asyncio
 
