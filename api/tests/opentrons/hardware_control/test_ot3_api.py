""" Tests for behaviors specific to the OT3 hardware controller.
"""
from typing import (
    AsyncIterator,
    Iterator,
    Union,
    Dict,
    Tuple,
    List,
    Any,
    OrderedDict,
    Optional,
    cast,
    TypedDict,
)
from typing_extensions import Literal
from math import copysign, isclose
import pytest
import types
from decoy import Decoy
from mock import AsyncMock, patch, Mock, PropertyMock, MagicMock, call
from hypothesis import given, strategies, settings, HealthCheck, assume, example

from opentrons.calibration_storage.types import CalibrationStatus, SourceType
from opentrons.config.types import (
    GantryLoad,
    CapacitivePassSettings,
    LiquidProbeSettings,
    OutputOptions,
)
from opentrons.hardware_control.dev_types import (
    AttachedGripper,
    AttachedPipette,
    GripperDict,
    GripperSpec,
)
from opentrons.hardware_control.motion_utilities import target_position_from_plunger
from opentrons.hardware_control.instruments.ot3.gripper_handler import GripperHandler
from opentrons.hardware_control.instruments.ot3.instrument_calibration import (
    GripperCalibrationOffset,
    PipetteOffsetByPipetteMount,
)
from opentrons.hardware_control.instruments.ot3.pipette_handler import (
    OT3PipetteHandler,
    TipActionSpec,
    TipActionMoveSpec,
)
from opentrons.hardware_control.instruments.ot3.pipette import Pipette
from opentrons.hardware_control.types import (
    OT3Mount,
    Axis,
    OT3AxisKind,
    CriticalPoint,
    GripperProbe,
    InstrumentProbeType,
    SubSystem,
    GripperJawState,
    EstopState,
    EstopStateNotification,
    TipStateType,
)
from opentrons.hardware_control.nozzle_manager import NozzleConfigurationType
from opentrons.hardware_control.errors import InvalidCriticalPoint
from opentrons.hardware_control.ot3api import OT3API
from opentrons.hardware_control import ThreadManager

from opentrons.hardware_control.backends.ot3simulator import OT3Simulator
from opentrons_hardware.firmware_bindings.constants import NodeId
from opentrons.types import Point, Mount

from opentrons_hardware.hardware_control.motion_planning.types import Move

from opentrons.config import gripper_config as gc
from opentrons_shared_data.errors.exceptions import (
    GripperNotPresentError,
    CommandPreconditionViolated,
    CommandParameterLimitViolated,
    PipetteLiquidNotFoundError,
)
from opentrons_shared_data.gripper.gripper_definition import GripperModel
from opentrons_shared_data.pipette.types import (
    PipetteModelType,
    PipetteChannelType,
    PipetteVersionType,
    LiquidClasses,
)
from opentrons_shared_data.pipette import (
    load_data as load_pipette_data,
)
from opentrons_shared_data.pipette.types import PipetteModel
from opentrons.hardware_control.modules import (
    Thermocycler,
    TempDeck,
    MagDeck,
    HeaterShaker,
    SpeedStatus,
)
from opentrons.hardware_control.module_control import AttachedModulesControl
from opentrons.hardware_control.backends.types import HWStopCondition


# TODO (spp, 2023-08-22): write tests for ot3api.stop & ot3api.halt


@pytest.fixture
def fake_settings() -> CapacitivePassSettings:
    return CapacitivePassSettings(
        prep_distance_mm=1,
        max_overrun_distance_mm=2,
        speed_mm_per_s=4,
        sensor_threshold_pf=1.0,
        output_option=OutputOptions.sync_only,
    )


@pytest.fixture
def fake_liquid_settings() -> LiquidProbeSettings:
    return LiquidProbeSettings(
        mount_speed=5,
        plunger_speed=20,
        plunger_impulse_time=0.2,
        sensor_threshold_pascals=15,
        output_option=OutputOptions.can_bus_only,
        aspirate_while_sensing=False,
<<<<<<< HEAD
        samples_for_baselining=20,
        sample_time_sec=0.004,
=======
        z_overlap_between_passes_mm=0.1,
>>>>>>> 92899935
        data_files={InstrumentProbeType.PRIMARY: "fake_file_name"},
    )


@pytest.fixture
def managed_obj(ot3_hardware: ThreadManager[OT3API]) -> OT3API:
    managed = ot3_hardware.managed_obj
    assert managed
    return managed


@pytest.fixture
def mock_move_to(managed_obj: OT3API) -> Iterator[AsyncMock]:
    with patch.object(
        managed_obj,
        "move_to",
        AsyncMock(
            spec=managed_obj.move_to,
            wraps=managed_obj.move_to,
        ),
    ) as mock_move:
        yield mock_move


@pytest.fixture
def mock_home(managed_obj: OT3API) -> Iterator[AsyncMock]:
    with patch.object(
        managed_obj,
        "home",
        AsyncMock(
            spec=managed_obj.home,
            wraps=managed_obj.home,
        ),
    ) as mock_move:
        yield mock_move


@pytest.fixture
def mock_home_plunger(managed_obj: OT3API) -> Iterator[AsyncMock]:
    with patch.object(
        managed_obj,
        "home_plunger",
        AsyncMock(
            spec=managed_obj.home_plunger,
        ),
    ) as mock_move:
        yield mock_move


@pytest.fixture
def mock_move_to_plunger_bottom(
    managed_obj: OT3API,
) -> Iterator[AsyncMock]:
    with patch.object(
        managed_obj,
        "_move_to_plunger_bottom",
        AsyncMock(
            spec=managed_obj._move_to_plunger_bottom,
        ),
    ) as mock_move:
        yield mock_move


@pytest.fixture
def mock_move(managed_obj: OT3API) -> Iterator[AsyncMock]:
    with patch.object(
        managed_obj,
        "_move",
        AsyncMock(
            spec=managed_obj._move,
        ),
    ) as mock_move:
        yield mock_move


@pytest.fixture
def mock_gantry_position(managed_obj: OT3API) -> Iterator[AsyncMock]:
    with patch.object(
        managed_obj,
        "gantry_position",
        AsyncMock(
            spec=managed_obj.gantry_position,
            wraps=managed_obj.gantry_position,
        ),
    ) as mock_gantry_pos:
        yield mock_gantry_pos


@pytest.fixture
def mock_grip(managed_obj: OT3API) -> Iterator[AsyncMock]:
    with patch.object(
        managed_obj,
        "_grip",
        AsyncMock(
            spec=managed_obj._grip,
            wraps=managed_obj._grip,
        ),
    ) as mock_move:
        yield mock_move


@pytest.fixture
def mock_ungrip(managed_obj: OT3API) -> Iterator[AsyncMock]:
    with patch.object(
        managed_obj,
        "_ungrip",
        AsyncMock(
            spec=managed_obj._ungrip,
            wraps=managed_obj._ungrip,
        ),
    ) as mock_move:
        yield mock_move


@pytest.fixture
def mock_home_gear_motors(managed_obj: OT3API) -> Iterator[AsyncMock]:
    with patch.object(
        managed_obj,
        "home_gear_motors",
        AsyncMock(
            spec=managed_obj.home_gear_motors,
            wraps=managed_obj.home_gear_motors,
        ),
    ) as mock_home_gear:
        yield mock_home_gear


@pytest.fixture
def mock_hold_jaw_width(managed_obj: OT3API) -> Iterator[AsyncMock]:
    with patch.object(
        managed_obj,
        "_hold_jaw_width",
        AsyncMock(
            spec=managed_obj._hold_jaw_width,
            wraps=managed_obj._hold_jaw_width,
        ),
    ) as mock_move:
        yield mock_move


@pytest.fixture
async def mock_backend_move(managed_obj: OT3API) -> AsyncIterator[AsyncMock]:
    with patch.object(
        managed_obj._backend,
        "move",
        AsyncMock(spec=managed_obj._backend.move),
    ) as mock_move:
        yield mock_move


@pytest.fixture
def mock_check_motor(managed_obj: OT3API) -> Iterator[AsyncMock]:
    with patch.object(
        managed_obj._backend,
        "check_motor_status",
        Mock(spec=managed_obj._backend.check_motor_status),
    ) as mock_check:
        yield mock_check


@pytest.fixture
def mock_check_encoder(managed_obj: OT3API) -> Iterator[AsyncMock]:
    with patch.object(
        managed_obj._backend,
        "check_encoder_status",
        Mock(spec=managed_obj._backend.check_encoder_status),
    ) as mock_check:
        yield mock_check


@pytest.fixture
async def mock_refresh(managed_obj: OT3API) -> AsyncIterator[AsyncMock]:
    with patch.object(
        managed_obj,
        "refresh_positions",
        AsyncMock(
            spec=managed_obj.refresh_positions,
            wraps=managed_obj.refresh_positions,
        ),
    ) as mock_refresh:
        yield mock_refresh


@pytest.fixture
async def mock_reset(managed_obj: OT3API) -> AsyncIterator[AsyncMock]:
    with patch.object(
        managed_obj,
        "reset",
        AsyncMock(),
    ) as mock_reset:
        yield mock_reset


@pytest.fixture
def mock_jaw_width() -> Iterator[MagicMock]:
    with patch(
        "opentrons.hardware_control.instruments.ot3.gripper.Gripper.jaw_width",
        new_callable=PropertyMock,
    ) as jaw_width:
        yield jaw_width


@pytest.fixture
def mock_max_grip_error() -> Iterator[MagicMock]:
    with patch(
        "opentrons.hardware_control.instruments.ot3.gripper.Gripper.max_allowed_grip_error",
        new_callable=PropertyMock,
    ) as max_error:
        yield max_error


@pytest.fixture
async def mock_instrument_handlers(
    managed_obj: OT3API,
) -> AsyncIterator[Tuple[MagicMock, MagicMock]]:
    with patch.object(
        managed_obj,
        "_gripper_handler",
        MagicMock(spec=GripperHandler),
    ) as mock_gripper_handler, patch.object(
        managed_obj, "_pipette_handler", MagicMock(spec=OT3PipetteHandler)
    ) as mock_pipette_handler:
        yield mock_gripper_handler, mock_pipette_handler


@pytest.fixture
async def gripper_present(
    managed_obj: OT3API,
    ot3_hardware: ThreadManager[OT3API],
    hardware_backend: OT3Simulator,
) -> None:
    # attach a gripper if we're testing the gripper mount
    gripper_config = gc.load(GripperModel.v1)
    instr_data = AttachedGripper(config=gripper_config, id="test")
    hardware_backend._attached_instruments[OT3Mount.GRIPPER] = cast(
        GripperSpec,
        {
            "model": GripperModel.v1,
            "id": "test",
        },
    )
    hardware_backend._present_axes.update((Axis.G, Axis.Z_G))
    await ot3_hardware.cache_gripper(instr_data)


@pytest.fixture
def hardware_backend(managed_obj: OT3API) -> OT3Simulator:
    assert isinstance(
        managed_obj._backend, OT3Simulator
    ), "Tests only work with simulator"
    return managed_obj._backend


class PipetteLoadConfig(TypedDict):
    channels: Literal[1, 8, 96]
    version: Tuple[Literal[1, 2, 3], Literal[0, 1, 2, 3, 4, 5, 6]]
    model: PipetteModel


class GripperLoadConfig(TypedDict):
    model: GripperModel
    id: str


LoadConfigs = List[
    Union[
        Tuple[Literal[OT3Mount.RIGHT], PipetteLoadConfig],
        Tuple[Literal[OT3Mount.LEFT], PipetteLoadConfig],
        Tuple[Literal[OT3Mount.GRIPPER], GripperLoadConfig],
    ]
]


@pytest.mark.parametrize(
    "load_configs,load",
    (
        (
            [
                (OT3Mount.RIGHT, {"channels": 8, "version": (3, 3), "model": "p50"}),
                (OT3Mount.LEFT, {"channels": 1, "version": (3, 3), "model": "p1000"}),
            ],
            GantryLoad.LOW_THROUGHPUT,
        ),
        ([], GantryLoad.LOW_THROUGHPUT),
        (
            [(OT3Mount.GRIPPER, {"model": GripperModel.v1, "id": "g12345"})],
            GantryLoad.LOW_THROUGHPUT,
        ),
        (
            [(OT3Mount.LEFT, {"channels": 8, "version": (3, 3), "model": "p1000"})],
            GantryLoad.LOW_THROUGHPUT,
        ),
        (
            [(OT3Mount.RIGHT, {"channels": 8, "version": (3, 3), "model": "p1000"})],
            GantryLoad.LOW_THROUGHPUT,
        ),
        (
            [(OT3Mount.LEFT, {"channels": 96, "model": "p1000", "version": (3, 3)})],
            GantryLoad.HIGH_THROUGHPUT,
        ),
        (
            [
                (OT3Mount.LEFT, {"channels": 1, "version": (3, 3), "model": "p1000"}),
                (OT3Mount.GRIPPER, {"model": GripperModel.v1, "id": "g12345"}),
            ],
            GantryLoad.LOW_THROUGHPUT,
        ),
        (
            [
                (OT3Mount.RIGHT, {"channels": 8, "version": (3, 3), "model": "p1000"}),
                (OT3Mount.GRIPPER, {"model": GripperModel.v1, "id": "g12345"}),
            ],
            GantryLoad.LOW_THROUGHPUT,
        ),
        (
            [
                (OT3Mount.LEFT, {"channels": 96, "model": "p1000", "version": (3, 3)}),
                (OT3Mount.GRIPPER, {"model": GripperModel.v1, "id": "g12345"}),
            ],
            GantryLoad.HIGH_THROUGHPUT,
        ),
    ),
)
async def test_gantry_load_transform(
    ot3_hardware: ThreadManager[OT3API],
    load_configs: LoadConfigs,
    load: GantryLoad,
) -> None:

    for pair in load_configs:
        if pair[0] == OT3Mount.GRIPPER:
            gripper_config = gc.load(pair[1]["model"])
            gripper_data = AttachedGripper(config=gripper_config, id="2345")
            await ot3_hardware.cache_gripper(gripper_data)
        else:
            pipette_config = load_pipette_data.load_definition(
                PipetteModelType(pair[1]["model"]),
                PipetteChannelType(pair[1]["channels"]),
                PipetteVersionType(*pair[1]["version"]),
            )
            instr_data = AttachedPipette(config=pipette_config, id="fakepip")
            await ot3_hardware.cache_pipette(pair[0], instr_data, None)
    assert ot3_hardware._gantry_load_from_instruments() == load


@pytest.fixture
def mock_backend_capacitive_probe(
    hardware_backend: OT3Simulator,
) -> Iterator[AsyncMock]:
    with patch.object(
        hardware_backend,
        "capacitive_probe",
        AsyncMock(spec=hardware_backend.capacitive_probe),
    ) as mock_probe:

        def _update_position(
            mount: OT3Mount,
            moving: Axis,
            distance_mm: float,
            speed_mm_per_s: float,
            threshold_pf: float,
            probe: InstrumentProbeType,
            output_option: OutputOptions = OutputOptions.sync_only,
            data_file: Optional[str] = None,
        ) -> None:
            hardware_backend._position[moving] += distance_mm / 2

        mock_probe.side_effect = _update_position

        yield mock_probe


@pytest.fixture
def mock_current_position_ot3(
    managed_obj: OT3API,
) -> Iterator[AsyncMock]:
    with patch.object(
        managed_obj,
        "current_position_ot3",
        AsyncMock(spec=managed_obj.current_position_ot3),
    ) as mock_position:
        mock_position.return_value = {
            Axis.X: 477.2,
            Axis.Y: 493.8,
            Axis.Z_L: 253.475,
            Axis.Z_R: 253.475,
            Axis.Z_G: 253.475,
            Axis.P_L: 0,
            Axis.P_R: 0,
            Axis.G: 0,
        }
        yield mock_position


@pytest.fixture
def mock_backend_capacitive_pass(hardware_backend: OT3Simulator) -> Iterator[AsyncMock]:
    with patch.object(
        hardware_backend,
        "capacitive_pass",
        AsyncMock(spec=hardware_backend.capacitive_pass),
    ) as mock_pass:

        async def _update_position(
            mount: OT3Mount,
            moving: Axis,
            distance_mm: float,
            speed_mm_per_s: float,
            probe: InstrumentProbeType,
        ) -> List[float]:
            hardware_backend._position[moving] += distance_mm / 2
            return [1, 2, 3, 4, 5, 6, 8]

        mock_pass.side_effect = _update_position
        yield mock_pass


@pytest.fixture
def mock_backend_get_tip_status(hardware_backend: OT3Simulator) -> Iterator[AsyncMock]:
    with patch.object(
        hardware_backend, "get_tip_status", AsyncMock()
    ) as mock_tip_status:
        yield mock_tip_status


@pytest.fixture
def mock_verify_tip_presence(
    managed_obj: OT3API,
) -> Iterator[AsyncMock]:
    with patch.object(
        managed_obj, "verify_tip_presence", AsyncMock()
    ) as mock_check_tip:
        yield mock_check_tip


load_pipette_configs = [
    {OT3Mount.LEFT: {"channels": 1, "version": (3, 3), "model": "p1000"}},
    {OT3Mount.RIGHT: {"channels": 8, "version": (3, 3), "model": "p50"}},
    {OT3Mount.LEFT: {"channels": 96, "model": "p1000", "version": (3, 3)}},
]


async def prepare_for_mock_blowout(
    ot3_hardware: ThreadManager[OT3API],
    mock_backend_get_tip_status: AsyncMock,
    mount: OT3Mount,
    configs: Any,
) -> Tuple[Any, ThreadManager[OT3API]]:
    pipette_config = load_pipette_data.load_definition(
        PipetteModelType(configs["model"]),
        PipetteChannelType(configs["channels"]),
        PipetteVersionType(*configs["version"]),
    )
    instr_data = AttachedPipette(config=pipette_config, id="fakepip")
    await ot3_hardware.cache_pipette(mount, instr_data, None)
    await ot3_hardware.refresh_positions()
    mock_backend_get_tip_status.return_value = TipStateType.PRESENT
    with patch.object(
        ot3_hardware, "pick_up_tip", AsyncMock(spec=ot3_hardware.pick_up_tip)
    ) as mock_tip_pickup:
        mock_tip_pickup.side_effect = (
            ot3_hardware._pipette_handler.attached_instruments[mount]["has_tip"]
        ) = (True)
        if not ot3_hardware._pipette_handler.attached_instruments[mount]["has_tip"]:
            await ot3_hardware.pick_up_tip(mount, 100)
    return instr_data, ot3_hardware


@pytest.mark.parametrize("load_configs", load_pipette_configs)
async def test_pickup_moves(
    ot3_hardware: ThreadManager[OT3API],
    managed_obj: OT3API,
    mock_instrument_handlers: Tuple[Mock, Mock],
    mock_move_to_plunger_bottom: AsyncMock,
    mock_home_gear_motors: AsyncMock,
    load_configs: Dict[OT3Mount, PipetteLoadConfig],
) -> None:
    _, pipette_handler = mock_instrument_handlers
    for mount, configs in load_configs.items():
        if configs["channels"] == 96:
            gantry_load = GantryLoad.HIGH_THROUGHPUT
        else:
            gantry_load = GantryLoad.LOW_THROUGHPUT

    await ot3_hardware.set_gantry_load(gantry_load)
    pipette_handler.get_pipette(
        OT3Mount.LEFT
    ).nozzle_manager.current_configuration.configuration = NozzleConfigurationType.FULL
    pipette_handler.get_pipette(OT3Mount.LEFT).current_volume = 0
    z_tiprack_distance = 8.0
    end_z_retract_dist = 9.0
    move_plan_return_val = TipActionSpec(
        shake_off_moves=[],
        tip_action_moves=[
            TipActionMoveSpec(
                # Move onto the posts
                distance=10,
                speed=0,
                currents={
                    Axis.of_main_tool_actuator(Mount.LEFT): 0,
                    Axis.Q: 0,
                },
            )
        ],
        z_distance_to_tiprack=z_tiprack_distance,
        ending_z_retract_distance=end_z_retract_dist,
    )
    pipette_handler.plan_ht_pick_up_tip.return_value = move_plan_return_val
    pipette_handler.plan_lt_pick_up_tip.return_value = move_plan_return_val

    with patch.object(
        managed_obj,
        "move_rel",
        AsyncMock(spec=managed_obj.move_rel),
    ) as mock_move_rel:
        await ot3_hardware.pick_up_tip(Mount.LEFT, 40.0)
        move_call_list = [call.args for call in mock_move_rel.call_args_list]
        if gantry_load == GantryLoad.HIGH_THROUGHPUT:
            assert move_call_list == [
                (OT3Mount.LEFT, Point(z=z_tiprack_distance)),
                (OT3Mount.LEFT, Point(z=end_z_retract_dist)),
            ]
        else:
            assert move_call_list == [(OT3Mount.LEFT, Point(z=end_z_retract_dist))]
        # pick up tip should have two calls to move_to_plunger_bottom, one before and one after
        # the tip pickup
        assert len(mock_move_to_plunger_bottom.call_args_list) == 2
        mock_move_to_plunger_bottom.reset_mock()
        mock_move_rel.reset_mock()

        #  make sure that tip_pickup_moves has the same set of moves,
        #  except no calls to move_to_plunger_bottom
        await ot3_hardware.tip_pickup_moves(Mount.LEFT, 40.0)
        move_call_list = [call.args for call in mock_move_rel.call_args_list]
        if gantry_load == GantryLoad.HIGH_THROUGHPUT:
            assert move_call_list == [
                (OT3Mount.LEFT, Point(z=z_tiprack_distance)),
                (OT3Mount.LEFT, Point(z=end_z_retract_dist)),
            ]
        else:
            assert move_call_list == [(OT3Mount.LEFT, Point(z=end_z_retract_dist))]
    assert len(mock_move_to_plunger_bottom.call_args_list) == 0


@pytest.mark.parametrize("load_configs", load_pipette_configs)
@given(blowout_volume=strategies.floats(min_value=0, max_value=10))
@settings(suppress_health_check=[HealthCheck.function_scoped_fixture], max_examples=10)
@example(blowout_volume=0.0)
async def test_blow_out_position(
    ot3_hardware: ThreadManager[OT3API],
    mock_backend_get_tip_status: AsyncMock,
    load_configs: Dict[OT3Mount, PipetteLoadConfig],
    blowout_volume: float,
) -> None:
    liquid_class = LiquidClasses.default
    for mount, configs in load_configs.items():
        if configs["channels"] == 96:
            await ot3_hardware.set_gantry_load(GantryLoad.HIGH_THROUGHPUT)
        instr_data, ot3_hardware = await prepare_for_mock_blowout(
            ot3_hardware, mock_backend_get_tip_status, mount, configs
        )

        max_allowed_input_distance = (
            instr_data["config"].plunger_positions_configurations[liquid_class].blow_out
            - instr_data["config"].plunger_positions_configurations[liquid_class].bottom
        )
        max_input_vol = (
            max_allowed_input_distance * instr_data["config"].shaft_ul_per_mm
        )
        assume(blowout_volume < max_input_vol)
        await ot3_hardware.blow_out(mount, blowout_volume)
        pipette_axis = Axis.of_main_tool_actuator(mount)
        position_result = await ot3_hardware.current_position_ot3(mount)
        expected_position = (
            blowout_volume / instr_data["config"].shaft_ul_per_mm
        ) + instr_data["config"].plunger_positions_configurations[liquid_class].bottom
        # make sure target distance is not more than max blowout position
        assert (
            position_result[pipette_axis]
            < instr_data["config"]
            .plunger_positions_configurations[liquid_class]
            .blow_out
        )
        # make sure calculated position is roughly what we expect
        assert position_result[pipette_axis] == pytest.approx(
            expected_position, rel=0.1
        )


@pytest.mark.parametrize("load_configs", load_pipette_configs)
@given(blowout_volume=strategies.floats(min_value=0, max_value=300))
@settings(
    suppress_health_check=[
        HealthCheck.function_scoped_fixture,
        HealthCheck.filter_too_much,
    ],
    max_examples=20,
)
async def test_blow_out_error(
    ot3_hardware: ThreadManager[OT3API],
    mock_backend_get_tip_status: AsyncMock,
    load_configs: Dict[OT3Mount, PipetteLoadConfig],
    blowout_volume: float,
) -> None:
    liquid_class = LiquidClasses.default
    for mount, configs in load_configs.items():
        if configs["channels"] == 96:
            await ot3_hardware.set_gantry_load(GantryLoad.HIGH_THROUGHPUT)
        instr_data, ot3_hardware = await prepare_for_mock_blowout(
            ot3_hardware, mock_backend_get_tip_status, mount, configs
        )

        max_allowed_input_distance = (
            instr_data["config"].plunger_positions_configurations[liquid_class].blow_out
            - instr_data["config"].plunger_positions_configurations[liquid_class].bottom
        )
        max_input_vol = (
            max_allowed_input_distance * instr_data["config"].shaft_ul_per_mm
        )
        assume(blowout_volume > max_input_vol)

        # check that blowout does not allow input values that would blow out too far
        with pytest.raises(CommandParameterLimitViolated):
            await ot3_hardware.blow_out(mount, blowout_volume)


@pytest.mark.parametrize(
    "mount,homed_axis",
    [
        (OT3Mount.RIGHT, [Axis.X, Axis.Y, Axis.Z_R]),
        (OT3Mount.LEFT, [Axis.X, Axis.Y, Axis.Z_L]),
        (OT3Mount.GRIPPER, [Axis.X, Axis.Y, Axis.Z_G]),
        (Mount.EXTENSION, [Axis.X, Axis.Y, Axis.Z_G]),
    ],
)
async def test_move_to_without_homing_first(
    ot3_hardware: ThreadManager[OT3API],
    mock_home: AsyncMock,
    mount: Union[Mount, OT3Mount],
    homed_axis: List[Axis],
) -> None:
    """Before a mount can be moved, XY and the corresponding Z  must be homed first"""
    await ot3_hardware.cache_instruments()
    if mount in (OT3Mount.GRIPPER, Mount.EXTENSION):
        # attach a gripper if we're testing the gripper mount
        gripper_config = gc.load(GripperModel.v1)
        instr_data = AttachedGripper(config=gripper_config, id="test")
        await ot3_hardware.cache_gripper(instr_data)

    ot3_hardware._backend._motor_status = {}
    assert not ot3_hardware._backend.check_motor_status(homed_axis)

    await ot3_hardware.move_to(
        mount,
        Point(0.001, 0.001, 0.001),
    )
    mock_home.assert_called_once()


@pytest.mark.parametrize(
    "mount, head_node, pipette_node",
    [
        (OT3Mount.LEFT, NodeId.head_l, NodeId.pipette_left),
        (OT3Mount.RIGHT, NodeId.head_r, NodeId.pipette_right),
    ],
)
async def test_liquid_probe(
    mock_move_to: AsyncMock,
    ot3_hardware: ThreadManager[OT3API],
    hardware_backend: OT3Simulator,
    head_node: NodeId,
    pipette_node: Axis,
    mount: OT3Mount,
    fake_liquid_settings: LiquidProbeSettings,
    mock_current_position_ot3: AsyncMock,
    mock_move_to_plunger_bottom: AsyncMock,
) -> None:
    instr_data = AttachedPipette(
        config=load_pipette_data.load_definition(
            PipetteModelType("p1000"), PipetteChannelType(1), PipetteVersionType(3, 4)
        ),
        id="fakepip",
    )
    await ot3_hardware.cache_pipette(mount, instr_data, None)
    pipette = ot3_hardware.hardware_pipettes[mount.to_mount()]

    assert pipette
    await ot3_hardware.add_tip(mount, 100)
    await ot3_hardware.home()
    mock_move_to.return_value = None

    with patch.object(
        hardware_backend, "liquid_probe", AsyncMock(spec=hardware_backend.liquid_probe)
    ) as mock_liquid_probe:

        # make sure aspirate while sensing reverses direction
        mock_liquid_probe.return_value = 140
        fake_settings_aspirate = LiquidProbeSettings(
            mount_speed=5,
            plunger_speed=20,
            plunger_impulse_time=0.2,
            sensor_threshold_pascals=15,
            output_option=OutputOptions.can_bus_only,
            aspirate_while_sensing=True,
<<<<<<< HEAD
            samples_for_baselining=20,
            sample_time_sec=0.004,
=======
            z_overlap_between_passes_mm=0.1,
>>>>>>> 92899935
            data_files={InstrumentProbeType.PRIMARY: "fake_file_name"},
        )
        fake_max_z_dist = 10.0
        await ot3_hardware.liquid_probe(mount, fake_max_z_dist, fake_settings_aspirate)
        mock_move_to_plunger_bottom.call_count == 2
        mock_liquid_probe.assert_called_once_with(
            mount,
            46,
            fake_settings_aspirate.mount_speed,
            (fake_settings_aspirate.plunger_speed * -1),
            fake_settings_aspirate.sensor_threshold_pascals,
            fake_settings_aspirate.plunger_impulse_time,
            fake_settings_aspirate.output_option,
            fake_settings_aspirate.data_files,
            probe=InstrumentProbeType.PRIMARY,
            force_both_sensors=False,
        )

        await ot3_hardware.liquid_probe(
            mount, fake_max_z_dist, fake_liquid_settings
        )  # should raise no exceptions


@pytest.mark.parametrize(
    "mount, head_node, pipette_node",
    [
        (OT3Mount.LEFT, NodeId.head_l, NodeId.pipette_left),
        (OT3Mount.RIGHT, NodeId.head_r, NodeId.pipette_right),
    ],
)
async def test_liquid_probe_plunger_moves(
    mock_move_to: AsyncMock,
    ot3_hardware: ThreadManager[OT3API],
    hardware_backend: OT3Simulator,
    head_node: NodeId,
    pipette_node: Axis,
    mount: OT3Mount,
    fake_liquid_settings: LiquidProbeSettings,
    mock_current_position_ot3: AsyncMock,
    mock_move_to_plunger_bottom: AsyncMock,
    mock_gantry_position: AsyncMock,
) -> None:
    """Verify the plunger moves in liquid_probe."""
    # This test verifies that both:
    #   - the plunger movements in each liquid probe pass are what we expect
    #   - liquid probe successfully chooses the correct distance to move
    #       when approaching its max z distance
    instr_data = AttachedPipette(
        config=load_pipette_data.load_definition(
            PipetteModelType("p1000"), PipetteChannelType(1), PipetteVersionType(3, 4)
        ),
        id="fakepip",
    )
    await ot3_hardware.cache_pipette(mount, instr_data, None)
    pipette = ot3_hardware.hardware_pipettes[mount.to_mount()]

    assert pipette
    await ot3_hardware.add_tip(mount, 100)
    await ot3_hardware.home()
    mock_move_to.return_value = None

    with patch.object(
        hardware_backend, "liquid_probe", AsyncMock(spec=hardware_backend.liquid_probe)
    ) as mock_liquid_probe:

        mock_liquid_probe.side_effect = [
            PipetteLiquidNotFoundError,
            PipetteLiquidNotFoundError,
            PipetteLiquidNotFoundError,
            PipetteLiquidNotFoundError,
            140,
        ]

        fake_max_z_dist = 75.0
        config = ot3_hardware.config.liquid_sense
        mount_speed = config.mount_speed
        samples_for_baselining = config.samples_for_baselining
        sample_time_sec = config.sample_time_sec
        non_responsive_z_mm = ot3_hardware.liquid_probe_non_responsive_z_distance(
            mount_speed,
            samples_for_baselining,
            sample_time_sec,
        )

        probe_pass_overlap = config.z_overlap_between_passes_mm
        probe_pass_z_offset_mm = non_responsive_z_mm + probe_pass_overlap
        probe_safe_reset_mm = max(2.0, probe_pass_z_offset_mm)

        # simulate multiple passes of liquid probe
        mock_gantry_position.side_effect = [
            Point(x=0, y=0, z=100),
            Point(x=0, y=0, z=100),
            Point(x=0, y=0, z=100),
            Point(x=0, y=0, z=82.15),
            Point(x=0, y=0, z=64.3),
            Point(x=0, y=0, z=46.45),
            Point(x=0, y=0, z=28.6),
            Point(x=0, y=0, z=25),
        ]
        probe_start_pos = await ot3_hardware.gantry_position(mount)
        safe_plunger_pos = Point(
            probe_start_pos.x,
            probe_start_pos.y,
            probe_start_pos.z + probe_safe_reset_mm,
        )

        p_impulse_mm = config.plunger_impulse_time * config.plunger_speed
        p_total_mm = pipette.plunger_positions.bottom - pipette.plunger_positions.top
        p_working_mm = p_total_mm - (pipette.backlash_distance + p_impulse_mm)

        max_z_time = (
            fake_max_z_dist - (probe_start_pos.z - safe_plunger_pos.z)
        ) / config.mount_speed
        p_travel_required_for_z = max_z_time * config.plunger_speed
        await ot3_hardware.liquid_probe(mount, fake_max_z_dist)

        max_z_distance = fake_max_z_dist
        # simulate multiple passes of liquid_probe plunger moves
        for _pass in mock_liquid_probe.call_args_list:
            plunger_move = _pass[0][1]
            expected_plunger_move = (
                min(p_travel_required_for_z, p_working_mm) + p_impulse_mm
            )
            assert isclose(plunger_move, expected_plunger_move)

            mount_travel_time = plunger_move / config.plunger_speed
            mount_travel_distance = mount_speed * mount_travel_time
            max_z_distance -= mount_travel_distance

            move_mount_z_time = (max_z_distance + probe_pass_z_offset_mm) / mount_speed
            p_travel_required_for_z = move_mount_z_time * config.plunger_speed


@pytest.mark.parametrize(
    "mount, head_node, pipette_node",
    [
        (OT3Mount.LEFT, NodeId.head_l, NodeId.pipette_left),
        (OT3Mount.RIGHT, NodeId.head_r, NodeId.pipette_right),
    ],
)
async def test_liquid_probe_mount_moves(
    mock_move_to: AsyncMock,
    ot3_hardware: ThreadManager[OT3API],
    hardware_backend: OT3Simulator,
    head_node: NodeId,
    pipette_node: Axis,
    mount: OT3Mount,
    fake_liquid_settings: LiquidProbeSettings,
    mock_current_position_ot3: AsyncMock,
    mock_move_to_plunger_bottom: AsyncMock,
    mock_gantry_position: AsyncMock,
) -> None:
    """Verify move targets for one singular liquid pass probe."""
    instr_data = AttachedPipette(
        config=load_pipette_data.load_definition(
            PipetteModelType("p1000"), PipetteChannelType(1), PipetteVersionType(3, 4)
        ),
        id="fakepip",
    )
    await ot3_hardware.cache_pipette(mount, instr_data, None)
    pipette = ot3_hardware.hardware_pipettes[mount.to_mount()]

    assert pipette
    await ot3_hardware.add_tip(mount, 100)
    await ot3_hardware.home()
    mock_move_to.return_value = None

    with patch.object(
        hardware_backend, "liquid_probe", AsyncMock(spec=hardware_backend.liquid_probe)
    ):

        fake_max_z_dist = 10.0
        config = ot3_hardware.config.liquid_sense
        mount_speed = config.mount_speed
        samples_for_baselining = config.samples_for_baselining
        sample_time_sec = config.sample_time_sec
        non_responsive_z_mm = ot3_hardware.liquid_probe_non_responsive_z_distance(
            mount_speed,
            samples_for_baselining,
            sample_time_sec,
        )

        probe_pass_overlap = config.z_overlap_between_passes_mm
        probe_pass_z_offset_mm = non_responsive_z_mm + probe_pass_overlap
        probe_safe_reset_mm = max(2.0, probe_pass_z_offset_mm)

        mock_gantry_position.return_value = Point(x=0, y=0, z=100)
        probe_start_pos = await ot3_hardware.gantry_position(mount)
        safe_plunger_pos = Point(
            probe_start_pos.x,
            probe_start_pos.y,
            probe_start_pos.z + probe_safe_reset_mm,
        )
        pass_start_pos = Point(
            probe_start_pos.x,
            probe_start_pos.y,
            probe_start_pos.z + probe_pass_z_offset_mm,
        )
        await ot3_hardware.liquid_probe(mount, fake_max_z_dist)
        expected_moves = [
            call(mount, safe_plunger_pos),
            call(mount, pass_start_pos),
            call(mount, Point(z=probe_start_pos.z + 2)),
            call(mount, probe_start_pos),
        ]
        assert mock_move_to.call_args_list == expected_moves


async def test_multi_liquid_probe(
    mock_move_to: AsyncMock,
    ot3_hardware: ThreadManager[OT3API],
    hardware_backend: OT3Simulator,
    fake_liquid_settings: LiquidProbeSettings,
    mock_move_to_plunger_bottom: AsyncMock,
) -> None:
    instr_data = AttachedPipette(
        config=load_pipette_data.load_definition(
            PipetteModelType("p1000"), PipetteChannelType(1), PipetteVersionType(3, 4)
        ),
        id="fakepip",
    )
    await ot3_hardware.cache_pipette(OT3Mount.LEFT, instr_data, None)
    pipette = ot3_hardware.hardware_pipettes[OT3Mount.LEFT.to_mount()]
    assert pipette
    await ot3_hardware.add_tip(OT3Mount.LEFT, 100)
    await ot3_hardware.home()
    mock_move_to.return_value = None

    with patch.object(
        hardware_backend, "liquid_probe", AsyncMock(spec=hardware_backend.liquid_probe)
    ) as mock_liquid_probe:
        side_effects = [
            PipetteLiquidNotFoundError(),
            PipetteLiquidNotFoundError(),
            140,
        ]

        # make sure aspirate while sensing reverses direction
        mock_liquid_probe.side_effect = side_effects

        plunger_positions = ot3_hardware._pipette_handler.get_pipette(
            OT3Mount.LEFT
        ).plunger_positions

        fake_settings_aspirate = LiquidProbeSettings(
            mount_speed=1,
            plunger_speed=71.5,
            plunger_impulse_time=0.2,
            sensor_threshold_pascals=15,
            output_option=OutputOptions.can_bus_only,
            aspirate_while_sensing=True,
<<<<<<< HEAD
            samples_for_baselining=20,
            sample_time_sec=0.004,
=======
            z_overlap_between_passes_mm=0.1,
>>>>>>> 92899935
            data_files={InstrumentProbeType.PRIMARY: "fake_file_name"},
        )
        fake_max_z_dist = 10.0
        await ot3_hardware.liquid_probe(
            OT3Mount.LEFT, fake_max_z_dist, fake_settings_aspirate
        )
        assert mock_move_to_plunger_bottom.call_count == 4
        mock_liquid_probe.assert_called_with(
            OT3Mount.LEFT,
            plunger_positions.bottom - plunger_positions.top - 0.1,
            fake_settings_aspirate.mount_speed,
            (fake_settings_aspirate.plunger_speed * -1),
            fake_settings_aspirate.sensor_threshold_pascals,
            fake_settings_aspirate.plunger_impulse_time,
            fake_settings_aspirate.output_option,
            fake_settings_aspirate.data_files,
            probe=InstrumentProbeType.PRIMARY,
            force_both_sensors=False,
        )
        assert mock_liquid_probe.call_count == 3


async def test_liquid_not_found(
    ot3_hardware: ThreadManager[OT3API],
    hardware_backend: OT3Simulator,
    fake_liquid_settings: LiquidProbeSettings,
    mock_move_to_plunger_bottom: AsyncMock,
) -> None:
    instr_data = AttachedPipette(
        config=load_pipette_data.load_definition(
            PipetteModelType("p1000"), PipetteChannelType(1), PipetteVersionType(3, 4)
        ),
        id="fakepip",
    )
    await ot3_hardware.cache_pipette(OT3Mount.LEFT, instr_data, None)
    pipette = ot3_hardware.hardware_pipettes[OT3Mount.LEFT.to_mount()]
    assert pipette
    await ot3_hardware.add_tip(OT3Mount.LEFT, 100)
    await ot3_hardware.home()
    await ot3_hardware.move_to(OT3Mount.LEFT, Point(10, 10, 10))

    async def _fake_pos_update_and_raise(
        self: OT3Simulator,
        mount: OT3Mount,
        max_p_distance: float,
        mount_speed: float,
        plunger_speed: float,
        threshold_pascals: float,
        plunger_impulse_time: float,
        output_format: OutputOptions = OutputOptions.can_bus_only,
        data_files: Optional[Dict[InstrumentProbeType, str]] = None,
        probe: InstrumentProbeType = InstrumentProbeType.PRIMARY,
        force_both_sensors: bool = False,
    ) -> float:
        pos = self._position
        pos[Axis.by_mount(mount)] += mount_speed * (
            abs(max_p_distance / plunger_speed) - 0.2
        )
        await self.update_position()
        raise PipetteLiquidNotFoundError()

    hardware_backend.liquid_probe = types.MethodType(  # type: ignore[method-assign]
        _fake_pos_update_and_raise, hardware_backend
    )

    fake_settings_aspirate = LiquidProbeSettings(
        mount_speed=5,
        plunger_speed=71.5,
        plunger_impulse_time=0.2,
        sensor_threshold_pascals=15,
        output_option=OutputOptions.can_bus_only,
        aspirate_while_sensing=True,
<<<<<<< HEAD
        samples_for_baselining=20,
        sample_time_sec=0.004,
=======
        z_overlap_between_passes_mm=0.1,
>>>>>>> 92899935
        data_files={InstrumentProbeType.PRIMARY: "fake_file_name"},
    )
    # with a mount speed of 5, pass overlap of 0.5 and a 0.2s delay on z
    # the actual distance traveled is 3.5mm per pass
    fake_max_z_dist = 10.5
    with pytest.raises(PipetteLiquidNotFoundError):
        await ot3_hardware.liquid_probe(
            OT3Mount.LEFT, fake_max_z_dist, fake_settings_aspirate
        )
    # assert that it went through 4 passes and then prepared to aspirate
    assert mock_move_to_plunger_bottom.call_count == 5


@pytest.mark.parametrize(
    "mount,moving",
    [
        (OT3Mount.RIGHT, Axis.Z_R),
        (OT3Mount.LEFT, Axis.Z_L),
        (OT3Mount.RIGHT, Axis.X),
        (OT3Mount.LEFT, Axis.X),
        (OT3Mount.RIGHT, Axis.Y),
        (OT3Mount.LEFT, Axis.Y),
    ],
)
async def test_capacitive_probe(
    ot3_hardware: ThreadManager[OT3API],
    mock_move_to: AsyncMock,
    mock_backend_capacitive_probe: AsyncMock,
    mount: OT3Mount,
    moving: Axis,
    fake_settings: CapacitivePassSettings,
) -> None:
    await ot3_hardware.home()
    here = await ot3_hardware.gantry_position(mount)
    res, _ = await ot3_hardware.capacitive_probe(mount, moving, 2, fake_settings)
    # in reality, this value would be the previous position + the value
    # updated in ot3controller.capacitive_probe, and it kind of is here, but that
    # previous position is always 0. This is a test of ot3api though and checking
    # that the mock got called correctly and the resulting output was handled
    # correctly, by asking for backend._position afterwards, is good enough.
    assert res == pytest.approx(1.5)

    # This is a negative probe because the current position is the home position
    # which is very large.
    mock_backend_capacitive_probe.assert_called_once_with(
        mount,
        moving,
        3,
        4,
        1.0,
        InstrumentProbeType.PRIMARY,
        fake_settings.output_option,
        fake_settings.data_files,
    )

    original = moving.set_in_point(here, 0)
    for probe_call in mock_move_to.call_args_list:
        this_point = moving.set_in_point(probe_call[0][1], 0)
        assert this_point == original


@pytest.mark.parametrize(
    "target,origin,prep_direction,probe_direction",
    [
        # Positions here depend on the prep point which is set
        # in the fake_settings fixture.
        # The origin is to the left of the target, exactly on
        # the prep point. Prep should not move, and the probe
        # should be left-to-right (positive in deck coords,
        # negative in machine coords)
        (1, Point(0, 0, 0), 0.0, -1.0),
        # The origin is to the left of the target and the left
        # of the prep point. Prep should move left-to-right
        # and so should probe
        (2, Point(0, 0, 0), 1.0, -1.0),
        # The origin is to the left of the target and the right
        # of the prep point. Prep should move right-to-left
        # (negative) and probe should move left-to-right
        (0.5, Point(0, 0, 0), -1.0, -1.0),
        # Origin to the right of target, on prep point. No prep,
        # probe is right-to-left (negative in deck coords,
        # positive in machine coords)
        (0, Point(1, 0, 0), 0.0, 1.0),
        # Origin to the right of target and prep point. Negative
        # prep, right-to-left probe
        (-1, Point(1, 0, 0), -1.0, 1.0),
        # Origin to the right of target and the left of prep.
        # Positive prep, right-to-left probe
        (0.5, Point(1, 0, 0), 1.0, 1.0),
    ],
)
async def test_probe_direction(
    ot3_hardware: ThreadManager[OT3API],
    mock_move_to: AsyncMock,
    mock_backend_capacitive_probe: AsyncMock,
    mock_gantry_position: AsyncMock,
    fake_settings: CapacitivePassSettings,
    target: float,
    origin: Point,
    prep_direction: float,
    probe_direction: float,
) -> None:
    mock_gantry_position.return_value = origin
    await ot3_hardware.capacitive_probe(OT3Mount.RIGHT, Axis.X, target, fake_settings)
    prep_move = mock_move_to.call_args_list[0]
    if prep_direction == 0.0:
        assert prep_move[0][1].x == origin.x
    elif prep_direction == -1.0:
        assert prep_move[0][1].x < origin.x
    elif prep_direction == 1.0:
        assert prep_move[0][1].x > origin.x
    probe_distance = mock_backend_capacitive_probe.call_args_list[0][0][2]
    assert copysign(1.0, probe_distance) == probe_direction


@pytest.mark.parametrize(
    "mount,moving",
    (
        [OT3Mount.RIGHT, Axis.Z_L],
        [OT3Mount.LEFT, Axis.Z_R],
        [OT3Mount.RIGHT, Axis.P_L],
        [OT3Mount.RIGHT, Axis.P_R],
        [OT3Mount.LEFT, Axis.P_L],
        [OT3Mount.RIGHT, Axis.P_R],
    ),
)
async def test_capacitive_probe_invalid_axes(
    ot3_hardware: ThreadManager[OT3API],
    mock_move_to: AsyncMock,
    mock_backend_capacitive_probe: AsyncMock,
    mount: OT3Mount,
    moving: Axis,
    fake_settings: CapacitivePassSettings,
) -> None:
    with pytest.raises(RuntimeError, match=r"Probing must be done with.*"):
        await ot3_hardware.capacitive_probe(mount, moving, 2, fake_settings)
    mock_move_to.assert_not_called()
    mock_backend_capacitive_probe.assert_not_called()


@pytest.mark.parametrize(
    "axis,begin,end,distance",
    [
        # Points must be passed through the attitude transform and therefore
        # flipped
        (Axis.X, Point(0, 0, 0), Point(1, 0, 0), -1),
        (Axis.Y, Point(0, 0, 0), Point(0, -1, 0), 1),
    ],
)
async def test_pipette_capacitive_sweep(
    axis: Axis,
    begin: Point,
    end: Point,
    distance: float,
    ot3_hardware: ThreadManager[OT3API],
    mock_move_to: AsyncMock,
    mock_backend_capacitive_pass: AsyncMock,
) -> None:
    data = await ot3_hardware.capacitive_sweep(OT3Mount.RIGHT, axis, begin, end, 3)
    assert data == [1, 2, 3, 4, 5, 6, 8]
    mock_backend_capacitive_pass.assert_called_once_with(
        OT3Mount.RIGHT, axis, distance, 3, InstrumentProbeType.PRIMARY
    )


@pytest.mark.parametrize(
    "probe,intr_probe",
    [
        (GripperProbe.FRONT, InstrumentProbeType.SECONDARY),
        (GripperProbe.REAR, InstrumentProbeType.PRIMARY),
    ],
)
@pytest.mark.parametrize(
    "axis,begin,end,distance",
    [
        # Points must be passed through the attitude transform and therefore
        # flipped
        (Axis.X, Point(0, 0, 0), Point(1, 0, 0), -1),
        (Axis.Y, Point(0, 0, 0), Point(0, -1, 0), 1),
    ],
)
async def test_gripper_capacitive_sweep(
    probe: GripperProbe,
    intr_probe: InstrumentProbeType,
    axis: Axis,
    begin: Point,
    end: Point,
    distance: float,
    ot3_hardware: ThreadManager[OT3API],
    mock_move_to: AsyncMock,
    mock_backend_capacitive_pass: AsyncMock,
    gripper_present: None,
) -> None:
    await ot3_hardware.home()
    await ot3_hardware.grip(5)
    ot3_hardware._gripper_handler.get_gripper().current_jaw_displacement = 5
    ot3_hardware.add_gripper_probe(probe)
    data = await ot3_hardware.capacitive_sweep(OT3Mount.GRIPPER, axis, begin, end, 3)
    assert data == [1, 2, 3, 4, 5, 6, 8]
    mock_backend_capacitive_pass.assert_called_once_with(
        OT3Mount.GRIPPER, axis, distance, 3, intr_probe
    )


@pytest.mark.parametrize(
    "mount,moving",
    (
        [OT3Mount.RIGHT, Axis.Z_L],
        [OT3Mount.LEFT, Axis.Z_R],
        [OT3Mount.RIGHT, Axis.P_L],
        [OT3Mount.RIGHT, Axis.P_R],
        [OT3Mount.LEFT, Axis.P_L],
        [OT3Mount.RIGHT, Axis.P_R],
    ),
)
async def test_capacitive_sweep_invalid_axes(
    ot3_hardware: ThreadManager[OT3API],
    mock_move_to: AsyncMock,
    mock_backend_capacitive_probe: AsyncMock,
    mount: OT3Mount,
    moving: Axis,
    fake_settings: CapacitivePassSettings,
) -> None:
    with pytest.raises(RuntimeError, match=r"Probing must be done with.*"):
        await ot3_hardware.capacitive_sweep(
            mount, moving, Point(0, 0, 0), Point(1, 0, 0), 2
        )
    mock_move_to.assert_not_called()
    mock_backend_capacitive_probe.assert_not_called()


async def test_cache_gripper(ot3_hardware: ThreadManager[OT3API]) -> None:
    assert not ot3_hardware._gripper_handler.gripper
    gripper_config = gc.load(GripperModel.v1)
    instr_data = AttachedGripper(config=gripper_config, id="g12345")
    await ot3_hardware.cache_gripper(instr_data)
    assert ot3_hardware._gripper_handler.gripper
    assert ot3_hardware._gripper_handler.gripper.gripper_id == "g12345"
    # make sure the property attached_gripper returns GripperDict
    assert ot3_hardware.attached_gripper is not None
    assert ot3_hardware.attached_gripper["gripper_id"] == "g12345"


async def test_has_gripper(
    ot3_hardware: ThreadManager[OT3API],
) -> None:
    """It should return whether the robot has a gripper attached."""
    assert ot3_hardware.has_gripper() is False
    gripper_config = gc.load(GripperModel.v1)
    instr_data = AttachedGripper(config=gripper_config, id="g12345")
    await ot3_hardware.cache_gripper(instr_data)
    assert ot3_hardware.has_gripper() is True


async def test_gripper_action_fails_with_no_gripper(
    ot3_hardware: ThreadManager[OT3API],
    mock_grip: AsyncMock,
    mock_ungrip: AsyncMock,
) -> None:
    with pytest.raises(
        GripperNotPresentError, match="Cannot perform action without gripper attached"
    ):
        await ot3_hardware.grip(5.0)
    mock_grip.assert_not_called()

    with pytest.raises(
        GripperNotPresentError, match="Cannot perform action without gripper attached"
    ):
        await ot3_hardware.ungrip()
    mock_ungrip.assert_not_called()


@pytest.mark.parametrize("needs_calibration", [True, False])
async def test_gripper_action_works_with_gripper(
    ot3_hardware: ThreadManager[OT3API],
    managed_obj: OT3API,
    mock_grip: AsyncMock,
    mock_ungrip: AsyncMock,
    mock_hold_jaw_width: AsyncMock,
    gripper_present: None,
    needs_calibration: bool,
) -> None:

    gripper_config = gc.load(GripperModel.v1)
    instr_data = AttachedGripper(config=gripper_config, id="test")
    ot3_hardware._backend._attached_instruments[OT3Mount.GRIPPER] = {
        "model": GripperModel.v1,
        "id": "test",
    }
    await ot3_hardware.cache_gripper(instr_data)

    with pytest.raises(
        CommandPreconditionViolated, match="Cannot grip gripper jaw before homing"
    ):
        await ot3_hardware.grip(5.0)
    gripper = managed_obj._gripper_handler._gripper
    assert gripper
    calibration_offset = 5
    gripper._jaw_max_offset = None if needs_calibration else calibration_offset
    await ot3_hardware.home_gripper_jaw()
    if needs_calibration:
        assert mock_ungrip.call_count == 2
        mock_grip.assert_called_once()
    else:
        mock_ungrip.assert_called_once()
    mock_ungrip.reset_mock()
    mock_grip.reset_mock()
    gripper._jaw_max_offset = None if needs_calibration else 5
    await ot3_hardware.home([Axis.G])
    if needs_calibration:
        assert mock_ungrip.call_count == 2
        mock_grip.assert_called_once()
    else:
        mock_ungrip.assert_called_once()

    mock_grip.reset_mock()
    mock_ungrip.reset_mock()
    await ot3_hardware.grip(5.0)
    expected_displacement = 16.0
    if not needs_calibration:
        expected_displacement += calibration_offset / 2
    mock_grip.assert_called_once_with(
        duty_cycle=gc.duty_cycle_by_force(5.0, gripper_config.grip_force_profile),
        expected_displacement=expected_displacement,
        stay_engaged=True,
    )

    await ot3_hardware.ungrip()
    mock_ungrip.assert_called_once()

    with pytest.raises(ValueError, match="Setting gripper jaw width out of bounds"):
        await ot3_hardware.hold_jaw_width(200)
    mock_hold_jaw_width.reset_mock()

    await ot3_hardware.hold_jaw_width(80)
    mock_hold_jaw_width.assert_called_once()


async def test_gripper_move_fails_with_no_gripper(
    ot3_hardware: ThreadManager[OT3API],
) -> None:
    assert not ot3_hardware._gripper_handler.gripper
    with pytest.raises(GripperNotPresentError):
        await ot3_hardware.move_to(OT3Mount.GRIPPER, Point(0, 0, 0))


async def test_gripper_mount_not_movable(
    ot3_hardware: ThreadManager[OT3API],
) -> None:
    gripper_config = gc.load(GripperModel.v1)
    instr_data = AttachedGripper(config=gripper_config, id="g12345")
    await ot3_hardware.cache_gripper(instr_data)
    assert ot3_hardware._gripper_handler.gripper
    with pytest.raises(InvalidCriticalPoint):
        await ot3_hardware.move_to(
            OT3Mount.GRIPPER, Point(0, 0, 0), critical_point=CriticalPoint.MOUNT
        )


@pytest.mark.parametrize(
    "critical_point",
    [
        CriticalPoint.NOZZLE,
        CriticalPoint.TIP,
        CriticalPoint.FRONT_NOZZLE,
    ],
)
async def test_gripper_fails_for_pipette_cps(
    ot3_hardware: ThreadManager[OT3API], critical_point: CriticalPoint
) -> None:
    gripper_config = gc.load(GripperModel.v1)
    instr_data = AttachedGripper(config=gripper_config, id="g12345")
    await ot3_hardware.cache_gripper(instr_data)
    assert ot3_hardware._gripper_handler.gripper
    with pytest.raises(InvalidCriticalPoint):
        await ot3_hardware.move_to(
            OT3Mount.GRIPPER, Point(0, 0, 0), critical_point=critical_point
        )


@pytest.mark.xfail
async def test_gripper_position(ot3_hardware: ThreadManager[OT3API]) -> None:
    gripper_config = gc.load(GripperModel.v1)
    instr_data = AttachedGripper(config=gripper_config, id="g12345")
    await ot3_hardware.cache_gripper(instr_data)
    await ot3_hardware.home()
    position = await ot3_hardware.gantry_position(OT3Mount.GRIPPER)
    assert (
        position
        == Point(*ot3_hardware.config.carriage_offset)
        + Point(*ot3_hardware.config.gripper_mount_offset)
        + ot3_hardware._gripper_handler.gripper._jaw_center_offset
    )


async def test_gripper_move_to(
    ot3_hardware: ThreadManager[OT3API], mock_backend_move: AsyncMock
) -> None:
    # Moving the gripper should, well, work
    gripper_config = gc.load(GripperModel.v1)
    instr_data = AttachedGripper(config=gripper_config, id="g12345")
    await ot3_hardware.cache_gripper(instr_data)

    await ot3_hardware.move_to(OT3Mount.GRIPPER, Point(0, 0, 0))
    origin, target, _, _ = mock_backend_move.call_args_list[0][0]
    assert sorted(target.keys(), key=lambda elem: cast(int, elem.value)) == sorted(
        [
            Axis.X,
            Axis.Y,
            Axis.Z_G,
        ],
        key=lambda elem: cast(int, elem.value),
    )


async def test_home_plunger(
    ot3_hardware: ThreadManager[OT3API],
    mock_move_to_plunger_bottom: AsyncMock,
    mock_home: AsyncMock,
) -> None:
    mount = OT3Mount.LEFT
    instr_data = AttachedPipette(
        config=load_pipette_data.load_definition(
            PipetteModelType("p1000"), PipetteChannelType(1), PipetteVersionType(3, 4)
        ),
        id="fakepip",
    )
    await ot3_hardware.cache_pipette(mount, instr_data, None)
    assert ot3_hardware.hardware_pipettes[mount.to_mount()]

    await ot3_hardware.home_plunger(mount)
    mock_home.assert_called_once()
    mock_move_to_plunger_bottom.assert_called_once_with(mount, 1.0, False)


async def test_prepare_for_aspirate(
    ot3_hardware: ThreadManager[OT3API],
    mock_move_to_plunger_bottom: AsyncMock,
) -> None:
    mount = OT3Mount.LEFT
    instr_data = AttachedPipette(
        config=load_pipette_data.load_definition(
            PipetteModelType("p1000"),
            PipetteChannelType(1),
            PipetteVersionType(3, 4),
        ),
        id="fakepip",
    )
    await ot3_hardware.cache_pipette(mount, instr_data, None)
    assert ot3_hardware.hardware_pipettes[mount.to_mount()]

    await ot3_hardware.add_tip(mount, 100)
    await ot3_hardware.prepare_for_aspirate(OT3Mount.LEFT)
    mock_move_to_plunger_bottom.assert_called_once_with(OT3Mount.LEFT, 1.0)


@pytest.mark.parametrize(
    "asp_vol,disp_vol,push_out,is_ready",
    (
        [5, 1, None, True],  # Partial Dispense
        [5, 5, None, False],  # Full dispense (default push_out)
        [5, 5, 0.0, True],  # explicit no push out
        [5, 5, 1.0, False],  # explicit push out
    ),
)
async def test_plunger_ready_to_aspirate_after_dispense(
    ot3_hardware: ThreadManager[OT3API],
    asp_vol: float,
    disp_vol: float,
    push_out: Optional[float],
    is_ready: bool,
) -> None:
    mount = OT3Mount.LEFT

    instr_data = AttachedPipette(
        config=load_pipette_data.load_definition(
            PipetteModelType("p1000"),
            PipetteChannelType(1),
            PipetteVersionType(3, 4),
        ),
        id="fakepip",
    )

    await ot3_hardware.cache_pipette(mount, instr_data, None)
    assert ot3_hardware.hardware_pipettes[mount.to_mount()]

    await ot3_hardware.add_tip(mount, 100)
    await ot3_hardware.prepare_for_aspirate(OT3Mount.LEFT)
    assert ot3_hardware.hardware_pipettes[mount.to_mount()].ready_to_aspirate

    await ot3_hardware.aspirate(OT3Mount.LEFT, asp_vol)
    await ot3_hardware.dispense(OT3Mount.LEFT, disp_vol, push_out=push_out)
    assert (
        ot3_hardware.hardware_pipettes[mount.to_mount()].ready_to_aspirate == is_ready
    )


async def test_move_to_plunger_bottom(
    ot3_hardware: ThreadManager[OT3API],
    mock_move: AsyncMock,
) -> None:
    mount = OT3Mount.LEFT
    instr_data = AttachedPipette(
        config=load_pipette_data.load_definition(
            PipetteModelType("p1000"), PipetteChannelType(1), PipetteVersionType(3, 4)
        ),
        id="fakepip",
    )
    await ot3_hardware.cache_pipette(mount, instr_data, None)
    pipette = ot3_hardware.hardware_pipettes[mount.to_mount()]
    assert pipette
    pip_ax = Axis.of_main_tool_actuator(mount)

    max_speeds = ot3_hardware.config.motion_settings.default_max_speed
    target_pos = target_position_from_plunger(
        OT3Mount.from_mount(mount),
        pipette.plunger_positions.bottom,
        ot3_hardware._current_position,
    )
    backlash_pos = target_pos.copy()
    backlash_pos[pip_ax] += pipette.backlash_distance

    # plunger will move at different speeds, depending on if:
    #  - tip not attached (max speed)
    #  - tip attached and moving down (max speed)
    #  - tip attached and moving up (aspirate speed)
    expected_speed_no_tip = max_speeds[ot3_hardware.gantry_load][OT3AxisKind.P]
    expected_speed_moving_down = expected_speed_no_tip
    expected_speed_moving_up = ot3_hardware._pipette_handler.plunger_speed(
        pipette, pipette.aspirate_flow_rate, "aspirate"
    )

    # no tip attached
    await ot3_hardware.home()
    mock_move.reset_mock()
    await ot3_hardware.home_plunger(mount)
    # make sure we've done the backlash compensation
    mock_move.assert_any_call(
        backlash_pos, speed=expected_speed_no_tip, acquire_lock=False
    )
    # make sure the final move is to our target position
    mock_move.assert_called_with(
        target_pos, speed=expected_speed_no_tip, acquire_lock=False
    )

    # tip attached, moving DOWN towards "bottom" position
    await ot3_hardware.home()
    await ot3_hardware.add_tip(mount, 100)
    mock_move.reset_mock()
    await ot3_hardware.prepare_for_aspirate(mount)
    # make sure we've done the backlash compensation
    mock_move.assert_any_call(
        backlash_pos, speed=expected_speed_moving_down, acquire_lock=True
    )
    # make sure the final move is to our target position
    mock_move.assert_called_with(
        target_pos, speed=expected_speed_moving_down, acquire_lock=True
    )

    # tip attached, moving UP towards "bottom" position
    # NOTE: _move() is mocked, so we need to update the OT3API's
    #       cached coordinates in the test
    ot3_hardware._current_position[pip_ax] = target_pos[pip_ax] + 1
    mock_move.reset_mock()
    await ot3_hardware.prepare_for_aspirate(mount)
    # make sure the final move is to our target position
    mock_move.assert_called_with(
        target_pos, speed=expected_speed_moving_up, acquire_lock=True
    )


@pytest.mark.parametrize(
    "input_position, expected_move_pos",
    [
        ({Axis.X: 13}, {Axis.X: 13, Axis.Y: 493.8, Axis.Z_L: 253.475}),
        (
            {Axis.X: 13, Axis.Y: 14, Axis.Z_R: 15},
            {Axis.X: 13, Axis.Y: 14, Axis.Z_R: -240.675},
        ),
        (
            {Axis.Z_R: 15, Axis.Z_L: 16},
            {
                Axis.X: 477.2,
                Axis.Y: 493.8,
                Axis.Z_L: -239.675,
                Axis.Z_R: -240.675,
            },
        ),
    ],
)
async def test_move_axes(
    ot3_hardware: ThreadManager[OT3API],
    mock_move: AsyncMock,
    mock_check_motor: Mock,
    input_position: Dict[Axis, float],
    expected_move_pos: OrderedDict[Axis, float],
) -> None:

    await ot3_hardware.move_axes(position=input_position)
    mock_check_motor.return_value = True

    mock_move.assert_called_once_with(target_position=expected_move_pos, speed=None)


async def test_move_gripper_mount_without_gripper_attached(
    ot3_hardware: ThreadManager[OT3API], mock_backend_move: AsyncMock
) -> None:
    """It should move the empty gripper mount to specified position."""


@pytest.mark.parametrize("expect_stalls", [True, False])
async def test_move_expect_stall_flag(
    ot3_hardware: ThreadManager[OT3API],
    mock_backend_move: AsyncMock,
    expect_stalls: bool,
) -> None:

    expected = HWStopCondition.stall if expect_stalls else HWStopCondition.none

    await ot3_hardware.move_to(Mount.LEFT, Point(0, 0, 0), _expect_stalls=expect_stalls)
    mock_backend_move.assert_called_once()
    _, _, _, condition = mock_backend_move.call_args_list[0][0]
    assert condition == expected

    mock_backend_move.reset_mock()
    await ot3_hardware.move_rel(
        Mount.LEFT, Point(10, 0, 0), _expect_stalls=expect_stalls
    )
    mock_backend_move.assert_called_once()
    _, _, _, condition = mock_backend_move.call_args_list[0][0]
    assert condition == expected


@pytest.mark.parametrize(
    "mount",
    (
        OT3Mount.RIGHT,
        OT3Mount.LEFT,
        OT3Mount.GRIPPER,
        Mount.RIGHT,
        Mount.LEFT,
    ),
)
async def test_reset_instrument_offset(
    ot3_hardware: ThreadManager[OT3API],
    mount: Union[OT3Mount, Mount],
    mock_instrument_handlers: Tuple[Mock, Mock],
) -> None:
    gripper_handler, pipette_handler = mock_instrument_handlers
    await ot3_hardware.reset_instrument_offset(mount)
    if mount == OT3Mount.GRIPPER:
        gripper_handler.reset_instrument_offset.assert_called_once_with(True)
    else:
        converted_mount = OT3Mount.from_mount(mount)
        pipette_handler.reset_instrument_offset.assert_called_once_with(
            converted_mount, True
        )


@pytest.mark.parametrize(
    argnames=["mount_expected_offset"],
    argvalues=[
        [
            (
                OT3Mount.GRIPPER,
                GripperCalibrationOffset(
                    offset=Point(1, 2, 3),
                    source=SourceType.default,
                    status=CalibrationStatus(),
                    last_modified=None,
                ),
            ),
        ],
        [
            (
                OT3Mount.RIGHT,
                PipetteOffsetByPipetteMount(
                    offset=Point(10, 20, 30),
                    source=SourceType.default,
                    status=CalibrationStatus(),
                    last_modified=None,
                ),
            ),
        ],
        [
            (
                OT3Mount.LEFT,
                PipetteOffsetByPipetteMount(
                    offset=Point(100, 200, 300),
                    source=SourceType.default,
                    status=CalibrationStatus(),
                    last_modified=None,
                ),
            ),
        ],
    ],
)
def test_get_instrument_offset(
    ot3_hardware: ThreadManager[OT3API],
    mount_expected_offset: Union[
        Tuple[Literal[OT3Mount.GRIPPER], GripperCalibrationOffset],
        Tuple[Literal[OT3Mount.RIGHT], PipetteOffsetByPipetteMount],
        Tuple[Literal[OT3Mount.LEFT], PipetteOffsetByPipetteMount],
    ],
    mock_instrument_handlers: Tuple[Mock, Mock],
) -> None:
    gripper_handler, pipette_handler = mock_instrument_handlers
    if mount_expected_offset[0] == OT3Mount.GRIPPER:
        gripper_handler.get_gripper_dict.return_value = GripperDict(
            model=GripperModel.v1,
            gripper_id="abc",
            state=GripperJawState.UNHOMED,
            display_name="abc",
            calibration_offset=mount_expected_offset[1],
        )
    else:
        pipette_handler.get_instrument_offset.return_value = mount_expected_offset[1]

    found_offset = ot3_hardware.get_instrument_offset(mount=mount_expected_offset[0])
    assert found_offset == mount_expected_offset[1]


@pytest.mark.parametrize(
    "mount",
    (
        OT3Mount.RIGHT,
        OT3Mount.LEFT,
        OT3Mount.GRIPPER,
        Mount.RIGHT,
        Mount.LEFT,
    ),
)
async def test_save_instrument_offset(
    ot3_hardware: ThreadManager[OT3API],
    mount: Union[OT3Mount, Mount],
    mock_instrument_handlers: Tuple[Mock, Mock],
) -> None:
    gripper_handler, pipette_handler = mock_instrument_handlers
    await ot3_hardware.save_instrument_offset(mount, Point(1, 1, 1))
    if mount == OT3Mount.GRIPPER:
        gripper_handler.save_instrument_offset.assert_called_once_with(Point(1, 1, 1))
    else:
        converted_mount = OT3Mount.from_mount(mount)
        pipette_handler.save_instrument_offset.assert_called_once_with(
            converted_mount, Point(1, 1, 1)
        )


@pytest.mark.xfail()
async def test_pick_up_tip_full_tiprack(
    ot3_hardware: ThreadManager[OT3API],
    hardware_backend: OT3Simulator,
    mock_instrument_handlers: Tuple[Mock, Mock],
    mock_ungrip: AsyncMock,
    mock_move_to_plunger_bottom: AsyncMock,
    mock_home_gear_motors: AsyncMock,
    mock_verify_tip_presence: AsyncMock,
) -> None:
    mock_ungrip.return_value = None
    await ot3_hardware.home()
    _, pipette_handler = mock_instrument_handlers
    instr_mock = AsyncMock(spec=Pipette)
    instr_mock.nozzle_manager.current_configruation.configuration.return_value = (
        NozzleConfigurationType.FULL
    )
    with patch.object(
        hardware_backend, "tip_action", AsyncMock(spec=hardware_backend.tip_action)
    ) as tip_action:
        hardware_backend._gear_motor_position = {Axis.P_L: 0}
        pipette_handler.get_pipette.return_value = instr_mock

        pipette_handler.plan_ht_pick_up_tip.return_value = TipActionSpec(
            shake_off_moves=[],
            tip_action_moves=[
                TipActionMoveSpec(
                    # Move onto the posts
                    distance=10,
                    speed=0,
                    currents={
                        Axis.of_main_tool_actuator(Mount.LEFT): 0,
                        Axis.Q: 0,
                    },
                )
            ],
        )

        def _update_gear_motor_pos(
            moves: Optional[List[Move[Axis]]] = None,
            distance: Optional[float] = None,
        ) -> None:
            if Axis.P_L not in hardware_backend._gear_motor_position:
                hardware_backend._gear_motor_position = {Axis.P_L: 0.0}
            if moves:
                for move in moves:
                    for block in move.blocks:
                        hardware_backend._gear_motor_position[Axis.P_L] += float(
                            block.distance * move.unit_vector[Axis.Q]
                        )
            elif distance:
                hardware_backend._gear_motor_position[Axis.P_L] += distance

        tip_action.side_effect = _update_gear_motor_pos
        await ot3_hardware.set_gantry_load(GantryLoad.HIGH_THROUGHPUT)
        await ot3_hardware.pick_up_tip(Mount.LEFT, 40.0)
        pipette_handler.plan_ht_pick_up_tip.assert_called_once_with()
        # first call should be "clamp", moving down
        assert tip_action.call_args_list[0][-1]["moves"][0].unit_vector == {Axis.Q: 1}
        # next call should be "clamp", moving back up
        assert tip_action.call_args_list[1][-1]["moves"][0].unit_vector == {Axis.Q: -1}
        assert len(tip_action.call_args_list) == 2
        # home should be called after tip_action is done
        assert len(mock_home_gear_motors.call_args_list) == 1


async def test_drop_tip_full_tiprack(
    ot3_hardware: ThreadManager[OT3API],
    hardware_backend: OT3Simulator,
    mock_instrument_handlers: Tuple[Mock, Mock],
    mock_backend_get_tip_status: AsyncMock,
    mock_home_gear_motors: AsyncMock,
    mock_verify_tip_presence: AsyncMock,
) -> None:
    _, pipette_handler = mock_instrument_handlers

    with patch.object(
        hardware_backend,
        "tip_action",
        AsyncMock(spec=hardware_backend.tip_action, wraps=hardware_backend.tip_action),
    ) as tip_action:
        hardware_backend._gear_motor_position = {Axis.Q: 0}
        pipette_handler.plan_ht_drop_tip.return_value = TipActionSpec(
            tip_action_moves=[
                TipActionMoveSpec(
                    distance=10,
                    speed=1,
                    currents={Axis.P_L: 1.0},
                ),
            ],
            shake_off_moves=[],
        )

        def set_mock_plunger_configs() -> None:
            mock_instr = pipette_handler.get_pipette(Mount.LEFT)
            mock_instr.backlash_distance = 0.1
            mock_instr.config.plunger_homing_configurations.current = 1.0
            mock_instr.plunger_positions.bottom = -18.5

        set_mock_plunger_configs()

        await ot3_hardware.set_gantry_load(GantryLoad.HIGH_THROUGHPUT)
        mock_backend_get_tip_status.return_value = TipStateType.ABSENT
        await ot3_hardware.drop_tip(Mount.LEFT, home_after=True)
        pipette_handler.plan_ht_drop_tip.assert_called_once_with()
        assert len(tip_action.call_args_list) == 2
        # first call should be "clamp", moving down
        first_target = tip_action.call_args_list[0][-1]["targets"][0][0]
        assert list(first_target.keys()) == [Axis.Q]
        assert first_target[Axis.Q] == 10
        # next call should be "clamp", moving back up
        second_target = tip_action.call_args_list[1][-1]["targets"][0][0]
        assert list(second_target.keys()) == [Axis.Q]
        assert second_target[Axis.Q] < 10
        # home should be called after tip_action is done
        assert len(mock_home_gear_motors.call_args_list) == 1


@pytest.mark.parametrize(
    "axes",
    [[Axis.X], [Axis.X, Axis.Y], [Axis.X, Axis.Y, Axis.P_L], None],
)
async def test_update_position_estimation(
    ot3_hardware: ThreadManager[OT3API],
    hardware_backend: OT3Simulator,
    axes: List[Axis],
) -> None:
    with patch.object(
        hardware_backend,
        "update_motor_estimation",
        AsyncMock(spec=hardware_backend.update_motor_estimation),
    ) as mock_update:
        await ot3_hardware._update_position_estimation(axes)
        if axes is None:
            axes = [ax for ax in Axis]
        mock_update.assert_called_once_with(axes)


async def test_refresh_positions(
    ot3_hardware: ThreadManager[OT3API], hardware_backend: OT3Simulator
) -> None:

    ot3_hardware._current_position.clear()
    ot3_hardware._encoder_position.clear()

    with patch.object(
        hardware_backend,
        "update_motor_status",
        AsyncMock(spec=hardware_backend.update_motor_status),
    ) as mock_update_status, patch.object(
        hardware_backend,
        "update_position",
        AsyncMock(spec=hardware_backend.update_position),
    ) as mock_pos, patch.object(
        hardware_backend,
        "update_encoder_position",
        AsyncMock(spec=hardware_backend.update_encoder_position),
    ) as mock_encoder:

        mock_pos.return_value = {ax: 100 for ax in Axis}
        mock_encoder.return_value = {ax: 99 for ax in Axis}

        await ot3_hardware.refresh_positions()

        mock_update_status.assert_called_once()
        mock_pos.assert_called_once()
        mock_encoder.assert_called_once()

        assert (ax in ot3_hardware._current_position.keys() for ax in Axis)
        assert (ax in ot3_hardware._encoder_position.keys() for ax in Axis)


@pytest.mark.parametrize("axis", [Axis.X, Axis.Z_L, Axis.P_L, Axis.Y])
@pytest.mark.parametrize(
    "stepper_ok,encoder_ok",
    [
        (True, True),
        (False, True),
        (False, False),
    ],
)
async def test_home_axis(
    ot3_hardware: ThreadManager[OT3API],
    hardware_backend: OT3Simulator,
    mock_check_motor: Mock,
    mock_check_encoder: Mock,
    axis: Axis,
    stepper_ok: bool,
    encoder_ok: bool,
) -> None:
    if axis in Axis.pipette_axes():
        pipette_config = load_pipette_data.load_definition(
            PipetteModelType("p1000"),
            PipetteChannelType(1),
            PipetteVersionType(3, 3),
        )
        instr_data = AttachedPipette(config=pipette_config, id="fakepip")
        await ot3_hardware.cache_pipette(Axis.to_ot3_mount(axis), instr_data, None)

    origin_pos = {ax: 100 for ax in Axis}
    origin_encoder = {ax: 99 for ax in Axis}
    hardware_backend._position = {ax: v for ax, v in origin_pos.items()}
    hardware_backend._encoder_position = {ax: v for ax, v in origin_encoder.items()}

    mock_check_motor.return_value = stepper_ok
    mock_check_encoder.return_value = encoder_ok

    with patch.object(
        hardware_backend,
        "move",
        AsyncMock(
            spec=hardware_backend.move,
            wraps=hardware_backend.move,
        ),
    ) as mock_hardware_backend_move, patch.object(
        hardware_backend,
        "home",
        AsyncMock(
            spec=hardware_backend.home,
            wraps=hardware_backend.home,
        ),
    ) as mock_hardware_backend_home, patch.object(
        hardware_backend,
        "update_motor_estimation",
        AsyncMock(
            spec=hardware_backend.update_motor_estimation,
            wraps=hardware_backend.update_motor_estimation,
        ),
    ) as mock_estimate:

        await ot3_hardware._home_axis(axis)

        if not stepper_ok and encoder_ok:
            # position estimation updated!
            mock_estimate.assert_awaited_once()
            mock_check_motor.return_value = encoder_ok
            mock_check_encoder.return_value = encoder_ok

        if stepper_ok and encoder_ok:
            """Copy encoder position to stepper pos"""
            # for accurate axis, we just move very close to home pos
            if axis in [Axis.Z_L, Axis.P_L]:
                # move is called
                mock_hardware_backend_move.assert_awaited_once()
                target = mock_hardware_backend_move.call_args_list[0][0][1][axis]
                assert target == 5
                # then home is called
                mock_hardware_backend_home.assert_awaited_once()
            else:
                # we move to 20 mm away from home
                mock_hardware_backend_move.assert_awaited_once()
                target = mock_hardware_backend_move.call_args_list[0][0][1][axis]
                assert target == 20.0
                # then home is called
                mock_hardware_backend_home.assert_awaited_once()
        else:
            # home axis
            mock_hardware_backend_home.assert_awaited_once()
            # move not called
            mock_hardware_backend_move.assert_not_awaited()

    # axis is at the home position
    expected_pos = {ax: v for ax, v in origin_pos.items()}
    expected_pos.update({axis: 0})
    assert hardware_backend._position == expected_pos


@pytest.mark.parametrize("setting", [True, False])
async def test_light_settings(
    ot3_hardware: ThreadManager[OT3API], setting: bool
) -> None:
    await ot3_hardware.set_lights(rails=setting)
    check = await ot3_hardware.get_lights()
    assert check["rails"] == setting
    assert not check["button"]

    await ot3_hardware.set_lights(rails=not setting)
    check = await ot3_hardware.get_lights()
    assert check["rails"] != setting
    assert not check["button"]

    # Make sure setting the button doesn't affect the rails
    await ot3_hardware.set_lights(button=setting)
    check = await ot3_hardware.get_lights()
    assert check["rails"] != setting
    assert not check["button"]


@pytest.mark.parametrize(
    "versions,version_str",
    [
        ({}, "unknown"),
        ({SubSystem.pipette_right: 2}, "2"),
        (
            {
                SubSystem.pipette_left: 2,
                SubSystem.gantry_x: 2,
                SubSystem.gantry_y: 2,
            },
            "2",
        ),
        ({SubSystem.gripper: 3, SubSystem.head: 1}, "1, 3"),
    ],
)
def test_fw_version(
    ot3_hardware: ThreadManager[OT3API],
    versions: Dict[SubSystem, int],
    version_str: str,
) -> None:
    with patch(
        "opentrons.hardware_control.ot3api.OT3Simulator.fw_version",
        new_callable=PropertyMock,
    ) as mock_fw_version:
        mock_fw_version.return_value = versions
        assert ot3_hardware.get_fw_version() == version_str


@pytest.mark.parametrize(
    argnames=["old_state", "new_state", "should_trigger"],
    argvalues=[
        [EstopState.DISENGAGED, EstopState.NOT_PRESENT, False],
        [EstopState.DISENGAGED, EstopState.PHYSICALLY_ENGAGED, True],
        [EstopState.LOGICALLY_ENGAGED, EstopState.PHYSICALLY_ENGAGED, True],
        [EstopState.NOT_PRESENT, EstopState.PHYSICALLY_ENGAGED, True],
        [EstopState.PHYSICALLY_ENGAGED, EstopState.LOGICALLY_ENGAGED, False],
        [EstopState.PHYSICALLY_ENGAGED, EstopState.PHYSICALLY_ENGAGED, False],
    ],
)
async def test_estop_event_deactivate_module(
    ot3_hardware: ThreadManager[OT3API],
    decoy: Decoy,
    old_state: EstopState,
    new_state: EstopState,
    should_trigger: bool,
) -> None:
    """Test the helper to deactivate modules."""
    api = ot3_hardware.wrapped()
    api._backend.module_controls = decoy.mock(cls=AttachedModulesControl)
    tc = decoy.mock(cls=Thermocycler)
    hs = decoy.mock(cls=HeaterShaker)
    md = decoy.mock(cls=MagDeck)
    td = decoy.mock(cls=TempDeck)

    decoy.when(hs.speed_status).then_return(SpeedStatus.HOLDING)

    decoy.when(api._backend.module_controls.available_modules).then_return(
        [tc, hs, md, td]
    )

    estop_event = EstopStateNotification(old_state=old_state, new_state=new_state)

    futures = api._update_estop_state(estop_event)

    if should_trigger:
        assert len(futures) != 0

        for fut in futures:
            fut.result()

        decoy.verify(
            await tc.deactivate(must_be_running=False),
            await hs.deactivate_heater(must_be_running=False),
            await hs.deactivate_shaker(must_be_running=False),
            await md.deactivate(must_be_running=False),
            await td.deactivate(must_be_running=False),
        )
    else:
        assert len(futures) == 0


@pytest.mark.parametrize(
    "jaw_state",
    [
        GripperJawState.UNHOMED,
        GripperJawState.HOMED_READY,
        GripperJawState.GRIPPING,
        GripperJawState.HOLDING,
    ],
)
async def test_stop_only_home_necessary_axes(
    ot3_hardware: ThreadManager[OT3API],
    mock_home: AsyncMock,
    mock_reset: AsyncMock,
    jaw_state: GripperJawState,
) -> None:
    gripper_config = gc.load(GripperModel.v1)
    instr_data = AttachedGripper(config=gripper_config, id="test")
    await ot3_hardware.cache_gripper(instr_data)
    ot3_hardware._gripper_handler.get_gripper().current_jaw_displacement = 0
    ot3_hardware._gripper_handler.get_gripper().state = jaw_state

    await ot3_hardware.stop(home_after=True)
    if jaw_state == GripperJawState.GRIPPING:
        mock_home.assert_called_once_with(skip=[Axis.G])<|MERGE_RESOLUTION|>--- conflicted
+++ resolved
@@ -122,12 +122,9 @@
         sensor_threshold_pascals=15,
         output_option=OutputOptions.can_bus_only,
         aspirate_while_sensing=False,
-<<<<<<< HEAD
+        z_overlap_between_passes_mm=0.1,
         samples_for_baselining=20,
         sample_time_sec=0.004,
-=======
-        z_overlap_between_passes_mm=0.1,
->>>>>>> 92899935
         data_files={InstrumentProbeType.PRIMARY: "fake_file_name"},
     )
 
@@ -831,12 +828,9 @@
             sensor_threshold_pascals=15,
             output_option=OutputOptions.can_bus_only,
             aspirate_while_sensing=True,
-<<<<<<< HEAD
+            z_overlap_between_passes_mm=0.1,
             samples_for_baselining=20,
             sample_time_sec=0.004,
-=======
-            z_overlap_between_passes_mm=0.1,
->>>>>>> 92899935
             data_files={InstrumentProbeType.PRIMARY: "fake_file_name"},
         )
         fake_max_z_dist = 10.0
@@ -1088,12 +1082,9 @@
             sensor_threshold_pascals=15,
             output_option=OutputOptions.can_bus_only,
             aspirate_while_sensing=True,
-<<<<<<< HEAD
+            z_overlap_between_passes_mm=0.1,
             samples_for_baselining=20,
             sample_time_sec=0.004,
-=======
-            z_overlap_between_passes_mm=0.1,
->>>>>>> 92899935
             data_files={InstrumentProbeType.PRIMARY: "fake_file_name"},
         )
         fake_max_z_dist = 10.0
@@ -1166,12 +1157,9 @@
         sensor_threshold_pascals=15,
         output_option=OutputOptions.can_bus_only,
         aspirate_while_sensing=True,
-<<<<<<< HEAD
+        z_overlap_between_passes_mm=0.1,
         samples_for_baselining=20,
         sample_time_sec=0.004,
-=======
-        z_overlap_between_passes_mm=0.1,
->>>>>>> 92899935
         data_files={InstrumentProbeType.PRIMARY: "fake_file_name"},
     )
     # with a mount speed of 5, pass overlap of 0.5 and a 0.2s delay on z
