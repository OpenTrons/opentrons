--- conflicted
+++ resolved
@@ -37,14 +37,6 @@
     assert mag.status == 'disengaged'
     await mag.engage(2)
     assert mag.status == 'engaged'
-<<<<<<< HEAD
-    mag.deactivate()
-    assert mag.status == 'disengaged'
-
-
-async def test_revision_model_parsing():
-    mag = await modules.build('', 'magdeck', True, lambda x: None)
-=======
     await mag.deactivate()
     assert mag.status == 'disengaged'
 
@@ -52,7 +44,6 @@
 async def test_revision_model_parsing(loop):
     mag = await modules.build('', 'magdeck', True, lambda x: None, loop=loop,
                               execution_manager=ExecutionManager(loop=loop))
->>>>>>> b15d360a
     mag._device_info['model'] = 'mag_deck_v1.1'
     assert mag.model() == 'magneticModuleV1'
     mag._device_info['model'] = 'mag_deck_v20'
