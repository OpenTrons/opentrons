--- conflicted
+++ resolved
@@ -1017,19 +1017,13 @@
     mock_move_group_run: mock.AsyncMock,
     mock_present_devices: None,
 ) -> None:
-<<<<<<< HEAD
-    mount = OT3Mount.LEFT
-    mock_move_group_run.side_effect = move_group_run_side_effect(controller, [Axis.P_L])
-    async with controller.monitor_overpressure(mount):
-        await controller.home([Axis.P_L], GantryLoad.LOW_THROUGHPUT)
-=======
     mount = NodeId.pipette_left
     mock_move_group_run.side_effect = move_group_run_side_effect(
-        controller, [OT3Axis.P_L]
+        controller, [Axis.P_L]
     )
     async with controller._monitor_overpressure([mount]):
-        await controller.home([OT3Axis.P_L], GantryLoad.LOW_THROUGHPUT)
->>>>>>> b411304e
+        await controller.home([Axis.P_L], GantryLoad.LOW_THROUGHPUT)
+
     mock_move_group_run.assert_called_once()
 
 
