--- conflicted
+++ resolved
@@ -26,15 +26,10 @@
     OT3Mount,
     OT3AxisMap,
     MotorStatus,
-<<<<<<< HEAD
-)
-from opentrons.hardware_control.errors import (
-=======
     OT3SubSystem,
 )
 from opentrons.hardware_control.errors import (
     FirmwareUpdateRequired,
->>>>>>> 8d2b1c85
     InvalidPipetteName,
     InvalidPipetteModel,
     MustHomeError,
