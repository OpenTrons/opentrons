--- conflicted
+++ resolved
@@ -58,31 +58,6 @@
                 NodeId.pipette_left,
             )
         )
-<<<<<<< HEAD
-    assert controller._present_nodes == fake_nodes
-=======
     assert controller._present_nodes == set(
         (NodeId.gantry_x, NodeId.head_l, NodeId.head_r)
-    )
-
-
-async def test_move_limiting(controller: OT3Controller) -> None:
-    controller._present_nodes = set((NodeId.gantry_x, NodeId.head_l))
-    with patch(
-        "opentrons.hardware_control.backends.ot3controller.MoveGroupRunner", AsyncMock
-    ) as mgr, patch(
-        "opentrons.hardware_control.backends.ot3controller.create"
-    ) as mock_create:
-
-        async def fake_run(*args, **kwargs):
-            return
-
-        mgr.runner = fake_run
-        await controller.move({"X": 0})
-        mock_create.assert_called_once_with(
-            origin=ANY,
-            target=ANY,
-            speed=ANY,
-            present_nodes=set((NodeId.gantry_x, NodeId.head_l)),
-        )
->>>>>>> 21bf947c
+    )