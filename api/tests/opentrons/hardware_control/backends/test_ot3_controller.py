--- conflicted
+++ resolved
@@ -89,30 +89,6 @@
         yield md
 
 
-<<<<<<< HEAD
-@pytest.mark.parametrize(
-    "axes",
-    [
-        [OT3Axis.X],
-        [OT3Axis.Y],
-        [OT3Axis.Z_L],
-        [OT3Axis.Z_R],
-        [OT3Axis.X, OT3Axis.Y, OT3Axis.Z_R],
-    ],
-)
-async def test_home(
-    controller: OT3Controller, mock_move_group_run, axes, mock_present_nodes
-):
-    await controller.home(axes)
-    home_move = (mock_move_group_run.call_args_list[0][0][0]._move_groups)[0][0][
-        axis_to_node(axes[0])
-    ]
-    assert home_move.distance_mm == home_move.velocity_mm_sec * home_move.duration_sec
-    assert home_move.acceleration_mm_sec_sq == 0
-    assert home_move.move_type == MoveType.home
-    assert home_move.stop_condition == MoveStopCondition.limit_switch
-    mock_move_group_run.assert_awaited_once()
-=======
 home_test_params = [
     [OT3Axis.X],
     [OT3Axis.Y],
@@ -172,7 +148,6 @@
                 assert node_to_axis(node) in OT3Axis.gantry_axes()
         for node in run_pipette[0][0]:
             assert node_to_axis(node) in OT3Axis.pipette_axes()
->>>>>>> ea1febca
 
     if not has_pipette or not has_gantry:
         assert len(mock_move_group_run.call_args_list) == 1
