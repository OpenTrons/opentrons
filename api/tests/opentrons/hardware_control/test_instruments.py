--- conflicted
+++ resolved
@@ -4,7 +4,8 @@
 from opentrons.hardware_control.types import Axis
 
 
-LEFT_PIPETTE_MODEL = 'p10_single_v1'
+LEFT_PIPETTE_PREFIX = 'p10_single'
+LEFT_PIPETTE_MODEL = '{}_v1'.format(LEFT_PIPETTE_PREFIX)
 LEFT_PIPETTE_ID = 'testy'
 
 
@@ -62,28 +63,33 @@
                         'read_pipette_id', mock_driver_id)
 
     await hw_api_cntrlr.cache_instruments()
-<<<<<<< HEAD
+
     assert sorted(
         hw_api_cntrlr.attached_instruments[types.Mount.LEFT].keys()) == \
         sorted(expected_keys)
-=======
-    assert hw_api_cntrlr.attached_instruments == attached_instruments(
-        dummy_instruments)
+
     # If we pass a conflicting expectation we should get an error
     with pytest.raises(RuntimeError):
         await hw_api_cntrlr.cache_instruments({types.Mount.LEFT: 'p300_multi'})
+
     # If we pass a matching expects it should work
-    await hw_api_cntrlr.cache_instruments({types.Mount.LEFT: 'p10_single'})
-    assert hw_api_cntrlr.attached_instruments\
-        == attached_instruments(dummy_instruments)
+    await hw_api_cntrlr.cache_instruments(
+        {types.Mount.LEFT: LEFT_PIPETTE_PREFIX})
+    assert sorted(
+        hw_api_cntrlr.attached_instruments[types.Mount.LEFT].keys()) == \
+        sorted(expected_keys)
 
 
 async def test_cache_instruments_sim(loop, dummy_instruments):
+    expected_keys = [
+        'name', 'min_volume', 'max_volume', 'aspirate_flow_rate',
+        'dispense_flow_rate', 'pipette_id']
+
     sim = hc.API.build_hardware_simulator(loop=loop)
     # With nothing specified at init or expected, we should have nothing
     await sim.cache_instruments()
-    assert sim.attached_instruments == {types.Mount.LEFT: {},
-                                        types.Mount.RIGHT: {}}
+    assert sim.attached_instruments == {
+        types.Mount.LEFT: {}, types.Mount.RIGHT: {}}
     # When we expect instruments, we should get what we expect since nothing
     # was specified at init time
     await sim.cache_instruments({types.Mount.LEFT: 'p10_single_v1.3'})
@@ -98,12 +104,13 @@
     sim = hc.API.build_hardware_simulator(
         attached_instruments=dummy_instruments)
     await sim.cache_instruments()
-    assert sim.attached_instruments == attached_instruments(dummy_instruments)
+    assert sorted(
+        sim.attached_instruments[types.Mount.LEFT].keys()) == \
+        sorted(expected_keys)
     # If we specify conflicting expectations and init arguments we should
     # get a RuntimeError
     with pytest.raises(RuntimeError):
         await sim.cache_instruments({types.Mount.LEFT: 'p300_multi'})
->>>>>>> 0069ceb2
 
 
 async def test_aspirate(dummy_instruments, loop):
