import asyncio
from typing import Any, Dict, Mapping, cast
import mock

import pytest
from decoy import Decoy

try:
    import aionotify
except (OSError, ModuleNotFoundError):
    aionotify = None  # type: ignore


from opentrons import types, config
from opentrons.hardware_control import API
from opentrons.hardware_control.types import Axis, OT3Mount


LEFT_PIPETTE_PREFIX = "p10_single"
LEFT_PIPETTE_MODEL = "{}_v1".format(LEFT_PIPETTE_PREFIX)
LEFT_PIPETTE_ID = "testy"


def dummy_instruments_attached():
    return {
        types.Mount.LEFT: {
            "model": LEFT_PIPETTE_MODEL,
            "id": LEFT_PIPETTE_ID,
            "name": LEFT_PIPETTE_PREFIX,
        },
        types.Mount.RIGHT: {
            "model": None,
            "id": None,
            "name": None,
        },
    }


@pytest.fixture
def dummy_instruments():
    return dummy_instruments_attached()


def dummy_instruments_attached_ot3():
    return {
        types.Mount.LEFT: {
            "model": "p1000_single_v3.3",
            "id": "testy",
            "name": "p1000_single_gen3",
        },
        types.Mount.RIGHT: {"model": None, "id": None, "name": None},
        OT3Mount.GRIPPER: None,
    }


@pytest.fixture
def dummy_instruments_ot3():
    return dummy_instruments_attached_ot3()


def wrap_build_ot3_sim():
    from opentrons.hardware_control.ot3api import OT3API

    return OT3API.build_hardware_simulator


@pytest.fixture
def ot3_api_obj(request):
    if request.config.getoption("--ot2-only"):
        pytest.skip("testing ot2 only")
    from opentrons.hardware_control.ot3api import OT3API

    return OT3API.build_hardware_simulator


@pytest.fixture(
    params=[
        (lambda: API.build_hardware_simulator, dummy_instruments_attached),
        (wrap_build_ot3_sim, dummy_instruments_attached_ot3),
    ],
    ids=["ot2", "ot3"],
)
def sim_and_instr(request):
    if (
        request.node.get_closest_marker("ot2_only")
        and request.param[0] == wrap_build_ot3_sim
    ):
        pytest.skip()
    if (
        request.node.get_closest_marker("ot3_only")
        and request.param[0] == API.build_hardware_simulator
    ):
        pytest.skip()
    if request.param[0] == wrap_build_ot3_sim and request.config.getoption(
        "--ot2-only"
    ):
        pytest.skip("testing ot2 only")

    yield (request.param[0](), request.param[1]())


@pytest.fixture
def dummy_backwards_compatibility():
    dummy_instruments_attached = {
        types.Mount.LEFT: {
            "model": "p20_single_v2.0",
            "id": LEFT_PIPETTE_ID,
            "name": "p20_single_gen2",
        },
        types.Mount.RIGHT: {
            "model": "p300_single_v2.0",
            "id": LEFT_PIPETTE_ID + "2",
            "name": "p300_single_gen2",
        },
    }
    return dummy_instruments_attached


def get_plunger_speed(api):
    if isinstance(api, API):
        return api.plunger_speed
    else:
        return api._pipette_handler.plunger_speed


async def test_cache_instruments(sim_and_instr):
    sim_builder, dummy_instruments = sim_and_instr
    hw_api = await sim_builder(
        attached_instruments=dummy_instruments, loop=asyncio.get_running_loop()
    )
    await hw_api.cache_instruments()

    with pytest.raises(RuntimeError):
        await hw_api.cache_instruments({types.Mount.LEFT: "p400_single_1.0"})
    # TODO (lc 12-5-2022) This is no longer true. We should modify this
    # typecheck once we have static and stateful pipette configurations.
    # typeguard.check_type("left mount dict", attached[types.Mount.LEFT], PipetteDict)


async def test_mismatch_fails(sim_and_instr):
    sim_builder, dummy_instruments = sim_and_instr
    hw_api = await sim_builder(
        attached_instruments=dummy_instruments, loop=asyncio.get_running_loop()
    )
    requested_instr = {
        types.Mount.LEFT: "p20_single_gen2",
        types.Mount.RIGHT: "p300_single",
    }
    with pytest.raises(RuntimeError):
        await hw_api.cache_instruments(requested_instr)


@pytest.mark.ot2_only
async def test_backwards_compatibility(dummy_backwards_compatibility, sim_and_instr):
    sim_builder, _ = sim_and_instr
    hw_api = await sim_builder(
        attached_instruments=dummy_backwards_compatibility,
        loop=asyncio.get_running_loop(),
    )
    requested_instr = {types.Mount.LEFT: "p10_single", types.Mount.RIGHT: "p300_single"}
    volumes = {
        types.Mount.LEFT: {"min": 1, "max": 10},
        types.Mount.RIGHT: {"min": 30, "max": 300},
    }
    await hw_api.cache_instruments(requested_instr)
    attached = hw_api.attached_instruments

    for mount, name in requested_instr.items():
        assert attached[mount]["name"] == dummy_backwards_compatibility[mount]["name"]
        assert attached[mount]["min_volume"] == volumes[mount]["min"]
        assert attached[mount]["max_volume"] == volumes[mount]["max"]


@pytest.mark.skipif(aionotify is None, reason="inotify not available")
async def test_cache_instruments_hc(
    monkeypatch,
    dummy_instruments,
    hardware_controller_lockfile,
    is_robot,
    cntrlr_mock_connect,
):
    hw_api_cntrlr = await API.build_hardware_controller(loop=asyncio.get_running_loop())

    async def mock_driver_model(mount):
        attached_pipette = {"left": LEFT_PIPETTE_MODEL, "right": None}
        return attached_pipette[mount]

    async def mock_driver_id(mount):
        attached_pipette = {"left": LEFT_PIPETTE_ID, "right": None}
        return attached_pipette[mount]

    monkeypatch.setattr(
        hw_api_cntrlr._backend._smoothie_driver, "read_pipette_model", mock_driver_model
    )
    monkeypatch.setattr(
        hw_api_cntrlr._backend._smoothie_driver, "read_pipette_id", mock_driver_id
    )

    await hw_api_cntrlr.cache_instruments()
    # TODO: (ba, 2023-03-08): no longer true, change this
    # attached = hw_api_cntrlr.attached_instruments
    # typeguard.check_type(
    #     "left mount dict default", attached[types.Mount.LEFT], PipetteDict
    # )

    # If we pass a conflicting expectation we should get an error
    with pytest.raises(RuntimeError):
        await hw_api_cntrlr.cache_instruments({types.Mount.LEFT: "p300_multi"})

    # If we pass a matching expects it should work
    await hw_api_cntrlr.cache_instruments({types.Mount.LEFT: LEFT_PIPETTE_PREFIX})
    # TODO: (ba, 2023-03-08): no longer true, change this
    # attached = hw_api_cntrlr.attached_instruments
    # typeguard.check_type(
    #     "left mount dict after expects", attached[types.Mount.LEFT], PipetteDict
    # )


@pytest.mark.ot2_only
async def test_cache_instruments_sim(sim_and_instr):
    sim_builder, dummy_instruments = sim_and_instr

    def fake_func1(value):
        return value

    def fake_func2(mount, value):
        return mount, value

    sim = await sim_builder(loop=asyncio.get_running_loop())
    # With nothing specified at init or expected, we should have nothing
    # afterwards and nothing should have been reconfigured
    sim._backend._smoothie_driver.update_steps_per_mm = mock.AsyncMock(fake_func1)
    sim._backend._smoothie_driver.update_pipette_config = mock.AsyncMock(fake_func2)
    sim._backend._smoothie_driver.set_dwelling_current = mock.Mock(fake_func1)

    await sim.cache_instruments()
    attached = sim.attached_instruments
    assert attached == {types.Mount.LEFT: {}, types.Mount.RIGHT: {}}
    sim._backend._smoothie_driver.update_steps_per_mm.assert_not_called()
    sim._backend._smoothie_driver.update_pipette_config.assert_not_called()
    sim._backend._smoothie_driver.set_dwelling_current.assert_not_called()

    sim._backend._smoothie_driver.update_steps_per_mm.reset_mock()
    sim._backend._smoothie_driver.update_pipette_config.reset_mock()
    # When we expect instruments, we should get what we expect since nothing
    # was specified at init time
    await sim.cache_instruments(
        {types.Mount.LEFT: "p10_single", types.Mount.RIGHT: "p300_single_gen2"}
    )
    attached = sim.attached_instruments
    assert attached[types.Mount.LEFT]["model"] == "p10_single_v1"
    assert attached[types.Mount.LEFT]["name"] == "p10_single"

    steps_mm_calls = [mock.call({"B": 768}), mock.call({"C": 3200})]
    pip_config_calls = [
        mock.call("Z", {"home": 220}),
        mock.call("A", {"home": 172.15}),
        mock.call("B", {"max_travel": 30}),
        mock.call("C", {"max_travel": 60}),
    ]
    current_calls = [mock.call({"B": 0.05}), mock.call({"C": 0.05})]
    sim._backend._smoothie_driver.update_steps_per_mm.assert_has_calls(
        steps_mm_calls, any_order=True
    )
    sim._backend._smoothie_driver.update_pipette_config.assert_has_calls(
        pip_config_calls, any_order=True
    )

    await sim.cache_instruments(
        {types.Mount.LEFT: "p10_single", types.Mount.RIGHT: "p300_multi_gen2"}
    )
    current_calls = [mock.call({"B": 0.05}), mock.call({"C": 0.3})]
    sim._backend._smoothie_driver.set_dwelling_current.assert_has_calls(
        current_calls, any_order=True
    )
    # If we use prefixes, that should work too
    await sim.cache_instruments({types.Mount.RIGHT: "p300_single"})
    attached = sim.attached_instruments
    assert attached[types.Mount.RIGHT]["model"] == "p300_single_v1"
    assert attached[types.Mount.RIGHT]["name"] == "p300_single"
    # If we specify instruments at init time, we should get them without
    # passing an expectation
    sim = await sim_builder(attached_instruments=dummy_instruments)
    await sim.cache_instruments()
    attached = sim.attached_instruments
<<<<<<< HEAD
    ot2_pipette_dict = cast(Dict[str, Any], PipetteDict)
    for key_name in attached[types.Mount.LEFT]:
        assert key_name in ot2_pipette_dict
=======
    # TODO: (ba, 2023-03-08): no longer true, change this
    # typeguard.check_type("after config", attached[types.Mount.LEFT], PipetteDict)
>>>>>>> 21bed863

    # If we specify conflicting expectations and init arguments we should
    # get a RuntimeError
    with pytest.raises(RuntimeError):
        await sim.cache_instruments({types.Mount.LEFT: "p300_multi"})
    # Unless we specifically told the simulator to not strictly enforce
    # correspondence between expectations and preconfiguration
    sim = await sim_builder(
        attached_instruments=dummy_instruments,
        loop=asyncio.get_running_loop(),
        strict_attached_instruments=False,
    )
    await sim.cache_instruments({types.Mount.LEFT: "p300_multi"})

    with pytest.raises(RuntimeError):
        # If you pass something that isn't a pipette name it absolutely
        # should not work
        await sim.cache_instruments({types.Mount.LEFT: "p10_sing"})


async def test_prep_aspirate(sim_and_instr):
    sim_builder, dummy_instruments = sim_and_instr
    hw_api = await sim_builder(
        attached_instruments=dummy_instruments, loop=asyncio.get_running_loop()
    )
    await hw_api.home()
    await hw_api.cache_instruments()

    mount = types.Mount.LEFT
    await hw_api.pick_up_tip(mount, 20.0)
    # If we just picked up a new tip, we should be fine
    await hw_api.aspirate(mount, 1)

    # If we just did blow-out and haven't prepared, we should get an error
    await hw_api.blow_out(mount)
    with pytest.raises(RuntimeError):
        await hw_api.aspirate(mount, 1, 1.0)
    # If we're empty and have prepared, we should be fine
    await hw_api.prepare_for_aspirate(mount)
    await hw_api.aspirate(mount, 1)
    # If we're not empty, we should be fine
    await hw_api.aspirate(mount, 1)

    # If we don't prep_after, we should still be fine
    await hw_api.drop_tip(mount)
    await hw_api.pick_up_tip(mount, 20.0, prep_after=False)
    await hw_api.aspirate(mount, 1, 1.0)


async def test_aspirate_new(dummy_instruments):
    hw_api = await API.build_hardware_simulator(
        attached_instruments=dummy_instruments, loop=asyncio.get_running_loop()
    )
    await hw_api.home()
    await hw_api.cache_instruments()

    mount = types.Mount.LEFT
    await hw_api.pick_up_tip(mount, 20.0)

    aspirate_ul = 3.0
    aspirate_rate = 2
    await hw_api.prepare_for_aspirate(mount)
    await hw_api.aspirate(mount, aspirate_ul, aspirate_rate)
    new_plunger_pos = 6.05285
    pos = await hw_api.current_position(mount)
    assert pos[Axis.B] == new_plunger_pos


async def test_aspirate_old(decoy: Decoy, mock_feature_flags: None, dummy_instruments):
    decoy.when(config.feature_flags.use_old_aspiration_functions()).then_return(True)

    hw_api = await API.build_hardware_simulator(
        attached_instruments=dummy_instruments, loop=asyncio.get_running_loop()
    )
    await hw_api.home()
    await hw_api.cache_instruments()

    mount = types.Mount.LEFT
    await hw_api.pick_up_tip(mount, 20.0)

    aspirate_ul = 3.0
    aspirate_rate = 2
    await hw_api.prepare_for_aspirate(mount)
    await hw_api.aspirate(mount, aspirate_ul, aspirate_rate)
    new_plunger_pos = 5.660769
    pos = await hw_api.current_position(mount)
    assert pos[Axis.B] == new_plunger_pos


async def test_aspirate_ot3(dummy_instruments_ot3, ot3_api_obj):
    hw_api = await ot3_api_obj(
        attached_instruments=dummy_instruments_ot3, loop=asyncio.get_running_loop()
    )
    await hw_api.home()
    await hw_api.cache_instruments()

    mount = types.Mount.LEFT
    await hw_api.pick_up_tip(mount, 20.0)

    aspirate_ul = 3.0
    aspirate_rate = 2
    await hw_api.prepare_for_aspirate(mount)
    await hw_api.aspirate(mount, aspirate_ul, aspirate_rate)
    new_plunger_pos = 71.212208
    pos = await hw_api.current_position(mount)
    assert pos[Axis.B] == new_plunger_pos


async def test_dispense_ot2(dummy_instruments):
    hw_api = await API.build_hardware_simulator(
        attached_instruments=dummy_instruments, loop=asyncio.get_running_loop()
    )
    await hw_api.home()

    await hw_api.cache_instruments()

    mount = types.Mount.LEFT
    await hw_api.pick_up_tip(mount, 20.0)

    aspirate_ul = 10.0
    aspirate_rate = 2
    await hw_api.prepare_for_aspirate(mount)
    await hw_api.aspirate(mount, aspirate_ul, aspirate_rate)

    dispense_1 = 3.0
    await hw_api.dispense(mount, dispense_1)
    plunger_pos_1 = 10.810573
    assert (await hw_api.current_position(mount))[Axis.B] == plunger_pos_1

    await hw_api.dispense(mount, rate=2)
    plunger_pos_2 = 2
    assert (await hw_api.current_position(mount))[Axis.B] == plunger_pos_2


async def test_dispense_ot3(dummy_instruments_ot3, ot3_api_obj):
    hw_api = await ot3_api_obj(
        attached_instruments=dummy_instruments_ot3, loop=asyncio.get_running_loop()
    )
    await hw_api.home()

    await hw_api.cache_instruments()

    mount = types.Mount.LEFT
    await hw_api.pick_up_tip(mount, 20.0)

    aspirate_ul = 10.0
    aspirate_rate = 2
    await hw_api.prepare_for_aspirate(mount)
    await hw_api.aspirate(mount, aspirate_ul, aspirate_rate)

    dispense_1 = 3.0
    await hw_api.dispense(mount, dispense_1)
    plunger_pos_1 = 70.92099
    assert (await hw_api.current_position(mount))[Axis.B] == pytest.approx(
        plunger_pos_1
    )

    await hw_api.dispense(mount, rate=2)
    plunger_pos_2 = 71.5
    assert (await hw_api.current_position(mount))[Axis.B] == pytest.approx(
        plunger_pos_2
    )


async def test_no_pipette(sim_and_instr):
    sim_builder, dummy_instruments = sim_and_instr
    hw_api = await sim_builder(
        attached_instruments=dummy_instruments, loop=asyncio.get_running_loop()
    )
    await hw_api.cache_instruments()
    aspirate_ul = 3.0
    aspirate_rate = 2
    with pytest.raises(types.PipetteNotAttachedError):
        await hw_api.aspirate(types.Mount.RIGHT, aspirate_ul, aspirate_rate)
        assert not hw_api._current_volume[types.Mount.RIGHT]


async def test_pick_up_tip(is_robot, sim_and_instr):
    sim_builder, dummy_instruments = sim_and_instr
    hw_api = await sim_builder(
        attached_instruments=dummy_instruments, loop=asyncio.get_running_loop()
    )
    mount = types.Mount.LEFT
    await hw_api.home()
    await hw_api.cache_instruments()
    tip_position = types.Point(12.13, 9, 150)
    await hw_api.move_to(mount, tip_position)

    # Note: pick_up_tip without a tip_length argument requires the pipette on
    # the associated mount to have an associated tip rack from which to infer
    # the tip length. That behavior is not tested here.
    tip_length = 25.0
    await hw_api.pick_up_tip(mount, tip_length)
    assert hw_api.hardware_instruments[mount].has_tip
    assert hw_api.hardware_instruments[mount].current_volume == 0


async def test_pick_up_tip_pos_ot2(is_robot, dummy_instruments):
    hw_api = await API.build_hardware_simulator(
        attached_instruments=dummy_instruments, loop=asyncio.get_running_loop()
    )
    mount = types.Mount.LEFT
    await hw_api.home()
    await hw_api.cache_instruments()
    tip_position = types.Point(12.13, 9, 150)
    await hw_api.move_to(mount, tip_position)
    tip_length = 25.0
    await hw_api.pick_up_tip(mount, tip_length)

    target_position = {
        Axis.Z: 218,  # Z retracts after pick_up
        Axis.A: 218,
        Axis.B: 2,
        Axis.C: 19,
    }
    for k, v in target_position.items():
        assert hw_api._current_position[k] == v, f"{k} position doesnt match"


def assert_move_called(mock_move, speed, lock=None):
    if lock is not None:
        mock_move.assert_called_with(
            mock.ANY,
            speed=speed,
            home_flagged_axes=False,
            acquire_lock=lock,
        )
    else:
        mock_move.assert_called_with(
            mock.ANY,
            speed=speed,
            home_flagged_axes=False,
        )


async def test_aspirate_flow_rate(sim_and_instr):
    sim_builder, dummy_instruments = sim_and_instr
    hw_api = await sim_builder(
        attached_instruments=dummy_instruments, loop=asyncio.get_running_loop()
    )
    mount = types.Mount.LEFT
    await hw_api.home()
    await hw_api.cache_instruments()

    await hw_api.pick_up_tip(mount, 20.0)

    pip = hw_api.hardware_instruments[mount]
    with mock.patch.object(hw_api, "_move") as mock_move:
        await hw_api.prepare_for_aspirate(types.Mount.LEFT)
        await hw_api.aspirate(types.Mount.LEFT, 2)
        assert_move_called(
            mock_move,
            get_plunger_speed(hw_api)(pip, pip.aspirate_flow_rate, "aspirate"),
        )

    with mock.patch.object(hw_api, "_move") as mock_move:
        await hw_api.prepare_for_aspirate(types.Mount.LEFT)
        await hw_api.aspirate(types.Mount.LEFT, 2, rate=0.5)
        assert_move_called(
            mock_move,
            get_plunger_speed(hw_api)(pip, pip.aspirate_flow_rate * 0.5, "aspirate"),
        )

    hw_api.set_flow_rate(mount, aspirate=1)
    with mock.patch.object(hw_api, "_move") as mock_move:
        await hw_api.prepare_for_aspirate(types.Mount.LEFT)
        await hw_api.aspirate(types.Mount.LEFT, 2)
        assert_move_called(
            mock_move,
            get_plunger_speed(hw_api)(pip, 1, "aspirate"),
        )

    with mock.patch.object(hw_api, "_move") as mock_move:
        await hw_api.prepare_for_aspirate(types.Mount.LEFT)
        await hw_api.aspirate(types.Mount.LEFT, 2, rate=0.5)
        assert_move_called(
            mock_move,
            get_plunger_speed(hw_api)(pip, 0.5, "aspirate"),
        )

    hw_api.set_pipette_speed(mount, aspirate=10)
    with mock.patch.object(hw_api, "_move") as mock_move:
        await hw_api.prepare_for_aspirate(types.Mount.LEFT)
        await hw_api.aspirate(types.Mount.LEFT, 1)
        assert_move_called(mock_move, pytest.approx(10))

    with mock.patch.object(hw_api, "_move") as mock_move:
        await hw_api.prepare_for_aspirate(types.Mount.LEFT)
        await hw_api.aspirate(types.Mount.LEFT, 1, rate=0.5)
        assert_move_called(mock_move, 5)


async def test_dispense_flow_rate(sim_and_instr):
    sim_builder, dummy_instruments = sim_and_instr
    hw_api = await sim_builder(
        attached_instruments=dummy_instruments, loop=asyncio.get_running_loop()
    )
    mount = types.Mount.LEFT
    await hw_api.home()
    await hw_api.cache_instruments()

    await hw_api.pick_up_tip(mount, 20.0)

    await hw_api.prepare_for_aspirate(types.Mount.LEFT)
    await hw_api.aspirate(mount, 10)

    pip = hw_api.hardware_instruments[mount]

    with mock.patch.object(hw_api, "_move") as mock_move:
        await hw_api.dispense(types.Mount.LEFT, 2)
        assert_move_called(
            mock_move,
            get_plunger_speed(hw_api)(pip, pip.dispense_flow_rate, "dispense"),
        )

    with mock.patch.object(hw_api, "_move") as mock_move:
        await hw_api.dispense(types.Mount.LEFT, 2, rate=0.5)
        assert_move_called(
            mock_move,
            get_plunger_speed(hw_api)(pip, pip.dispense_flow_rate * 0.5, "dispense"),
        )

    hw_api.set_flow_rate(mount, dispense=3)
    with mock.patch.object(hw_api, "_move") as mock_move:
        await hw_api.dispense(types.Mount.LEFT, 2)
        assert_move_called(
            mock_move,
            get_plunger_speed(hw_api)(pip, 3, "dispense"),
        )

    with mock.patch.object(hw_api, "_move") as mock_move:
        await hw_api.dispense(types.Mount.LEFT, 2, rate=0.5)
        assert_move_called(
            mock_move,
            get_plunger_speed(hw_api)(pip, 1.5, "dispense"),
        )

    hw_api.set_pipette_speed(mount, dispense=10)
    with mock.patch.object(hw_api, "_move") as mock_move:
        await hw_api.dispense(types.Mount.LEFT, 1)
        assert_move_called(mock_move, 10)

    with mock.patch.object(hw_api, "_move") as mock_move:
        await hw_api.dispense(types.Mount.LEFT, 1, rate=0.5)
        assert_move_called(mock_move, 5)


async def test_blowout_flow_rate(sim_and_instr):
    sim_builder, dummy_instruments = sim_and_instr
    hw_api = await sim_builder(
        attached_instruments=dummy_instruments, loop=asyncio.get_running_loop()
    )
    mount = types.Mount.LEFT
    await hw_api.home()
    await hw_api.cache_instruments()

    await hw_api.pick_up_tip(mount, 20.0)

    pip = hw_api.hardware_instruments[mount]

    with mock.patch.object(hw_api, "_move") as mock_move:
        await hw_api.prepare_for_aspirate(mount)
        await hw_api.aspirate(mount, 10)
        await hw_api.blow_out(mount)
        assert_move_called(
            mock_move,
            get_plunger_speed(hw_api)(pip, pip.blow_out_flow_rate, "dispense"),
        )

    hw_api.set_flow_rate(mount, blow_out=2)
    with mock.patch.object(hw_api, "_move") as mock_move:
        await hw_api.prepare_for_aspirate(mount)
        await hw_api.aspirate(mount, 10)
        await hw_api.blow_out(types.Mount.LEFT)
        assert_move_called(
            mock_move,
            get_plunger_speed(hw_api)(pip, 2, "dispense"),
        )

    hw_api.set_pipette_speed(mount, blow_out=15)
    with mock.patch.object(hw_api, "_move") as mock_move:
        await hw_api.prepare_for_aspirate(mount)
        await hw_api.aspirate(types.Mount.LEFT, 10)
        await hw_api.blow_out(types.Mount.LEFT)
        assert_move_called(mock_move, 15)


async def test_reset_instruments(monkeypatch, sim_and_instr):
    instruments = {
        types.Mount.LEFT: {
            "model": "p1000_single_v3.3",
            "id": "testy",
            "name": "p1000_single_gen3",
        },
        types.Mount.RIGHT: {
            "model": "p1000_single_v3.3",
            "id": "testy",
            "name": "p1000_single_gen3",
        },
    }
    sim_builder, _ = sim_and_instr
    hw_api = await sim_builder(
        attached_instruments=instruments, loop=asyncio.get_running_loop()
    )
    hw_api.set_flow_rate(types.Mount.LEFT, 15)
    hw_api.set_flow_rate(types.Mount.RIGHT, 50)
    # gut check
    assert hw_api.attached_instruments[types.Mount.LEFT]["aspirate_flow_rate"] == 15
    assert hw_api.attached_instruments[types.Mount.RIGHT]["aspirate_flow_rate"] == 50
    old_l = hw_api.hardware_instruments[types.Mount.LEFT]
    old_r = hw_api.hardware_instruments[types.Mount.RIGHT]

    assert old_l.aspirate_flow_rate == 15
    assert old_r.aspirate_flow_rate == 50
    hw_api.reset_instrument(types.Mount.LEFT)

    # after the reset, the left should be more or less the same
    assert old_l.pipette_id == hw_api.hardware_instruments[types.Mount.LEFT].pipette_id
    assert hw_api.hardware_instruments[types.Mount.LEFT].aspirate_flow_rate != 15
    assert hw_api.hardware_instruments[types.Mount.RIGHT].aspirate_flow_rate == 50
    # but non-default configs should be changed
    assert hw_api.attached_instruments[types.Mount.LEFT]["aspirate_flow_rate"] != 15
    # and the right pipette remains the same
    assert hw_api.attached_instruments[types.Mount.RIGHT]["aspirate_flow_rate"] == 50

    # set the flowrate on the left again
    hw_api.set_flow_rate(types.Mount.LEFT, 50)
    assert hw_api.attached_instruments[types.Mount.LEFT]["aspirate_flow_rate"] == 50
    # reset the configurations of both pipettes
    hw_api.reset_instrument()
    assert hw_api.attached_instruments[types.Mount.LEFT]["aspirate_flow_rate"] != 15
    assert hw_api.attached_instruments[types.Mount.RIGHT]["aspirate_flow_rate"] != 50

    assert hw_api.hardware_instruments[types.Mount.LEFT].aspirate_flow_rate != 15
    assert hw_api.hardware_instruments[types.Mount.LEFT].aspirate_flow_rate != 50<|MERGE_RESOLUTION|>--- conflicted
+++ resolved
@@ -283,14 +283,8 @@
     sim = await sim_builder(attached_instruments=dummy_instruments)
     await sim.cache_instruments()
     attached = sim.attached_instruments
-<<<<<<< HEAD
-    ot2_pipette_dict = cast(Dict[str, Any], PipetteDict)
-    for key_name in attached[types.Mount.LEFT]:
-        assert key_name in ot2_pipette_dict
-=======
     # TODO: (ba, 2023-03-08): no longer true, change this
     # typeguard.check_type("after config", attached[types.Mount.LEFT], PipetteDict)
->>>>>>> 21bed863
 
     # If we specify conflicting expectations and init arguments we should
     # get a RuntimeError
