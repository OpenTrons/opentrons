--- conflicted
+++ resolved
@@ -230,13 +230,7 @@
 
     decoy.when(
         state_view.labware.get_definition(labware_id="my-cool-labware-id")
-<<<<<<< HEAD
-    ).then_return(
-        LabwareDefinition.model_construct(namespace="my-cool-namespace")  # type: ignore[call-arg]
-    )
-=======
     ).then_return(sentinel.labware_definition)
->>>>>>> 906d8419
     decoy.when(state_view.labware.get(labware_id="my-cool-labware-id")).then_return(
         LoadedLabware(
             id="my-cool-labware-id",
@@ -260,13 +254,8 @@
         state_view.geometry.ensure_valid_gripper_location(from_location)
     ).then_return(sentinel.from_location_validated_for_gripper)
     decoy.when(
-<<<<<<< HEAD
-        labware_validation.validate_gripper_compatible(
-            LabwareDefinition.model_construct(namespace="my-cool-namespace")  # type: ignore[call-arg]
-=======
         state_view.geometry.ensure_valid_gripper_location(
             sentinel.new_location_validated_unoccupied
->>>>>>> 906d8419
         )
     ).then_return(sentinel.new_location_validated_for_gripper)
     decoy.when(
