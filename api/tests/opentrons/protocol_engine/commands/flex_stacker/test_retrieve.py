"""Test Flex Stacker retrieve command implementation."""

from datetime import datetime

import pytest
from decoy import Decoy, matchers

from opentrons.drivers.flex_stacker.types import StackerAxis
from opentrons.hardware_control.modules import FlexStacker
from opentrons.protocol_engine.commands.flex_stacker.common import (
    FlexStackerStallOrCollisionError,
)
from opentrons.protocol_engine.resources import ModelUtils

from opentrons.protocol_engine.state.state import StateView
from opentrons.protocol_engine.state.update_types import (
    StateUpdate,
    FlexStackerStateUpdate,
    BatchLoadedLabwareUpdate,
    AddressableAreaUsedUpdate,
    LabwareLidUpdate,
)
from opentrons.protocol_engine.state.module_substates import (
    FlexStackerSubState,
    FlexStackerId,
)
from opentrons.protocol_engine.execution import EquipmentHandler
from opentrons.protocol_engine.commands import flex_stacker
from opentrons.protocol_engine.commands.command import SuccessData, DefinedErrorData
from opentrons.protocol_engine.commands.flex_stacker.retrieve import RetrieveImpl
from opentrons.protocol_engine.types import (
    DeckSlotLocation,
    ModuleLocation,
    ModuleModel,
    LoadedModule,
    OnModuleLocationSequenceComponent,
    OnAddressableAreaLocationSequenceComponent,
    OnCutoutFixtureLocationSequenceComponent,
    LabwareLocationSequence,
    OnLabwareLocation,
    OnLabwareLocationSequenceComponent,
    LoadedLabware,
)
from opentrons.protocol_engine.errors import CannotPerformModuleAction
from opentrons.types import DeckSlotName
from opentrons.protocol_engine.execution import LoadedLabwareData

from opentrons_shared_data.labware.labware_definition import (
    LabwareDefinition,
)
from opentrons_shared_data.errors.exceptions import FlexStackerStallError


def _prep_stacker_own_location(
    decoy: Decoy, state_view: StateView, stacker_id: str
) -> None:
    decoy.when(state_view.modules.get_location(stacker_id)).then_return(
        DeckSlotLocation(slotName=DeckSlotName(value="B3")),
    )
    decoy.when(state_view.modules.get(stacker_id)).then_return(
        LoadedModule(
            id=stacker_id,
            location=DeckSlotLocation(slotName=DeckSlotName(value="B3")),
            model=ModuleModel.FLEX_STACKER_MODULE_V1,
            serialNumber="HIIIII",
        )
    )
    decoy.when(
        state_view.modules.ensure_and_convert_module_fixture_location(
            deck_slot=DeckSlotName("B3"), model=ModuleModel.FLEX_STACKER_MODULE_V1
        )
    ).then_return("flexStackerV1B4")


def _stacker_base_loc_seq(stacker_id: str) -> LabwareLocationSequence:
    return [
        OnAddressableAreaLocationSequenceComponent(
            addressableAreaName="flexStackerV1B4"
        ),
        OnModuleLocationSequenceComponent(moduleId=stacker_id),
        OnCutoutFixtureLocationSequenceComponent(
            cutoutId="cutoutB3", possibleCutoutFixtureIds=["flexStackerModuleV1"]
        ),
    ]


@pytest.fixture
def subject(
    state_view: StateView, equipment: EquipmentHandler, model_utils: ModelUtils
) -> RetrieveImpl:
    """Get a retrieve command to test."""
    return RetrieveImpl(
        state_view=state_view, equipment=equipment, model_utils=model_utils
    )


async def test_retrieve_raises_when_empty(
    decoy: Decoy,
    state_view: StateView,
    equipment: EquipmentHandler,
    subject: RetrieveImpl,
    flex_50uL_tiprack: LabwareDefinition,
    stacker_id: FlexStackerId,
) -> None:
    """It should raise an exception when called on an empty pool."""
    data = flex_stacker.RetrieveParams(moduleId=stacker_id)

    fs_module_substate = FlexStackerSubState(
        module_id=stacker_id,
        pool_primary_definition=flex_50uL_tiprack,
        pool_adapter_definition=None,
        pool_lid_definition=None,
        pool_count=0,
        max_pool_count=5,
    )
    decoy.when(
        state_view.modules.get_flex_stacker_substate(module_id=stacker_id)
    ).then_return(fs_module_substate)

    with pytest.raises(
        CannotPerformModuleAction,
        match="Cannot retrieve labware from Flex Stacker because it contains no labware",
    ):
        await subject.execute(data)


async def test_retrieve_primary_only(
    decoy: Decoy,
    state_view: StateView,
    equipment: EquipmentHandler,
    subject: RetrieveImpl,
    flex_50uL_tiprack: LabwareDefinition,
    stacker_id: FlexStackerId,
    stacker_hardware: FlexStacker,
) -> None:
    """It should be able to retrieve a labware."""
    data = flex_stacker.RetrieveParams(moduleId=stacker_id)

    fs_module_substate = FlexStackerSubState(
        module_id=stacker_id,
        pool_primary_definition=flex_50uL_tiprack,
        pool_adapter_definition=None,
        pool_lid_definition=None,
        pool_count=1,
        max_pool_count=5,
    )
    decoy.when(
        state_view.modules.get_flex_stacker_substate(module_id=stacker_id)
    ).then_return(fs_module_substate)

    decoy.when(
        await equipment.load_labware_from_definition(
            definition=flex_50uL_tiprack,
            location=ModuleLocation(moduleId=stacker_id),
            labware_id=None,
            labware_pending_load={},
        )
    ).then_return(LoadedLabwareData("labware-id", flex_50uL_tiprack, None))

    decoy.when(
        state_view.geometry.get_predicted_location_sequence(
            ModuleLocation(moduleId=stacker_id),
            {
                "labware-id": LoadedLabware(
                    id="labware-id",
                    loadName="opentrons_flex_96_filtertiprack_50ul",
                    definitionUri="opentrons/opentrons_flex_96_filtertiprack_50ul/1",
                    lid_id=None,
                    offsetId=None,
                    displayName=None,
                    location=ModuleLocation(moduleId=stacker_id),
                ),
            },
        )
    ).then_return(_stacker_base_loc_seq(stacker_id))

    decoy.when(
        state_view.geometry.get_height_of_labware_stack(definitions=[flex_50uL_tiprack])
    ).then_return(4)

    _prep_stacker_own_location(decoy, state_view, stacker_id)

    result = await subject.execute(data)

    decoy.verify(await stacker_hardware.dispense_labware(labware_height=4), times=1)

    assert result == SuccessData(
        public=flex_stacker.RetrieveResult(
            labwareId="labware-id",
            primaryLocationSequence=_stacker_base_loc_seq(stacker_id),
            primaryLabwareURI="opentrons/opentrons_flex_96_filtertiprack_50ul/1",
        ),
        state_update=StateUpdate(
            batch_loaded_labware=BatchLoadedLabwareUpdate(
                new_locations_by_id={"labware-id": ModuleLocation(moduleId=stacker_id)},
                offset_ids_by_id={"labware-id": None},
                display_names_by_id={
                    "labware-id": "Opentrons Flex 96 Filter Tip Rack 50 µL"
                },
                definitions_by_id={"labware-id": flex_50uL_tiprack},
            ),
            flex_stacker_state_update=FlexStackerStateUpdate(
                module_id=stacker_id,
                pool_count=0,
            ),
            addressable_area_used=AddressableAreaUsedUpdate(
                addressable_area_name="flexStackerV1B4"
            ),
        ),
    )


async def test_retrieve_primary_and_lid(
    decoy: Decoy,
    state_view: StateView,
    equipment: EquipmentHandler,
    subject: RetrieveImpl,
    flex_50uL_tiprack: LabwareDefinition,
    tiprack_lid_def: LabwareDefinition,
    stacker_id: FlexStackerId,
    stacker_hardware: FlexStacker,
) -> None:
    """It should be able to retrieve a labware with a lid on it."""
    data = flex_stacker.RetrieveParams(moduleId=stacker_id)

    fs_module_substate = FlexStackerSubState(
        module_id=stacker_id,
        pool_primary_definition=flex_50uL_tiprack,
        pool_adapter_definition=None,
        pool_lid_definition=tiprack_lid_def,
        pool_count=1,
        max_pool_count=5,
    )
    decoy.when(
        state_view.modules.get_flex_stacker_substate(module_id=stacker_id)
    ).then_return(fs_module_substate)

    decoy.when(
        await equipment.load_labware_from_definition(
            definition=flex_50uL_tiprack,
            location=ModuleLocation(moduleId=stacker_id),
            labware_id=None,
            labware_pending_load={},
        )
    ).then_return(LoadedLabwareData("labware-id", flex_50uL_tiprack, None))
    decoy.when(
        await equipment.load_labware_from_definition(
            definition=tiprack_lid_def,
            location=OnLabwareLocation(labwareId="labware-id"),
            labware_id=None,
            labware_pending_load={
                "labware-id": LoadedLabware(
                    id="labware-id",
                    loadName="opentrons_flex_96_filtertiprack_50ul",
                    definitionUri="opentrons/opentrons_flex_96_filtertiprack_50ul/1",
                    lid_id=None,
                    offsetId=None,
                    displayName=None,
                    location=ModuleLocation(moduleId=stacker_id),
                ),
            },
        )
    ).then_return(LoadedLabwareData("lid-id", tiprack_lid_def, None))

    decoy.when(
        state_view.geometry.get_predicted_location_sequence(
            ModuleLocation(moduleId=stacker_id),
            {
                "labware-id": LoadedLabware(
                    id="labware-id",
                    loadName="opentrons_flex_96_filtertiprack_50ul",
                    definitionUri="opentrons/opentrons_flex_96_filtertiprack_50ul/1",
                    lid_id=None,
                    offsetId=None,
                    displayName=None,
                    location=ModuleLocation(moduleId=stacker_id),
                ),
                "lid-id": LoadedLabware(
                    id="lid-id",
                    loadName="opentrons_flex_tiprack_lid",
                    definitionUri="opentrons/opentrons_flex_tiprack_lid/1",
                    lid_id=None,
                    offsetId=None,
                    displayName=None,
                    location=OnLabwareLocation(labwareId="labware-id"),
                ),
            },
        )
    ).then_return(_stacker_base_loc_seq(stacker_id))
    decoy.when(
        state_view.geometry.get_predicted_location_sequence(
            OnLabwareLocation(labwareId="labware-id"),
            {
                "labware-id": LoadedLabware(
                    id="labware-id",
                    loadName="opentrons_flex_96_filtertiprack_50ul",
                    definitionUri="opentrons/opentrons_flex_96_filtertiprack_50ul/1",
                    lid_id=None,
                    offsetId=None,
                    displayName=None,
                    location=ModuleLocation(moduleId=stacker_id),
                ),
                "lid-id": LoadedLabware(
                    id="lid-id",
                    loadName="opentrons_flex_tiprack_lid",
                    definitionUri="opentrons/opentrons_flex_tiprack_lid/1",
                    lid_id=None,
                    offsetId=None,
                    displayName=None,
                    location=OnLabwareLocation(labwareId="labware-id"),
                ),
            },
        )
    ).then_return(
        [OnLabwareLocationSequenceComponent(labwareId="labware-id", lidId="lid-id")]
        + _stacker_base_loc_seq(stacker_id)
    )

    decoy.when(
        state_view.geometry.get_height_of_labware_stack(
            definitions=[tiprack_lid_def, flex_50uL_tiprack]
        )
    ).then_return(8)

    _prep_stacker_own_location(decoy, state_view, stacker_id)
    result = await subject.execute(data)

    decoy.verify(await stacker_hardware.dispense_labware(labware_height=8), times=1)

    assert result == SuccessData(
        public=flex_stacker.RetrieveResult(
            labwareId="labware-id",
            lidId="lid-id",
            primaryLocationSequence=_stacker_base_loc_seq(stacker_id),
            primaryLabwareURI="opentrons/opentrons_flex_96_filtertiprack_50ul/1",
            lidLocationSequence=(
                [
                    OnLabwareLocationSequenceComponent(
                        labwareId="labware-id", lidId="lid-id"
                    )
                ]
                + _stacker_base_loc_seq(stacker_id)
            ),
            lidLabwareURI="opentrons/opentrons_flex_tiprack_lid/1",
        ),
        state_update=StateUpdate(
            batch_loaded_labware=BatchLoadedLabwareUpdate(
                new_locations_by_id={
                    "labware-id": ModuleLocation(moduleId=stacker_id),
                    "lid-id": OnLabwareLocation(labwareId="labware-id"),
                },
                offset_ids_by_id={"labware-id": None, "lid-id": None},
                display_names_by_id={
                    "labware-id": "Opentrons Flex 96 Filter Tip Rack 50 µL",
                    "lid-id": "Opentrons Flex Tiprack Lid",
                },
                definitions_by_id={
                    "labware-id": flex_50uL_tiprack,
                    "lid-id": tiprack_lid_def,
                },
            ),
            flex_stacker_state_update=FlexStackerStateUpdate(
                module_id=stacker_id,
                pool_count=0,
            ),
            addressable_area_used=AddressableAreaUsedUpdate(
                addressable_area_name="flexStackerV1B4"
            ),
            labware_lid=LabwareLidUpdate(
                parent_labware_ids=["labware-id"], lid_ids=["lid-id"]
            ),
        ),
    )


async def test_retrieve_primary_and_adapter(
    decoy: Decoy,
    state_view: StateView,
    equipment: EquipmentHandler,
    subject: RetrieveImpl,
    flex_50uL_tiprack: LabwareDefinition,
    tiprack_adapter_def: LabwareDefinition,
    stacker_id: FlexStackerId,
    stacker_hardware: FlexStacker,
) -> None:
    """It should be able to retrieve a labware on an adapter."""
    data = flex_stacker.RetrieveParams(moduleId=stacker_id)

    fs_module_substate = FlexStackerSubState(
        module_id=stacker_id,
        pool_primary_definition=flex_50uL_tiprack,
        pool_adapter_definition=tiprack_adapter_def,
        pool_lid_definition=None,
        pool_count=1,
        max_pool_count=5,
    )
    decoy.when(
        state_view.modules.get_flex_stacker_substate(module_id=stacker_id)
    ).then_return(fs_module_substate)
    decoy.when(
        await equipment.load_labware_from_definition(
            definition=tiprack_adapter_def,
            location=ModuleLocation(moduleId=stacker_id),
            labware_id=None,
            labware_pending_load={},
        )
    ).then_return(LoadedLabwareData("adapter-id", tiprack_adapter_def, None))
    decoy.when(
        await equipment.load_labware_from_definition(
            definition=flex_50uL_tiprack,
            location=OnLabwareLocation(labwareId="adapter-id"),
            labware_id=None,
            labware_pending_load={
                "adapter-id": LoadedLabware(
                    id="adapter-id",
                    loadName="opentrons_flex_96_tiprack_adapter",
                    definitionUri="opentrons/opentrons_flex_96_tiprack_adapter/1",
                    lid_id=None,
                    offsetId=None,
                    displayName=None,
                    location=ModuleLocation(moduleId=stacker_id),
                )
            },
        )
    ).then_return(LoadedLabwareData("labware-id", flex_50uL_tiprack, None))

    decoy.when(
        state_view.geometry.get_predicted_location_sequence(
            ModuleLocation(moduleId=stacker_id),
            {
                "adapter-id": LoadedLabware(
                    id="adapter-id",
                    loadName="opentrons_flex_96_tiprack_adapter",
                    definitionUri="opentrons/opentrons_flex_96_tiprack_adapter/1",
                    lid_id=None,
                    offsetId=None,
                    displayName=None,
                    location=ModuleLocation(moduleId=stacker_id),
                ),
                "labware-id": LoadedLabware(
                    id="labware-id",
                    loadName="opentrons_flex_96_filtertiprack_50ul",
                    definitionUri="opentrons/opentrons_flex_96_filtertiprack_50ul/1",
                    lid_id=None,
                    offsetId=None,
                    displayName=None,
                    location=OnLabwareLocation(labwareId="adapter-id"),
                ),
            },
        )
    ).then_return(_stacker_base_loc_seq(stacker_id))
    decoy.when(
        state_view.geometry.get_predicted_location_sequence(
            OnLabwareLocation(labwareId="adapter-id"),
            {
                "adapter-id": LoadedLabware(
                    id="adapter-id",
                    loadName="opentrons_flex_96_tiprack_adapter",
                    definitionUri="opentrons/opentrons_flex_96_tiprack_adapter/1",
                    lid_id=None,
                    offsetId=None,
                    displayName=None,
                    location=ModuleLocation(moduleId=stacker_id),
                ),
                "labware-id": LoadedLabware(
                    id="labware-id",
                    loadName="opentrons_flex_96_filtertiprack_50ul",
                    definitionUri="opentrons/opentrons_flex_96_filtertiprack_50ul/1",
                    lid_id=None,
                    offsetId=None,
                    displayName=None,
                    location=OnLabwareLocation(labwareId="adapter-id"),
                ),
            },
        )
    ).then_return(
        [OnLabwareLocationSequenceComponent(labwareId="adapter-id", lidId=None)]
        + _stacker_base_loc_seq(stacker_id)
    )

    decoy.when(
        state_view.geometry.get_height_of_labware_stack(
            definitions=[flex_50uL_tiprack, tiprack_adapter_def]
        )
    ).then_return(12)

    _prep_stacker_own_location(decoy, state_view, stacker_id)
    result = await subject.execute(data)

    decoy.verify(await stacker_hardware.dispense_labware(labware_height=12), times=1)

    assert result == SuccessData(
        public=flex_stacker.RetrieveResult(
            labwareId="labware-id",
            adapterId="adapter-id",
            primaryLocationSequence=(
                [OnLabwareLocationSequenceComponent(labwareId="adapter-id", lidId=None)]
                + _stacker_base_loc_seq(stacker_id)
            ),
            primaryLabwareURI="opentrons/opentrons_flex_96_filtertiprack_50ul/1",
            adapterLocationSequence=_stacker_base_loc_seq(stacker_id),
            adapterLabwareURI="opentrons/opentrons_flex_96_tiprack_adapter/1",
        ),
        state_update=StateUpdate(
            batch_loaded_labware=BatchLoadedLabwareUpdate(
                new_locations_by_id={
                    "labware-id": OnLabwareLocation(labwareId="adapter-id"),
                    "adapter-id": ModuleLocation(moduleId=stacker_id),
                },
                offset_ids_by_id={"labware-id": None, "adapter-id": None},
                display_names_by_id={
                    "labware-id": "Opentrons Flex 96 Filter Tip Rack 50 µL",
                    "adapter-id": "Opentrons Flex 96 Tip Rack Adapter",
                },
                definitions_by_id={
                    "labware-id": flex_50uL_tiprack,
                    "adapter-id": tiprack_adapter_def,
                },
            ),
            flex_stacker_state_update=FlexStackerStateUpdate(
                module_id=stacker_id,
                pool_count=0,
            ),
            addressable_area_used=AddressableAreaUsedUpdate(
                addressable_area_name="flexStackerV1B4"
            ),
        ),
    )


async def test_retrieve_primary_adapter_and_lid(
    decoy: Decoy,
    state_view: StateView,
    equipment: EquipmentHandler,
    subject: RetrieveImpl,
    flex_50uL_tiprack: LabwareDefinition,
    tiprack_adapter_def: LabwareDefinition,
    tiprack_lid_def: LabwareDefinition,
    stacker_id: FlexStackerId,
    stacker_hardware: FlexStacker,
) -> None:
    """It should be able to retrieve a labware on an adapter."""
    data = flex_stacker.RetrieveParams(moduleId=stacker_id)

    fs_module_substate = FlexStackerSubState(
        module_id=stacker_id,
        pool_primary_definition=flex_50uL_tiprack,
        pool_adapter_definition=tiprack_adapter_def,
        pool_lid_definition=tiprack_lid_def,
        pool_count=1,
        max_pool_count=5,
    )
    decoy.when(
        state_view.modules.get_flex_stacker_substate(module_id=stacker_id)
    ).then_return(fs_module_substate)
    decoy.when(
        await equipment.load_labware_from_definition(
            definition=tiprack_adapter_def,
            location=ModuleLocation(moduleId=stacker_id),
            labware_id=None,
            labware_pending_load={},
        )
    ).then_return(LoadedLabwareData("adapter-id", tiprack_adapter_def, None))
    decoy.when(
        await equipment.load_labware_from_definition(
            definition=flex_50uL_tiprack,
            location=OnLabwareLocation(labwareId="adapter-id"),
            labware_id=None,
            labware_pending_load={
                "adapter-id": LoadedLabware(
                    id="adapter-id",
                    loadName="opentrons_flex_96_tiprack_adapter",
                    definitionUri="opentrons/opentrons_flex_96_tiprack_adapter/1",
                    lid_id=None,
                    offsetId=None,
                    displayName=None,
                    location=ModuleLocation(moduleId=stacker_id),
                )
            },
        )
    ).then_return(LoadedLabwareData("labware-id", flex_50uL_tiprack, None))

    decoy.when(
        await equipment.load_labware_from_definition(
            definition=tiprack_lid_def,
            location=OnLabwareLocation(labwareId="labware-id"),
            labware_id=None,
            labware_pending_load={
                "adapter-id": LoadedLabware(
                    id="adapter-id",
                    loadName="opentrons_flex_96_tiprack_adapter",
                    definitionUri="opentrons/opentrons_flex_96_tiprack_adapter/1",
                    lid_id=None,
                    offsetId=None,
                    displayName=None,
                    location=ModuleLocation(moduleId=stacker_id),
                ),
                "labware-id": LoadedLabware(
                    id="labware-id",
                    loadName="opentrons_flex_96_filtertiprack_50ul",
                    definitionUri="opentrons/opentrons_flex_96_filtertiprack_50ul/1",
                    lid_id=None,
                    offsetId=None,
                    displayName=None,
                    location=OnLabwareLocation(labwareId="adapter-id"),
                ),
            },
        )
    ).then_return(LoadedLabwareData("lid-id", tiprack_lid_def, None))

    decoy.when(
        state_view.geometry.get_predicted_location_sequence(
            ModuleLocation(moduleId=stacker_id),
            {
                "adapter-id": LoadedLabware(
                    id="adapter-id",
                    loadName="opentrons_flex_96_tiprack_adapter",
                    definitionUri="opentrons/opentrons_flex_96_tiprack_adapter/1",
                    lid_id=None,
                    offsetId=None,
                    displayName=None,
                    location=ModuleLocation(moduleId=stacker_id),
                ),
                "labware-id": LoadedLabware(
                    id="labware-id",
                    loadName="opentrons_flex_96_filtertiprack_50ul",
                    definitionUri="opentrons/opentrons_flex_96_filtertiprack_50ul/1",
                    lid_id=None,
                    offsetId=None,
                    displayName=None,
                    location=OnLabwareLocation(labwareId="adapter-id"),
                ),
                "lid-id": LoadedLabware(
                    id="lid-id",
                    loadName="opentrons_flex_tiprack_lid",
                    definitionUri="opentrons/opentrons_flex_tiprack_lid/1",
                    lid_id=None,
                    offsetId=None,
                    displayName=None,
                    location=OnLabwareLocation(labwareId="labware-id"),
                ),
            },
        )
    ).then_return(_stacker_base_loc_seq(stacker_id))
    decoy.when(
        state_view.geometry.get_predicted_location_sequence(
            OnLabwareLocation(labwareId="adapter-id"),
            {
                "adapter-id": LoadedLabware(
                    id="adapter-id",
                    loadName="opentrons_flex_96_tiprack_adapter",
                    definitionUri="opentrons/opentrons_flex_96_tiprack_adapter/1",
                    lid_id=None,
                    offsetId=None,
                    displayName=None,
                    location=ModuleLocation(moduleId=stacker_id),
                ),
                "labware-id": LoadedLabware(
                    id="labware-id",
                    loadName="opentrons_flex_96_filtertiprack_50ul",
                    definitionUri="opentrons/opentrons_flex_96_filtertiprack_50ul/1",
                    lid_id=None,
                    offsetId=None,
                    displayName=None,
                    location=OnLabwareLocation(labwareId="adapter-id"),
                ),
                "lid-id": LoadedLabware(
                    id="lid-id",
                    loadName="opentrons_flex_tiprack_lid",
                    definitionUri="opentrons/opentrons_flex_tiprack_lid/1",
                    lid_id=None,
                    offsetId=None,
                    displayName=None,
                    location=OnLabwareLocation(labwareId="labware-id"),
                ),
            },
        )
    ).then_return(
        [OnLabwareLocationSequenceComponent(labwareId="adapter-id", lidId=None)]
        + _stacker_base_loc_seq(stacker_id)
    )
    decoy.when(
        state_view.geometry.get_predicted_location_sequence(
            OnLabwareLocation(labwareId="labware-id"),
            {
                "adapter-id": LoadedLabware(
                    id="adapter-id",
                    loadName="opentrons_flex_96_tiprack_adapter",
                    definitionUri="opentrons/opentrons_flex_96_tiprack_adapter/1",
                    lid_id=None,
                    offsetId=None,
                    displayName=None,
                    location=ModuleLocation(moduleId=stacker_id),
                ),
                "labware-id": LoadedLabware(
                    id="labware-id",
                    loadName="opentrons_flex_96_filtertiprack_50ul",
                    definitionUri="opentrons/opentrons_flex_96_filtertiprack_50ul/1",
                    lid_id=None,
                    offsetId=None,
                    displayName=None,
                    location=OnLabwareLocation(labwareId="adapter-id"),
                ),
                "lid-id": LoadedLabware(
                    id="lid-id",
                    loadName="opentrons_flex_tiprack_lid",
                    definitionUri="opentrons/opentrons_flex_tiprack_lid/1",
                    lid_id=None,
                    offsetId=None,
                    displayName=None,
                    location=OnLabwareLocation(labwareId="labware-id"),
                ),
            },
        )
    ).then_return(
        [
            OnLabwareLocationSequenceComponent(labwareId="labware-id", lidId="lid-id"),
            OnLabwareLocationSequenceComponent(labwareId="adapter-id", lidId=None),
        ]
        + _stacker_base_loc_seq(stacker_id)
    )

    decoy.when(
        state_view.geometry.get_height_of_labware_stack(
            definitions=[tiprack_lid_def, flex_50uL_tiprack, tiprack_adapter_def]
        )
    ).then_return(16)

    _prep_stacker_own_location(decoy, state_view, stacker_id)
    result = await subject.execute(data)

    decoy.verify(await stacker_hardware.dispense_labware(labware_height=16), times=1)

    assert result == SuccessData(
        public=flex_stacker.RetrieveResult(
            labwareId="labware-id",
            adapterId="adapter-id",
            lidId="lid-id",
            primaryLocationSequence=(
                [OnLabwareLocationSequenceComponent(labwareId="adapter-id", lidId=None)]
                + _stacker_base_loc_seq(stacker_id)
            ),
            primaryLabwareURI="opentrons/opentrons_flex_96_filtertiprack_50ul/1",
            adapterLocationSequence=_stacker_base_loc_seq(stacker_id),
            adapterLabwareURI="opentrons/opentrons_flex_96_tiprack_adapter/1",
            lidLocationSequence=(
                [
                    OnLabwareLocationSequenceComponent(
                        labwareId="labware-id", lidId="lid-id"
                    ),
                    OnLabwareLocationSequenceComponent(
                        labwareId="adapter-id", lidId=None
                    ),
                ]
                + _stacker_base_loc_seq(stacker_id)
            ),
            lidLabwareURI="opentrons/opentrons_flex_tiprack_lid/1",
        ),
        state_update=StateUpdate(
            batch_loaded_labware=BatchLoadedLabwareUpdate(
                new_locations_by_id={
                    "labware-id": OnLabwareLocation(labwareId="adapter-id"),
                    "adapter-id": ModuleLocation(moduleId=stacker_id),
                    "lid-id": OnLabwareLocation(labwareId="labware-id"),
                },
                offset_ids_by_id={
                    "labware-id": None,
                    "adapter-id": None,
                    "lid-id": None,
                },
                display_names_by_id={
                    "labware-id": "Opentrons Flex 96 Filter Tip Rack 50 µL",
                    "adapter-id": "Opentrons Flex 96 Tip Rack Adapter",
                    "lid-id": "Opentrons Flex Tiprack Lid",
                },
                definitions_by_id={
                    "labware-id": flex_50uL_tiprack,
                    "adapter-id": tiprack_adapter_def,
                    "lid-id": tiprack_lid_def,
                },
            ),
            flex_stacker_state_update=FlexStackerStateUpdate(
                module_id=stacker_id,
                pool_count=0,
            ),
            addressable_area_used=AddressableAreaUsedUpdate(
                addressable_area_name="flexStackerV1B4"
            ),
            labware_lid=LabwareLidUpdate(
                parent_labware_ids=["labware-id"], lid_ids=["lid-id"]
            ),
        ),
    )


async def test_retrieve_raises_if_stall(
    decoy: Decoy,
    equipment: EquipmentHandler,
    state_view: StateView,
    subject: RetrieveImpl,
    model_utils: ModelUtils,
    stacker_id: FlexStackerId,
    flex_50uL_tiprack: LabwareDefinition,
    stacker_hardware: FlexStacker,
) -> None:
    """It should raise a stall error."""
    error_id = "error-id"
    error_timestamp = datetime(year=2020, month=1, day=2)

    data = flex_stacker.RetrieveParams(moduleId=stacker_id)

    fs_module_substate = FlexStackerSubState(
        module_id=stacker_id,
        pool_primary_definition=flex_50uL_tiprack,
        pool_adapter_definition=None,
        pool_lid_definition=None,
        pool_count=1,
<<<<<<< HEAD
        max_pool_count=5,
=======
        max_pool_count=999,
>>>>>>> 98b5ffcb
    )
    decoy.when(
        state_view.modules.get_flex_stacker_substate(module_id=stacker_id)
    ).then_return(fs_module_substate)
    decoy.when(
        await equipment.load_labware_from_definition(
            definition=flex_50uL_tiprack,
            location=ModuleLocation(moduleId=stacker_id),
            labware_id=None,
            labware_pending_load={},
        )
    ).then_return(LoadedLabwareData("labware-id", flex_50uL_tiprack, None))

    decoy.when(
        state_view.geometry.get_predicted_location_sequence(
            ModuleLocation(moduleId=stacker_id),
            labware_pending_load={
                "labware-id": LoadedLabware(
                    id="labware-id",
                    loadName="opentrons_flex_96_filtertiprack_50ul",
                    definitionUri="opentrons/opentrons_flex_96_filtertiprack_50ul/1",
                    lid_id=None,
                    offsetId=None,
                    displayName=None,
                    location=ModuleLocation(moduleId=stacker_id),
                )
            },
        )
    ).then_return(_stacker_base_loc_seq(stacker_id))

    decoy.when(
        state_view.geometry.get_height_of_labware_stack(definitions=[flex_50uL_tiprack])
    ).then_return(16)

    _prep_stacker_own_location(decoy, state_view, stacker_id)

    decoy.when(model_utils.generate_id()).then_return(error_id)
    decoy.when(model_utils.get_timestamp()).then_return(error_timestamp)

    decoy.when(await stacker_hardware.dispense_labware(labware_height=16)).then_raise(
        FlexStackerStallError(serial="123", axis=StackerAxis.Z)
    )

    result = await subject.execute(data)

    assert result == DefinedErrorData(
        public=FlexStackerStallOrCollisionError.model_construct(
            id=error_id,
            createdAt=error_timestamp,
            wrappedErrors=[matchers.Anything()],
        ),
        state_update=StateUpdate(),
    )<|MERGE_RESOLUTION|>--- conflicted
+++ resolved
@@ -815,11 +815,7 @@
         pool_adapter_definition=None,
         pool_lid_definition=None,
         pool_count=1,
-<<<<<<< HEAD
-        max_pool_count=5,
-=======
         max_pool_count=999,
->>>>>>> 98b5ffcb
     )
     decoy.when(
         state_view.modules.get_flex_stacker_substate(module_id=stacker_id)
