--- conflicted
+++ resolved
@@ -165,11 +165,7 @@
         pool_adapter_definition=None,
         pool_lid_definition=None,
         pool_count=0,
-<<<<<<< HEAD
-        max_pool_count=5,
-=======
         max_pool_count=999,
->>>>>>> 98b5ffcb
     )
 
     decoy.when(
