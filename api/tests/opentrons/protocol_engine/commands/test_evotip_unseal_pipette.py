"""Test evotip unseal commands."""

from datetime import datetime

import pytest
from decoy import Decoy, matchers

from opentrons_shared_data.errors.exceptions import StallOrCollisionDetectedError

from opentrons.protocol_engine import (
    DropTipWellLocation,
    DropTipWellOrigin,
    WellLocation,
    WellOffset,
    DeckPoint,
)
from opentrons.protocol_engine.commands.command import DefinedErrorData, SuccessData
from opentrons.protocol_engine.commands.evotip_unseal_pipette import (
    EvotipUnsealPipetteParams,
    EvotipUnsealPipetteResult,
    EvotipUnsealPipetteImplementation,
)
from opentrons.protocol_engine.commands.movement_common import StallOrCollisionError
from opentrons.protocol_engine.errors.exceptions import TipAttachedError
from opentrons.protocol_engine.resources.model_utils import ModelUtils
from opentrons.protocol_engine.state import update_types
from opentrons.protocol_engine.state.state import StateView
from opentrons.protocol_engine.execution import MovementHandler, GantryMover, TipHandler
<<<<<<< HEAD
from opentrons.protocols.models import LabwareDefinition

from opentrons_shared_data.labware import load_definition
=======
from opentrons_shared_data.labware.labware_definition import LabwareDefinition
import json
from opentrons_shared_data import load_shared_data
>>>>>>> d57e9100

from opentrons.types import Point


@pytest.fixture
def mock_state_view(decoy: Decoy) -> StateView:
    """Get a mock StateView."""
    return decoy.mock(cls=StateView)


@pytest.fixture
def mock_movement_handler(decoy: Decoy) -> MovementHandler:
    """Get a mock MovementHandler."""
    return decoy.mock(cls=MovementHandler)


@pytest.fixture
def mock_tip_handler(decoy: Decoy) -> TipHandler:
    """Get a mock TipHandler."""
    return decoy.mock(cls=TipHandler)


@pytest.fixture
def mock_model_utils(decoy: Decoy) -> ModelUtils:
    """Get a mock ModelUtils."""
    return decoy.mock(cls=ModelUtils)


def test_drop_tip_params_defaults() -> None:
    """A drop tip should use a `WellOrigin.DROP_TIP` by default."""
    default_params = EvotipUnsealPipetteParams.model_validate(
        {"pipetteId": "abc", "labwareId": "def", "wellName": "ghj"}
    )

    assert default_params.wellLocation == DropTipWellLocation(
        origin=DropTipWellOrigin.DEFAULT, offset=WellOffset(x=0, y=0, z=0)
    )


def test_drop_tip_params_default_origin() -> None:
    """A drop tip should drop a `WellOrigin.DROP_TIP` by default even if an offset is given."""
    default_params = EvotipUnsealPipetteParams.model_validate(
        {
            "pipetteId": "abc",
            "labwareId": "def",
            "wellName": "ghj",
            "wellLocation": {"offset": {"x": 1, "y": 2, "z": 3}},
        }
    )

    assert default_params.wellLocation == DropTipWellLocation(
        origin=DropTipWellOrigin.DEFAULT, offset=WellOffset(x=1, y=2, z=3)
    )


@pytest.fixture
def evotips_definition() -> LabwareDefinition:
    """A fixturee of the evotips definition."""
    # TODO (chb 2025-01-29): When we migrate all labware to v3 we can clean this up
    return LabwareDefinition.model_validate(
        load_definition("evotips_opentrons_96_labware", 1)
    )


async def test_drop_tip_implementation(
    decoy: Decoy,
    mock_state_view: StateView,
    mock_movement_handler: MovementHandler,
    mock_tip_handler: TipHandler,
    mock_model_utils: ModelUtils,
    gantry_mover: GantryMover,
    evotips_definition: LabwareDefinition,
) -> None:
    """A DropTip command should have an execution implementation."""
    subject = EvotipUnsealPipetteImplementation(
        state_view=mock_state_view,
        movement=mock_movement_handler,
        tip_handler=mock_tip_handler,
        model_utils=mock_model_utils,
        gantry_mover=gantry_mover,
    )

    params = EvotipUnsealPipetteParams(
        pipetteId="abc",
        labwareId="123",
        wellName="A3",
        wellLocation=DropTipWellLocation(offset=WellOffset(x=1, y=2, z=3)),
    )
    decoy.when(mock_state_view.labware.get_definition("123")).then_return(
        evotips_definition
    )

    decoy.when(
        mock_state_view.pipettes.get_is_partially_configured(pipette_id="abc")
    ).then_return(False)

    decoy.when(
        mock_state_view.geometry.get_checked_tip_drop_location(
            pipette_id="abc",
            labware_id="123",
            well_location=DropTipWellLocation(offset=WellOffset(x=1, y=2, z=3)),
            partially_configured=False,
        )
    ).then_return(WellLocation(offset=WellOffset(x=4, y=5, z=6)))

    decoy.when(
        await mock_movement_handler.move_to_well(
            pipette_id="abc",
            labware_id="123",
            well_name="A3",
            well_location=WellLocation(offset=WellOffset(x=4, y=5, z=6)),
            current_well=None,
            force_direct=False,
            minimum_z_height=None,
            speed=None,
            operation_volume=None,
        )
    ).then_return(Point(x=111, y=222, z=333))

    result = await subject.execute(params)

    assert result == SuccessData(
        public=EvotipUnsealPipetteResult(position=DeckPoint(x=111, y=222, z=333)),
        state_update=update_types.StateUpdate(
            pipette_location=update_types.PipetteLocationUpdate(
                pipette_id="abc",
                new_location=update_types.Well(
                    labware_id="123",
                    well_name="A3",
                ),
                new_deck_point=DeckPoint(x=111, y=222, z=333),
            ),
            pipette_tip_state=update_types.PipetteTipStateUpdate(
                pipette_id="abc", tip_geometry=None
            ),
            pipette_aspirated_fluid=update_types.PipetteUnknownFluidUpdate(
                pipette_id="abc"
            ),
        ),
    )
    decoy.verify(
        await mock_tip_handler.drop_tip(
            pipette_id="abc",
            home_after=None,
            do_not_ignore_tip_presence=False,
            ignore_plunger=True,
        ),
        times=1,
    )


async def test_tip_attached_error(
    decoy: Decoy,
    mock_state_view: StateView,
    mock_movement_handler: MovementHandler,
    mock_tip_handler: TipHandler,
    mock_model_utils: ModelUtils,
    gantry_mover: GantryMover,
    evotips_definition: LabwareDefinition,
) -> None:
    """A Evotip Unseal command should have an execution implementation."""
    subject = EvotipUnsealPipetteImplementation(
        state_view=mock_state_view,
        movement=mock_movement_handler,
        tip_handler=mock_tip_handler,
        model_utils=mock_model_utils,
        gantry_mover=gantry_mover,
    )

    params = EvotipUnsealPipetteParams(
        pipetteId="abc",
        labwareId="123",
        wellName="A3",
        wellLocation=DropTipWellLocation(offset=WellOffset(x=1, y=2, z=3)),
    )
    decoy.when(mock_state_view.labware.get_definition("123")).then_return(
        evotips_definition
    )

    decoy.when(
        mock_state_view.pipettes.get_is_partially_configured(pipette_id="abc")
    ).then_return(False)

    decoy.when(
        mock_state_view.geometry.get_checked_tip_drop_location(
            pipette_id="abc",
            labware_id="123",
            well_location=DropTipWellLocation(offset=WellOffset(x=1, y=2, z=3)),
            partially_configured=False,
        )
    ).then_return(WellLocation(offset=WellOffset(x=4, y=5, z=6)))

    decoy.when(
        await mock_movement_handler.move_to_well(
            pipette_id="abc",
            labware_id="123",
            well_name="A3",
            well_location=WellLocation(offset=WellOffset(x=4, y=5, z=6)),
            current_well=None,
            force_direct=False,
            minimum_z_height=None,
            speed=None,
            operation_volume=None,
        )
    ).then_return(Point(x=111, y=222, z=333))
    decoy.when(
        await mock_tip_handler.drop_tip(
            pipette_id="abc",
            home_after=None,
            do_not_ignore_tip_presence=False,
            ignore_plunger=True,
        )
    ).then_raise(TipAttachedError("Egads!"))

    decoy.when(mock_model_utils.generate_id()).then_return("error-id")
    decoy.when(mock_model_utils.get_timestamp()).then_return(
        datetime(year=1, month=2, day=3)
    )

    with pytest.raises(TipAttachedError):
        await subject.execute(params)


async def test_stall_error(
    decoy: Decoy,
    mock_state_view: StateView,
    mock_movement_handler: MovementHandler,
    mock_tip_handler: TipHandler,
    mock_model_utils: ModelUtils,
    gantry_mover: GantryMover,
    evotips_definition: LabwareDefinition,
) -> None:
    """A DropTip command should have an execution implementation."""
    subject = EvotipUnsealPipetteImplementation(
        state_view=mock_state_view,
        movement=mock_movement_handler,
        tip_handler=mock_tip_handler,
        model_utils=mock_model_utils,
        gantry_mover=gantry_mover,
    )

    params = EvotipUnsealPipetteParams(
        pipetteId="abc",
        labwareId="123",
        wellName="A3",
        wellLocation=DropTipWellLocation(offset=WellOffset(x=1, y=2, z=3)),
    )
    decoy.when(mock_state_view.labware.get_definition("123")).then_return(
        evotips_definition
    )

    decoy.when(
        mock_state_view.pipettes.get_is_partially_configured(pipette_id="abc")
    ).then_return(False)

    decoy.when(
        mock_state_view.geometry.get_checked_tip_drop_location(
            pipette_id="abc",
            labware_id="123",
            well_location=DropTipWellLocation(offset=WellOffset(x=1, y=2, z=3)),
            partially_configured=False,
        )
    ).then_return(WellLocation(offset=WellOffset(x=4, y=5, z=6)))

    decoy.when(
        await mock_movement_handler.move_to_well(
            pipette_id="abc",
            labware_id="123",
            well_name="A3",
            well_location=WellLocation(offset=WellOffset(x=4, y=5, z=6)),
            current_well=None,
            force_direct=False,
            minimum_z_height=None,
            speed=None,
            operation_volume=None,
        )
    ).then_raise(StallOrCollisionDetectedError())

    decoy.when(mock_model_utils.generate_id()).then_return("error-id")
    decoy.when(mock_model_utils.get_timestamp()).then_return(
        datetime(year=1, month=2, day=3)
    )

    result = await subject.execute(params)

    assert result == DefinedErrorData(
        public=StallOrCollisionError.model_construct(
            id="error-id",
            createdAt=datetime(year=1, month=2, day=3),
            wrappedErrors=[matchers.Anything()],
        ),
        state_update=update_types.StateUpdate(
            pipette_location=update_types.CLEAR,
        ),
    )<|MERGE_RESOLUTION|>--- conflicted
+++ resolved
@@ -26,15 +26,9 @@
 from opentrons.protocol_engine.state import update_types
 from opentrons.protocol_engine.state.state import StateView
 from opentrons.protocol_engine.execution import MovementHandler, GantryMover, TipHandler
-<<<<<<< HEAD
 from opentrons.protocols.models import LabwareDefinition
-
-from opentrons_shared_data.labware import load_definition
-=======
-from opentrons_shared_data.labware.labware_definition import LabwareDefinition
 import json
 from opentrons_shared_data import load_shared_data
->>>>>>> d57e9100
 
 from opentrons.types import Point
 
@@ -95,7 +89,11 @@
     """A fixturee of the evotips definition."""
     # TODO (chb 2025-01-29): When we migrate all labware to v3 we can clean this up
     return LabwareDefinition.model_validate(
-        load_definition("evotips_opentrons_96_labware", 1)
+        json.loads(
+            load_shared_data(
+                "labware/definitions/3/evotips_opentrons_96_labware/1.json"
+            )
+        )
     )
 
 
