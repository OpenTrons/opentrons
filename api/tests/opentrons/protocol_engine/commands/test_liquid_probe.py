"""Test LiquidProbe commands."""
from datetime import datetime
from typing import Type, Union

from opentrons.protocol_engine.errors.exceptions import (
    MustHomeError,
    PipetteNotReadyToAspirateError,
    TipNotAttachedError,
    TipNotEmptyError,
)
from opentrons_shared_data.errors.exceptions import (
    PipetteLiquidNotFoundError,
)
from decoy import matchers, Decoy
import pytest

from opentrons.protocol_engine.commands.pipetting_common import LiquidNotFoundError
from opentrons.protocol_engine.state.state import StateView
from opentrons.protocol_engine.state import update_types
from opentrons.types import MountType, Point
from opentrons.protocol_engine import WellLocation, WellOrigin, WellOffset, DeckPoint

from opentrons.protocol_engine.commands.liquid_probe import (
    LiquidProbeParams,
    LiquidProbeResult,
    LiquidProbeImplementation,
    TryLiquidProbeParams,
    TryLiquidProbeResult,
    TryLiquidProbeImplementation,
)
from opentrons.protocol_engine.commands.command import DefinedErrorData, SuccessData


from opentrons.protocol_engine.execution import (
    MovementHandler,
    PipettingHandler,
)
from opentrons.protocol_engine.resources.model_utils import ModelUtils


EitherImplementationType = Union[
    Type[LiquidProbeImplementation], Type[TryLiquidProbeImplementation]
]
EitherImplementation = Union[LiquidProbeImplementation, TryLiquidProbeImplementation]
EitherParamsType = Union[Type[LiquidProbeParams], Type[TryLiquidProbeParams]]
EitherResultType = Union[Type[LiquidProbeResult], Type[TryLiquidProbeResult]]


@pytest.fixture(
    params=[
        (LiquidProbeImplementation, LiquidProbeParams, LiquidProbeResult),
        (TryLiquidProbeImplementation, TryLiquidProbeParams, TryLiquidProbeResult),
    ]
)
def types(
    request: pytest.FixtureRequest,
) -> tuple[EitherImplementationType, EitherParamsType, EitherResultType]:
    """Return a tuple of types associated with a single variant of the command."""
    return request.param  # type: ignore[no-any-return]


@pytest.fixture
def implementation_type(
    types: tuple[EitherImplementationType, object, object]
) -> EitherImplementationType:
    """Return an implementation type. Kept in sync with the params and result types."""
    return types[0]


@pytest.fixture
def params_type(types: tuple[object, EitherParamsType, object]) -> EitherParamsType:
    """Return a params type. Kept in sync with the implementation and result types."""
    return types[1]


@pytest.fixture
def result_type(types: tuple[object, object, EitherResultType]) -> EitherResultType:
    """Return a result type. Kept in sync with the implementation and params types."""
    return types[2]


@pytest.fixture
def subject(
    implementation_type: EitherImplementationType,
    state_view: StateView,
    movement: MovementHandler,
    pipetting: PipettingHandler,
    model_utils: ModelUtils,
) -> Union[LiquidProbeImplementation, TryLiquidProbeImplementation]:
    """Get the implementation subject."""
    return implementation_type(
        state_view=state_view,
        pipetting=pipetting,
        movement=movement,
        model_utils=model_utils,
    )


async def test_liquid_probe_implementation(
    decoy: Decoy,
    movement: MovementHandler,
    state_view: StateView,
    pipetting: PipettingHandler,
    subject: EitherImplementation,
    params_type: EitherParamsType,
    result_type: EitherResultType,
    model_utils: ModelUtils,
) -> None:
    """It should move to the destination and do a liquid probe there."""
    location = WellLocation(origin=WellOrigin.BOTTOM, offset=WellOffset(x=0, y=0, z=1))

    data = params_type(
        pipetteId="abc",
        labwareId="123",
        wellName="A3",
        wellLocation=location,
    )

    decoy.when(state_view.pipettes.get_aspirated_volume(pipette_id="abc")).then_return(
        0
    )

    decoy.when(
        await movement.move_to_well(
            pipette_id="abc",
            labware_id="123",
            well_name="A3",
            well_location=location,
        ),
    ).then_return(Point(x=1, y=2, z=3))

    decoy.when(
        await pipetting.liquid_probe_in_place(
            pipette_id="abc",
            labware_id="123",
            well_name="A3",
            well_location=location,
        ),
    ).then_return(15.0)

<<<<<<< HEAD
    result = await subject.execute(data)

    assert type(result.public) is result_type  # Pydantic v1 only compares the fields.
    assert result == SuccessData(
        public=result_type(z_position=15.0, position=DeckPoint(x=1, y=2, z=3)),
        private=None,
    )


async def test_liquid_probe_implementation_with_prep(
    decoy: Decoy,
    state_view: StateView,
    movement: MovementHandler,
    pipetting: PipettingHandler,
    subject: EitherImplementation,
    params_type: EitherParamsType,
    result_type: EitherResultType,
) -> None:
    """A Liquid Probe should have an execution implementation with preparing to aspirate."""
    location = WellLocation(origin=WellOrigin.TOP, offset=WellOffset(x=0, y=0, z=2))

    data = params_type(
        pipetteId="abc",
        labwareId="123",
        wellName="A3",
        wellLocation=location,
    )

    decoy.when(pipetting.get_is_ready_to_aspirate(pipette_id="abc")).then_return(False)

    decoy.when(state_view.pipettes.get(pipette_id="abc")).then_return(
        LoadedPipette.model_construct(  # type:ignore[call-arg]
            mount=MountType.LEFT
        )
    )
    decoy.when(
        await movement.move_to_well(
            pipette_id="abc", labware_id="123", well_name="A3", well_location=location
        ),
    ).then_return(Point(x=1, y=2, z=3))

=======
>>>>>>> 20f1f876
    decoy.when(
        state_view.geometry.get_well_volume_at_height(
            labware_id="123",
            well_name="A3",
            height=15.0,
        ),
    ).then_return(30.0)

    timestamp = datetime(year=2020, month=1, day=2)
    decoy.when(model_utils.get_timestamp()).then_return(timestamp)

    result = await subject.execute(data)

    assert type(result.public) is result_type  # Pydantic v1 only compares the fields.
    assert result == SuccessData(
        public=result_type(z_position=15.0, position=DeckPoint(x=1, y=2, z=3)),
        state_update=update_types.StateUpdate(
            pipette_location=update_types.PipetteLocationUpdate(
                pipette_id="abc",
                new_location=update_types.Well(labware_id="123", well_name="A3"),
                new_deck_point=DeckPoint(x=1, y=2, z=3),
            ),
            liquid_probed=update_types.LiquidProbedUpdate(
                labware_id="123",
                well_name="A3",
                height=15.0,
                volume=30.0,
                last_probed=timestamp,
            ),
        ),
    )


async def test_liquid_not_found_error(
    decoy: Decoy,
    state_view: StateView,
    movement: MovementHandler,
    pipetting: PipettingHandler,
    subject: EitherImplementation,
    params_type: EitherParamsType,
    model_utils: ModelUtils,
) -> None:
    """It should return a liquid not found error if the hardware API indicates that."""
    pipette_id = "pipette-id"
    labware_id = "labware-id"
    well_name = "well-name"
    well_location = WellLocation(
        origin=WellOrigin.BOTTOM, offset=WellOffset(x=0, y=0, z=1)
    )

    position = Point(x=1, y=2, z=3)

    error_id = "error-id"
    error_timestamp = datetime(year=2020, month=1, day=2)

    data = params_type(
        pipetteId=pipette_id,
        labwareId=labware_id,
        wellName=well_name,
        wellLocation=well_location,
    )

    decoy.when(state_view.pipettes.get_aspirated_volume(pipette_id)).then_return(0)

    decoy.when(
        await movement.move_to_well(
            pipette_id=pipette_id,
            labware_id=labware_id,
            well_name=well_name,
            well_location=well_location,
        ),
    ).then_return(position)

    decoy.when(
        await pipetting.liquid_probe_in_place(
            pipette_id=pipette_id,
            labware_id=labware_id,
            well_name=well_name,
            well_location=well_location,
        ),
    ).then_raise(PipetteLiquidNotFoundError())

    decoy.when(model_utils.generate_id()).then_return(error_id)
    decoy.when(model_utils.get_timestamp()).then_return(error_timestamp)

    result = await subject.execute(data)

    expected_state_update = update_types.StateUpdate(
        pipette_location=update_types.PipetteLocationUpdate(
            pipette_id=pipette_id,
            new_location=update_types.Well(labware_id=labware_id, well_name=well_name),
            new_deck_point=DeckPoint(x=position.x, y=position.y, z=position.z),
        ),
        liquid_probed=update_types.LiquidProbedUpdate(
            labware_id=labware_id,
            well_name=well_name,
            height=update_types.CLEAR,
            volume=update_types.CLEAR,
            last_probed=error_timestamp,
        ),
    )
    if isinstance(subject, LiquidProbeImplementation):
        assert result == DefinedErrorData(
            public=LiquidNotFoundError.construct(
                id=error_id,
                createdAt=error_timestamp,
                wrappedErrors=[matchers.Anything()],
            ),
            state_update=expected_state_update,
        )
    else:
        assert result == SuccessData(
            public=TryLiquidProbeResult(
                z_position=None,
                position=DeckPoint(x=position.x, y=position.y, z=position.z),
            ),
            state_update=expected_state_update,
        )


async def test_liquid_probe_tip_checking(
    decoy: Decoy,
    state_view: StateView,
    subject: EitherImplementation,
    params_type: EitherParamsType,
) -> None:
    """It should raise a TipNotAttached error if the state view indicates that."""
    pipette_id = "pipette-id"
    labware_id = "labware-id"
    well_name = "well-name"
    well_location = WellLocation(
        origin=WellOrigin.BOTTOM, offset=WellOffset(x=0, y=0, z=1)
    )

    data = params_type(
        pipetteId=pipette_id,
        labwareId=labware_id,
        wellName=well_name,
        wellLocation=well_location,
    )

    decoy.when(state_view.pipettes.get_aspirated_volume(pipette_id)).then_raise(
        TipNotAttachedError()
    )
    with pytest.raises(TipNotAttachedError):
        await subject.execute(data)


async def test_liquid_probe_plunger_preparedness_checking(
    decoy: Decoy,
    state_view: StateView,
    subject: EitherImplementation,
    params_type: EitherParamsType,
) -> None:
    """It should raise a PipetteNotReadyToAspirate error if the state view indicates that."""
    pipette_id = "pipette-id"
    labware_id = "labware-id"
    well_name = "well-name"
    well_location = WellLocation(
        origin=WellOrigin.BOTTOM, offset=WellOffset(x=0, y=0, z=1)
    )

    data = params_type(
        pipetteId=pipette_id,
        labwareId=labware_id,
        wellName=well_name,
        wellLocation=well_location,
    )

    decoy.when(state_view.pipettes.get_aspirated_volume(pipette_id)).then_return(None)
    with pytest.raises(PipetteNotReadyToAspirateError):
        await subject.execute(data)


async def test_liquid_probe_volume_checking(
    decoy: Decoy,
    state_view: StateView,
    subject: EitherImplementation,
    params_type: EitherParamsType,
) -> None:
    """It should return a TipNotEmptyError if the hardware API indicates that."""
    pipette_id = "pipette-id"
    labware_id = "labware-id"
    well_name = "well-name"
    well_location = WellLocation(
        origin=WellOrigin.BOTTOM, offset=WellOffset(x=0, y=0, z=1)
    )

    data = params_type(
        pipetteId=pipette_id,
        labwareId=labware_id,
        wellName=well_name,
        wellLocation=well_location,
    )

    decoy.when(
        state_view.pipettes.get_aspirated_volume(pipette_id=pipette_id),
    ).then_return(123)
    with pytest.raises(TipNotEmptyError):
        await subject.execute(data)

    decoy.when(
        state_view.pipettes.get_aspirated_volume(pipette_id=pipette_id),
    ).then_return(None)
    with pytest.raises(PipetteNotReadyToAspirateError):
        await subject.execute(data)


async def test_liquid_probe_location_checking(
    decoy: Decoy,
    state_view: StateView,
    movement: MovementHandler,
    subject: EitherImplementation,
    params_type: EitherParamsType,
) -> None:
    """It should return a PositionUnkownError if the hardware API indicates that."""
    pipette_id = "pipette-id"
    labware_id = "labware-id"
    well_name = "well-name"
    well_location = WellLocation(
        origin=WellOrigin.BOTTOM, offset=WellOffset(x=0, y=0, z=1)
    )

    data = params_type(
        pipetteId=pipette_id,
        labwareId=labware_id,
        wellName=well_name,
        wellLocation=well_location,
    )
    decoy.when(state_view.pipettes.get_aspirated_volume(pipette_id)).then_return(0)
    decoy.when(
        await movement.check_for_valid_position(
            mount=MountType.LEFT,
        ),
    ).then_return(False)
    with pytest.raises(MustHomeError):
        await subject.execute(data)<|MERGE_RESOLUTION|>--- conflicted
+++ resolved
@@ -138,50 +138,6 @@
         ),
     ).then_return(15.0)
 
-<<<<<<< HEAD
-    result = await subject.execute(data)
-
-    assert type(result.public) is result_type  # Pydantic v1 only compares the fields.
-    assert result == SuccessData(
-        public=result_type(z_position=15.0, position=DeckPoint(x=1, y=2, z=3)),
-        private=None,
-    )
-
-
-async def test_liquid_probe_implementation_with_prep(
-    decoy: Decoy,
-    state_view: StateView,
-    movement: MovementHandler,
-    pipetting: PipettingHandler,
-    subject: EitherImplementation,
-    params_type: EitherParamsType,
-    result_type: EitherResultType,
-) -> None:
-    """A Liquid Probe should have an execution implementation with preparing to aspirate."""
-    location = WellLocation(origin=WellOrigin.TOP, offset=WellOffset(x=0, y=0, z=2))
-
-    data = params_type(
-        pipetteId="abc",
-        labwareId="123",
-        wellName="A3",
-        wellLocation=location,
-    )
-
-    decoy.when(pipetting.get_is_ready_to_aspirate(pipette_id="abc")).then_return(False)
-
-    decoy.when(state_view.pipettes.get(pipette_id="abc")).then_return(
-        LoadedPipette.model_construct(  # type:ignore[call-arg]
-            mount=MountType.LEFT
-        )
-    )
-    decoy.when(
-        await movement.move_to_well(
-            pipette_id="abc", labware_id="123", well_name="A3", well_location=location
-        ),
-    ).then_return(Point(x=1, y=2, z=3))
-
-=======
->>>>>>> 20f1f876
     decoy.when(
         state_view.geometry.get_well_volume_at_height(
             labware_id="123",
