--- conflicted
+++ resolved
@@ -15,6 +15,7 @@
 import pytest
 
 from opentrons.protocol_engine.commands.pipetting_common import LiquidNotFoundError
+from opentrons.protocol_engine.state.state import StateView
 from opentrons.protocol_engine.state import update_types
 from opentrons.types import MountType, Point
 from opentrons.protocol_engine import WellLocation, WellOrigin, WellOffset, DeckPoint
@@ -142,7 +143,6 @@
     assert result == SuccessData(
         public=result_type(z_position=15.0, position=DeckPoint(x=1, y=2, z=3)),
         private=None,
-<<<<<<< HEAD
         state_update=update_types.StateUpdate(
             pipette_location=update_types.PipetteLocationUpdate(
                 pipette_id="abc",
@@ -150,8 +150,6 @@
                 new_deck_point=DeckPoint(x=1, y=2, z=3),
             )
         ),
-=======
->>>>>>> a6b33081
     )
 
 
