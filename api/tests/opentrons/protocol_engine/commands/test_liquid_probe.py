"""Test LiquidProbe commands."""
from datetime import datetime
from typing import Type, Union

from opentrons.protocol_engine.errors.exceptions import (
    MustHomeError,
    PipetteNotReadyToAspirateError,
    TipNotAttachedError,
    TipNotEmptyError,
)
from opentrons_shared_data.errors.exceptions import (
    PipetteLiquidNotFoundError,
)
from decoy import matchers, Decoy
import pytest

from opentrons.protocol_engine.commands.pipetting_common import LiquidNotFoundError
from opentrons.protocol_engine.state.state import StateView
from opentrons.protocol_engine.state import update_types
from opentrons.types import MountType, Point
from opentrons.protocol_engine import WellLocation, WellOrigin, WellOffset, DeckPoint

from opentrons.protocol_engine.commands.liquid_probe import (
    LiquidProbeParams,
    LiquidProbeResult,
    LiquidProbeImplementation,
    TryLiquidProbeParams,
    TryLiquidProbeResult,
    TryLiquidProbeImplementation,
)
from opentrons.protocol_engine.commands.command import DefinedErrorData, SuccessData


from opentrons.protocol_engine.execution import (
    MovementHandler,
    PipettingHandler,
)
from opentrons.protocol_engine.resources.model_utils import ModelUtils


EitherImplementationType = Union[
    Type[LiquidProbeImplementation], Type[TryLiquidProbeImplementation]
]
EitherImplementation = Union[LiquidProbeImplementation, TryLiquidProbeImplementation]
EitherParamsType = Union[Type[LiquidProbeParams], Type[TryLiquidProbeParams]]
EitherResultType = Union[Type[LiquidProbeResult], Type[TryLiquidProbeResult]]


@pytest.fixture(
    params=[
        (LiquidProbeImplementation, LiquidProbeParams, LiquidProbeResult),
        (TryLiquidProbeImplementation, TryLiquidProbeParams, TryLiquidProbeResult),
    ]
)
def types(
    request: pytest.FixtureRequest,
) -> tuple[EitherImplementationType, EitherParamsType, EitherResultType]:
    """Return a tuple of types associated with a single variant of the command."""
    return request.param  # type: ignore[no-any-return]


@pytest.fixture
def implementation_type(
    types: tuple[EitherImplementationType, object, object]
) -> EitherImplementationType:
    """Return an implementation type. Kept in sync with the params and result types."""
    return types[0]


@pytest.fixture
def params_type(types: tuple[object, EitherParamsType, object]) -> EitherParamsType:
    """Return a params type. Kept in sync with the implementation and result types."""
    return types[1]


@pytest.fixture
def result_type(types: tuple[object, object, EitherResultType]) -> EitherResultType:
    """Return a result type. Kept in sync with the implementation and params types."""
    return types[2]


@pytest.fixture
def subject(
    implementation_type: EitherImplementationType,
    state_view: StateView,
    movement: MovementHandler,
    pipetting: PipettingHandler,
    model_utils: ModelUtils,
) -> Union[LiquidProbeImplementation, TryLiquidProbeImplementation]:
    """Get the implementation subject."""
    return implementation_type(
        state_view=state_view,
        pipetting=pipetting,
        movement=movement,
        model_utils=model_utils,
    )


async def test_liquid_probe_implementation(
    decoy: Decoy,
    movement: MovementHandler,
    state_view: StateView,
    pipetting: PipettingHandler,
    subject: EitherImplementation,
    params_type: EitherParamsType,
    result_type: EitherResultType,
) -> None:
    """It should move to the destination and do a liquid probe there."""
    location = WellLocation(origin=WellOrigin.BOTTOM, offset=WellOffset(x=0, y=0, z=1))

    data = params_type(
        pipetteId="abc",
        labwareId="123",
        wellName="A3",
        wellLocation=location,
    )

    decoy.when(state_view.pipettes.get_aspirated_volume(pipette_id="abc")).then_return(
        0
    )

    decoy.when(
        await movement.move_to_well(
            pipette_id="abc",
            labware_id="123",
            well_name="A3",
            well_location=location,
        ),
    ).then_return(Point(x=1, y=2, z=3))

    decoy.when(
        await pipetting.liquid_probe_in_place(
            pipette_id="abc",
            labware_id="123",
            well_name="A3",
            well_location=location,
        ),
    ).then_return(15.0)

    result = await subject.execute(data)

    assert type(result.public) is result_type  # Pydantic v1 only compares the fields.
    assert result == SuccessData(
        public=result_type(z_position=15.0, position=DeckPoint(x=1, y=2, z=3)),
        private=None,
<<<<<<< HEAD
=======
        state_update=update_types.StateUpdate(
            pipette_location=update_types.PipetteLocationUpdate(
                pipette_id="abc",
                new_location=update_types.Well(labware_id="123", well_name="A3"),
                new_deck_point=DeckPoint(x=1, y=2, z=3),
            )
        ),
>>>>>>> e799e9b9
    )


async def test_liquid_not_found_error(
    decoy: Decoy,
    state_view: StateView,
    movement: MovementHandler,
    pipetting: PipettingHandler,
    subject: EitherImplementation,
    params_type: EitherParamsType,
    model_utils: ModelUtils,
) -> None:
    """It should return a liquid not found error if the hardware API indicates that."""
    pipette_id = "pipette-id"
    labware_id = "labware-id"
    well_name = "well-name"
    well_location = WellLocation(
        origin=WellOrigin.BOTTOM, offset=WellOffset(x=0, y=0, z=1)
    )

    position = Point(x=1, y=2, z=3)

    error_id = "error-id"
    error_timestamp = datetime(year=2020, month=1, day=2)

    data = params_type(
        pipetteId=pipette_id,
        labwareId=labware_id,
        wellName=well_name,
        wellLocation=well_location,
    )

    decoy.when(state_view.pipettes.get_aspirated_volume(pipette_id)).then_return(0)

    decoy.when(
        await movement.move_to_well(
            pipette_id=pipette_id,
            labware_id=labware_id,
            well_name=well_name,
            well_location=well_location,
        ),
    ).then_return(position)

    decoy.when(
        await pipetting.liquid_probe_in_place(
            pipette_id=pipette_id,
            labware_id=labware_id,
            well_name=well_name,
            well_location=well_location,
        ),
    ).then_raise(PipetteLiquidNotFoundError())

    decoy.when(model_utils.generate_id()).then_return(error_id)
    decoy.when(model_utils.get_timestamp()).then_return(error_timestamp)

    result = await subject.execute(data)

    expected_state_update = update_types.StateUpdate(
        pipette_location=update_types.PipetteLocationUpdate(
            pipette_id=pipette_id,
            new_location=update_types.Well(labware_id=labware_id, well_name=well_name),
            new_deck_point=DeckPoint(x=position.x, y=position.y, z=position.z),
        )
    )
    if isinstance(subject, LiquidProbeImplementation):
        assert result == DefinedErrorData(
            public=LiquidNotFoundError.construct(
                id=error_id,
                createdAt=error_timestamp,
                wrappedErrors=[matchers.Anything()],
            ),
            state_update=expected_state_update,
        )
    else:
        assert result == SuccessData(
            public=TryLiquidProbeResult(
                z_position=None,
                position=DeckPoint(x=position.x, y=position.y, z=position.z),
            ),
            private=None,
            state_update=expected_state_update,
        )


async def test_liquid_probe_tip_checking(
    decoy: Decoy,
    state_view: StateView,
    subject: EitherImplementation,
    params_type: EitherParamsType,
) -> None:
    """It should raise a TipNotAttached error if the state view indicates that."""
    pipette_id = "pipette-id"
    labware_id = "labware-id"
    well_name = "well-name"
    well_location = WellLocation(
        origin=WellOrigin.BOTTOM, offset=WellOffset(x=0, y=0, z=1)
    )

    data = params_type(
        pipetteId=pipette_id,
        labwareId=labware_id,
        wellName=well_name,
        wellLocation=well_location,
    )

    decoy.when(state_view.pipettes.get_aspirated_volume(pipette_id)).then_raise(
        TipNotAttachedError()
    )
    with pytest.raises(TipNotAttachedError):
        await subject.execute(data)


async def test_liquid_probe_plunger_preparedness_checking(
    decoy: Decoy,
    state_view: StateView,
    subject: EitherImplementation,
    params_type: EitherParamsType,
) -> None:
    """It should raise a PipetteNotReadyToAspirate error if the state view indicates that."""
    pipette_id = "pipette-id"
    labware_id = "labware-id"
    well_name = "well-name"
    well_location = WellLocation(
        origin=WellOrigin.BOTTOM, offset=WellOffset(x=0, y=0, z=1)
    )

    data = params_type(
        pipetteId=pipette_id,
        labwareId=labware_id,
        wellName=well_name,
        wellLocation=well_location,
    )

    decoy.when(state_view.pipettes.get_aspirated_volume(pipette_id)).then_return(None)
    with pytest.raises(PipetteNotReadyToAspirateError):
        await subject.execute(data)


async def test_liquid_probe_volume_checking(
    decoy: Decoy,
    state_view: StateView,
    subject: EitherImplementation,
    params_type: EitherParamsType,
) -> None:
    """It should return a TipNotEmptyError if the hardware API indicates that."""
    pipette_id = "pipette-id"
    labware_id = "labware-id"
    well_name = "well-name"
    well_location = WellLocation(
        origin=WellOrigin.BOTTOM, offset=WellOffset(x=0, y=0, z=1)
    )

    data = params_type(
        pipetteId=pipette_id,
        labwareId=labware_id,
        wellName=well_name,
        wellLocation=well_location,
    )

    decoy.when(
        state_view.pipettes.get_aspirated_volume(pipette_id=pipette_id),
    ).then_return(123)
    with pytest.raises(TipNotEmptyError):
        await subject.execute(data)

    decoy.when(
        state_view.pipettes.get_aspirated_volume(pipette_id=pipette_id),
    ).then_return(None)
    with pytest.raises(PipetteNotReadyToAspirateError):
        await subject.execute(data)


async def test_liquid_probe_location_checking(
    decoy: Decoy,
    state_view: StateView,
    movement: MovementHandler,
    subject: EitherImplementation,
    params_type: EitherParamsType,
) -> None:
    """It should return a PositionUnkownError if the hardware API indicates that."""
    pipette_id = "pipette-id"
    labware_id = "labware-id"
    well_name = "well-name"
    well_location = WellLocation(
        origin=WellOrigin.BOTTOM, offset=WellOffset(x=0, y=0, z=1)
    )

    data = params_type(
        pipetteId=pipette_id,
        labwareId=labware_id,
        wellName=well_name,
        wellLocation=well_location,
    )
    decoy.when(state_view.pipettes.get_aspirated_volume(pipette_id)).then_return(0)
    decoy.when(
        await movement.check_for_valid_position(
            mount=MountType.LEFT,
        ),
    ).then_return(False)
    with pytest.raises(MustHomeError):
        await subject.execute(data)<|MERGE_RESOLUTION|>--- conflicted
+++ resolved
@@ -143,8 +143,6 @@
     assert result == SuccessData(
         public=result_type(z_position=15.0, position=DeckPoint(x=1, y=2, z=3)),
         private=None,
-<<<<<<< HEAD
-=======
         state_update=update_types.StateUpdate(
             pipette_location=update_types.PipetteLocationUpdate(
                 pipette_id="abc",
@@ -152,7 +150,6 @@
                 new_deck_point=DeckPoint(x=1, y=2, z=3),
             )
         ),
->>>>>>> e799e9b9
     )
 
 
