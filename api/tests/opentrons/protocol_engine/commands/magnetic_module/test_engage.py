--- conflicted
+++ resolved
@@ -37,30 +37,11 @@
     ).then_return(9001)
 
     attached = [decoy.mock(cls=AbstractModule), decoy.mock(cls=AbstractModule)]
-<<<<<<< HEAD
-
-    decoy.when(hardware_api.attached_modules).then_return(attached)
 
     match = decoy.mock(cls=MagDeck)
-
-    decoy.when(
-        state_view.modules.find_loaded_hardware_module(
-            module_id="module-id", attached_modules=attached, expected_type=MagDeck
-        )
-    ).then_return(match)
-
-    decoy.when(state_view.get_configs()).then_return(
-        EngineConfigs(
-            ignore_pause=False,
-            use_virtual_modules=use_virtual_modules,
-        )
-    )
-=======
-    match = decoy.mock(cls=MagDeck)
     # "type: ignore" to mock out what's normally a read-only property.
-    hardware_api.attached_modules = attached  # type: ignore[misc]
+    decoy.when(hardware_api.attached_modules).then_return(attached)
     decoy.when(magnetic_module_view.find_hardware(attached)).then_return(match)
->>>>>>> 2008b1e7
 
     result = await subject.execute(params=params)
 
