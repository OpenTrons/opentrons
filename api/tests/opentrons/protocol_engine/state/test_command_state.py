--- conflicted
+++ resolved
@@ -900,11 +900,9 @@
     assert subject_view.get_status() == EngineStatus.STOPPED
     assert subject_view.get_recovery_target() is None
     assert subject_view.get_error() is None
-<<<<<<< HEAD
     assert subject_view.get_all_errors() == [
         expected_error_occurrence_1,
     ]
-=======
 
 
 def test_set_and_get_error_recovery_policy() -> None:
@@ -919,5 +917,4 @@
     subject_view = CommandView(subject.state)
     assert subject_view.get_error_recovery_policy() is initial_policy
     subject.handle_action(SetErrorRecoveryPolicyAction(sentinel.new_policy))
-    assert subject_view.get_error_recovery_policy() is new_policy
->>>>>>> 36a75011
+    assert subject_view.get_error_recovery_policy() is new_policy