"""Labware state store tests."""
import pytest
from datetime import datetime
from typing import Dict, Optional, cast, ContextManager, Any, Union, NamedTuple, List
from contextlib import nullcontext as does_not_raise

from opentrons_shared_data.deck import load as load_deck
from opentrons_shared_data.deck.types import DeckDefinitionV5
from opentrons_shared_data.pipette.types import LabwareUri
from opentrons_shared_data.labware import load_definition
from opentrons_shared_data.labware.models import (
    Parameters,
    LabwareRole,
    OverlapOffset as SharedDataOverlapOffset,
    GripperOffsets,
    OffsetVector,
)

from opentrons.protocols.api_support.deck_type import (
    STANDARD_OT2_DECK,
    STANDARD_OT3_DECK,
)
from opentrons.protocols.models import LabwareDefinition
from opentrons.types import DeckSlotName, MountType

from opentrons.protocol_engine import errors
from opentrons.protocol_engine.types import (
    DeckSlotLocation,
    Dimensions,
    LabwareOffset,
    LabwareOffsetVector,
    LabwareOffsetLocation,
    LoadedLabware,
    ModuleModel,
    ModuleLocation,
    OnLabwareLocation,
    LabwareLocation,
    AddressableAreaLocation,
    OFF_DECK_LOCATION,
    OverlapOffset,
    LabwareMovementOffsetData,
)
from opentrons.protocol_engine.state._move_types import EdgePathType
from opentrons.protocol_engine.state.labware import (
    LabwareState,
    LabwareView,
    LabwareLoadParams,
)

plate = LoadedLabware(
    id="plate-id",
    loadName="plate-load-name",
    location=DeckSlotLocation(slotName=DeckSlotName.SLOT_1),
    definitionUri="some-plate-uri",
    offsetId=None,
    displayName="Fancy Plate Name",
)

flex_tiprack = LoadedLabware(
    id="flex-tiprack-id",
    loadName="flex-tiprack-load-name",
    location=DeckSlotLocation(slotName=DeckSlotName.SLOT_1),
    definitionUri="some-flex-tiprack-uri",
    offsetId=None,
    displayName="Flex Tiprack Name",
)

reservoir = LoadedLabware(
    id="reservoir-id",
    loadName="reservoir-load-name",
    location=DeckSlotLocation(slotName=DeckSlotName.SLOT_2),
    definitionUri="some-reservoir-uri",
    offsetId=None,
)

trash = LoadedLabware(
    id="trash-id",
    loadName="trash-load-name",
    location=DeckSlotLocation(slotName=DeckSlotName.SLOT_2),
    definitionUri="some-trash-uri",
    offsetId=None,
)

tube_rack = LoadedLabware(
    id="tube-rack-id",
    loadName="tube-rack-load-name",
    location=DeckSlotLocation(slotName=DeckSlotName.SLOT_1),
    definitionUri="some-tube-rack-uri",
    offsetId=None,
)

tip_rack = LoadedLabware(
    id="tip-rack-id",
    loadName="tip-rack-load-name",
    location=DeckSlotLocation(slotName=DeckSlotName.SLOT_1),
    definitionUri="some-tip-rack-uri",
    offsetId=None,
)

adapter_plate = LoadedLabware(
    id="adapter-plate-id",
    loadName="adapter-load-name",
    location=DeckSlotLocation(slotName=DeckSlotName.SLOT_1),
    definitionUri="some-adapter-uri",
    offsetId=None,
)


def get_labware_view(
    labware_by_id: Optional[Dict[str, LoadedLabware]] = None,
    labware_offsets_by_id: Optional[Dict[str, LabwareOffset]] = None,
    definitions_by_uri: Optional[Dict[str, LabwareDefinition]] = None,
    deck_definition: Optional[DeckDefinitionV5] = None,
) -> LabwareView:
    """Get a labware view test subject."""
    state = LabwareState(
        labware_by_id=labware_by_id or {},
        labware_offsets_by_id=labware_offsets_by_id or {},
        definitions_by_uri=definitions_by_uri or {},
        deck_definition=deck_definition or cast(DeckDefinitionV5, {"fake": True}),
    )

    return LabwareView(state=state)


def test_get_labware_data_bad_id() -> None:
    """get_labware_data_by_id should raise if labware ID doesn't exist."""
    subject = get_labware_view()

    with pytest.raises(errors.LabwareNotLoadedError):
        subject.get("asdfghjkl")


def test_get_labware_data_by_id() -> None:
    """It should retrieve labware data from the state."""
    subject = get_labware_view(labware_by_id={"plate-id": plate})

    assert subject.get("plate-id") == plate


def test_get_id_by_module() -> None:
    """Should return the labware id associated to the module."""
    subject = get_labware_view(
        labware_by_id={
            "labware-id": LoadedLabware(
                id="labware-id",
                loadName="test",
                definitionUri="test-uri",
                location=ModuleLocation(moduleId="module-id"),
            )
        }
    )
    assert subject.get_id_by_module(module_id="module-id") == "labware-id"


def test_get_id_by_module_raises_error() -> None:
    """Should raise error that labware not found."""
    subject = get_labware_view(
        labware_by_id={
            "labware-id": LoadedLabware(
                id="labware-id",
                loadName="test",
                definitionUri="test-uri",
                location=ModuleLocation(moduleId="module-id"),
            )
        }
    )
    with pytest.raises(errors.exceptions.LabwareNotLoadedOnModuleError):
        subject.get_id_by_module(module_id="no-module-id")


def test_get_id_by_labware() -> None:
    """Should return the labware id associated to the labware."""
    subject = get_labware_view(
        labware_by_id={
            "labware-id": LoadedLabware(
                id="labware-id",
                loadName="test",
                definitionUri="test-uri",
                location=OnLabwareLocation(labwareId="other-labware-id"),
            )
        }
    )
    assert subject.get_id_by_labware(labware_id="other-labware-id") == "labware-id"


def test_get_id_by_labware_raises_error() -> None:
    """Should raise error that labware not found."""
    subject = get_labware_view(
        labware_by_id={
            "labware-id": LoadedLabware(
                id="labware-id",
                loadName="test",
                definitionUri="test-uri",
                location=OnLabwareLocation(labwareId="other-labware-id"),
            )
        }
    )
    with pytest.raises(errors.exceptions.LabwareNotLoadedOnLabwareError):
        subject.get_id_by_labware(labware_id="no-labware-id")


def test_raise_if_labware_has_labware_on_top() -> None:
    """It should raise if labware has another labware on top."""
    subject = get_labware_view(
        labware_by_id={
            "labware-id-1": LoadedLabware(
                id="labware-id-1",
                loadName="test",
                definitionUri="test-uri",
                location=DeckSlotLocation(slotName=DeckSlotName.SLOT_1),
            ),
            "labware-id-2": LoadedLabware(
                id="labware-id-2",
                loadName="test",
                definitionUri="test-uri",
                location=ModuleLocation(moduleId="module-id"),
            ),
            "labware-id-3": LoadedLabware(
                id="labware-id-3",
                loadName="test",
                definitionUri="test-uri",
                location=OnLabwareLocation(labwareId="labware-id-1"),
            ),
        }
    )
    subject.raise_if_labware_has_labware_on_top("labware-id-2")
    subject.raise_if_labware_has_labware_on_top("labware-id-3")
    with pytest.raises(errors.exceptions.LabwareIsInStackError):
        subject.raise_if_labware_has_labware_on_top("labware-id-1")


def test_get_labware_definition(well_plate_def: LabwareDefinition) -> None:
    """It should get a labware's definition from the state."""
    subject = get_labware_view(
        labware_by_id={"plate-id": plate},
        definitions_by_uri={"some-plate-uri": well_plate_def},
    )

    assert subject.get_definition("plate-id") == well_plate_def


def test_get_labware_definition_bad_id() -> None:
    """get_labware_definition should raise if labware definition doesn't exist."""
    subject = get_labware_view()

    with pytest.raises(errors.LabwareDefinitionDoesNotExistError):
        subject.get_definition_by_uri(cast(LabwareUri, "not-a-uri"))


@pytest.mark.parametrize(
    argnames=["namespace", "version"],
    argvalues=[("world", 123), (None, 123), ("world", None), (None, None)],
)
def test_find_custom_labware_params(
    namespace: Optional[str], version: Optional[int]
) -> None:
    """It should find the missing (if any) load labware parameters."""
    labware_def = LabwareDefinition.construct(
        parameters=Parameters.construct(loadName="hello"),
        namespace="world",
        version=123,
    )
    standard_def = LabwareDefinition.construct(
        parameters=Parameters.construct(loadName="goodbye"),
        namespace="opentrons",
        version=456,
    )

    subject = get_labware_view(
        definitions_by_uri={
            "some-labware-uri": labware_def,
            "some-standard-uri": standard_def,
        },
    )

    result = subject.find_custom_labware_load_params()

    assert result == [
        LabwareLoadParams(load_name="hello", namespace="world", version=123)
    ]


def test_get_all_labware(
    well_plate_def: LabwareDefinition,
    reservoir_def: LabwareDefinition,
) -> None:
    """It should return all labware."""
    subject = get_labware_view(
        labware_by_id={
            "plate-id": plate,
            "reservoir-id": reservoir,
        }
    )

    all_labware = subject.get_all()

    assert all_labware == [plate, reservoir]


def test_get_labware_location() -> None:
    """It should return labware location."""
    subject = get_labware_view(labware_by_id={"plate-id": plate})

    result = subject.get_location("plate-id")

    assert result == DeckSlotLocation(slotName=DeckSlotName.SLOT_1)


@pytest.mark.parametrize(
    argnames="location",
    argvalues=[
        DeckSlotLocation(slotName=DeckSlotName.SLOT_D1),
        ModuleLocation(moduleId="module-id"),
        OFF_DECK_LOCATION,
    ],
)
def test_get_parent_location(location: LabwareLocation) -> None:
    """It should return the non-OnLabware location of a labware."""
    subject = get_labware_view(
        labware_by_id={
            "labware-id": LoadedLabware(
                id="plate-id",
                loadName="load-name",
                location=location,
                definitionUri="some-uri",
            )
        }
    )

    result = subject.get_parent_location(labware_id="labware-id")

    assert result == location


@pytest.mark.parametrize(
    argnames="location",
    argvalues=[
        DeckSlotLocation(slotName=DeckSlotName.SLOT_D1),
        ModuleLocation(moduleId="module-id"),
    ],
)
def test_get_parent_location_on_labware(location: LabwareLocation) -> None:
    """It should return the non-OnLabware location of a labware."""
    subject = get_labware_view(
        labware_by_id={
            "top-id": LoadedLabware(
                id="top-id",
                loadName="load-name",
                location=OnLabwareLocation(labwareId="middle-id"),
                definitionUri="some-uri",
            ),
            "middle-id": LoadedLabware(
                id="middle-id",
                loadName="load-name",
                location=OnLabwareLocation(labwareId="bottom-id"),
                definitionUri="some-uri",
            ),
            "bottom-id": LoadedLabware(
                id="bottom-id",
                loadName="load-name",
                location=location,
                definitionUri="some-uri",
            ),
        }
    )

    result = subject.get_parent_location(labware_id="top-id")

    assert result == location


def test_get_has_quirk(
    well_plate_def: LabwareDefinition,
    reservoir_def: LabwareDefinition,
) -> None:
    """It should return whether a labware by ID has a given quirk."""
    subject = get_labware_view(
        labware_by_id={
            "plate-id": plate,
            "reservoir-id": reservoir,
        },
        definitions_by_uri={
            "some-plate-uri": well_plate_def,
            "some-reservoir-uri": reservoir_def,
        },
    )

    well_plate_has_center_quirk = subject.get_has_quirk(
        labware_id="plate-id",
        quirk="centerMultichannelOnWells",
    )

    reservoir_has_center_quirk = subject.get_has_quirk(
        labware_id="reservoir-id",
        quirk="centerMultichannelOnWells",
    )

    assert well_plate_has_center_quirk is False
    assert reservoir_has_center_quirk is True


def test_quirks(
    well_plate_def: LabwareDefinition,
    reservoir_def: LabwareDefinition,
) -> None:
    """It should return a labware's quirks."""
    subject = get_labware_view(
        labware_by_id={
            "plate-id": plate,
            "reservoir-id": reservoir,
        },
        definitions_by_uri={
            "some-plate-uri": well_plate_def,
            "some-reservoir-uri": reservoir_def,
        },
    )

    well_plate_quirks = subject.get_quirks("plate-id")
    reservoir_quirks = subject.get_quirks("reservoir-id")

    assert well_plate_quirks == []
    assert reservoir_quirks == ["centerMultichannelOnWells", "touchTipDisabled"]


def test_get_well_definition_bad_name(well_plate_def: LabwareDefinition) -> None:
    """get_well_definition should raise if well name doesn't exist."""
    subject = get_labware_view(
        labware_by_id={"plate-id": plate},
        definitions_by_uri={"some-plate-uri": well_plate_def},
    )

    with pytest.raises(errors.WellDoesNotExistError):
        subject.get_well_definition(labware_id="plate-id", well_name="foobar")


def test_get_well_definition(well_plate_def: LabwareDefinition) -> None:
    """It should return a well definition by well name."""
    subject = get_labware_view(
        labware_by_id={"plate-id": plate},
        definitions_by_uri={"some-plate-uri": well_plate_def},
    )

    expected_well_def = well_plate_def.wells["B2"]
    result = subject.get_well_definition(labware_id="plate-id", well_name="B2")

    assert result == expected_well_def


def test_get_well_definition_get_first(well_plate_def: LabwareDefinition) -> None:
    """It should return the first well definition if no given well name."""
    subject = get_labware_view(
        labware_by_id={"plate-id": plate},
        definitions_by_uri={"some-plate-uri": well_plate_def},
    )

    expected_well_def = well_plate_def.wells["A1"]
    result = subject.get_well_definition(labware_id="plate-id", well_name=None)

    assert result == expected_well_def


def test_get_well_geometry_raises_error(well_plate_def: LabwareDefinition) -> None:
    """It should raise an IncompleteLabwareDefinitionError when there's no innerLabwareGeometry."""
    subject = get_labware_view(
        labware_by_id={"plate-id": plate},
        definitions_by_uri={"some-plate-uri": well_plate_def},
    )

    with pytest.raises(errors.IncompleteLabwareDefinitionError):
        subject.get_well_geometry(labware_id="plate-id")


def test_get_well_size_circular(well_plate_def: LabwareDefinition) -> None:
    """It should return the well dimensions of a circular well."""
    subject = get_labware_view(
        labware_by_id={"plate-id": plate},
        definitions_by_uri={"some-plate-uri": well_plate_def},
    )
    expected_well_def = well_plate_def.wells["A2"]
    expected_size = (
        expected_well_def.diameter,
        expected_well_def.diameter,
        expected_well_def.depth,
    )

    result = subject.get_well_size(labware_id="plate-id", well_name="A2")

    assert result == expected_size


def test_get_well_size_rectangular(reservoir_def: LabwareDefinition) -> None:
    """It should return the well dimensions of a rectangular well."""
    subject = get_labware_view(
        labware_by_id={"reservoir-id": reservoir},
        definitions_by_uri={"some-reservoir-uri": reservoir_def},
    )
    expected_well_def = reservoir_def.wells["A2"]
    expected_size = (
        expected_well_def.xDimension,
        expected_well_def.yDimension,
        expected_well_def.depth,
    )

    result = subject.get_well_size(labware_id="reservoir-id", well_name="A2")

    assert result == expected_size


def test_labware_has_well(falcon_tuberack_def: LabwareDefinition) -> None:
    """It should return a list of wells from definition."""
    subject = get_labware_view(
        labware_by_id={"tube-rack-id": tube_rack},
        definitions_by_uri={"some-tube-rack-uri": falcon_tuberack_def},
    )

    result = subject.validate_liquid_allowed_in_labware(
        labware_id="tube-rack-id", wells={"A1": 30, "B1": 100}
    )
    assert result == ["A1", "B1"]

    with pytest.raises(errors.WellDoesNotExistError):
        subject.validate_liquid_allowed_in_labware(
            labware_id="tube-rack-id", wells={"AA": 30}
        )

    with pytest.raises(errors.LabwareNotLoadedError):
        subject.validate_liquid_allowed_in_labware(labware_id="no-id", wells={"A1": 30})


def test_validate_liquid_allowed_raises_incompatible_labware() -> None:
    """It should raise when validating labware that is a tiprack or an adapter."""
    subject = get_labware_view(
        labware_by_id={
            "tiprack-id": LoadedLabware(
                id="tiprack-id",
                loadName="test1",
                definitionUri="some-tiprack-uri",
                location=DeckSlotLocation(slotName=DeckSlotName.SLOT_1),
            ),
            "adapter-id": LoadedLabware(
                id="adapter-id",
                loadName="test2",
                definitionUri="some-adapter-uri",
                location=DeckSlotLocation(slotName=DeckSlotName.SLOT_2),
            ),
        },
        definitions_by_uri={
            "some-tiprack-uri": LabwareDefinition.construct(
                parameters=Parameters.construct(isTiprack=True),
                wells={},
            ),
            "some-adapter-uri": LabwareDefinition.construct(
                parameters=Parameters.construct(isTiprack=False),
                allowedRoles=[LabwareRole.adapter],
                wells={},
            ),
        },
    )

    with pytest.raises(errors.LabwareIsTipRackError):
        subject.validate_liquid_allowed_in_labware(labware_id="tiprack-id", wells={})

    with pytest.raises(errors.LabwareIsAdapterError):
        subject.validate_liquid_allowed_in_labware(labware_id="adapter-id", wells={})


def test_get_tip_length_raises_with_non_tip_rack(
    well_plate_def: LabwareDefinition,
) -> None:
    """It should raise if you try to get the tip length of a regular labware."""
    subject = get_labware_view(
        labware_by_id={"plate-id": plate},
        definitions_by_uri={"some-plate-uri": well_plate_def},
    )

    with pytest.raises(errors.LabwareIsNotTipRackError):
        subject.get_tip_length("plate-id")


def test_get_tip_length_gets_length_from_definition(
    tip_rack_def: LabwareDefinition,
) -> None:
    """It should return the tip length from the definition."""
    subject = get_labware_view(
        labware_by_id={"tip-rack-id": tip_rack},
        definitions_by_uri={"some-tip-rack-uri": tip_rack_def},
    )

    length = subject.get_tip_length("tip-rack-id", 12.3)
    assert length == tip_rack_def.parameters.tipLength - 12.3  # type: ignore[operator]


def test_get_tip_drop_z_offset() -> None:
    """It should get a tip drop z offset by scaling the tip length."""
    tip_rack_def = LabwareDefinition.construct(
        parameters=Parameters.construct(
            tipLength=100,
        )
    )

    subject = get_labware_view(
        labware_by_id={"tip-rack-id": tip_rack},
        definitions_by_uri={"some-tip-rack-uri": tip_rack_def},
    )

    result = subject.get_tip_drop_z_offset(
        labware_id="tip-rack-id", length_scale=0.5, additional_offset=-0.123
    )

    assert result == -50.123


def test_get_labware_uri_from_definition(tip_rack_def: LabwareDefinition) -> None:
    """It should return the labware's definition URI."""
    tip_rack = LoadedLabware(
        id="tip-rack-id",
        loadName="tip-rack-load-name",
        location=DeckSlotLocation(slotName=DeckSlotName.SLOT_1),
        definitionUri="some-tip-rack-uri",
        offsetId=None,
    )

    subject = get_labware_view(
        labware_by_id={"tip-rack-id": tip_rack},
        definitions_by_uri={"some-tip-rack-uri": tip_rack_def},
    )

    result = subject.get_definition_uri(labware_id="tip-rack-id")
    assert result == "some-tip-rack-uri"


def test_get_labware_uri_from_full_definition(tip_rack_def: LabwareDefinition) -> None:
    """It should be able to construct a URI given a full definition."""
    subject = get_labware_view()
    result = subject.get_uri_from_definition(tip_rack_def)
    assert result == "opentrons/opentrons_96_tiprack_300ul/1"


def test_is_tiprack(
    tip_rack_def: LabwareDefinition, reservoir_def: LabwareDefinition
) -> None:
    """It should determine if labware is a tip rack."""
    subject = get_labware_view(
        labware_by_id={
            "tip-rack-id": tip_rack,
            "reservoir-id": reservoir,
        },
        definitions_by_uri={
            "some-tip-rack-uri": tip_rack_def,
            "some-reservoir-uri": reservoir_def,
        },
    )

    assert subject.is_tiprack(labware_id="tip-rack-id") is True
    assert subject.is_tiprack(labware_id="reservoir-id") is False


def test_get_load_name(reservoir_def: LabwareDefinition) -> None:
    """It should return the load name."""
    subject = get_labware_view(
        labware_by_id={"reservoir-id": reservoir},
        definitions_by_uri={"some-reservoir-uri": reservoir_def},
    )

    result = subject.get_load_name("reservoir-id")

    assert result == reservoir_def.parameters.loadName


def test_get_dimensions(well_plate_def: LabwareDefinition) -> None:
    """It should compute the dimensions of a labware."""
    subject = get_labware_view(
        labware_by_id={"plate-id": plate},
        definitions_by_uri={"some-plate-uri": well_plate_def},
    )

    result = subject.get_dimensions(labware_id="plate-id")

    assert result == Dimensions(
        x=well_plate_def.dimensions.xDimension,
        y=well_plate_def.dimensions.yDimension,
        z=well_plate_def.dimensions.zDimension,
    )


def test_get_labware_overlap_offsets() -> None:
    """It should get the labware overlap offsets."""
    subject = get_labware_view(
        labware_by_id={"plate-id": plate},
        definitions_by_uri={
            "some-plate-uri": LabwareDefinition.construct(
                stackingOffsetWithLabware={
                    "bottom-labware-name": SharedDataOverlapOffset(x=1, y=2, z=3)
                }
            )
        },
    )

    result = subject.get_labware_overlap_offsets(
        labware_id="plate-id", below_labware_name="bottom-labware-name"
    )

    assert result == OverlapOffset(x=1, y=2, z=3)


class ModuleOverlapSpec(NamedTuple):
    """Spec data to test LabwareView.get_module_overlap_offsets."""

    spec_deck_definition: DeckDefinitionV5
    module_model: ModuleModel
    stacking_offset_with_module: Dict[str, SharedDataOverlapOffset]
    expected_offset: OverlapOffset


module_overlap_specs: List[ModuleOverlapSpec] = [
    ModuleOverlapSpec(
        # Labware on temp module on OT2, with stacking overlap for temp module
        spec_deck_definition=load_deck(STANDARD_OT2_DECK, 5),
        module_model=ModuleModel.TEMPERATURE_MODULE_V2,
        stacking_offset_with_module={
            str(ModuleModel.TEMPERATURE_MODULE_V2.value): SharedDataOverlapOffset(
                x=1, y=2, z=3
            ),
        },
        expected_offset=OverlapOffset(x=1, y=2, z=3),
    ),
    ModuleOverlapSpec(
        # Labware on TC Gen1 on OT2, with stacking overlap for TC Gen1
        spec_deck_definition=load_deck(STANDARD_OT2_DECK, 5),
        module_model=ModuleModel.THERMOCYCLER_MODULE_V1,
        stacking_offset_with_module={
            str(ModuleModel.THERMOCYCLER_MODULE_V1.value): SharedDataOverlapOffset(
                x=11, y=22, z=33
            ),
        },
        expected_offset=OverlapOffset(x=11, y=22, z=33),
    ),
    ModuleOverlapSpec(
        # Labware on TC Gen2 on OT2, with no stacking overlap
        spec_deck_definition=load_deck(STANDARD_OT2_DECK, 5),
        module_model=ModuleModel.THERMOCYCLER_MODULE_V2,
        stacking_offset_with_module={},
        expected_offset=OverlapOffset(x=0, y=0, z=10.7),
    ),
    ModuleOverlapSpec(
        # Labware on TC Gen2 on Flex, with no stacking overlap
        spec_deck_definition=load_deck(STANDARD_OT3_DECK, 5),
        module_model=ModuleModel.THERMOCYCLER_MODULE_V2,
        stacking_offset_with_module={},
        expected_offset=OverlapOffset(x=0, y=0, z=0),
    ),
    ModuleOverlapSpec(
        # Labware on TC Gen2 on Flex, with stacking overlap for TC Gen2
        spec_deck_definition=load_deck(STANDARD_OT3_DECK, 5),
        module_model=ModuleModel.THERMOCYCLER_MODULE_V2,
        stacking_offset_with_module={
            str(ModuleModel.THERMOCYCLER_MODULE_V2.value): SharedDataOverlapOffset(
                x=111, y=222, z=333
            ),
        },
        expected_offset=OverlapOffset(x=111, y=222, z=333),
    ),
]


@pytest.mark.parametrize(
    argnames=ModuleOverlapSpec._fields,
    argvalues=module_overlap_specs,
)
def test_get_module_overlap_offsets(
    spec_deck_definition: DeckDefinitionV5,
    module_model: ModuleModel,
    stacking_offset_with_module: Dict[str, SharedDataOverlapOffset],
    expected_offset: OverlapOffset,
) -> None:
    """It should get the labware overlap offsets."""
    subject = get_labware_view(
        deck_definition=spec_deck_definition,
        labware_by_id={"plate-id": plate},
        definitions_by_uri={
            "some-plate-uri": LabwareDefinition.construct(
                stackingOffsetWithModule=stacking_offset_with_module
            )
        },
    )
    result = subject.get_module_overlap_offsets(
        labware_id="plate-id", module_model=module_model
    )

    assert result == expected_offset


def test_get_default_magnet_height(
    magdeck_well_plate_def: LabwareDefinition,
) -> None:
    """Should get get the default value for magnetic height."""
    well_plate = LoadedLabware(
        id="well-plate-id",
        loadName="load-name",
        location=ModuleLocation(moduleId="module-id"),
        definitionUri="well-plate-uri",
        offsetId=None,
    )

    subject = get_labware_view(
        labware_by_id={"well-plate-id": well_plate},
        definitions_by_uri={"well-plate-uri": magdeck_well_plate_def},
    )

    assert subject.get_default_magnet_height(module_id="module-id", offset=2) == 12.0


def test_get_deck_definition(ot2_standard_deck_def: DeckDefinitionV5) -> None:
    """It should get the deck definition from the state."""
    subject = get_labware_view(deck_definition=ot2_standard_deck_def)

    assert subject.get_deck_definition() == ot2_standard_deck_def


def test_get_labware_offset_vector() -> None:
    """It should get a labware's offset vector."""
    labware_without_offset = LoadedLabware(
        id="without-offset-labware-id",
        loadName="labware-load-name",
        location=DeckSlotLocation(slotName=DeckSlotName.SLOT_1),
        definitionUri="some-labware-uri",
        offsetId=None,
    )

    labware_with_offset = LoadedLabware(
        id="with-offset-labware-id",
        loadName="labware-load-name",
        location=DeckSlotLocation(slotName=DeckSlotName.SLOT_1),
        definitionUri="some-labware-uri",
        offsetId="offset-id",
    )

    offset_vector = LabwareOffsetVector(x=1, y=2, z=3)
    offset = LabwareOffset(
        id="offset-id",
        createdAt=datetime(year=2021, month=1, day=2),
        definitionUri="some-labware-uri",
        location=LabwareOffsetLocation(slotName=DeckSlotName.SLOT_1),
        vector=offset_vector,
    )

    subject = get_labware_view(
        labware_by_id={
            labware_without_offset.id: labware_without_offset,
            labware_with_offset.id: labware_with_offset,
        },
        labware_offsets_by_id={"offset-id": offset},
    )

    assert subject.get_labware_offset_vector(labware_with_offset.id) == offset.vector

    assert subject.get_labware_offset_vector(
        labware_without_offset.id
    ) == LabwareOffsetVector(x=0, y=0, z=0)

    with pytest.raises(errors.LabwareNotLoadedError):
        subject.get_labware_offset_vector("wrong-labware-id")


def test_get_labware_offset() -> None:
    """It should return the requested labware offset, if it exists."""
    offset_a = LabwareOffset(
        id="id-a",
        createdAt=datetime(year=2021, month=1, day=1),
        definitionUri="uri-a",
        location=LabwareOffsetLocation(slotName=DeckSlotName.SLOT_1),
        vector=LabwareOffsetVector(x=1, y=1, z=1),
    )

    offset_b = LabwareOffset(
        id="id-b",
        createdAt=datetime(year=2022, month=2, day=2),
        definitionUri="uri-b",
        location=LabwareOffsetLocation(slotName=DeckSlotName.SLOT_2),
        vector=LabwareOffsetVector(x=2, y=2, z=2),
    )

    subject = get_labware_view(
        labware_offsets_by_id={"id-a": offset_a, "id-b": offset_b}
    )

    assert subject.get_labware_offset("id-a") == offset_a
    assert subject.get_labware_offset("id-b") == offset_b
    with pytest.raises(errors.LabwareOffsetDoesNotExistError):
        subject.get_labware_offset("wrong-labware-offset-id")


def test_get_labware_offsets() -> None:
    """It should return a list of all labware offsets, in order."""
    offset_a = LabwareOffset(
        id="id-a",
        createdAt=datetime(year=2021, month=1, day=1),
        definitionUri="uri-a",
        location=LabwareOffsetLocation(slotName=DeckSlotName.SLOT_1),
        vector=LabwareOffsetVector(x=1, y=1, z=1),
    )

    offset_b = LabwareOffset(
        id="id-b",
        createdAt=datetime(year=2022, month=2, day=2),
        definitionUri="uri-b",
        location=LabwareOffsetLocation(slotName=DeckSlotName.SLOT_2),
        vector=LabwareOffsetVector(x=2, y=2, z=2),
    )

    empty_subject = get_labware_view()
    assert empty_subject.get_labware_offsets() == []

    filled_subject_a_before_b = get_labware_view(
        labware_offsets_by_id={"id-a": offset_a, "id-b": offset_b}
    )
    assert filled_subject_a_before_b.get_labware_offsets() == [offset_a, offset_b]

    filled_subject_b_before_a = get_labware_view(
        labware_offsets_by_id={"id-b": offset_b, "id-a": offset_a}
    )
    assert filled_subject_b_before_a.get_labware_offsets() == [offset_b, offset_a]


def test_find_applicable_labware_offset() -> None:
    """It should return the most recent offset with matching URI and location."""
    offset_1 = LabwareOffset(
        id="id-1",
        createdAt=datetime(year=2021, month=1, day=1),
        definitionUri="definition-uri",
        location=LabwareOffsetLocation(slotName=DeckSlotName.SLOT_1),
        vector=LabwareOffsetVector(x=1, y=1, z=1),
    )

    # Same definitionUri and location; different id, createdAt, and offset.
    offset_2 = LabwareOffset(
        id="id-2",
        createdAt=datetime(year=2022, month=2, day=2),
        definitionUri="definition-uri",
        location=LabwareOffsetLocation(slotName=DeckSlotName.SLOT_1),
        vector=LabwareOffsetVector(x=2, y=2, z=2),
    )

    offset_3 = LabwareOffset(
        id="id-3",
        createdAt=datetime(year=2023, month=3, day=3),
        definitionUri="on-module-definition-uri",
        location=LabwareOffsetLocation(
            slotName=DeckSlotName.SLOT_1,
            moduleModel=ModuleModel.TEMPERATURE_MODULE_V1,
        ),
        vector=LabwareOffsetVector(x=3, y=3, z=3),
    )

    subject = get_labware_view(
        # Simulate offset_2 having been added after offset_1.
        labware_offsets_by_id={"id-1": offset_1, "id-2": offset_2, "id-3": offset_3}
    )

    # Matching both definitionURI and location. Should return 2nd (most recent) offset.
    assert (
        subject.find_applicable_labware_offset(
            definition_uri="definition-uri",
            location=LabwareOffsetLocation(slotName=DeckSlotName.SLOT_1),
        )
        == offset_2
    )

    assert (
        subject.find_applicable_labware_offset(
            definition_uri="on-module-definition-uri",
            location=LabwareOffsetLocation(
                slotName=DeckSlotName.SLOT_1,
                moduleModel=ModuleModel.TEMPERATURE_MODULE_V1,
            ),
        )
        == offset_3
    )

    # Doesn't match anything, since definitionUri is different.
    assert (
        subject.find_applicable_labware_offset(
            definition_uri="different-definition-uri",
            location=LabwareOffsetLocation(slotName=DeckSlotName.SLOT_1),
        )
        is None
    )

    # Doesn't match anything, since location is different.
    assert (
        subject.find_applicable_labware_offset(
            definition_uri="different-definition-uri",
            location=LabwareOffsetLocation(slotName=DeckSlotName.SLOT_2),
        )
        is None
    )


def test_get_user_specified_display_name() -> None:
    """It should get a labware's user-specified display name."""
    subject = get_labware_view(
        labware_by_id={
            "plate_with_display_name": plate,
            "reservoir_without_display_name": reservoir,
        },
    )

    assert (
        subject.get_user_specified_display_name("plate_with_display_name")
        == "Fancy Plate Name"
    )
    assert (
        subject.get_user_specified_display_name("reservoir_without_display_name")
        is None
    )


def test_get_display_name(
    well_plate_def: LabwareDefinition,
    reservoir_def: LabwareDefinition,
) -> None:
    """It should get the labware's display name."""
    subject = get_labware_view(
        labware_by_id={
            "plate_with_custom_display_name": plate,
            "reservoir_with_default_display_name": reservoir,
        },
        definitions_by_uri={
            "some-plate-uri": well_plate_def,
            "some-reservoir-uri": reservoir_def,
        },
    )
    assert (
        subject.get_display_name("plate_with_custom_display_name") == "Fancy Plate Name"
    )
    assert (
        subject.get_display_name("reservoir_with_default_display_name")
        == "NEST 12 Well Reservoir 15 mL"
    )


def test_get_fixed_trash_id() -> None:
    """It should return the ID of the labware loaded into the fixed trash slot."""
    # OT-2 fixed trash slot:
    subject = get_labware_view(
        labware_by_id={
            "abc123": LoadedLabware(
                id="abc123",
                loadName="trash-load-name",
                location=DeckSlotLocation(slotName=DeckSlotName.FIXED_TRASH),
                definitionUri="trash-definition-uri",
                offsetId=None,
                displayName=None,
            )
        },
    )
    assert subject.get_fixed_trash_id() == "abc123"

    # OT-3 fixed trash slot:
    subject = get_labware_view(
        labware_by_id={
            "abc123": LoadedLabware(
                id="abc123",
                loadName="trash-load-name",
                location=DeckSlotLocation(slotName=DeckSlotName.SLOT_A3),
                definitionUri="trash-definition-uri",
                offsetId=None,
                displayName=None,
            )
        },
    )
    assert subject.get_fixed_trash_id() == "abc123"

    # Nothing in the fixed trash slot:
    subject = get_labware_view(
        labware_by_id={
            "abc123": LoadedLabware(
                id="abc123",
                loadName="trash-load-name",
                location=DeckSlotLocation(slotName=DeckSlotName.SLOT_1),
                definitionUri="trash-definition-uri",
                offsetId=None,
                displayName=None,
            )
        },
    )
    assert subject.get_fixed_trash_id() is None


@pytest.mark.parametrize(
    argnames=["location", "expected_raise"],
    argvalues=[
        (
            DeckSlotLocation(slotName=DeckSlotName.SLOT_1),
            pytest.raises(errors.LocationIsOccupiedError),
        ),
        (
            ModuleLocation(moduleId="module-id"),
            pytest.raises(errors.LocationIsOccupiedError),
        ),
        (DeckSlotLocation(slotName=DeckSlotName.SLOT_2), does_not_raise()),
        (ModuleLocation(moduleId="non-matching-id"), does_not_raise()),
    ],
)
def test_raise_if_labware_in_location(
    location: Union[DeckSlotLocation, ModuleLocation],
    expected_raise: ContextManager[Any],
) -> None:
    """It should raise if there is labware in specified location."""
    subject = get_labware_view(
        labware_by_id={
            "abc123": LoadedLabware(
                id="abc123",
                loadName="labware-1",
                location=DeckSlotLocation(slotName=DeckSlotName.SLOT_1),
                definitionUri="labware-definition-uri",
                offsetId=None,
                displayName=None,
            ),
            "xyz456": LoadedLabware(
                id="xyz456",
                loadName="labware-2",
                location=ModuleLocation(moduleId="module-id"),
                definitionUri="labware-definition-uri",
                offsetId=None,
                displayName=None,
            ),
        }
    )
    with expected_raise:
        subject.raise_if_labware_in_location(location=location)


def test_get_by_slot() -> None:
    """It should get the labware in a given slot."""
    labware_1 = LoadedLabware.construct(
        id="1", location=DeckSlotLocation(slotName=DeckSlotName.SLOT_1)
    )
    labware_2 = LoadedLabware.construct(
        id="2", location=DeckSlotLocation(slotName=DeckSlotName.SLOT_2)
    )
    labware_3 = LoadedLabware.construct(
        id="3", location=ModuleLocation(moduleId="cool-module")
    )

    subject = get_labware_view(
        labware_by_id={"1": labware_1, "2": labware_2, "3": labware_3}
    )

    assert subject.get_by_slot(DeckSlotName.SLOT_1) == labware_1
    assert subject.get_by_slot(DeckSlotName.SLOT_2) == labware_2
    assert subject.get_by_slot(DeckSlotName.SLOT_3) is None


@pytest.mark.parametrize(
    ["well_name", "mount", "labware_slot", "next_to_module", "expected_result"],
    [
        ("abc", MountType.RIGHT, DeckSlotName.SLOT_3, False, EdgePathType.LEFT),
        ("abc", MountType.RIGHT, DeckSlotName.SLOT_D3, False, EdgePathType.LEFT),
        ("abc", MountType.RIGHT, DeckSlotName.SLOT_1, True, EdgePathType.LEFT),
        ("abc", MountType.RIGHT, DeckSlotName.SLOT_D1, True, EdgePathType.LEFT),
        ("pqr", MountType.LEFT, DeckSlotName.SLOT_3, True, EdgePathType.RIGHT),
        ("pqr", MountType.LEFT, DeckSlotName.SLOT_D3, True, EdgePathType.RIGHT),
        ("pqr", MountType.LEFT, DeckSlotName.SLOT_3, False, EdgePathType.DEFAULT),
        ("pqr", MountType.LEFT, DeckSlotName.SLOT_D3, False, EdgePathType.DEFAULT),
        ("pqr", MountType.RIGHT, DeckSlotName.SLOT_3, True, EdgePathType.DEFAULT),
        ("pqr", MountType.RIGHT, DeckSlotName.SLOT_D3, True, EdgePathType.DEFAULT),
        ("def", MountType.LEFT, DeckSlotName.SLOT_3, True, EdgePathType.DEFAULT),
        ("def", MountType.LEFT, DeckSlotName.SLOT_D3, True, EdgePathType.DEFAULT),
    ],
)
def test_get_edge_path_type(
    well_name: str,
    mount: MountType,
    labware_slot: DeckSlotName,
    next_to_module: bool,
    expected_result: EdgePathType,
) -> None:
    """It should get the proper edge path type based on well name, mount, and labware position."""
    labware = LoadedLabware(
        id="tip-rack-id",
        loadName="load-name",
        location=DeckSlotLocation(slotName=DeckSlotName.SLOT_1),
        definitionUri="some-labware-uri",
        offsetId=None,
    )

    labware_def = LabwareDefinition.construct(
        ordering=[["abc", "def"], ["ghi", "jkl"], ["mno", "pqr"]]
    )

    subject = get_labware_view(
        labware_by_id={"labware-id": labware},
        definitions_by_uri={
            "some-labware-uri": labware_def,
        },
    )

    result = subject.get_edge_path_type(
        "labware-id", well_name, mount, labware_slot, next_to_module
    )

    assert result == expected_result


def test_get_all_labware_definition(
    tip_rack_def: LabwareDefinition, falcon_tuberack_def: LabwareDefinition
) -> None:
    """It should return the loaded labware definition list."""
    subject = get_labware_view(
        labware_by_id={
            "labware-id": LoadedLabware(
                id="labware-id",
                loadName="test",
                definitionUri="opentrons_96_tiprack_300ul",
                location=ModuleLocation(moduleId="module-id"),
            )
        },
        definitions_by_uri={
            "opentrons_96_tiprack_300ul": tip_rack_def,
            "falcon-definition": falcon_tuberack_def,
        },
    )

    result = subject.get_loaded_labware_definitions()

    assert result == [tip_rack_def]


def test_get_all_labware_definition_empty() -> None:
    """It should return an empty list."""
    subject = get_labware_view(
        labware_by_id={},
    )

    result = subject.get_loaded_labware_definitions()

    assert result == []


def test_raise_if_labware_inaccessible_by_pipette_staging_area() -> None:
    """It should raise if the labware is on a staging slot."""
    subject = get_labware_view(
        labware_by_id={
            "labware-id": LoadedLabware(
                id="labware-id",
                loadName="test",
                definitionUri="def-uri",
                location=AddressableAreaLocation(addressableAreaName="B4"),
            )
        },
    )

    with pytest.raises(
        errors.LocationNotAccessibleByPipetteError, match="on staging slot"
    ):
        subject.raise_if_labware_inaccessible_by_pipette("labware-id")


def test_raise_if_labware_inaccessible_by_pipette_off_deck() -> None:
    """It should raise if the labware is off-deck."""
    subject = get_labware_view(
        labware_by_id={
            "labware-id": LoadedLabware(
                id="labware-id",
                loadName="test",
                definitionUri="def-uri",
                location=OFF_DECK_LOCATION,
            )
        },
    )

    with pytest.raises(errors.LocationNotAccessibleByPipetteError, match="off-deck"):
        subject.raise_if_labware_inaccessible_by_pipette("labware-id")


def test_raise_if_labware_inaccessible_by_pipette_stacked_labware_on_staging_area() -> (
    None
):
    """It should raise if the labware is stacked on a staging slot."""
    subject = get_labware_view(
        labware_by_id={
            "labware-id": LoadedLabware(
                id="labware-id",
                loadName="test",
                definitionUri="def-uri",
                location=OnLabwareLocation(labwareId="lower-labware-id"),
            ),
            "lower-labware-id": LoadedLabware(
                id="lower-labware-id",
                loadName="test",
                definitionUri="def-uri",
                location=AddressableAreaLocation(addressableAreaName="B4"),
            ),
        },
    )

    with pytest.raises(
        errors.LocationNotAccessibleByPipetteError, match="on staging slot"
    ):
        subject.raise_if_labware_inaccessible_by_pipette("labware-id")


def test_raise_if_labware_cannot_be_stacked_is_adapter() -> None:
    """It should raise if the labware trying to be stacked is an adapter."""
    subject = get_labware_view()

    with pytest.raises(
        errors.LabwareCannotBeStackedError, match="defined as an adapter"
    ):
        subject.raise_if_labware_cannot_be_stacked(
            top_labware_definition=LabwareDefinition.construct(
                parameters=Parameters.construct(loadName="name"),
                allowedRoles=[LabwareRole.adapter],
            ),
            bottom_labware_id="labware-id",
        )


def test_raise_if_labware_cannot_be_stacked_not_validated() -> None:
    """It should raise if the labware name is not in the definition stacking overlap."""
    subject = get_labware_view(
        labware_by_id={
            "labware-id": LoadedLabware(
                id="labware-id",
                loadName="test",
                definitionUri="def-uri",
                location=DeckSlotLocation(slotName=DeckSlotName.SLOT_1),
            )
        },
    )

    with pytest.raises(
        errors.LabwareCannotBeStackedError, match="loaded onto labware test"
    ):
        subject.raise_if_labware_cannot_be_stacked(
            top_labware_definition=LabwareDefinition.construct(
                parameters=Parameters.construct(loadName="name"),
                stackingOffsetWithLabware={},
            ),
            bottom_labware_id="labware-id",
        )


def test_raise_if_labware_cannot_be_stacked_on_module_not_adapter() -> None:
    """It should raise if the below labware on a module is not an adapter."""
    subject = get_labware_view(
        labware_by_id={
            "labware-id": LoadedLabware(
                id="labware-id",
                loadName="test",
                definitionUri="def-uri",
                location=ModuleLocation(moduleId="module-id"),
            )
        },
        definitions_by_uri={
            "def-uri": LabwareDefinition.construct(allowedRoles=[LabwareRole.labware])
        },
    )

    with pytest.raises(errors.LabwareCannotBeStackedError, match="module"):
        subject.raise_if_labware_cannot_be_stacked(
            top_labware_definition=LabwareDefinition.construct(
                parameters=Parameters.construct(loadName="name"),
                stackingOffsetWithLabware={
                    "test": SharedDataOverlapOffset(x=0, y=0, z=0)
                },
            ),
            bottom_labware_id="labware-id",
        )


def test_raise_if_labware_cannot_be_stacked_on_labware_on_adapter() -> None:
    """It should raise if the OnLabware location is on an adapter."""
    subject = get_labware_view(
        labware_by_id={
            "labware-id": LoadedLabware(
                id="labware-id",
                loadName="test",
                definitionUri="def-uri-1",
                location=OnLabwareLocation(labwareId="below-id"),
            ),
            "below-id": LoadedLabware(
                id="below-id",
                loadName="adapter-name",
                definitionUri="def-uri-2",
                location=DeckSlotLocation(slotName=DeckSlotName.SLOT_1),
            ),
        },
        definitions_by_uri={
<<<<<<< HEAD
            "def-uri-2": LabwareDefinition.construct(allowedRoles=[LabwareRole.adapter])
=======
            "def-uri-1": LabwareDefinition.construct(  # type: ignore[call-arg]
                allowedRoles=[LabwareRole.labware]
            ),
            "def-uri-2": LabwareDefinition.construct(  # type: ignore[call-arg]
                allowedRoles=[LabwareRole.adapter]
            ),
>>>>>>> 20f1f876
        },
    )

    with pytest.raises(
        errors.LabwareCannotBeStackedError, match="cannot be loaded to stack"
    ):
        subject.raise_if_labware_cannot_be_stacked(
            top_labware_definition=LabwareDefinition.construct(
                parameters=Parameters.construct(loadName="name"),
                stackingOffsetWithLabware={
                    "test": SharedDataOverlapOffset(x=0, y=0, z=0)
                },
            ),
            bottom_labware_id="labware-id",
        )


@pytest.mark.parametrize(
    argnames=[
        "allowed_roles",
        "stacking_quirks",
        "exception",
    ],
    argvalues=[
        [
            [LabwareRole.labware],
            [],
            pytest.raises(errors.LabwareCannotBeStackedError),
        ],
        [
            [LabwareRole.lid],
            ["stackingMaxFive"],
            does_not_raise(),
        ],
    ],
)
def test_labware_stacking_height_passes_or_raises(
    allowed_roles: List[LabwareRole],
    stacking_quirks: List[str],
    exception: ContextManager[None],
) -> None:
    """It should raise if the labware is stacked too high, and pass if the labware definition allowed this."""
    subject = get_labware_view(
        labware_by_id={
            "labware-id4": LoadedLabware(
                id="labware-id4",
                loadName="test",
                definitionUri="def-uri-1",
                location=OnLabwareLocation(labwareId="labware-id3"),
            ),
            "labware-id3": LoadedLabware(
                id="labware-id3",
                loadName="test",
                definitionUri="def-uri-1",
                location=OnLabwareLocation(labwareId="labware-id2"),
            ),
            "labware-id2": LoadedLabware(
                id="labware-id2",
                loadName="test",
                definitionUri="def-uri-1",
                location=OnLabwareLocation(labwareId="labware-id1"),
            ),
            "labware-id1": LoadedLabware(
                id="labware-id1",
                loadName="test",
                definitionUri="def-uri-1",
                location=DeckSlotLocation(slotName=DeckSlotName.SLOT_1),
            ),
        },
        definitions_by_uri={
            "def-uri-1": LabwareDefinition.construct(  # type: ignore[call-arg]
                allowedRoles=allowed_roles,
                parameters=Parameters.construct(
                    format="irregular",
                    quirks=stacking_quirks,
                    isTiprack=False,
                    loadName="name",
                    isMagneticModuleCompatible=False,
                ),
            )
        },
    )

    with exception:
        subject.raise_if_labware_cannot_be_stacked(
            top_labware_definition=LabwareDefinition.construct(  # type: ignore[call-arg]
                parameters=Parameters.construct(
                    format="irregular",
                    quirks=stacking_quirks,
                    isTiprack=False,
                    loadName="name",
                    isMagneticModuleCompatible=False,
                ),
                stackingOffsetWithLabware={
                    "test": SharedDataOverlapOffset(x=0, y=0, z=0)
                },
            ),
            bottom_labware_id="labware-id4",
        )


def test_get_deck_gripper_offsets(ot3_standard_deck_def: DeckDefinitionV5) -> None:
    """It should get the deck's gripper offsets."""
    subject = get_labware_view(deck_definition=ot3_standard_deck_def)

    assert subject.get_deck_default_gripper_offsets() == LabwareMovementOffsetData(
        pickUpOffset=LabwareOffsetVector(x=0, y=0, z=0),
        dropOffset=LabwareOffsetVector(x=0, y=0, z=-0.75),
    )


def test_get_labware_gripper_offsets(
    well_plate_def: LabwareDefinition,
    adapter_plate_def: LabwareDefinition,
) -> None:
    """It should get the labware's gripper offsets."""
    subject = get_labware_view(
        labware_by_id={"plate-id": plate, "adapter-plate-id": adapter_plate},
        definitions_by_uri={
            "some-plate-uri": well_plate_def,
            "some-adapter-uri": adapter_plate_def,
        },
    )

    assert (
        subject.get_labware_gripper_offsets(labware_id="plate-id", slot_name=None)
        is None
    )
    assert subject.get_labware_gripper_offsets(
        labware_id="adapter-plate-id", slot_name=DeckSlotName.SLOT_D1
    ) == LabwareMovementOffsetData(
        pickUpOffset=LabwareOffsetVector(x=0, y=0, z=0),
        dropOffset=LabwareOffsetVector(x=2, y=0, z=0),
    )


def test_get_labware_gripper_offsets_default_no_slots(
    well_plate_def: LabwareDefinition,
    adapter_plate_def: LabwareDefinition,
) -> None:
    """It should get the labware's gripper offsets with only a default gripper offset entry."""
    subject = get_labware_view(
        labware_by_id={
            "labware-id": LoadedLabware(
                id="labware-id",
                loadName="labware-load-name",
                location=DeckSlotLocation(slotName=DeckSlotName.SLOT_1),
                definitionUri="some-labware-uri",
                offsetId=None,
                displayName="Fancy Labware Name",
            )
        },
        definitions_by_uri={
            "some-labware-uri": LabwareDefinition.construct(
                gripperOffsets={
                    "default": GripperOffsets(
                        pickUpOffset=OffsetVector(x=1, y=2, z=3),
                        dropOffset=OffsetVector(x=4, y=5, z=6),
                    )
                }
            ),
        },
    )

    assert (
        subject.get_labware_gripper_offsets(
            labware_id="labware-id", slot_name=DeckSlotName.SLOT_D1
        )
        is None
    )

    assert subject.get_labware_gripper_offsets(
        labware_id="labware-id", slot_name=None
    ) == LabwareMovementOffsetData(
        pickUpOffset=LabwareOffsetVector(x=1, y=2, z=3),
        dropOffset=LabwareOffsetVector(x=4, y=5, z=6),
    )


def test_get_grip_force(
    flex_50uL_tiprack: LabwareDefinition,
    reservoir_def: LabwareDefinition,
) -> None:
    """It should get the grip force, if present, from labware definition or return default."""
    subject = get_labware_view(
        labware_by_id={"flex-tiprack-id": flex_tiprack, "reservoir-id": reservoir},
        definitions_by_uri={
            "some-flex-tiprack-uri": flex_50uL_tiprack,
            "some-reservoir-uri": reservoir_def,
        },
    )

    assert subject.get_grip_force("flex-tiprack-id") == 16  # from definition
    assert subject.get_grip_force("reservoir-id") == 15  # default


def test_get_grip_height_from_labware_bottom(
    well_plate_def: LabwareDefinition,
    reservoir_def: LabwareDefinition,
) -> None:
    """It should get the grip height, if present, from labware definition or return default."""
    subject = get_labware_view(
        labware_by_id={"plate-id": plate, "reservoir-id": reservoir},
        definitions_by_uri={
            "some-plate-uri": well_plate_def,
            "some-reservoir-uri": reservoir_def,
        },
    )

    assert (
        subject.get_grip_height_from_labware_bottom("plate-id") == 12.2
    )  # from definition
    assert (
        subject.get_grip_height_from_labware_bottom("reservoir-id") == 15.7
    )  # default


@pytest.mark.parametrize(
    "labware_to_check,well_bbox",
    [
        ("opentrons_universal_flat_adapter", Dimensions(0, 0, 0)),
        (
            "corning_96_wellplate_360ul_flat",
            Dimensions(116.81 - 10.95, 77.67 - 7.81, 14.22),
        ),
        ("nest_12_reservoir_15ml", Dimensions(117.48 - 10.28, 78.38 - 7.18, 31.4)),
    ],
)
def test_calculates_well_bounding_box(
    labware_to_check: str, well_bbox: Dimensions
) -> None:
    """It should be able to calculate well bounding boxes."""
    definition = LabwareDefinition.model_validate(load_definition(labware_to_check, 1))
    labware = LoadedLabware(
        id="test-labware-id",
        loadName=labware_to_check,
        location=DeckSlotLocation(slotName=DeckSlotName.SLOT_1),
        definitionUri="test-labware-uri",
        offsetId=None,
        displayName="Fancy Plate Name",
    )
    subject = get_labware_view(
        labware_by_id={"test-labware-id": labware},
        definitions_by_uri={"test-labware-uri": definition},
    )
    assert subject.get_well_bbox("test-labware-id").x == pytest.approx(well_bbox.x)
    assert subject.get_well_bbox("test-labware-id").y == pytest.approx(well_bbox.y)
    assert subject.get_well_bbox("test-labware-id").z == pytest.approx(well_bbox.z)<|MERGE_RESOLUTION|>--- conflicted
+++ resolved
@@ -1389,16 +1389,12 @@
             ),
         },
         definitions_by_uri={
-<<<<<<< HEAD
-            "def-uri-2": LabwareDefinition.construct(allowedRoles=[LabwareRole.adapter])
-=======
             "def-uri-1": LabwareDefinition.construct(  # type: ignore[call-arg]
                 allowedRoles=[LabwareRole.labware]
             ),
             "def-uri-2": LabwareDefinition.construct(  # type: ignore[call-arg]
                 allowedRoles=[LabwareRole.adapter]
             ),
->>>>>>> 20f1f876
         },
     )
 
