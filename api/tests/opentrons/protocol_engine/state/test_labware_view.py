"""Labware state store tests."""
import pytest
from datetime import datetime
from typing import Dict, Optional, cast, ContextManager, Any, Union, NamedTuple, List
from contextlib import nullcontext as does_not_raise

from opentrons_shared_data.deck import load as load_deck
from opentrons_shared_data.deck.types import DeckDefinitionV5
from opentrons_shared_data.pipette.types import LabwareUri
from opentrons_shared_data.labware import load_definition
from opentrons_shared_data.labware.models import (
    Parameters,
    LabwareRole,
    OverlapOffset as SharedDataOverlapOffset,
    GripperOffsets,
    OffsetVector,
)

from opentrons.protocols.api_support.deck_type import (
    STANDARD_OT2_DECK,
    STANDARD_OT3_DECK,
)
from opentrons.protocols.models import LabwareDefinition
from opentrons.types import DeckSlotName, MountType

from opentrons.protocol_engine import errors
from opentrons.protocol_engine.types import (
    DeckSlotLocation,
    Dimensions,
    LabwareOffset,
    LabwareOffsetVector,
    LabwareOffsetLocation,
    LoadedLabware,
    ModuleModel,
    ModuleLocation,
    OnLabwareLocation,
    LabwareLocation,
    AddressableAreaLocation,
    OFF_DECK_LOCATION,
    OverlapOffset,
    LabwareMovementOffsetData,
)
from opentrons.protocol_engine.state._move_types import EdgePathType
from opentrons.protocol_engine.state.labware import (
    LabwareState,
    LabwareView,
    LabwareLoadParams,
)

plate = LoadedLabware(
    id="plate-id",
    loadName="plate-load-name",
    location=DeckSlotLocation(slotName=DeckSlotName.SLOT_1),
    definitionUri="some-plate-uri",
    offsetId=None,
    displayName="Fancy Plate Name",
)

flex_tiprack = LoadedLabware(
    id="flex-tiprack-id",
    loadName="flex-tiprack-load-name",
    location=DeckSlotLocation(slotName=DeckSlotName.SLOT_1),
    definitionUri="some-flex-tiprack-uri",
    offsetId=None,
    displayName="Flex Tiprack Name",
)

reservoir = LoadedLabware(
    id="reservoir-id",
    loadName="reservoir-load-name",
    location=DeckSlotLocation(slotName=DeckSlotName.SLOT_2),
    definitionUri="some-reservoir-uri",
    offsetId=None,
)

trash = LoadedLabware(
    id="trash-id",
    loadName="trash-load-name",
    location=DeckSlotLocation(slotName=DeckSlotName.SLOT_2),
    definitionUri="some-trash-uri",
    offsetId=None,
)

tube_rack = LoadedLabware(
    id="tube-rack-id",
    loadName="tube-rack-load-name",
    location=DeckSlotLocation(slotName=DeckSlotName.SLOT_1),
    definitionUri="some-tube-rack-uri",
    offsetId=None,
)

tip_rack = LoadedLabware(
    id="tip-rack-id",
    loadName="tip-rack-load-name",
    location=DeckSlotLocation(slotName=DeckSlotName.SLOT_1),
    definitionUri="some-tip-rack-uri",
    offsetId=None,
)

adapter_plate = LoadedLabware(
    id="adapter-plate-id",
    loadName="adapter-load-name",
    location=DeckSlotLocation(slotName=DeckSlotName.SLOT_1),
    definitionUri="some-adapter-uri",
    offsetId=None,
)


def get_labware_view(
    labware_by_id: Optional[Dict[str, LoadedLabware]] = None,
    labware_offsets_by_id: Optional[Dict[str, LabwareOffset]] = None,
    definitions_by_uri: Optional[Dict[str, LabwareDefinition]] = None,
    deck_definition: Optional[DeckDefinitionV5] = None,
) -> LabwareView:
    """Get a labware view test subject."""
    state = LabwareState(
        labware_by_id=labware_by_id or {},
        labware_offsets_by_id=labware_offsets_by_id or {},
        definitions_by_uri=definitions_by_uri or {},
        deck_definition=deck_definition or cast(DeckDefinitionV5, {"fake": True}),
    )

    return LabwareView(state=state)


def test_get_labware_data_bad_id() -> None:
    """get_labware_data_by_id should raise if labware ID doesn't exist."""
    subject = get_labware_view()

    with pytest.raises(errors.LabwareNotLoadedError):
        subject.get("asdfghjkl")


def test_get_labware_data_by_id() -> None:
    """It should retrieve labware data from the state."""
    subject = get_labware_view(labware_by_id={"plate-id": plate})

    assert subject.get("plate-id") == plate


def test_get_id_by_module() -> None:
    """Should return the labware id associated to the module."""
    subject = get_labware_view(
        labware_by_id={
            "labware-id": LoadedLabware(
                id="labware-id",
                loadName="test",
                definitionUri="test-uri",
                location=ModuleLocation(moduleId="module-id"),
            )
        }
    )
    assert subject.get_id_by_module(module_id="module-id") == "labware-id"


def test_get_id_by_module_raises_error() -> None:
    """Should raise error that labware not found."""
    subject = get_labware_view(
        labware_by_id={
            "labware-id": LoadedLabware(
                id="labware-id",
                loadName="test",
                definitionUri="test-uri",
                location=ModuleLocation(moduleId="module-id"),
            )
        }
    )
    with pytest.raises(errors.exceptions.LabwareNotLoadedOnModuleError):
        subject.get_id_by_module(module_id="no-module-id")


def test_get_id_by_labware() -> None:
    """Should return the labware id associated to the labware."""
    subject = get_labware_view(
        labware_by_id={
            "labware-id": LoadedLabware(
                id="labware-id",
                loadName="test",
                definitionUri="test-uri",
                location=OnLabwareLocation(labwareId="other-labware-id"),
            )
        }
    )
    assert subject.get_id_by_labware(labware_id="other-labware-id") == "labware-id"


def test_get_id_by_labware_raises_error() -> None:
    """Should raise error that labware not found."""
    subject = get_labware_view(
        labware_by_id={
            "labware-id": LoadedLabware(
                id="labware-id",
                loadName="test",
                definitionUri="test-uri",
                location=OnLabwareLocation(labwareId="other-labware-id"),
            )
        }
    )
    with pytest.raises(errors.exceptions.LabwareNotLoadedOnLabwareError):
        subject.get_id_by_labware(labware_id="no-labware-id")


def test_raise_if_labware_has_labware_on_top() -> None:
    """It should raise if labware has another labware on top."""
    subject = get_labware_view(
        labware_by_id={
            "labware-id-1": LoadedLabware(
                id="labware-id-1",
                loadName="test",
                definitionUri="test-uri",
                location=DeckSlotLocation(slotName=DeckSlotName.SLOT_1),
            ),
            "labware-id-2": LoadedLabware(
                id="labware-id-2",
                loadName="test",
                definitionUri="test-uri",
                location=ModuleLocation(moduleId="module-id"),
            ),
            "labware-id-3": LoadedLabware(
                id="labware-id-3",
                loadName="test",
                definitionUri="test-uri",
                location=OnLabwareLocation(labwareId="labware-id-1"),
            ),
        }
    )
    subject.raise_if_labware_has_labware_on_top("labware-id-2")
    subject.raise_if_labware_has_labware_on_top("labware-id-3")
    with pytest.raises(errors.exceptions.LabwareIsInStackError):
        subject.raise_if_labware_has_labware_on_top("labware-id-1")


def test_get_labware_definition(well_plate_def: LabwareDefinition) -> None:
    """It should get a labware's definition from the state."""
    subject = get_labware_view(
        labware_by_id={"plate-id": plate},
        definitions_by_uri={"some-plate-uri": well_plate_def},
    )

    assert subject.get_definition("plate-id") == well_plate_def


def test_get_labware_definition_bad_id() -> None:
    """get_labware_definition should raise if labware definition doesn't exist."""
    subject = get_labware_view()

    with pytest.raises(errors.LabwareDefinitionDoesNotExistError):
        subject.get_definition_by_uri(cast(LabwareUri, "not-a-uri"))


@pytest.mark.parametrize(
    argnames=["namespace", "version"],
    argvalues=[("world", 123), (None, 123), ("world", None), (None, None)],
)
def test_find_custom_labware_params(
    namespace: Optional[str], version: Optional[int]
) -> None:
    """It should find the missing (if any) load labware parameters."""
    labware_def = LabwareDefinition.construct(
        parameters=Parameters.construct(loadName="hello"),
        namespace="world",
        version=123,
    )
    standard_def = LabwareDefinition.construct(
        parameters=Parameters.construct(loadName="goodbye"),
        namespace="opentrons",
        version=456,
    )

    subject = get_labware_view(
        definitions_by_uri={
            "some-labware-uri": labware_def,
            "some-standard-uri": standard_def,
        },
    )

    result = subject.find_custom_labware_load_params()

    assert result == [
        LabwareLoadParams(load_name="hello", namespace="world", version=123)
    ]


def test_get_all_labware(
    well_plate_def: LabwareDefinition,
    reservoir_def: LabwareDefinition,
) -> None:
    """It should return all labware."""
    subject = get_labware_view(
        labware_by_id={
            "plate-id": plate,
            "reservoir-id": reservoir,
        }
    )

    all_labware = subject.get_all()

    assert all_labware == [plate, reservoir]


def test_get_labware_location() -> None:
    """It should return labware location."""
    subject = get_labware_view(labware_by_id={"plate-id": plate})

    result = subject.get_location("plate-id")

    assert result == DeckSlotLocation(slotName=DeckSlotName.SLOT_1)


@pytest.mark.parametrize(
    argnames="location",
    argvalues=[
        DeckSlotLocation(slotName=DeckSlotName.SLOT_D1),
        ModuleLocation(moduleId="module-id"),
        OFF_DECK_LOCATION,
    ],
)
def test_get_parent_location(location: LabwareLocation) -> None:
    """It should return the non-OnLabware location of a labware."""
    subject = get_labware_view(
        labware_by_id={
            "labware-id": LoadedLabware(
                id="plate-id",
                loadName="load-name",
                location=location,
                definitionUri="some-uri",
            )
        }
    )

    result = subject.get_parent_location(labware_id="labware-id")

    assert result == location


@pytest.mark.parametrize(
    argnames="location",
    argvalues=[
        DeckSlotLocation(slotName=DeckSlotName.SLOT_D1),
        ModuleLocation(moduleId="module-id"),
    ],
)
def test_get_parent_location_on_labware(location: LabwareLocation) -> None:
    """It should return the non-OnLabware location of a labware."""
    subject = get_labware_view(
        labware_by_id={
            "top-id": LoadedLabware(
                id="top-id",
                loadName="load-name",
                location=OnLabwareLocation(labwareId="middle-id"),
                definitionUri="some-uri",
            ),
            "middle-id": LoadedLabware(
                id="middle-id",
                loadName="load-name",
                location=OnLabwareLocation(labwareId="bottom-id"),
                definitionUri="some-uri",
            ),
            "bottom-id": LoadedLabware(
                id="bottom-id",
                loadName="load-name",
                location=location,
                definitionUri="some-uri",
            ),
        }
    )

    result = subject.get_parent_location(labware_id="top-id")

    assert result == location


def test_get_has_quirk(
    well_plate_def: LabwareDefinition,
    reservoir_def: LabwareDefinition,
) -> None:
    """It should return whether a labware by ID has a given quirk."""
    subject = get_labware_view(
        labware_by_id={
            "plate-id": plate,
            "reservoir-id": reservoir,
        },
        definitions_by_uri={
            "some-plate-uri": well_plate_def,
            "some-reservoir-uri": reservoir_def,
        },
    )

    well_plate_has_center_quirk = subject.get_has_quirk(
        labware_id="plate-id",
        quirk="centerMultichannelOnWells",
    )

    reservoir_has_center_quirk = subject.get_has_quirk(
        labware_id="reservoir-id",
        quirk="centerMultichannelOnWells",
    )

    assert well_plate_has_center_quirk is False
    assert reservoir_has_center_quirk is True


def test_quirks(
    well_plate_def: LabwareDefinition,
    reservoir_def: LabwareDefinition,
) -> None:
    """It should return a labware's quirks."""
    subject = get_labware_view(
        labware_by_id={
            "plate-id": plate,
            "reservoir-id": reservoir,
        },
        definitions_by_uri={
            "some-plate-uri": well_plate_def,
            "some-reservoir-uri": reservoir_def,
        },
    )

    well_plate_quirks = subject.get_quirks("plate-id")
    reservoir_quirks = subject.get_quirks("reservoir-id")

    assert well_plate_quirks == []
    assert reservoir_quirks == ["centerMultichannelOnWells", "touchTipDisabled"]


def test_get_well_definition_bad_name(well_plate_def: LabwareDefinition) -> None:
    """get_well_definition should raise if well name doesn't exist."""
    subject = get_labware_view(
        labware_by_id={"plate-id": plate},
        definitions_by_uri={"some-plate-uri": well_plate_def},
    )

    with pytest.raises(errors.WellDoesNotExistError):
        subject.get_well_definition(labware_id="plate-id", well_name="foobar")


def test_get_well_definition(well_plate_def: LabwareDefinition) -> None:
    """It should return a well definition by well name."""
    subject = get_labware_view(
        labware_by_id={"plate-id": plate},
        definitions_by_uri={"some-plate-uri": well_plate_def},
    )

    expected_well_def = well_plate_def.wells["B2"]
    result = subject.get_well_definition(labware_id="plate-id", well_name="B2")

    assert result == expected_well_def


def test_get_well_definition_get_first(well_plate_def: LabwareDefinition) -> None:
    """It should return the first well definition if no given well name."""
    subject = get_labware_view(
        labware_by_id={"plate-id": plate},
        definitions_by_uri={"some-plate-uri": well_plate_def},
    )

    expected_well_def = well_plate_def.wells["A1"]
    result = subject.get_well_definition(labware_id="plate-id", well_name=None)

    assert result == expected_well_def


def test_get_well_geometry_raises_error(well_plate_def: LabwareDefinition) -> None:
    """It should raise an IncompleteLabwareDefinitionError when there's no innerLabwareGeometry."""
    subject = get_labware_view(
        labware_by_id={"plate-id": plate},
        definitions_by_uri={"some-plate-uri": well_plate_def},
    )

    with pytest.raises(errors.IncompleteLabwareDefinitionError):
        subject.get_well_geometry(labware_id="plate-id")


def test_get_well_size_circular(well_plate_def: LabwareDefinition) -> None:
    """It should return the well dimensions of a circular well."""
    subject = get_labware_view(
        labware_by_id={"plate-id": plate},
        definitions_by_uri={"some-plate-uri": well_plate_def},
    )
    expected_well_def = well_plate_def.wells["A2"]
    expected_size = (
        expected_well_def.diameter,
        expected_well_def.diameter,
        expected_well_def.depth,
    )

    result = subject.get_well_size(labware_id="plate-id", well_name="A2")

    assert result == expected_size


def test_get_well_size_rectangular(reservoir_def: LabwareDefinition) -> None:
    """It should return the well dimensions of a rectangular well."""
    subject = get_labware_view(
        labware_by_id={"reservoir-id": reservoir},
        definitions_by_uri={"some-reservoir-uri": reservoir_def},
    )
    expected_well_def = reservoir_def.wells["A2"]
    expected_size = (
        expected_well_def.xDimension,
        expected_well_def.yDimension,
        expected_well_def.depth,
    )

    result = subject.get_well_size(labware_id="reservoir-id", well_name="A2")

    assert result == expected_size


def test_labware_has_well(falcon_tuberack_def: LabwareDefinition) -> None:
    """It should return a list of wells from definition."""
    subject = get_labware_view(
        labware_by_id={"tube-rack-id": tube_rack},
        definitions_by_uri={"some-tube-rack-uri": falcon_tuberack_def},
    )

    result = subject.validate_liquid_allowed_in_labware(
        labware_id="tube-rack-id", wells={"A1": 30, "B1": 100}
    )
    assert result == ["A1", "B1"]

    with pytest.raises(errors.WellDoesNotExistError):
        subject.validate_liquid_allowed_in_labware(
            labware_id="tube-rack-id", wells={"AA": 30}
        )

    with pytest.raises(errors.LabwareNotLoadedError):
        subject.validate_liquid_allowed_in_labware(labware_id="no-id", wells={"A1": 30})


def test_validate_liquid_allowed_raises_incompatible_labware() -> None:
    """It should raise when validating labware that is a tiprack or an adapter."""
    subject = get_labware_view(
        labware_by_id={
            "tiprack-id": LoadedLabware(
                id="tiprack-id",
                loadName="test1",
                definitionUri="some-tiprack-uri",
                location=DeckSlotLocation(slotName=DeckSlotName.SLOT_1),
            ),
            "adapter-id": LoadedLabware(
                id="adapter-id",
                loadName="test2",
                definitionUri="some-adapter-uri",
                location=DeckSlotLocation(slotName=DeckSlotName.SLOT_2),
            ),
        },
        definitions_by_uri={
            "some-tiprack-uri": LabwareDefinition.construct(
                parameters=Parameters.construct(isTiprack=True),
                wells={},
            ),
            "some-adapter-uri": LabwareDefinition.construct(
                parameters=Parameters.construct(isTiprack=False),
                allowedRoles=[LabwareRole.adapter],
                wells={},
            ),
        },
    )

    with pytest.raises(errors.LabwareIsTipRackError):
        subject.validate_liquid_allowed_in_labware(labware_id="tiprack-id", wells={})

    with pytest.raises(errors.LabwareIsAdapterError):
        subject.validate_liquid_allowed_in_labware(labware_id="adapter-id", wells={})


def test_get_tip_length_raises_with_non_tip_rack(
    well_plate_def: LabwareDefinition,
) -> None:
    """It should raise if you try to get the tip length of a regular labware."""
    subject = get_labware_view(
        labware_by_id={"plate-id": plate},
        definitions_by_uri={"some-plate-uri": well_plate_def},
    )

    with pytest.raises(errors.LabwareIsNotTipRackError):
        subject.get_tip_length("plate-id")


def test_get_tip_length_gets_length_from_definition(
    tip_rack_def: LabwareDefinition,
) -> None:
    """It should return the tip length from the definition."""
    subject = get_labware_view(
        labware_by_id={"tip-rack-id": tip_rack},
        definitions_by_uri={"some-tip-rack-uri": tip_rack_def},
    )

    length = subject.get_tip_length("tip-rack-id", 12.3)
    assert length == tip_rack_def.parameters.tipLength - 12.3  # type: ignore[operator]


def test_get_tip_drop_z_offset() -> None:
    """It should get a tip drop z offset by scaling the tip length."""
    tip_rack_def = LabwareDefinition.construct(
        parameters=Parameters.construct(
            tipLength=100,
        )
    )

    subject = get_labware_view(
        labware_by_id={"tip-rack-id": tip_rack},
        definitions_by_uri={"some-tip-rack-uri": tip_rack_def},
    )

    result = subject.get_tip_drop_z_offset(
        labware_id="tip-rack-id", length_scale=0.5, additional_offset=-0.123
    )

    assert result == -50.123


def test_get_labware_uri_from_definition(tip_rack_def: LabwareDefinition) -> None:
    """It should return the labware's definition URI."""
    tip_rack = LoadedLabware(
        id="tip-rack-id",
        loadName="tip-rack-load-name",
        location=DeckSlotLocation(slotName=DeckSlotName.SLOT_1),
        definitionUri="some-tip-rack-uri",
        offsetId=None,
    )

    subject = get_labware_view(
        labware_by_id={"tip-rack-id": tip_rack},
        definitions_by_uri={"some-tip-rack-uri": tip_rack_def},
    )

    result = subject.get_definition_uri(labware_id="tip-rack-id")
    assert result == "some-tip-rack-uri"


def test_get_labware_uri_from_full_definition(tip_rack_def: LabwareDefinition) -> None:
    """It should be able to construct a URI given a full definition."""
    subject = get_labware_view()
    result = subject.get_uri_from_definition(tip_rack_def)
    assert result == "opentrons/opentrons_96_tiprack_300ul/1"


def test_is_tiprack(
    tip_rack_def: LabwareDefinition, reservoir_def: LabwareDefinition
) -> None:
    """It should determine if labware is a tip rack."""
    subject = get_labware_view(
        labware_by_id={
            "tip-rack-id": tip_rack,
            "reservoir-id": reservoir,
        },
        definitions_by_uri={
            "some-tip-rack-uri": tip_rack_def,
            "some-reservoir-uri": reservoir_def,
        },
    )

    assert subject.is_tiprack(labware_id="tip-rack-id") is True
    assert subject.is_tiprack(labware_id="reservoir-id") is False


def test_get_load_name(reservoir_def: LabwareDefinition) -> None:
    """It should return the load name."""
    subject = get_labware_view(
        labware_by_id={"reservoir-id": reservoir},
        definitions_by_uri={"some-reservoir-uri": reservoir_def},
    )

    result = subject.get_load_name("reservoir-id")

    assert result == reservoir_def.parameters.loadName


def test_get_dimensions(well_plate_def: LabwareDefinition) -> None:
    """It should compute the dimensions of a labware."""
    subject = get_labware_view(
        labware_by_id={"plate-id": plate},
        definitions_by_uri={"some-plate-uri": well_plate_def},
    )

    result = subject.get_dimensions(labware_id="plate-id")

    assert result == Dimensions(
        x=well_plate_def.dimensions.xDimension,
        y=well_plate_def.dimensions.yDimension,
        z=well_plate_def.dimensions.zDimension,
    )


def test_get_labware_overlap_offsets() -> None:
    """It should get the labware overlap offsets."""
<<<<<<< HEAD
    subject = get_labware_view(
        labware_by_id={"plate-id": plate},
        definitions_by_uri={
            "some-plate-uri": LabwareDefinition.construct(
                stackingOffsetWithLabware={
                    "bottom-labware-name": SharedDataOverlapOffset(x=1, y=2, z=3)
                }
            )
        },
    )

=======
    subject = get_labware_view()
>>>>>>> 6c0d418f
    result = subject.get_labware_overlap_offsets(
        definition=LabwareDefinition.construct(  # type: ignore[call-arg]
            stackingOffsetWithLabware={
                "bottom-labware-name": SharedDataOverlapOffset(x=1, y=2, z=3)
            }
        ),
        below_labware_name="bottom-labware-name",
    )

    assert result == OverlapOffset(x=1, y=2, z=3)


class ModuleOverlapSpec(NamedTuple):
    """Spec data to test LabwareView.get_module_overlap_offsets."""

    spec_deck_definition: DeckDefinitionV5
    module_model: ModuleModel
    stacking_offset_with_module: Dict[str, SharedDataOverlapOffset]
    expected_offset: OverlapOffset


module_overlap_specs: List[ModuleOverlapSpec] = [
    ModuleOverlapSpec(
        # Labware on temp module on OT2, with stacking overlap for temp module
        spec_deck_definition=load_deck(STANDARD_OT2_DECK, 5),
        module_model=ModuleModel.TEMPERATURE_MODULE_V2,
        stacking_offset_with_module={
            str(ModuleModel.TEMPERATURE_MODULE_V2.value): SharedDataOverlapOffset(
                x=1, y=2, z=3
            ),
        },
        expected_offset=OverlapOffset(x=1, y=2, z=3),
    ),
    ModuleOverlapSpec(
        # Labware on TC Gen1 on OT2, with stacking overlap for TC Gen1
        spec_deck_definition=load_deck(STANDARD_OT2_DECK, 5),
        module_model=ModuleModel.THERMOCYCLER_MODULE_V1,
        stacking_offset_with_module={
            str(ModuleModel.THERMOCYCLER_MODULE_V1.value): SharedDataOverlapOffset(
                x=11, y=22, z=33
            ),
        },
        expected_offset=OverlapOffset(x=11, y=22, z=33),
    ),
    ModuleOverlapSpec(
        # Labware on TC Gen2 on OT2, with no stacking overlap
        spec_deck_definition=load_deck(STANDARD_OT2_DECK, 5),
        module_model=ModuleModel.THERMOCYCLER_MODULE_V2,
        stacking_offset_with_module={},
        expected_offset=OverlapOffset(x=0, y=0, z=10.7),
    ),
    ModuleOverlapSpec(
        # Labware on TC Gen2 on Flex, with no stacking overlap
        spec_deck_definition=load_deck(STANDARD_OT3_DECK, 5),
        module_model=ModuleModel.THERMOCYCLER_MODULE_V2,
        stacking_offset_with_module={},
        expected_offset=OverlapOffset(x=0, y=0, z=0),
    ),
    ModuleOverlapSpec(
        # Labware on TC Gen2 on Flex, with stacking overlap for TC Gen2
        spec_deck_definition=load_deck(STANDARD_OT3_DECK, 5),
        module_model=ModuleModel.THERMOCYCLER_MODULE_V2,
        stacking_offset_with_module={
            str(ModuleModel.THERMOCYCLER_MODULE_V2.value): SharedDataOverlapOffset(
                x=111, y=222, z=333
            ),
        },
        expected_offset=OverlapOffset(x=111, y=222, z=333),
    ),
]


@pytest.mark.parametrize(
    argnames=ModuleOverlapSpec._fields,
    argvalues=module_overlap_specs,
)
def test_get_module_overlap_offsets(
    spec_deck_definition: DeckDefinitionV5,
    module_model: ModuleModel,
    stacking_offset_with_module: Dict[str, SharedDataOverlapOffset],
    expected_offset: OverlapOffset,
) -> None:
    """It should get the labware overlap offsets."""
    subject = get_labware_view(
        deck_definition=spec_deck_definition,
<<<<<<< HEAD
        labware_by_id={"plate-id": plate},
        definitions_by_uri={
            "some-plate-uri": LabwareDefinition.construct(
                stackingOffsetWithModule=stacking_offset_with_module
            )
        },
=======
>>>>>>> 6c0d418f
    )
    result = subject.get_module_overlap_offsets(
        definition=LabwareDefinition.construct(  # type: ignore[call-arg]
            stackingOffsetWithModule=stacking_offset_with_module
        ),
        module_model=module_model,
    )

    assert result == expected_offset


def test_get_default_magnet_height(
    magdeck_well_plate_def: LabwareDefinition,
) -> None:
    """Should get get the default value for magnetic height."""
    well_plate = LoadedLabware(
        id="well-plate-id",
        loadName="load-name",
        location=ModuleLocation(moduleId="module-id"),
        definitionUri="well-plate-uri",
        offsetId=None,
    )

    subject = get_labware_view(
        labware_by_id={"well-plate-id": well_plate},
        definitions_by_uri={"well-plate-uri": magdeck_well_plate_def},
    )

    assert subject.get_default_magnet_height(module_id="module-id", offset=2) == 12.0


def test_get_deck_definition(ot2_standard_deck_def: DeckDefinitionV5) -> None:
    """It should get the deck definition from the state."""
    subject = get_labware_view(deck_definition=ot2_standard_deck_def)

    assert subject.get_deck_definition() == ot2_standard_deck_def


def test_get_labware_offset_vector() -> None:
    """It should get a labware's offset vector."""
    labware_without_offset = LoadedLabware(
        id="without-offset-labware-id",
        loadName="labware-load-name",
        location=DeckSlotLocation(slotName=DeckSlotName.SLOT_1),
        definitionUri="some-labware-uri",
        offsetId=None,
    )

    labware_with_offset = LoadedLabware(
        id="with-offset-labware-id",
        loadName="labware-load-name",
        location=DeckSlotLocation(slotName=DeckSlotName.SLOT_1),
        definitionUri="some-labware-uri",
        offsetId="offset-id",
    )

    offset_vector = LabwareOffsetVector(x=1, y=2, z=3)
    offset = LabwareOffset(
        id="offset-id",
        createdAt=datetime(year=2021, month=1, day=2),
        definitionUri="some-labware-uri",
        location=LabwareOffsetLocation(slotName=DeckSlotName.SLOT_1),
        vector=offset_vector,
    )

    subject = get_labware_view(
        labware_by_id={
            labware_without_offset.id: labware_without_offset,
            labware_with_offset.id: labware_with_offset,
        },
        labware_offsets_by_id={"offset-id": offset},
    )

    assert subject.get_labware_offset_vector(labware_with_offset.id) == offset.vector

    assert subject.get_labware_offset_vector(
        labware_without_offset.id
    ) == LabwareOffsetVector(x=0, y=0, z=0)

    with pytest.raises(errors.LabwareNotLoadedError):
        subject.get_labware_offset_vector("wrong-labware-id")


def test_get_labware_offset() -> None:
    """It should return the requested labware offset, if it exists."""
    offset_a = LabwareOffset(
        id="id-a",
        createdAt=datetime(year=2021, month=1, day=1),
        definitionUri="uri-a",
        location=LabwareOffsetLocation(slotName=DeckSlotName.SLOT_1),
        vector=LabwareOffsetVector(x=1, y=1, z=1),
    )

    offset_b = LabwareOffset(
        id="id-b",
        createdAt=datetime(year=2022, month=2, day=2),
        definitionUri="uri-b",
        location=LabwareOffsetLocation(slotName=DeckSlotName.SLOT_2),
        vector=LabwareOffsetVector(x=2, y=2, z=2),
    )

    subject = get_labware_view(
        labware_offsets_by_id={"id-a": offset_a, "id-b": offset_b}
    )

    assert subject.get_labware_offset("id-a") == offset_a
    assert subject.get_labware_offset("id-b") == offset_b
    with pytest.raises(errors.LabwareOffsetDoesNotExistError):
        subject.get_labware_offset("wrong-labware-offset-id")


def test_get_labware_offsets() -> None:
    """It should return a list of all labware offsets, in order."""
    offset_a = LabwareOffset(
        id="id-a",
        createdAt=datetime(year=2021, month=1, day=1),
        definitionUri="uri-a",
        location=LabwareOffsetLocation(slotName=DeckSlotName.SLOT_1),
        vector=LabwareOffsetVector(x=1, y=1, z=1),
    )

    offset_b = LabwareOffset(
        id="id-b",
        createdAt=datetime(year=2022, month=2, day=2),
        definitionUri="uri-b",
        location=LabwareOffsetLocation(slotName=DeckSlotName.SLOT_2),
        vector=LabwareOffsetVector(x=2, y=2, z=2),
    )

    empty_subject = get_labware_view()
    assert empty_subject.get_labware_offsets() == []

    filled_subject_a_before_b = get_labware_view(
        labware_offsets_by_id={"id-a": offset_a, "id-b": offset_b}
    )
    assert filled_subject_a_before_b.get_labware_offsets() == [offset_a, offset_b]

    filled_subject_b_before_a = get_labware_view(
        labware_offsets_by_id={"id-b": offset_b, "id-a": offset_a}
    )
    assert filled_subject_b_before_a.get_labware_offsets() == [offset_b, offset_a]


def test_find_applicable_labware_offset() -> None:
    """It should return the most recent offset with matching URI and location."""
    offset_1 = LabwareOffset(
        id="id-1",
        createdAt=datetime(year=2021, month=1, day=1),
        definitionUri="definition-uri",
        location=LabwareOffsetLocation(slotName=DeckSlotName.SLOT_1),
        vector=LabwareOffsetVector(x=1, y=1, z=1),
    )

    # Same definitionUri and location; different id, createdAt, and offset.
    offset_2 = LabwareOffset(
        id="id-2",
        createdAt=datetime(year=2022, month=2, day=2),
        definitionUri="definition-uri",
        location=LabwareOffsetLocation(slotName=DeckSlotName.SLOT_1),
        vector=LabwareOffsetVector(x=2, y=2, z=2),
    )

    offset_3 = LabwareOffset(
        id="id-3",
        createdAt=datetime(year=2023, month=3, day=3),
        definitionUri="on-module-definition-uri",
        location=LabwareOffsetLocation(
            slotName=DeckSlotName.SLOT_1,
            moduleModel=ModuleModel.TEMPERATURE_MODULE_V1,
        ),
        vector=LabwareOffsetVector(x=3, y=3, z=3),
    )

    subject = get_labware_view(
        # Simulate offset_2 having been added after offset_1.
        labware_offsets_by_id={"id-1": offset_1, "id-2": offset_2, "id-3": offset_3}
    )

    # Matching both definitionURI and location. Should return 2nd (most recent) offset.
    assert (
        subject.find_applicable_labware_offset(
            definition_uri="definition-uri",
            location=LabwareOffsetLocation(slotName=DeckSlotName.SLOT_1),
        )
        == offset_2
    )

    assert (
        subject.find_applicable_labware_offset(
            definition_uri="on-module-definition-uri",
            location=LabwareOffsetLocation(
                slotName=DeckSlotName.SLOT_1,
                moduleModel=ModuleModel.TEMPERATURE_MODULE_V1,
            ),
        )
        == offset_3
    )

    # Doesn't match anything, since definitionUri is different.
    assert (
        subject.find_applicable_labware_offset(
            definition_uri="different-definition-uri",
            location=LabwareOffsetLocation(slotName=DeckSlotName.SLOT_1),
        )
        is None
    )

    # Doesn't match anything, since location is different.
    assert (
        subject.find_applicable_labware_offset(
            definition_uri="different-definition-uri",
            location=LabwareOffsetLocation(slotName=DeckSlotName.SLOT_2),
        )
        is None
    )


def test_get_user_specified_display_name() -> None:
    """It should get a labware's user-specified display name."""
    subject = get_labware_view(
        labware_by_id={
            "plate_with_display_name": plate,
            "reservoir_without_display_name": reservoir,
        },
    )

    assert (
        subject.get_user_specified_display_name("plate_with_display_name")
        == "Fancy Plate Name"
    )
    assert (
        subject.get_user_specified_display_name("reservoir_without_display_name")
        is None
    )


def test_get_display_name(
    well_plate_def: LabwareDefinition,
    reservoir_def: LabwareDefinition,
) -> None:
    """It should get the labware's display name."""
    subject = get_labware_view(
        labware_by_id={
            "plate_with_custom_display_name": plate,
            "reservoir_with_default_display_name": reservoir,
        },
        definitions_by_uri={
            "some-plate-uri": well_plate_def,
            "some-reservoir-uri": reservoir_def,
        },
    )
    assert (
        subject.get_display_name("plate_with_custom_display_name") == "Fancy Plate Name"
    )
    assert (
        subject.get_display_name("reservoir_with_default_display_name")
        == "NEST 12 Well Reservoir 15 mL"
    )


def test_get_fixed_trash_id() -> None:
    """It should return the ID of the labware loaded into the fixed trash slot."""
    # OT-2 fixed trash slot:
    subject = get_labware_view(
        labware_by_id={
            "abc123": LoadedLabware(
                id="abc123",
                loadName="trash-load-name",
                location=DeckSlotLocation(slotName=DeckSlotName.FIXED_TRASH),
                definitionUri="trash-definition-uri",
                offsetId=None,
                displayName=None,
            )
        },
    )
    assert subject.get_fixed_trash_id() == "abc123"

    # OT-3 fixed trash slot:
    subject = get_labware_view(
        labware_by_id={
            "abc123": LoadedLabware(
                id="abc123",
                loadName="trash-load-name",
                location=DeckSlotLocation(slotName=DeckSlotName.SLOT_A3),
                definitionUri="trash-definition-uri",
                offsetId=None,
                displayName=None,
            )
        },
    )
    assert subject.get_fixed_trash_id() == "abc123"

    # Nothing in the fixed trash slot:
    subject = get_labware_view(
        labware_by_id={
            "abc123": LoadedLabware(
                id="abc123",
                loadName="trash-load-name",
                location=DeckSlotLocation(slotName=DeckSlotName.SLOT_1),
                definitionUri="trash-definition-uri",
                offsetId=None,
                displayName=None,
            )
        },
    )
    assert subject.get_fixed_trash_id() is None


@pytest.mark.parametrize(
    argnames=["location", "expected_raise"],
    argvalues=[
        (
            DeckSlotLocation(slotName=DeckSlotName.SLOT_1),
            pytest.raises(errors.LocationIsOccupiedError),
        ),
        (
            ModuleLocation(moduleId="module-id"),
            pytest.raises(errors.LocationIsOccupiedError),
        ),
        (DeckSlotLocation(slotName=DeckSlotName.SLOT_2), does_not_raise()),
        (ModuleLocation(moduleId="non-matching-id"), does_not_raise()),
    ],
)
def test_raise_if_labware_in_location(
    location: Union[DeckSlotLocation, ModuleLocation],
    expected_raise: ContextManager[Any],
) -> None:
    """It should raise if there is labware in specified location."""
    subject = get_labware_view(
        labware_by_id={
            "abc123": LoadedLabware(
                id="abc123",
                loadName="labware-1",
                location=DeckSlotLocation(slotName=DeckSlotName.SLOT_1),
                definitionUri="labware-definition-uri",
                offsetId=None,
                displayName=None,
            ),
            "xyz456": LoadedLabware(
                id="xyz456",
                loadName="labware-2",
                location=ModuleLocation(moduleId="module-id"),
                definitionUri="labware-definition-uri",
                offsetId=None,
                displayName=None,
            ),
        }
    )
    with expected_raise:
        subject.raise_if_labware_in_location(location=location)


def test_get_by_slot() -> None:
    """It should get the labware in a given slot."""
    labware_1 = LoadedLabware.construct(
        id="1", location=DeckSlotLocation(slotName=DeckSlotName.SLOT_1)
    )
    labware_2 = LoadedLabware.construct(
        id="2", location=DeckSlotLocation(slotName=DeckSlotName.SLOT_2)
    )
    labware_3 = LoadedLabware.construct(
        id="3", location=ModuleLocation(moduleId="cool-module")
    )

    subject = get_labware_view(
        labware_by_id={"1": labware_1, "2": labware_2, "3": labware_3}
    )

    assert subject.get_by_slot(DeckSlotName.SLOT_1) == labware_1
    assert subject.get_by_slot(DeckSlotName.SLOT_2) == labware_2
    assert subject.get_by_slot(DeckSlotName.SLOT_3) is None


@pytest.mark.parametrize(
    ["well_name", "mount", "labware_slot", "next_to_module", "expected_result"],
    [
        ("abc", MountType.RIGHT, DeckSlotName.SLOT_3, False, EdgePathType.LEFT),
        ("abc", MountType.RIGHT, DeckSlotName.SLOT_D3, False, EdgePathType.LEFT),
        ("abc", MountType.RIGHT, DeckSlotName.SLOT_1, True, EdgePathType.LEFT),
        ("abc", MountType.RIGHT, DeckSlotName.SLOT_D1, True, EdgePathType.LEFT),
        ("pqr", MountType.LEFT, DeckSlotName.SLOT_3, True, EdgePathType.RIGHT),
        ("pqr", MountType.LEFT, DeckSlotName.SLOT_D3, True, EdgePathType.RIGHT),
        ("pqr", MountType.LEFT, DeckSlotName.SLOT_3, False, EdgePathType.DEFAULT),
        ("pqr", MountType.LEFT, DeckSlotName.SLOT_D3, False, EdgePathType.DEFAULT),
        ("pqr", MountType.RIGHT, DeckSlotName.SLOT_3, True, EdgePathType.DEFAULT),
        ("pqr", MountType.RIGHT, DeckSlotName.SLOT_D3, True, EdgePathType.DEFAULT),
        ("def", MountType.LEFT, DeckSlotName.SLOT_3, True, EdgePathType.DEFAULT),
        ("def", MountType.LEFT, DeckSlotName.SLOT_D3, True, EdgePathType.DEFAULT),
    ],
)
def test_get_edge_path_type(
    well_name: str,
    mount: MountType,
    labware_slot: DeckSlotName,
    next_to_module: bool,
    expected_result: EdgePathType,
) -> None:
    """It should get the proper edge path type based on well name, mount, and labware position."""
    labware = LoadedLabware(
        id="tip-rack-id",
        loadName="load-name",
        location=DeckSlotLocation(slotName=DeckSlotName.SLOT_1),
        definitionUri="some-labware-uri",
        offsetId=None,
    )

    labware_def = LabwareDefinition.construct(
        ordering=[["abc", "def"], ["ghi", "jkl"], ["mno", "pqr"]]
    )

    subject = get_labware_view(
        labware_by_id={"labware-id": labware},
        definitions_by_uri={
            "some-labware-uri": labware_def,
        },
    )

    result = subject.get_edge_path_type(
        "labware-id", well_name, mount, labware_slot, next_to_module
    )

    assert result == expected_result


def test_get_all_labware_definition(
    tip_rack_def: LabwareDefinition, falcon_tuberack_def: LabwareDefinition
) -> None:
    """It should return the loaded labware definition list."""
    subject = get_labware_view(
        labware_by_id={
            "labware-id": LoadedLabware(
                id="labware-id",
                loadName="test",
                definitionUri="opentrons_96_tiprack_300ul",
                location=ModuleLocation(moduleId="module-id"),
            )
        },
        definitions_by_uri={
            "opentrons_96_tiprack_300ul": tip_rack_def,
            "falcon-definition": falcon_tuberack_def,
        },
    )

    result = subject.get_loaded_labware_definitions()

    assert result == [tip_rack_def]


def test_get_all_labware_definition_empty() -> None:
    """It should return an empty list."""
    subject = get_labware_view(
        labware_by_id={},
    )

    result = subject.get_loaded_labware_definitions()

    assert result == []


def test_raise_if_labware_inaccessible_by_pipette_staging_area() -> None:
    """It should raise if the labware is on a staging slot."""
    subject = get_labware_view(
        labware_by_id={
            "labware-id": LoadedLabware(
                id="labware-id",
                loadName="test",
                definitionUri="def-uri",
                location=AddressableAreaLocation(addressableAreaName="B4"),
            )
        },
    )

    with pytest.raises(
        errors.LocationNotAccessibleByPipetteError, match="on staging slot"
    ):
        subject.raise_if_labware_inaccessible_by_pipette("labware-id")


def test_raise_if_labware_inaccessible_by_pipette_off_deck() -> None:
    """It should raise if the labware is off-deck."""
    subject = get_labware_view(
        labware_by_id={
            "labware-id": LoadedLabware(
                id="labware-id",
                loadName="test",
                definitionUri="def-uri",
                location=OFF_DECK_LOCATION,
            )
        },
    )

    with pytest.raises(errors.LocationNotAccessibleByPipetteError, match="off-deck"):
        subject.raise_if_labware_inaccessible_by_pipette("labware-id")


def test_raise_if_labware_inaccessible_by_pipette_stacked_labware_on_staging_area() -> (
    None
):
    """It should raise if the labware is stacked on a staging slot."""
    subject = get_labware_view(
        labware_by_id={
            "labware-id": LoadedLabware(
                id="labware-id",
                loadName="test",
                definitionUri="def-uri",
                location=OnLabwareLocation(labwareId="lower-labware-id"),
            ),
            "lower-labware-id": LoadedLabware(
                id="lower-labware-id",
                loadName="test",
                definitionUri="def-uri",
                location=AddressableAreaLocation(addressableAreaName="B4"),
            ),
        },
    )

    with pytest.raises(
        errors.LocationNotAccessibleByPipetteError, match="on staging slot"
    ):
        subject.raise_if_labware_inaccessible_by_pipette("labware-id")


def test_raise_if_labware_cannot_be_stacked_is_adapter() -> None:
    """It should raise if the labware trying to be stacked is an adapter."""
    subject = get_labware_view()

    with pytest.raises(
        errors.LabwareCannotBeStackedError, match="defined as an adapter"
    ):
        subject.raise_if_labware_cannot_be_stacked(
            top_labware_definition=LabwareDefinition.construct(
                parameters=Parameters.construct(loadName="name"),
                allowedRoles=[LabwareRole.adapter],
            ),
            bottom_labware_id="labware-id",
        )


def test_raise_if_labware_cannot_be_stacked_not_validated() -> None:
    """It should raise if the labware name is not in the definition stacking overlap."""
    subject = get_labware_view(
        labware_by_id={
            "labware-id": LoadedLabware(
                id="labware-id",
                loadName="test",
                definitionUri="def-uri",
                location=DeckSlotLocation(slotName=DeckSlotName.SLOT_1),
            )
        },
    )

    with pytest.raises(
        errors.LabwareCannotBeStackedError, match="loaded onto labware test"
    ):
        subject.raise_if_labware_cannot_be_stacked(
            top_labware_definition=LabwareDefinition.construct(
                parameters=Parameters.construct(loadName="name"),
                stackingOffsetWithLabware={},
            ),
            bottom_labware_id="labware-id",
        )


def test_raise_if_labware_cannot_be_stacked_on_module_not_adapter() -> None:
    """It should raise if the below labware on a module is not an adapter."""
    subject = get_labware_view(
        labware_by_id={
            "labware-id": LoadedLabware(
                id="labware-id",
                loadName="test",
                definitionUri="def-uri",
                location=ModuleLocation(moduleId="module-id"),
            )
        },
        definitions_by_uri={
            "def-uri": LabwareDefinition.construct(allowedRoles=[LabwareRole.labware])
        },
    )

    with pytest.raises(errors.LabwareCannotBeStackedError, match="module"):
        subject.raise_if_labware_cannot_be_stacked(
            top_labware_definition=LabwareDefinition.construct(
                parameters=Parameters.construct(loadName="name"),
                stackingOffsetWithLabware={
                    "test": SharedDataOverlapOffset(x=0, y=0, z=0)
                },
            ),
            bottom_labware_id="labware-id",
        )


def test_raise_if_labware_cannot_be_stacked_on_labware_on_adapter() -> None:
    """It should raise if the OnLabware location is on an adapter."""
    subject = get_labware_view(
        labware_by_id={
            "labware-id": LoadedLabware(
                id="labware-id",
                loadName="test",
                definitionUri="def-uri-1",
                location=OnLabwareLocation(labwareId="below-id"),
            ),
            "below-id": LoadedLabware(
                id="below-id",
                loadName="adapter-name",
                definitionUri="def-uri-2",
                location=DeckSlotLocation(slotName=DeckSlotName.SLOT_1),
            ),
        },
        definitions_by_uri={
            "def-uri-1": LabwareDefinition.construct(  # type: ignore[call-arg]
                allowedRoles=[LabwareRole.labware]
            ),
            "def-uri-2": LabwareDefinition.construct(  # type: ignore[call-arg]
                allowedRoles=[LabwareRole.adapter]
            ),
        },
    )

    with pytest.raises(
        errors.LabwareCannotBeStackedError, match="cannot be loaded to stack"
    ):
        subject.raise_if_labware_cannot_be_stacked(
            top_labware_definition=LabwareDefinition.construct(
                parameters=Parameters.construct(loadName="name"),
                stackingOffsetWithLabware={
                    "test": SharedDataOverlapOffset(x=0, y=0, z=0)
                },
            ),
            bottom_labware_id="labware-id",
        )


@pytest.mark.parametrize(
    argnames=[
        "allowed_roles",
        "stacking_quirks",
        "exception",
    ],
    argvalues=[
        [
            [LabwareRole.labware],
            [],
            pytest.raises(errors.LabwareCannotBeStackedError),
        ],
        [
            [LabwareRole.lid],
            ["stackingMaxFive"],
            does_not_raise(),
        ],
    ],
)
def test_labware_stacking_height_passes_or_raises(
    allowed_roles: List[LabwareRole],
    stacking_quirks: List[str],
    exception: ContextManager[None],
) -> None:
    """It should raise if the labware is stacked too high, and pass if the labware definition allowed this."""
    subject = get_labware_view(
        labware_by_id={
            "labware-id4": LoadedLabware(
                id="labware-id4",
                loadName="test",
                definitionUri="def-uri-1",
                location=OnLabwareLocation(labwareId="labware-id3"),
            ),
            "labware-id3": LoadedLabware(
                id="labware-id3",
                loadName="test",
                definitionUri="def-uri-1",
                location=OnLabwareLocation(labwareId="labware-id2"),
            ),
            "labware-id2": LoadedLabware(
                id="labware-id2",
                loadName="test",
                definitionUri="def-uri-1",
                location=OnLabwareLocation(labwareId="labware-id1"),
            ),
            "labware-id1": LoadedLabware(
                id="labware-id1",
                loadName="test",
                definitionUri="def-uri-1",
                location=DeckSlotLocation(slotName=DeckSlotName.SLOT_1),
            ),
        },
        definitions_by_uri={
            "def-uri-1": LabwareDefinition.construct(  # type: ignore[call-arg]
                allowedRoles=allowed_roles,
                parameters=Parameters.construct(
                    format="irregular",
                    quirks=stacking_quirks,
                    isTiprack=False,
                    loadName="name",
                    isMagneticModuleCompatible=False,
                ),
            )
        },
    )

    with exception:
        subject.raise_if_labware_cannot_be_stacked(
            top_labware_definition=LabwareDefinition.construct(  # type: ignore[call-arg]
                parameters=Parameters.construct(
                    format="irregular",
                    quirks=stacking_quirks,
                    isTiprack=False,
                    loadName="name",
                    isMagneticModuleCompatible=False,
                ),
                stackingOffsetWithLabware={
                    "test": SharedDataOverlapOffset(x=0, y=0, z=0)
                },
            ),
            bottom_labware_id="labware-id4",
        )


def test_get_deck_gripper_offsets(ot3_standard_deck_def: DeckDefinitionV5) -> None:
    """It should get the deck's gripper offsets."""
    subject = get_labware_view(deck_definition=ot3_standard_deck_def)

    assert subject.get_deck_default_gripper_offsets() == LabwareMovementOffsetData(
        pickUpOffset=LabwareOffsetVector(x=0, y=0, z=0),
        dropOffset=LabwareOffsetVector(x=0, y=0, z=-0.75),
    )


def test_get_labware_gripper_offsets(
    well_plate_def: LabwareDefinition,
    adapter_plate_def: LabwareDefinition,
) -> None:
    """It should get the labware's gripper offsets."""
    subject = get_labware_view(
        labware_by_id={"plate-id": plate, "adapter-plate-id": adapter_plate},
        definitions_by_uri={
            "some-plate-uri": well_plate_def,
            "some-adapter-uri": adapter_plate_def,
        },
    )

    assert (
        subject.get_child_gripper_offsets(labware_id="plate-id", slot_name=None) is None
    )
    assert subject.get_child_gripper_offsets(
        labware_id="adapter-plate-id", slot_name=DeckSlotName.SLOT_D1
    ) == LabwareMovementOffsetData(
        pickUpOffset=LabwareOffsetVector(x=0, y=0, z=0),
        dropOffset=LabwareOffsetVector(x=2, y=0, z=0),
    )


def test_get_labware_gripper_offsets_default_no_slots(
    well_plate_def: LabwareDefinition,
    adapter_plate_def: LabwareDefinition,
) -> None:
    """It should get the labware's gripper offsets with only a default gripper offset entry."""
    subject = get_labware_view(
        labware_by_id={
            "labware-id": LoadedLabware(
                id="labware-id",
                loadName="labware-load-name",
                location=DeckSlotLocation(slotName=DeckSlotName.SLOT_1),
                definitionUri="some-labware-uri",
                offsetId=None,
                displayName="Fancy Labware Name",
            )
        },
        definitions_by_uri={
            "some-labware-uri": LabwareDefinition.construct(
                gripperOffsets={
                    "default": GripperOffsets(
                        pickUpOffset=OffsetVector(x=1, y=2, z=3),
                        dropOffset=OffsetVector(x=4, y=5, z=6),
                    )
                }
            ),
        },
    )

    assert (
        subject.get_child_gripper_offsets(
            labware_id="labware-id", slot_name=DeckSlotName.SLOT_D1
        )
        is None
    )

    assert subject.get_child_gripper_offsets(
        labware_id="labware-id", slot_name=None
    ) == LabwareMovementOffsetData(
        pickUpOffset=LabwareOffsetVector(x=1, y=2, z=3),
        dropOffset=LabwareOffsetVector(x=4, y=5, z=6),
    )


def test_get_grip_force(
    flex_50uL_tiprack: LabwareDefinition,
    reservoir_def: LabwareDefinition,
) -> None:
    """It should get the grip force, if present, from labware definition or return default."""
    subject = get_labware_view()

    assert subject.get_grip_force(flex_50uL_tiprack) == 16  # from definition
    assert subject.get_grip_force(reservoir_def) == 15  # default


def test_get_grip_height_from_labware_bottom(
    well_plate_def: LabwareDefinition,
    reservoir_def: LabwareDefinition,
) -> None:
    """It should get the grip height, if present, from labware definition or return default."""
    subject = get_labware_view()
    assert (
        subject.get_grip_height_from_labware_bottom(well_plate_def) == 12.2
    )  # from definition
    assert subject.get_grip_height_from_labware_bottom(reservoir_def) == 15.7  # default


@pytest.mark.parametrize(
    "labware_to_check,well_bbox",
    [
        ("opentrons_universal_flat_adapter", Dimensions(0, 0, 0)),
        (
            "corning_96_wellplate_360ul_flat",
            Dimensions(116.81 - 10.95, 77.67 - 7.81, 14.22),
        ),
        ("nest_12_reservoir_15ml", Dimensions(117.48 - 10.28, 78.38 - 7.18, 31.4)),
    ],
)
def test_calculates_well_bounding_box(
    labware_to_check: str, well_bbox: Dimensions
) -> None:
    """It should be able to calculate well bounding boxes."""
<<<<<<< HEAD
    definition = LabwareDefinition.model_validate(load_definition(labware_to_check, 1))
    labware = LoadedLabware(
        id="test-labware-id",
        loadName=labware_to_check,
        location=DeckSlotLocation(slotName=DeckSlotName.SLOT_1),
        definitionUri="test-labware-uri",
        offsetId=None,
        displayName="Fancy Plate Name",
    )
    subject = get_labware_view(
        labware_by_id={"test-labware-id": labware},
        definitions_by_uri={"test-labware-uri": definition},
    )
    assert subject.get_well_bbox("test-labware-id").x == pytest.approx(well_bbox.x)
    assert subject.get_well_bbox("test-labware-id").y == pytest.approx(well_bbox.y)
    assert subject.get_well_bbox("test-labware-id").z == pytest.approx(well_bbox.z)
=======
    definition = LabwareDefinition.parse_obj(load_definition(labware_to_check, 1))
    subject = get_labware_view()
    assert subject.get_well_bbox(definition).x == pytest.approx(well_bbox.x)
    assert subject.get_well_bbox(definition).y == pytest.approx(well_bbox.y)
    assert subject.get_well_bbox(definition).z == pytest.approx(well_bbox.z)
>>>>>>> 6c0d418f
<|MERGE_RESOLUTION|>--- conflicted
+++ resolved
@@ -1,4 +1,5 @@
 """Labware state store tests."""
+
 import pytest
 from datetime import datetime
 from typing import Dict, Optional, cast, ContextManager, Any, Union, NamedTuple, List
@@ -686,21 +687,7 @@
 
 def test_get_labware_overlap_offsets() -> None:
     """It should get the labware overlap offsets."""
-<<<<<<< HEAD
-    subject = get_labware_view(
-        labware_by_id={"plate-id": plate},
-        definitions_by_uri={
-            "some-plate-uri": LabwareDefinition.construct(
-                stackingOffsetWithLabware={
-                    "bottom-labware-name": SharedDataOverlapOffset(x=1, y=2, z=3)
-                }
-            )
-        },
-    )
-
-=======
     subject = get_labware_view()
->>>>>>> 6c0d418f
     result = subject.get_labware_overlap_offsets(
         definition=LabwareDefinition.construct(  # type: ignore[call-arg]
             stackingOffsetWithLabware={
@@ -786,15 +773,6 @@
     """It should get the labware overlap offsets."""
     subject = get_labware_view(
         deck_definition=spec_deck_definition,
-<<<<<<< HEAD
-        labware_by_id={"plate-id": plate},
-        definitions_by_uri={
-            "some-plate-uri": LabwareDefinition.construct(
-                stackingOffsetWithModule=stacking_offset_with_module
-            )
-        },
-=======
->>>>>>> 6c0d418f
     )
     result = subject.get_module_overlap_offsets(
         definition=LabwareDefinition.construct(  # type: ignore[call-arg]
@@ -1626,27 +1604,8 @@
     labware_to_check: str, well_bbox: Dimensions
 ) -> None:
     """It should be able to calculate well bounding boxes."""
-<<<<<<< HEAD
     definition = LabwareDefinition.model_validate(load_definition(labware_to_check, 1))
-    labware = LoadedLabware(
-        id="test-labware-id",
-        loadName=labware_to_check,
-        location=DeckSlotLocation(slotName=DeckSlotName.SLOT_1),
-        definitionUri="test-labware-uri",
-        offsetId=None,
-        displayName="Fancy Plate Name",
-    )
-    subject = get_labware_view(
-        labware_by_id={"test-labware-id": labware},
-        definitions_by_uri={"test-labware-uri": definition},
-    )
-    assert subject.get_well_bbox("test-labware-id").x == pytest.approx(well_bbox.x)
-    assert subject.get_well_bbox("test-labware-id").y == pytest.approx(well_bbox.y)
-    assert subject.get_well_bbox("test-labware-id").z == pytest.approx(well_bbox.z)
-=======
-    definition = LabwareDefinition.parse_obj(load_definition(labware_to_check, 1))
     subject = get_labware_view()
     assert subject.get_well_bbox(definition).x == pytest.approx(well_bbox.x)
     assert subject.get_well_bbox(definition).y == pytest.approx(well_bbox.y)
-    assert subject.get_well_bbox(definition).z == pytest.approx(well_bbox.z)
->>>>>>> 6c0d418f
+    assert subject.get_well_bbox(definition).z == pytest.approx(well_bbox.z)