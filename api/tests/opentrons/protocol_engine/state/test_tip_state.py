--- conflicted
+++ resolved
@@ -219,14 +219,9 @@
             nominal_tip_overlap={},
             nozzle_offset_z=1.23,
             home_position=4.56,
-<<<<<<< HEAD
             nozzle_map=get_default_nozzle_map(PipetteNameType.P300_SINGLE_GEN2),
-=======
-            back_left_nozzle_offset=Point(x=1, y=2, z=3),
-            front_right_nozzle_offset=Point(x=4, y=5, z=6),
             back_left_corner_offset=Point(x=1, y=2, z=3),
             front_right_corner_offset=Point(x=4, y=5, z=6),
->>>>>>> be346725
         ),
     )
     subject.handle_action(
@@ -419,14 +414,9 @@
             nominal_tip_overlap={},
             nozzle_offset_z=1.23,
             home_position=4.56,
-<<<<<<< HEAD
             nozzle_map=get_default_nozzle_map(PipetteNameType.P300_SINGLE_GEN2),
-=======
-            back_left_nozzle_offset=Point(x=1, y=2, z=3),
-            front_right_nozzle_offset=Point(x=4, y=5, z=6),
             back_left_corner_offset=Point(x=1, y=2, z=3),
             front_right_corner_offset=Point(x=4, y=5, z=6),
->>>>>>> be346725
         ),
     )
 
@@ -475,14 +465,9 @@
             nominal_tip_overlap={},
             nozzle_offset_z=1.23,
             home_position=4.56,
-<<<<<<< HEAD
             nozzle_map=get_default_nozzle_map(PipetteNameType.P300_SINGLE_GEN2),
-=======
-            back_left_nozzle_offset=Point(x=1, y=2, z=3),
-            front_right_nozzle_offset=Point(x=4, y=5, z=6),
             back_left_corner_offset=Point(x=1, y=2, z=3),
             front_right_corner_offset=Point(x=4, y=5, z=6),
->>>>>>> be346725
         ),
     )
     subject.handle_action(
@@ -563,14 +548,9 @@
             nominal_tip_overlap={},
             nozzle_offset_z=1.23,
             home_position=4.56,
-<<<<<<< HEAD
             nozzle_map=get_default_nozzle_map(PipetteNameType.P300_SINGLE_GEN2),
-=======
-            back_left_nozzle_offset=Point(x=1, y=2, z=3),
-            front_right_nozzle_offset=Point(x=4, y=5, z=6),
             back_left_corner_offset=Point(x=1, y=2, z=3),
             front_right_corner_offset=Point(x=4, y=5, z=6),
->>>>>>> be346725
         ),
     )
     subject.handle_action(
@@ -673,14 +653,9 @@
             nominal_tip_overlap={},
             nozzle_offset_z=1.23,
             home_position=4.56,
-<<<<<<< HEAD
             nozzle_map=nozzle_map,
-=======
-            back_left_nozzle_offset=Point(x=1, y=2, z=3),
-            front_right_nozzle_offset=Point(x=4, y=5, z=6),
             back_left_corner_offset=Point(x=1, y=2, z=3),
             front_right_corner_offset=Point(x=4, y=5, z=6),
->>>>>>> be346725
         ),
     )
     subject.handle_action(
@@ -743,14 +718,9 @@
             nominal_tip_overlap={},
             nozzle_offset_z=1.23,
             home_position=4.56,
-<<<<<<< HEAD
             nozzle_map=get_default_nozzle_map(PipetteNameType.P300_SINGLE_GEN2),
-=======
-            back_left_nozzle_offset=Point(x=1, y=2, z=3),
-            front_right_nozzle_offset=Point(x=4, y=5, z=6),
             back_left_corner_offset=Point(x=1, y=2, z=3),
             front_right_corner_offset=Point(x=4, y=5, z=6),
->>>>>>> be346725
         ),
     )
     subject.handle_action(
