--- conflicted
+++ resolved
@@ -257,28 +257,8 @@
                 serial_number="",
                 return_tip_scale=0,
                 nominal_tip_overlap={},
-<<<<<<< HEAD
-=======
                 home_position=0,
                 nozzle_offset_z=0,
-            )
-        },
-    )
-
-    assert subject.get_available_volume("pipette-id") == 42
-
-
-def test_pipette_is_ready_to_aspirate_if_has_volume() -> None:
-    """Pipette should be ready to aspirate if it's already got volume."""
-    pipette_config = create_pipette_config("p300_single", ready_to_aspirate=False)
-
-    subject = get_pipette_view(
-        pipettes_by_id={
-            "pipette-id": LoadedPipette(
-                id="pipette-id",
-                mount=MountType.LEFT,
-                pipetteName=PipetteNameType.P300_SINGLE,
->>>>>>> 4d46d961
             ),
             "pipette-id-none": StaticPipetteConfig(
                 min_volume=1,
