"""Tests for pipette state accessors in the protocol_engine state store."""
from collections import OrderedDict

import pytest
from typing import cast, Dict, List, Optional, Tuple, NamedTuple

from opentrons_shared_data.pipette.dev_types import PipetteNameType
from opentrons_shared_data.pipette import pipette_definition

from opentrons.config.defaults_ot2 import Z_RETRACT_DISTANCE
from opentrons.types import MountType, Mount as HwMount, Point
from opentrons.hardware_control.dev_types import PipetteDict
from opentrons.protocol_engine import errors
from opentrons.protocol_engine.types import (
    LoadedPipette,
    MotorAxis,
    FlowRates,
    DeckPoint,
    CurrentPipetteLocation,
    TipGeometry,
)
from opentrons.protocol_engine.state.pipettes import (
    PipetteState,
    PipetteView,
    CurrentDeckPoint,
    HardwarePipette,
    StaticPipetteConfig,
    BoundingNozzlesOffsets,
    PipetteBoundingBoxOffsets,
)
from opentrons.hardware_control.nozzle_manager import NozzleMap, NozzleConfigurationType
from opentrons.protocol_engine.errors import TipNotAttachedError, PipetteNotLoadedError

from ..pipette_fixtures import (
    NINETY_SIX_ROWS,
    NINETY_SIX_COLS,
    NINETY_SIX_MAP,
    EIGHT_CHANNEL_ROWS,
    EIGHT_CHANNEL_COLS,
    EIGHT_CHANNEL_MAP,
    get_default_nozzle_map,
)

_SAMPLE_NOZZLE_BOUNDS_OFFSETS = BoundingNozzlesOffsets(
    back_left_offset=Point(x=10, y=20, z=30), front_right_offset=Point(x=40, y=50, z=60)
)
_SAMPLE_PIPETTE_BOUNDING_BOX_OFFSETS = PipetteBoundingBoxOffsets(
    back_left_corner=Point(x=10, y=20, z=30), front_right_corner=Point(x=40, y=50, z=60)
)


def get_pipette_view(
    pipettes_by_id: Optional[Dict[str, LoadedPipette]] = None,
    aspirated_volume_by_id: Optional[Dict[str, Optional[float]]] = None,
    current_well: Optional[CurrentPipetteLocation] = None,
    current_deck_point: CurrentDeckPoint = CurrentDeckPoint(
        mount=None, deck_point=None
    ),
    attached_tip_by_id: Optional[Dict[str, Optional[TipGeometry]]] = None,
    movement_speed_by_id: Optional[Dict[str, Optional[float]]] = None,
    static_config_by_id: Optional[Dict[str, StaticPipetteConfig]] = None,
    flow_rates_by_id: Optional[Dict[str, FlowRates]] = None,
    nozzle_layout_by_id: Optional[Dict[str, Optional[NozzleMap]]] = None,
) -> PipetteView:
    """Get a pipette view test subject with the specified state."""
    state = PipetteState(
        pipettes_by_id=pipettes_by_id or {},
        aspirated_volume_by_id=aspirated_volume_by_id or {},
        current_location=current_well,
        current_deck_point=current_deck_point,
        attached_tip_by_id=attached_tip_by_id or {},
        movement_speed_by_id=movement_speed_by_id or {},
        static_config_by_id=static_config_by_id or {},
        flow_rates_by_id=flow_rates_by_id or {},
        nozzle_configuration_by_id=nozzle_layout_by_id or {},
    )

    return PipetteView(state=state)


def create_pipette_config(
    name: str,
    back_compat_names: Optional[List[str]] = None,
    ready_to_aspirate: bool = False,
) -> PipetteDict:
    """Create a fake but valid (enough) PipetteDict object."""
    return cast(
        PipetteDict,
        {
            "name": name,
            "back_compat_names": back_compat_names or [],
            "ready_to_aspirate": ready_to_aspirate,
        },
    )


def test_initial_pipette_data_by_id() -> None:
    """It should should raise if pipette ID doesn't exist."""
    subject = get_pipette_view()

    with pytest.raises(errors.PipetteNotLoadedError):
        subject.get("asdfghjkl")


def test_initial_pipette_data_by_mount() -> None:
    """It should return None if mount isn't present."""
    subject = get_pipette_view()

    assert subject.get_by_mount(MountType.LEFT) is None
    assert subject.get_by_mount(MountType.RIGHT) is None


def test_get_pipette_data() -> None:
    """It should get pipette data by ID and mount from the state."""
    pipette_data = LoadedPipette(
        id="pipette-id",
        pipetteName=PipetteNameType.P300_SINGLE,
        mount=MountType.LEFT,
    )

    subject = get_pipette_view(pipettes_by_id={"pipette-id": pipette_data})

    result_by_id = subject.get("pipette-id")
    result_by_mount = subject.get_by_mount(MountType.LEFT)

    assert result_by_id == pipette_data
    assert result_by_mount == pipette_data
    assert subject.get_mount("pipette-id") == MountType.LEFT


def test_get_hardware_pipette() -> None:
    """It maps a pipette ID to a config given the HC's attached pipettes."""
    pipette_config = create_pipette_config("p300_single")
    attached_pipettes: Dict[HwMount, PipetteDict] = {
        HwMount.LEFT: pipette_config,
        HwMount.RIGHT: cast(PipetteDict, {}),
    }

    subject = get_pipette_view(
        pipettes_by_id={
            "left-id": LoadedPipette(
                id="left-id",
                mount=MountType.LEFT,
                pipetteName=PipetteNameType.P300_SINGLE,
            ),
            "right-id": LoadedPipette(
                id="right-id",
                mount=MountType.RIGHT,
                pipetteName=PipetteNameType.P300_MULTI,
            ),
        }
    )

    result = subject.get_hardware_pipette(
        pipette_id="left-id",
        attached_pipettes=attached_pipettes,
    )

    assert result == HardwarePipette(mount=HwMount.LEFT, config=pipette_config)

    with pytest.raises(errors.PipetteNotAttachedError):
        subject.get_hardware_pipette(
            pipette_id="right-id",
            attached_pipettes=attached_pipettes,
        )


def test_get_hardware_pipette_with_back_compat() -> None:
    """It maps a pipette ID to a config given the HC's attached pipettes.

    In this test, the hardware config specs "p300_single_gen2", and the
    loaded pipette name in state is "p300_single," which is is allowed.
    """
    pipette_config = create_pipette_config(
        "p300_single_gen2",
        back_compat_names=["p300_single"],
    )
    attached_pipettes: Dict[HwMount, PipetteDict] = {
        HwMount.LEFT: pipette_config,
        HwMount.RIGHT: cast(PipetteDict, {}),
    }

    subject = get_pipette_view(
        pipettes_by_id={
            "pipette-id": LoadedPipette(
                id="pipette-id",
                mount=MountType.LEFT,
                pipetteName=PipetteNameType.P300_SINGLE,
            ),
        }
    )

    result = subject.get_hardware_pipette(
        pipette_id="pipette-id",
        attached_pipettes=attached_pipettes,
    )

    assert result == HardwarePipette(mount=HwMount.LEFT, config=pipette_config)


def test_get_hardware_pipette_raises_with_name_mismatch() -> None:
    """It maps a pipette ID to a config given the HC's attached pipettes.

    In this test, the hardware config specs "p300_single_gen2", but the
    loaded pipette name in state is "p10_single," which does not match.
    """
    pipette_config = create_pipette_config("p300_single_gen2")
    attached_pipettes: Dict[HwMount, Optional[PipetteDict]] = {
        HwMount.LEFT: pipette_config,
        HwMount.RIGHT: cast(PipetteDict, {}),
    }

    subject = get_pipette_view(
        pipettes_by_id={
            "pipette-id": LoadedPipette(
                id="pipette-id",
                mount=MountType.LEFT,
                pipetteName=PipetteNameType.P10_SINGLE,
            ),
        }
    )

    with pytest.raises(errors.PipetteNotAttachedError):
        subject.get_hardware_pipette(
            pipette_id="pipette-id",
            attached_pipettes=attached_pipettes,
        )


def test_get_aspirated_volume() -> None:
    """It should get the aspirate volume for a pipette."""
    subject = get_pipette_view(
        aspirated_volume_by_id={
            "pipette-id": 42,
            "pipette-id-none": None,
            "pipette-id-no-tip": None,
        },
        attached_tip_by_id={
            "pipette-id": TipGeometry(length=1, volume=2, diameter=3),
            "pipette-id-none": TipGeometry(length=4, volume=5, diameter=6),
            "pipette-id-no-tip": None,
        },
    )

    assert subject.get_aspirated_volume("pipette-id") == 42
    assert subject.get_aspirated_volume("pipette-id-none") is None

    with pytest.raises(errors.PipetteNotLoadedError):
        subject.get_aspirated_volume("not-an-id")

    with pytest.raises(errors.TipNotAttachedError):
        subject.get_aspirated_volume("pipette-id-no-tip")


def test_get_pipette_working_volume(
    supported_tip_fixture: pipette_definition.SupportedTipsDefinition,
) -> None:
    """It should get the minimum value of tip volume and max volume."""
    subject = get_pipette_view(
        attached_tip_by_id={
            "pipette-id": TipGeometry(length=1, volume=1337, diameter=42.0),
        },
        static_config_by_id={
            "pipette-id": StaticPipetteConfig(
                min_volume=1,
                max_volume=9001,
                channels=5,
                model="blah",
                display_name="bleh",
                serial_number="",
                tip_configuration_lookup_table={9001: supported_tip_fixture},
                nominal_tip_overlap={},
                home_position=0,
                nozzle_offset_z=0,
                bounding_nozzle_offsets=_SAMPLE_NOZZLE_BOUNDS_OFFSETS,
<<<<<<< HEAD
                default_nozzle_map=get_default_nozzle_map(PipetteNameType.P300_SINGLE),
=======
                pipette_bounding_box_offsets=_SAMPLE_PIPETTE_BOUNDING_BOX_OFFSETS,
>>>>>>> be346725
            )
        },
    )

    assert subject.get_working_volume("pipette-id") == 1337


def test_get_pipette_working_volume_raises_if_tip_volume_is_none(
    supported_tip_fixture: pipette_definition.SupportedTipsDefinition,
) -> None:
    """Should raise an exception that no tip is attached."""
    subject = get_pipette_view(
        attached_tip_by_id={
            "pipette-id": None,
        },
        static_config_by_id={
            "pipette-id": StaticPipetteConfig(
                min_volume=1,
                max_volume=9001,
                channels=5,
                model="blah",
                display_name="bleh",
                serial_number="",
                tip_configuration_lookup_table={9001: supported_tip_fixture},
                nominal_tip_overlap={},
                home_position=0,
                nozzle_offset_z=0,
                bounding_nozzle_offsets=_SAMPLE_NOZZLE_BOUNDS_OFFSETS,
<<<<<<< HEAD
                default_nozzle_map=get_default_nozzle_map(PipetteNameType.P300_SINGLE),
=======
                pipette_bounding_box_offsets=_SAMPLE_PIPETTE_BOUNDING_BOX_OFFSETS,
>>>>>>> be346725
            )
        },
    )

    with pytest.raises(TipNotAttachedError):
        subject.get_working_volume("pipette-id")

    with pytest.raises(PipetteNotLoadedError):
        subject.get_working_volume("wrong-id")


def test_get_pipette_available_volume(
    supported_tip_fixture: pipette_definition.SupportedTipsDefinition,
) -> None:
    """It should get the available volume for a pipette."""
    subject = get_pipette_view(
        attached_tip_by_id={
            "pipette-id": TipGeometry(
                length=1,
                diameter=2,
                volume=100,
            ),
        },
        aspirated_volume_by_id={"pipette-id": 58},
        static_config_by_id={
            "pipette-id": StaticPipetteConfig(
                min_volume=1,
                max_volume=123,
                channels=3,
                model="blah",
                display_name="bleh",
                serial_number="",
                tip_configuration_lookup_table={123: supported_tip_fixture},
                nominal_tip_overlap={},
                home_position=0,
                nozzle_offset_z=0,
                bounding_nozzle_offsets=_SAMPLE_NOZZLE_BOUNDS_OFFSETS,
<<<<<<< HEAD
                default_nozzle_map=get_default_nozzle_map(PipetteNameType.P300_SINGLE),
=======
                pipette_bounding_box_offsets=_SAMPLE_PIPETTE_BOUNDING_BOX_OFFSETS,
>>>>>>> be346725
            ),
            "pipette-id-none": StaticPipetteConfig(
                min_volume=1,
                max_volume=123,
                channels=5,
                model="blah",
                display_name="bleh",
                serial_number="",
                tip_configuration_lookup_table={123: supported_tip_fixture},
                nominal_tip_overlap={},
                home_position=0,
                nozzle_offset_z=0,
                bounding_nozzle_offsets=_SAMPLE_NOZZLE_BOUNDS_OFFSETS,
<<<<<<< HEAD
                default_nozzle_map=get_default_nozzle_map(PipetteNameType.P300_SINGLE),
=======
                pipette_bounding_box_offsets=_SAMPLE_PIPETTE_BOUNDING_BOX_OFFSETS,
>>>>>>> be346725
            ),
        },
    )

    assert subject.get_available_volume("pipette-id") == 42


def test_get_attached_tip() -> None:
    """It should get the tip-rack ID map of a pipette's attached tip."""
    subject = get_pipette_view(
        attached_tip_by_id={
            "foo": TipGeometry(length=1, volume=2, diameter=3),
            "bar": None,
        }
    )

    assert subject.get_attached_tip("foo") == TipGeometry(
        length=1, volume=2, diameter=3
    )
    assert subject.get_attached_tip("bar") is None
    assert subject.get_all_attached_tips() == [
        ("foo", TipGeometry(length=1, volume=2, diameter=3)),
    ]


def test_validate_tip_state() -> None:
    """It should validate a pipette's tip attached state."""
    subject = get_pipette_view(
        attached_tip_by_id={
            "has-tip": TipGeometry(length=1, volume=2, diameter=3),
            "no-tip": None,
        }
    )

    subject.validate_tip_state(pipette_id="has-tip", expected_has_tip=True)
    subject.validate_tip_state(pipette_id="no-tip", expected_has_tip=False)

    with pytest.raises(errors.TipAttachedError):
        subject.validate_tip_state(pipette_id="has-tip", expected_has_tip=False)

    with pytest.raises(errors.TipNotAttachedError):
        subject.validate_tip_state(pipette_id="no-tip", expected_has_tip=True)


def test_get_movement_speed() -> None:
    """It should return the movement speed that was set for the given pipette."""
    subject = get_pipette_view(
        movement_speed_by_id={
            "pipette-with-movement-speed": 123.456,
            "pipette-without-movement-speed": None,
        }
    )

    assert (
        subject.get_movement_speed(pipette_id="pipette-with-movement-speed") == 123.456
    )
    assert (
        subject.get_movement_speed(pipette_id="pipette-without-movement-speed") is None
    )


@pytest.mark.parametrize(
    ("mount", "deck_point", "expected_deck_point"),
    [
        (MountType.LEFT, DeckPoint(x=1, y=2, z=3), DeckPoint(x=1, y=2, z=3)),
        (MountType.LEFT, None, None),
        (MountType.RIGHT, DeckPoint(x=1, y=2, z=3), None),
        (None, DeckPoint(x=1, y=2, z=3), None),
        (None, None, None),
    ],
)
def test_get_deck_point(
    mount: Optional[MountType],
    deck_point: Optional[DeckPoint],
    expected_deck_point: Optional[DeckPoint],
) -> None:
    """It should return the deck point for the given pipette."""
    pipette_data = LoadedPipette(
        id="pipette-id",
        pipetteName=PipetteNameType.P300_SINGLE,
        mount=MountType.LEFT,
    )

    subject = get_pipette_view(
        pipettes_by_id={"pipette-id": pipette_data},
        current_deck_point=CurrentDeckPoint(
            mount=MountType.LEFT, deck_point=DeckPoint(x=1, y=2, z=3)
        ),
    )

    assert subject.get_deck_point(pipette_id="pipette-id") == DeckPoint(x=1, y=2, z=3)


def test_get_static_config(
    supported_tip_fixture: pipette_definition.SupportedTipsDefinition,
) -> None:
    """It should return the static pipette configuration that was set for the given pipette."""
    config = StaticPipetteConfig(
        model="pipette-model",
        display_name="display name",
        serial_number="serial-number",
        min_volume=1.23,
        max_volume=4.56,
        channels=9,
        tip_configuration_lookup_table={4.56: supported_tip_fixture},
        nominal_tip_overlap={},
        home_position=10.12,
        nozzle_offset_z=12.13,
        bounding_nozzle_offsets=_SAMPLE_NOZZLE_BOUNDS_OFFSETS,
<<<<<<< HEAD
        default_nozzle_map=get_default_nozzle_map(PipetteNameType.P300_SINGLE),
=======
        pipette_bounding_box_offsets=_SAMPLE_PIPETTE_BOUNDING_BOX_OFFSETS,
>>>>>>> be346725
    )

    subject = get_pipette_view(
        pipettes_by_id={
            "pipette-id": LoadedPipette(
                id="pipette-id",
                mount=MountType.LEFT,
                pipetteName=PipetteNameType.P300_SINGLE,
            )
        },
        attached_tip_by_id={
            "pipette-id": TipGeometry(length=1, volume=4.56, diameter=3),
        },
        static_config_by_id={"pipette-id": config},
    )

    assert subject.get_config("pipette-id") == config
    assert subject.get_model_name("pipette-id") == "pipette-model"
    assert subject.get_display_name("pipette-id") == "display name"
    assert subject.get_serial_number("pipette-id") == "serial-number"
    assert subject.get_minimum_volume("pipette-id") == 1.23
    assert subject.get_maximum_volume("pipette-id") == 4.56
    assert subject.get_return_tip_scale("pipette-id") == 0.5
    assert (
        subject.get_instrument_max_height_ot2("pipette-id")
        == 22.25 - Z_RETRACT_DISTANCE
    )


def test_get_nominal_tip_overlap(
    supported_tip_fixture: pipette_definition.SupportedTipsDefinition,
) -> None:
    """It should return the static pipette configuration that was set for the given pipette."""
    config = StaticPipetteConfig(
        model="",
        display_name="",
        serial_number="",
        min_volume=0,
        max_volume=0,
        channels=10,
        tip_configuration_lookup_table={0: supported_tip_fixture},
        nominal_tip_overlap={
            "some-uri": 100,
            "default": 10,
        },
        home_position=0,
        nozzle_offset_z=0,
        bounding_nozzle_offsets=_SAMPLE_NOZZLE_BOUNDS_OFFSETS,
<<<<<<< HEAD
        default_nozzle_map=get_default_nozzle_map(PipetteNameType.P300_SINGLE),
=======
        pipette_bounding_box_offsets=_SAMPLE_PIPETTE_BOUNDING_BOX_OFFSETS,
>>>>>>> be346725
    )

    subject = get_pipette_view(static_config_by_id={"pipette-id": config})

    assert subject.get_nominal_tip_overlap("pipette-id", "some-uri") == 100
    assert subject.get_nominal_tip_overlap("pipette-id", "missing-uri") == 10


@pytest.mark.parametrize(
    ("mount", "expected_z_axis", "expected_plunger_axis"),
    [
        (MountType.LEFT, MotorAxis.LEFT_Z, MotorAxis.LEFT_PLUNGER),
        (MountType.RIGHT, MotorAxis.RIGHT_Z, MotorAxis.RIGHT_PLUNGER),
    ],
)
def test_get_motor_axes(
    mount: MountType, expected_z_axis: MotorAxis, expected_plunger_axis: MotorAxis
) -> None:
    """It should get a pipette's motor axes."""
    subject = get_pipette_view(
        pipettes_by_id={
            "pipette-id": LoadedPipette(
                id="pipette-id",
                mount=mount,
                pipetteName=PipetteNameType.P300_SINGLE,
            ),
        },
    )

    assert subject.get_z_axis("pipette-id") == expected_z_axis
    assert subject.get_plunger_axis("pipette-id") == expected_plunger_axis


def test_nozzle_configuration_getters() -> None:
    """Test that pipette view returns correct nozzle configuration data."""
    nozzle_map = NozzleMap.build(
        physical_nozzles=OrderedDict({"A1": Point(0, 0, 0)}),
        physical_rows=OrderedDict({"A": ["A1"]}),
        physical_columns=OrderedDict({"1": ["A1"]}),
        starting_nozzle="A1",
        back_left_nozzle="A1",
        front_right_nozzle="A1",
    )
    subject = get_pipette_view(nozzle_layout_by_id={"pipette-id": nozzle_map})
    assert subject.get_nozzle_layout_type("pipette-id") == NozzleConfigurationType.FULL
    assert subject.get_is_partially_configured("pipette-id") is False
    assert subject.get_primary_nozzle("pipette-id") == "A1"


class _PipetteSpecs(NamedTuple):
    tip_length: float
    bounding_box_offsets: PipetteBoundingBoxOffsets
    nozzle_map: NozzleMap
    destination_position: Point
    nozzle_bounds_result: Tuple[Point, Point, Point, Point]


_pipette_spec_cases = [
    _PipetteSpecs(
        # 8-channel P300, full configuration
        tip_length=42,
        bounding_box_offsets=PipetteBoundingBoxOffsets(
            back_left_corner=Point(0.0, 31.5, 35.52),
            front_right_corner=Point(0.0, -31.5, 35.52),
        ),
        nozzle_map=NozzleMap.build(
            physical_nozzles=EIGHT_CHANNEL_MAP,
            physical_rows=EIGHT_CHANNEL_ROWS,
            physical_columns=EIGHT_CHANNEL_COLS,
            starting_nozzle="A1",
            back_left_nozzle="A1",
            front_right_nozzle="H1",
        ),
        destination_position=Point(100, 200, 300),
        nozzle_bounds_result=(
            (
                Point(x=100.0, y=200.0, z=342.0),
                Point(x=100.0, y=137.0, z=342.0),
                Point(x=100.0, y=200.0, z=342.0),
                Point(x=100.0, y=137.0, z=342.0),
            )
        ),
    ),
    _PipetteSpecs(
        # 8-channel P300, single configuration
        tip_length=42,
        bounding_box_offsets=PipetteBoundingBoxOffsets(
            back_left_corner=Point(0.0, 31.5, 35.52),
            front_right_corner=Point(0.0, -31.5, 35.52),
        ),
        nozzle_map=NozzleMap.build(
            physical_nozzles=EIGHT_CHANNEL_MAP,
            physical_rows=EIGHT_CHANNEL_ROWS,
            physical_columns=EIGHT_CHANNEL_COLS,
            starting_nozzle="H1",
            back_left_nozzle="H1",
            front_right_nozzle="H1",
        ),
        destination_position=Point(100, 200, 300),
        nozzle_bounds_result=(
            (
                Point(x=100.0, y=263.0, z=342.0),
                Point(x=100.0, y=200.0, z=342.0),
                Point(x=100.0, y=263.0, z=342.0),
                Point(x=100.0, y=200.0, z=342.0),
            )
        ),
    ),
    _PipetteSpecs(
        # 96-channel P1000, full configuration
        tip_length=42,
        bounding_box_offsets=PipetteBoundingBoxOffsets(
            back_left_corner=Point(-36.0, -25.5, -259.15),
            front_right_corner=Point(63.0, -88.5, -259.15),
        ),
        nozzle_map=NozzleMap.build(
            physical_nozzles=NINETY_SIX_MAP,
            physical_rows=NINETY_SIX_ROWS,
            physical_columns=NINETY_SIX_COLS,
            starting_nozzle="A1",
            back_left_nozzle="A1",
            front_right_nozzle="H12",
        ),
        destination_position=Point(100, 200, 300),
        nozzle_bounds_result=(
            (
                Point(x=100.0, y=200.0, z=342.0),
                Point(x=199.0, y=137.0, z=342.0),
                Point(x=199.0, y=200.0, z=342.0),
                Point(x=100.0, y=137.0, z=342.0),
            )
        ),
    ),
    _PipetteSpecs(
        # 96-channel P1000, A1 COLUMN configuration
        tip_length=42,
        bounding_box_offsets=PipetteBoundingBoxOffsets(
            back_left_corner=Point(-36.0, -25.5, -259.15),
            front_right_corner=Point(63.0, -88.5, -259.15),
        ),
        nozzle_map=NozzleMap.build(
            physical_nozzles=NINETY_SIX_MAP,
            physical_rows=NINETY_SIX_ROWS,
            physical_columns=NINETY_SIX_COLS,
            starting_nozzle="A1",
            back_left_nozzle="A1",
            front_right_nozzle="H1",
        ),
        destination_position=Point(100, 200, 300),
        nozzle_bounds_result=(
            Point(100, 200, 342),
            Point(199, 137, 342),
            Point(199, 200, 342),
            Point(100, 137, 342),
        ),
    ),
    _PipetteSpecs(
        # 96-channel P1000, A12 COLUMN configuration
        tip_length=42,
        bounding_box_offsets=PipetteBoundingBoxOffsets(
            back_left_corner=Point(-36.0, -25.5, -259.15),
            front_right_corner=Point(63.0, -88.5, -259.15),
        ),
        nozzle_map=NozzleMap.build(
            physical_nozzles=NINETY_SIX_MAP,
            physical_rows=NINETY_SIX_ROWS,
            physical_columns=NINETY_SIX_COLS,
            starting_nozzle="A12",
            back_left_nozzle="A12",
            front_right_nozzle="H12",
        ),
        destination_position=Point(100, 200, 300),
        nozzle_bounds_result=(
            Point(1, 200, 342),
            Point(100, 137, 342),
            Point(100, 200, 342),
            Point(1, 137, 342),
        ),
    ),
    _PipetteSpecs(
        # 96-channel P1000, ROW configuration
        tip_length=42,
        bounding_box_offsets=PipetteBoundingBoxOffsets(
            back_left_corner=Point(-36.0, -25.5, -259.15),
            front_right_corner=Point(63.0, -88.5, -259.15),
        ),
        nozzle_map=NozzleMap.build(
            physical_nozzles=NINETY_SIX_MAP,
            physical_rows=NINETY_SIX_ROWS,
            physical_columns=NINETY_SIX_COLS,
            starting_nozzle="A1",
            back_left_nozzle="A1",
            front_right_nozzle="A12",
        ),
        destination_position=Point(100, 200, 300),
        nozzle_bounds_result=(
            Point(100, 200, 342),
            Point(199, 137, 342),
            Point(199, 200, 342),
            Point(100, 137, 342),
        ),
    ),
]


@pytest.mark.parametrize(
    argnames=_PipetteSpecs._fields,
    argvalues=_pipette_spec_cases,
)
def test_get_nozzle_bounds_at_location(
    tip_length: float,
    bounding_box_offsets: PipetteBoundingBoxOffsets,
    nozzle_map: NozzleMap,
    destination_position: Point,
    nozzle_bounds_result: Tuple[Point, Point, Point, Point],
) -> None:
    """It should get the pipette's nozzle's bounds at the given location."""
    subject = get_pipette_view(
        nozzle_layout_by_id={"pipette-id": nozzle_map},
        attached_tip_by_id={
            "pipette-id": TipGeometry(length=tip_length, diameter=123, volume=123),
        },
        static_config_by_id={
            "pipette-id": StaticPipetteConfig(
                min_volume=1,
                max_volume=9001,
                channels=5,
                model="blah",
                display_name="bleh",
                serial_number="",
                tip_configuration_lookup_table={},
                nominal_tip_overlap={},
                home_position=0,
                nozzle_offset_z=0,
<<<<<<< HEAD
                bounding_nozzle_offsets=bounding_nozzle_offsets,
                default_nozzle_map=get_default_nozzle_map(PipetteNameType.P300_SINGLE),
=======
                bounding_nozzle_offsets=_SAMPLE_NOZZLE_BOUNDS_OFFSETS,
                pipette_bounding_box_offsets=bounding_box_offsets,
>>>>>>> be346725
            )
        },
    )
    assert (
        subject.get_pipette_bounds_at_specified_move_to_position(
            pipette_id="pipette-id", destination_position=destination_position
        )
        == nozzle_bounds_result
    )<|MERGE_RESOLUTION|>--- conflicted
+++ resolved
@@ -273,11 +273,8 @@
                 home_position=0,
                 nozzle_offset_z=0,
                 bounding_nozzle_offsets=_SAMPLE_NOZZLE_BOUNDS_OFFSETS,
-<<<<<<< HEAD
                 default_nozzle_map=get_default_nozzle_map(PipetteNameType.P300_SINGLE),
-=======
                 pipette_bounding_box_offsets=_SAMPLE_PIPETTE_BOUNDING_BOX_OFFSETS,
->>>>>>> be346725
             )
         },
     )
@@ -306,11 +303,8 @@
                 home_position=0,
                 nozzle_offset_z=0,
                 bounding_nozzle_offsets=_SAMPLE_NOZZLE_BOUNDS_OFFSETS,
-<<<<<<< HEAD
                 default_nozzle_map=get_default_nozzle_map(PipetteNameType.P300_SINGLE),
-=======
                 pipette_bounding_box_offsets=_SAMPLE_PIPETTE_BOUNDING_BOX_OFFSETS,
->>>>>>> be346725
             )
         },
     )
@@ -348,11 +342,8 @@
                 home_position=0,
                 nozzle_offset_z=0,
                 bounding_nozzle_offsets=_SAMPLE_NOZZLE_BOUNDS_OFFSETS,
-<<<<<<< HEAD
                 default_nozzle_map=get_default_nozzle_map(PipetteNameType.P300_SINGLE),
-=======
                 pipette_bounding_box_offsets=_SAMPLE_PIPETTE_BOUNDING_BOX_OFFSETS,
->>>>>>> be346725
             ),
             "pipette-id-none": StaticPipetteConfig(
                 min_volume=1,
@@ -366,11 +357,8 @@
                 home_position=0,
                 nozzle_offset_z=0,
                 bounding_nozzle_offsets=_SAMPLE_NOZZLE_BOUNDS_OFFSETS,
-<<<<<<< HEAD
                 default_nozzle_map=get_default_nozzle_map(PipetteNameType.P300_SINGLE),
-=======
                 pipette_bounding_box_offsets=_SAMPLE_PIPETTE_BOUNDING_BOX_OFFSETS,
->>>>>>> be346725
             ),
         },
     )
@@ -480,11 +468,8 @@
         home_position=10.12,
         nozzle_offset_z=12.13,
         bounding_nozzle_offsets=_SAMPLE_NOZZLE_BOUNDS_OFFSETS,
-<<<<<<< HEAD
         default_nozzle_map=get_default_nozzle_map(PipetteNameType.P300_SINGLE),
-=======
         pipette_bounding_box_offsets=_SAMPLE_PIPETTE_BOUNDING_BOX_OFFSETS,
->>>>>>> be346725
     )
 
     subject = get_pipette_view(
@@ -533,11 +518,8 @@
         home_position=0,
         nozzle_offset_z=0,
         bounding_nozzle_offsets=_SAMPLE_NOZZLE_BOUNDS_OFFSETS,
-<<<<<<< HEAD
         default_nozzle_map=get_default_nozzle_map(PipetteNameType.P300_SINGLE),
-=======
         pipette_bounding_box_offsets=_SAMPLE_PIPETTE_BOUNDING_BOX_OFFSETS,
->>>>>>> be346725
     )
 
     subject = get_pipette_view(static_config_by_id={"pipette-id": config})
@@ -772,13 +754,9 @@
                 nominal_tip_overlap={},
                 home_position=0,
                 nozzle_offset_z=0,
-<<<<<<< HEAD
-                bounding_nozzle_offsets=bounding_nozzle_offsets,
                 default_nozzle_map=get_default_nozzle_map(PipetteNameType.P300_SINGLE),
-=======
                 bounding_nozzle_offsets=_SAMPLE_NOZZLE_BOUNDS_OFFSETS,
                 pipette_bounding_box_offsets=bounding_box_offsets,
->>>>>>> be346725
             )
         },
     )
