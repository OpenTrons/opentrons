"""Tests for pipette state changes in the protocol_engine state store."""
import pytest
from datetime import datetime
from typing import Optional

from opentrons_shared_data.pipette.dev_types import PipetteNameType

from opentrons.types import DeckSlotName, MountType
from opentrons.protocol_engine import commands as cmd
from opentrons.protocol_engine.types import (
    DeckPoint,
    DeckSlotLocation,
    LoadedPipette,
    OFF_DECK_LOCATION,
    LabwareMovementStrategy,
    FlowRates,
)
from opentrons.protocol_engine.actions import (
    SetPipetteMovementSpeedAction,
    UpdateCommandAction,
    AddPipetteConfigAction,
)
from opentrons.protocol_engine.state.pipettes import (
    PipetteStore,
    PipetteState,
    CurrentWell,
    StaticPipetteConfig,
)

from .command_fixtures import (
    create_load_pipette_command,
    create_aspirate_command,
    create_dispense_command,
    create_dispense_in_place_command,
    create_pick_up_tip_command,
    create_drop_tip_command,
    create_move_to_well_command,
    create_blow_out_command,
    create_move_labware_command,
)


@pytest.fixture
def subject() -> PipetteStore:
    """Get a PipetteStore test subject for all subsequent tests."""
    return PipetteStore()


def test_sets_initial_state(subject: PipetteStore) -> None:
    """It should initialize its state object properly."""
    result = subject.state

    assert result == PipetteState(
        pipettes_by_id={},
        aspirated_volume_by_id={},
        tip_volume_by_id={},
        current_well=None,
        attached_tip_labware_by_id={},
        movement_speed_by_id={},
        static_config_by_id={},
        flow_rates_by_id={},
    )


def test_handles_load_pipette(subject: PipetteStore) -> None:
    """It should add the pipette data to the state."""
    command = create_load_pipette_command(
        pipette_id="pipette-id",
        pipette_name=PipetteNameType.P300_SINGLE,
        mount=MountType.LEFT,
    )

    subject.handle_action(UpdateCommandAction(command=command))

    result = subject.state

    assert result.pipettes_by_id["pipette-id"] == LoadedPipette(
        id="pipette-id",
        pipetteName=PipetteNameType.P300_SINGLE,
        mount=MountType.LEFT,
    )
    assert result.aspirated_volume_by_id["pipette-id"] == 0
    assert result.movement_speed_by_id["pipette-id"] is None


def test_pipette_volume_adds_aspirate(subject: PipetteStore) -> None:
    """It should add volume to pipette after an aspirate."""
    load_command = create_load_pipette_command(
        pipette_id="pipette-id",
        pipette_name=PipetteNameType.P300_SINGLE,
        mount=MountType.LEFT,
    )
    aspirate_command = create_aspirate_command(
        pipette_id="pipette-id",
        volume=42,
        flow_rate=1.23,
    )

    subject.handle_action(UpdateCommandAction(command=load_command))
    subject.handle_action(UpdateCommandAction(command=aspirate_command))

    assert subject.state.aspirated_volume_by_id["pipette-id"] == 42

    subject.handle_action(UpdateCommandAction(command=aspirate_command))

    assert subject.state.aspirated_volume_by_id["pipette-id"] == 84


def test_handles_blow_out(subject: PipetteStore) -> None:
    """It should set volume to 0 and set current well."""
    command = create_blow_out_command(
        pipette_id="pipette-id",
        labware_id="labware-id",
        well_name="well-name",
        flow_rate=1.23,
    )

    subject.handle_action(UpdateCommandAction(command=command))

    result = subject.state

    assert result.aspirated_volume_by_id["pipette-id"] == 0

    assert result.current_well == CurrentWell(
        pipette_id="pipette-id",
        labware_id="labware-id",
        well_name="well-name",
    )


@pytest.mark.parametrize(
    "dispense_command",
    [
        create_dispense_command(pipette_id="pipette-id", volume=21, flow_rate=1.23),
        create_dispense_in_place_command(
            pipette_id="pipette-id",
            volume=21,
            flow_rate=1.23,
        ),
    ],
)
def test_pipette_volume_subtracts_dispense(
    subject: PipetteStore, dispense_command: cmd.Command
) -> None:
    """It should subtract volume from pipette after a dispense."""
    load_command = create_load_pipette_command(
        pipette_id="pipette-id",
        pipette_name=PipetteNameType.P300_SINGLE,
        mount=MountType.LEFT,
    )
    aspirate_command = create_aspirate_command(
        pipette_id="pipette-id",
        volume=42,
        flow_rate=1.23,
    )

    subject.handle_action(UpdateCommandAction(command=load_command))
    subject.handle_action(UpdateCommandAction(command=aspirate_command))
    subject.handle_action(UpdateCommandAction(command=dispense_command))

    assert subject.state.aspirated_volume_by_id["pipette-id"] == 21

    subject.handle_action(UpdateCommandAction(command=dispense_command))

    assert subject.state.aspirated_volume_by_id["pipette-id"] == 0

    subject.handle_action(UpdateCommandAction(command=dispense_command))

    assert subject.state.aspirated_volume_by_id["pipette-id"] == 0


@pytest.mark.parametrize(
    ("command", "expected_location"),
    (
        (
            create_aspirate_command(
                pipette_id="aspirate-pipette-id",
                labware_id="aspirate-labware-id",
                well_name="aspirate-well-name",
                volume=1337,
                flow_rate=1.23,
            ),
            CurrentWell(
                pipette_id="aspirate-pipette-id",
                labware_id="aspirate-labware-id",
                well_name="aspirate-well-name",
            ),
        ),
        (
            create_dispense_command(
                pipette_id="dispense-pipette-id",
                labware_id="dispense-labware-id",
                well_name="dispense-well-name",
                volume=1337,
                flow_rate=1.23,
            ),
            CurrentWell(
                pipette_id="dispense-pipette-id",
                labware_id="dispense-labware-id",
                well_name="dispense-well-name",
            ),
        ),
        (
            create_pick_up_tip_command(
                pipette_id="pick-up-tip-pipette-id",
                labware_id="pick-up-tip-labware-id",
                well_name="pick-up-tip-well-name",
            ),
            CurrentWell(
                pipette_id="pick-up-tip-pipette-id",
                labware_id="pick-up-tip-labware-id",
                well_name="pick-up-tip-well-name",
            ),
        ),
        (
            create_drop_tip_command(
                pipette_id="drop-tip-pipette-id",
                labware_id="drop-tip-labware-id",
                well_name="drop-tip-well-name",
            ),
            CurrentWell(
                pipette_id="drop-tip-pipette-id",
                labware_id="drop-tip-labware-id",
                well_name="drop-tip-well-name",
            ),
        ),
        (
            create_move_to_well_command(
                pipette_id="move-to-well-pipette-id",
                labware_id="move-to-well-labware-id",
                well_name="move-to-well-well-name",
            ),
            CurrentWell(
                pipette_id="move-to-well-pipette-id",
                labware_id="move-to-well-labware-id",
                well_name="move-to-well-well-name",
            ),
        ),
        (
            create_blow_out_command(
                pipette_id="move-to-well-pipette-id",
                labware_id="move-to-well-labware-id",
                well_name="move-to-well-well-name",
                flow_rate=1.23,
            ),
            CurrentWell(
                pipette_id="move-to-well-pipette-id",
                labware_id="move-to-well-labware-id",
                well_name="move-to-well-well-name",
            ),
        ),
    ),
)
def test_movement_commands_update_current_well(
    command: cmd.Command,
    expected_location: CurrentWell,
    subject: PipetteStore,
) -> None:
    """It should save the last used pipette, labware, and well for movement commands."""
    load_pipette_command = create_load_pipette_command(
        pipette_id=command.params.pipetteId,  # type: ignore[arg-type, union-attr]
        pipette_name=PipetteNameType.P300_SINGLE,
        mount=MountType.LEFT,
    )

    subject.handle_action(UpdateCommandAction(command=load_pipette_command))
    subject.handle_action(UpdateCommandAction(command=command))

    assert subject.state.current_well == expected_location


@pytest.mark.parametrize(
    "command",
    [
        cmd.Home(
            id="command-id-2",
            key="command-key-2",
            status=cmd.CommandStatus.SUCCEEDED,
            createdAt=datetime(year=2021, month=1, day=1),
            params=cmd.HomeParams(),
            result=cmd.HomeResult(),
        ),
        cmd.MoveToCoordinates(
            id="command-id-2",
            key="command-key-2",
            status=cmd.CommandStatus.SUCCEEDED,
            createdAt=datetime(year=2021, month=1, day=1),
            params=cmd.MoveToCoordinatesParams(
                pipetteId="pipette-id",
                coordinates=DeckPoint(x=1.1, y=2.2, z=3.3),
            ),
            result=cmd.MoveToCoordinatesResult(),
        ),
        cmd.thermocycler.OpenLid(
            id="command-id-2",
            key="command-key-2",
            status=cmd.CommandStatus.SUCCEEDED,
            createdAt=datetime(year=2021, month=1, day=1),
            params=cmd.thermocycler.OpenLidParams(moduleId="xyz"),
            result=cmd.thermocycler.OpenLidResult(),
        ),
        cmd.thermocycler.CloseLid(
            id="command-id-2",
            key="command-key-2",
            status=cmd.CommandStatus.SUCCEEDED,
            createdAt=datetime(year=2021, month=1, day=1),
            params=cmd.thermocycler.CloseLidParams(moduleId="xyz"),
            result=cmd.thermocycler.CloseLidResult(),
        ),
        cmd.heater_shaker.SetAndWaitForShakeSpeed(
            id="command-id-2",
            key="command-key-2",
            status=cmd.CommandStatus.SUCCEEDED,
            createdAt=datetime(year=2021, month=1, day=1),
            params=cmd.heater_shaker.SetAndWaitForShakeSpeedParams(
                moduleId="xyz",
                rpm=123,
            ),
            result=cmd.heater_shaker.SetAndWaitForShakeSpeedResult(
                pipetteRetracted=True
            ),
        ),
        cmd.heater_shaker.OpenLabwareLatch(
            id="command-id-2",
            key="command-key-2",
            status=cmd.CommandStatus.SUCCEEDED,
            createdAt=datetime(year=2021, month=1, day=1),
            params=cmd.heater_shaker.OpenLabwareLatchParams(moduleId="xyz"),
            result=cmd.heater_shaker.OpenLabwareLatchResult(pipetteRetracted=True),
        ),
    ],
)
def test_movement_commands_without_well_clear_current_well(
    subject: PipetteStore, command: cmd.Command
) -> None:
    """Commands that make the current well unknown should clear the current well."""
    load_pipette_command = create_load_pipette_command(
        pipette_id="pipette-id",
        pipette_name=PipetteNameType.P300_SINGLE,
        mount=MountType.LEFT,
    )
    move_command = create_move_to_well_command(
        pipette_id="pipette-id",
        labware_id="labware-id",
        well_name="well-name",
    )

    subject.handle_action(UpdateCommandAction(command=load_pipette_command))
    subject.handle_action(UpdateCommandAction(command=move_command))
    subject.handle_action(UpdateCommandAction(command=command))

    assert subject.state.current_well is None


@pytest.mark.parametrize(
    "command",
    [
        cmd.heater_shaker.SetAndWaitForShakeSpeed(
            id="command-id-2",
            key="command-key-2",
            status=cmd.CommandStatus.SUCCEEDED,
            createdAt=datetime(year=2021, month=1, day=1),
            params=cmd.heater_shaker.SetAndWaitForShakeSpeedParams(
                moduleId="xyz",
                rpm=123,
            ),
            result=cmd.heater_shaker.SetAndWaitForShakeSpeedResult(
                pipetteRetracted=False
            ),
        ),
        cmd.heater_shaker.OpenLabwareLatch(
            id="command-id-2",
            key="command-key-2",
            status=cmd.CommandStatus.SUCCEEDED,
            createdAt=datetime(year=2021, month=1, day=1),
            params=cmd.heater_shaker.OpenLabwareLatchParams(moduleId="xyz"),
            result=cmd.heater_shaker.OpenLabwareLatchResult(pipetteRetracted=False),
        ),
    ],
)
def test_heater_shaker_command_without_movement(
    subject: PipetteStore, command: cmd.Command
) -> None:
    """Heater Shaker commands that don't move pipettes shouldn't clear current_well."""
    load_pipette_command = create_load_pipette_command(
        pipette_id="pipette-id",
        pipette_name=PipetteNameType.P300_SINGLE,
        mount=MountType.LEFT,
    )
    move_command = create_move_to_well_command(
        pipette_id="pipette-id",
        labware_id="labware-id",
        well_name="well-name",
    )

    subject.handle_action(UpdateCommandAction(command=load_pipette_command))
    subject.handle_action(UpdateCommandAction(command=move_command))
    subject.handle_action(UpdateCommandAction(command=command))

    assert subject.state.current_well == CurrentWell(
        pipette_id="pipette-id",
        labware_id="labware-id",
        well_name="well-name",
    )


@pytest.mark.parametrize(
    ("move_labware_command", "expected_current_well"),
    (
        (
            create_move_labware_command(
                labware_id="non-matching-labware-id",
                strategy=LabwareMovementStrategy.MANUAL_MOVE_WITH_PAUSE,
                new_location=DeckSlotLocation(slotName=DeckSlotName.SLOT_1),
                offset_id=None,
            ),
            # Current well NOT cleared,
            # because MoveLabware command had "non-matching-labware-id".
            CurrentWell(
                pipette_id="pipette-id",
                labware_id="matching-labware-id",
                well_name="well-name",
            ),
        ),
        (
            create_move_labware_command(
                labware_id="matching-labware-id",
                strategy=LabwareMovementStrategy.MANUAL_MOVE_WITH_PAUSE,
                new_location=DeckSlotLocation(slotName=DeckSlotName.SLOT_1),
                offset_id=None,
            ),
            # Current well IS cleared,
            # because MoveLabware command had "matching-labware-id".
            None,
        ),
        (
            create_move_labware_command(
                labware_id="non-matching-labware-id",
                strategy=LabwareMovementStrategy.MANUAL_MOVE_WITH_PAUSE,
                new_location=OFF_DECK_LOCATION,
                offset_id=None,
            ),
            # Current well NOT cleared,
            # because MoveLabware command had "non-matching-labware-id".
            CurrentWell(
                pipette_id="pipette-id",
                labware_id="matching-labware-id",
                well_name="well-name",
            ),
        ),
        (
            create_move_labware_command(
                labware_id="matching-labware-id",
                strategy=LabwareMovementStrategy.MANUAL_MOVE_WITH_PAUSE,
                new_location=OFF_DECK_LOCATION,
                offset_id=None,
            ),
            # Current well IS cleared,
            # because MoveLabware command had "matching-labware-id".
            None,
        ),
        (
            create_move_labware_command(
                labware_id="non-matching-labware-id",
                new_location=DeckSlotLocation(slotName=DeckSlotName.SLOT_1),
                strategy=LabwareMovementStrategy.USING_GRIPPER,
                offset_id=None,
            ),
            # Current well IS cleared,
            # because MoveLabware command used gripper.
            None,
        ),
    ),
)
def test_move_labware_clears_current_well(
    subject: PipetteStore,
    move_labware_command: cmd.MoveLabware,
    expected_current_well: Optional[CurrentWell],
) -> None:
    """Labware movement commands should sometimes clear the current well.

    It should be cleared when-
    * the current well belongs to the labware that was moved,
    * or gripper was used to move labware

    Otherwise, it should be left alone.
    """
    load_pipette_command = create_load_pipette_command(
        pipette_id="pipette-id",
        pipette_name=PipetteNameType.P300_SINGLE,
        mount=MountType.LEFT,
    )
    move_to_well_command = create_move_to_well_command(
        pipette_id="pipette-id",
        labware_id="matching-labware-id",
        well_name="well-name",
    )

    subject.handle_action(UpdateCommandAction(command=load_pipette_command))
    subject.handle_action(UpdateCommandAction(command=move_to_well_command))

    subject.handle_action(UpdateCommandAction(command=move_labware_command))
    assert subject.state.current_well == expected_current_well


def test_tip_commands_update_has_tip(subject: PipetteStore) -> None:
    """It should update has_tip after a successful pickUpTip command."""
    pipette_id = "pipette-id"
    load_pipette_command = create_load_pipette_command(
        pipette_id=pipette_id,
        pipette_name=PipetteNameType.P300_SINGLE,
        mount=MountType.LEFT,
    )

    pick_up_tip_command = create_pick_up_tip_command(
        pipette_id=pipette_id,
        labware_id="pick-up-tip-labware-id",
        well_name="pick-up-tip-well-name",
    )

    drop_tip_command = create_drop_tip_command(
        pipette_id=pipette_id,
        labware_id="drop-tip-labware-id",
        well_name="drop-tip-well-name",
    )
    subject.handle_action(UpdateCommandAction(command=load_pipette_command))
    subject.handle_action(UpdateCommandAction(command=pick_up_tip_command))

    assert (
        subject.state.attached_tip_labware_by_id.get(pipette_id)
        == "pick-up-tip-labware-id"
    )

    subject.handle_action(UpdateCommandAction(command=drop_tip_command))

    assert not subject.state.attached_tip_labware_by_id


def test_set_movement_speed(subject: PipetteStore) -> None:
    """It should issue an action to set the movement speed."""
    pipette_id = "pipette-id"
    load_pipette_command = create_load_pipette_command(
        pipette_id=pipette_id,
        pipette_name=PipetteNameType.P300_SINGLE,
        mount=MountType.LEFT,
    )
    subject.handle_action(UpdateCommandAction(command=load_pipette_command))
    subject.handle_action(
        SetPipetteMovementSpeedAction(pipette_id=pipette_id, speed=123.456)
    )
    assert subject.state.movement_speed_by_id[pipette_id] == 123.456


def test_add_pipette_config(subject: PipetteStore) -> None:
    """It should issue an action to add a pipette config."""
    subject.handle_action(
        AddPipetteConfigAction(
            pipette_id="pipette-id",
            model="pipette-model",
            min_volume=1.23,
            max_volume=4.56,
            channels=7,
            flow_rates=FlowRates(
                default_aspirate={"a": 1},
                default_dispense={"b": 2},
                default_blow_out={"c": 3},
            ),
        )
    )

    assert subject.state.static_config_by_id["pipette-id"] == StaticPipetteConfig(
        model="pipette-model", min_volume=1.23, max_volume=4.56
    )
<<<<<<< HEAD
    assert subject.state.flow_rates_by_id["pipette-id"] == FlowRates(
        default_aspirate={"a": 1},
        default_dispense={"b": 2},
        default_blow_out={"c": 3},
    )
=======


def test_tip_volume_by_id(subject: PipetteStore) -> None:
    """It should store the tip volume with the given pipette id."""
    pick_up_tip_command = create_pick_up_tip_command(
        pipette_id="pipette-id",
        tip_volume=42,
    )
    subject.handle_action(UpdateCommandAction(command=pick_up_tip_command))

    assert subject.state.tip_volume_by_id["pipette-id"] == 42
>>>>>>> 2330f603
<|MERGE_RESOLUTION|>--- conflicted
+++ resolved
@@ -571,13 +571,11 @@
     assert subject.state.static_config_by_id["pipette-id"] == StaticPipetteConfig(
         model="pipette-model", min_volume=1.23, max_volume=4.56
     )
-<<<<<<< HEAD
     assert subject.state.flow_rates_by_id["pipette-id"] == FlowRates(
         default_aspirate={"a": 1},
         default_dispense={"b": 2},
         default_blow_out={"c": 3},
     )
-=======
 
 
 def test_tip_volume_by_id(subject: PipetteStore) -> None:
@@ -588,5 +586,4 @@
     )
     subject.handle_action(UpdateCommandAction(command=pick_up_tip_command))
 
-    assert subject.state.tip_volume_by_id["pipette-id"] == 42
->>>>>>> 2330f603
+    assert subject.state.tip_volume_by_id["pipette-id"] == 42