--- conflicted
+++ resolved
@@ -542,363 +542,10 @@
             state_update=update_types.StateUpdate(
                 loaded_pipette=update_types.LoadPipetteUpdate(
                     pipette_id="pipette-id",
-<<<<<<< HEAD
-                    labware_id="move-to-well-labware-id",
-                    well_name="move-to-well-well-name",
-                    flow_rate=1.23,
-                ),
-                private_result=None,
-            ),
-            CurrentWell(
-                pipette_id="pipette-id",
-                labware_id="move-to-well-labware-id",
-                well_name="move-to-well-well-name",
-            ),
-        ),
-        (
-            FailCommandAction(
-                running_command=cmd.Dispense(
-                    params=cmd.DispenseParams(
-                        pipetteId="pipette-id",
-                        labwareId="dispense-labware-id",
-                        wellName="dispense-well-name",
-                        volume=50,
-                        flowRate=1.23,
-                    ),
-                    id="command-id",
-                    key="command-key",
-                    createdAt=datetime.now(),
-                    status=cmd.CommandStatus.RUNNING,
-                ),
-                error=DefinedErrorData(
-                    public=OverpressureError(
-                        id="error-id",
-                        createdAt=datetime.now(),
-                        errorInfo={"retryLocation": (0, 0, 0)},
-                    ),
-                    private=OverpressureErrorInternalData(
-                        position=DeckPoint(x=0, y=0, z=0)
-                    ),
-                ),
-                command_id="command-id",
-                error_id="error-id",
-                failed_at=datetime.now(),
-                notes=[],
-                type=ErrorRecoveryType.WAIT_FOR_RECOVERY,
-            ),
-            CurrentWell(
-                pipette_id="pipette-id",
-                labware_id="dispense-labware-id",
-                well_name="dispense-well-name",
-            ),
-        ),
-        # liquidProbe and tryLiquidProbe succeeding and with overpressure error
-        (
-            SucceedCommandAction(
-                command=cmd.LiquidProbe(
-                    id="command-id",
-                    createdAt=datetime.now(),
-                    startedAt=datetime.now(),
-                    completedAt=datetime.now(),
-                    key="command-key",
-                    status=cmd.CommandStatus.SUCCEEDED,
-                    params=cmd.LiquidProbeParams(
-                        labwareId="liquid-probe-labware-id",
-                        wellName="liquid-probe-well-name",
-                        pipetteId="pipette-id",
-                    ),
-                    result=cmd.LiquidProbeResult(
-                        position=DeckPoint(x=0, y=0, z=0), z_position=0
-                    ),
-                ),
-                private_result=None,
-            ),
-            CurrentWell(
-                pipette_id="pipette-id",
-                labware_id="liquid-probe-labware-id",
-                well_name="liquid-probe-well-name",
-            ),
-        ),
-        (
-            FailCommandAction(
-                running_command=cmd.LiquidProbe.model_construct(  # type: ignore[call-arg]
-                    id="command-id",
-                    createdAt=datetime.now(),
-                    startedAt=datetime.now(),
-                    key="command-key",
-                    status=cmd.CommandStatus.RUNNING,
-                    params=cmd.LiquidProbeParams(
-                        labwareId="liquid-probe-labware-id",
-                        wellName="liquid-probe-well-name",
-                        pipetteId="pipette-id",
-                    ),
-                ),
-                error=DefinedErrorData(
-                    public=LiquidNotFoundError(
-                        id="error-id",
-                        createdAt=datetime.now(),
-                    ),
-                    private=LiquidNotFoundErrorInternalData(
-                        position=DeckPoint(x=0, y=0, z=0)
-                    ),
-                ),
-                command_id="command-id",
-                error_id="error-id",
-                failed_at=datetime.now(),
-                notes=[],
-                type=ErrorRecoveryType.WAIT_FOR_RECOVERY,
-            ),
-            CurrentWell(
-                pipette_id="pipette-id",
-                labware_id="liquid-probe-labware-id",
-                well_name="liquid-probe-well-name",
-            ),
-        ),
-        (
-            SucceedCommandAction(
-                command=cmd.TryLiquidProbe(
-                    id="command-id",
-                    createdAt=datetime.now(),
-                    startedAt=datetime.now(),
-                    completedAt=datetime.now(),
-                    key="command-key",
-                    status=cmd.CommandStatus.SUCCEEDED,
-                    params=cmd.TryLiquidProbeParams(
-                        labwareId="try-liquid-probe-labware-id",
-                        wellName="try-liquid-probe-well-name",
-                        pipetteId="pipette-id",
-                    ),
-                    result=cmd.TryLiquidProbeResult(
-                        position=DeckPoint(x=0, y=0, z=0),
-                        z_position=0,
-                    ),
-                ),
-                private_result=None,
-            ),
-            CurrentWell(
-                pipette_id="pipette-id",
-                labware_id="try-liquid-probe-labware-id",
-                well_name="try-liquid-probe-well-name",
-            ),
-        ),
-    ),
-)
-def test_movement_commands_update_current_well(
-    action: Union[SucceedCommandAction, FailCommandAction],
-    expected_location: CurrentWell,
-    subject: PipetteStore,
-) -> None:
-    """It should save the last used pipette, labware, and well for movement commands."""
-    load_pipette_command = create_load_pipette_command(
-        pipette_id="pipette-id",
-        pipette_name=PipetteNameType.P300_SINGLE,
-        mount=MountType.LEFT,
-    )
-
-    subject.handle_action(
-        SucceedCommandAction(private_result=None, command=load_pipette_command)
-    )
-    subject.handle_action(action)
-
-    assert subject.state.current_location == expected_location
-
-
-@pytest.mark.parametrize(
-    "command",
-    [
-        cmd.Home(
-            id="command-id-2",
-            key="command-key-2",
-            status=cmd.CommandStatus.SUCCEEDED,
-            createdAt=datetime(year=2021, month=1, day=1),
-            params=cmd.HomeParams(),
-            result=cmd.HomeResult(),
-        ),
-        cmd.MoveToCoordinates(
-            id="command-id-2",
-            key="command-key-2",
-            status=cmd.CommandStatus.SUCCEEDED,
-            createdAt=datetime(year=2021, month=1, day=1),
-            params=cmd.MoveToCoordinatesParams(
-                pipetteId="pipette-id",
-                coordinates=DeckPoint(x=1.1, y=2.2, z=3.3),
-            ),
-            result=cmd.MoveToCoordinatesResult(),
-        ),
-        cmd.thermocycler.OpenLid(
-            id="command-id-2",
-            key="command-key-2",
-            status=cmd.CommandStatus.SUCCEEDED,
-            createdAt=datetime(year=2021, month=1, day=1),
-            params=cmd.thermocycler.OpenLidParams(moduleId="xyz"),
-            result=cmd.thermocycler.OpenLidResult(),
-        ),
-        cmd.thermocycler.CloseLid(
-            id="command-id-2",
-            key="command-key-2",
-            status=cmd.CommandStatus.SUCCEEDED,
-            createdAt=datetime(year=2021, month=1, day=1),
-            params=cmd.thermocycler.CloseLidParams(moduleId="xyz"),
-            result=cmd.thermocycler.CloseLidResult(),
-        ),
-        cmd.heater_shaker.SetAndWaitForShakeSpeed(
-            id="command-id-2",
-            key="command-key-2",
-            status=cmd.CommandStatus.SUCCEEDED,
-            createdAt=datetime(year=2021, month=1, day=1),
-            params=cmd.heater_shaker.SetAndWaitForShakeSpeedParams(
-                moduleId="xyz",
-                rpm=123,
-            ),
-            result=cmd.heater_shaker.SetAndWaitForShakeSpeedResult(
-                pipetteRetracted=True
-            ),
-        ),
-        cmd.heater_shaker.OpenLabwareLatch(
-            id="command-id-2",
-            key="command-key-2",
-            status=cmd.CommandStatus.SUCCEEDED,
-            createdAt=datetime(year=2021, month=1, day=1),
-            params=cmd.heater_shaker.OpenLabwareLatchParams(moduleId="xyz"),
-            result=cmd.heater_shaker.OpenLabwareLatchResult(pipetteRetracted=True),
-        ),
-    ],
-)
-def test_movement_commands_without_well_clear_current_well(
-    subject: PipetteStore, command: cmd.Command
-) -> None:
-    """Commands that make the current well unknown should clear the current well."""
-    load_pipette_command = create_load_pipette_command(
-        pipette_id="pipette-id",
-        pipette_name=PipetteNameType.P300_SINGLE,
-        mount=MountType.LEFT,
-    )
-    move_command = create_move_to_well_command(
-        pipette_id="pipette-id",
-        labware_id="labware-id",
-        well_name="well-name",
-    )
-
-    subject.handle_action(
-        SucceedCommandAction(private_result=None, command=load_pipette_command)
-    )
-    subject.handle_action(
-        SucceedCommandAction(private_result=None, command=move_command)
-    )
-    subject.handle_action(SucceedCommandAction(private_result=None, command=command))
-
-    assert subject.state.current_location is None
-
-
-@pytest.mark.parametrize(
-    "command",
-    [
-        cmd.heater_shaker.SetAndWaitForShakeSpeed(
-            id="command-id-2",
-            key="command-key-2",
-            status=cmd.CommandStatus.SUCCEEDED,
-            createdAt=datetime(year=2021, month=1, day=1),
-            params=cmd.heater_shaker.SetAndWaitForShakeSpeedParams(
-                moduleId="xyz",
-                rpm=123,
-            ),
-            result=cmd.heater_shaker.SetAndWaitForShakeSpeedResult(
-                pipetteRetracted=False
-            ),
-        ),
-        cmd.heater_shaker.OpenLabwareLatch(
-            id="command-id-2",
-            key="command-key-2",
-            status=cmd.CommandStatus.SUCCEEDED,
-            createdAt=datetime(year=2021, month=1, day=1),
-            params=cmd.heater_shaker.OpenLabwareLatchParams(moduleId="xyz"),
-            result=cmd.heater_shaker.OpenLabwareLatchResult(pipetteRetracted=False),
-        ),
-    ],
-)
-def test_heater_shaker_command_without_movement(
-    subject: PipetteStore, command: cmd.Command
-) -> None:
-    """Heater Shaker commands that don't move pipettes shouldn't clear current_well or deck point."""
-    load_pipette_command = create_load_pipette_command(
-        pipette_id="pipette-id",
-        pipette_name=PipetteNameType.P300_SINGLE,
-        mount=MountType.LEFT,
-    )
-    move_command = create_move_to_well_command(
-        pipette_id="pipette-id",
-        labware_id="labware-id",
-        well_name="well-name",
-        destination=DeckPoint(x=1, y=2, z=3),
-    )
-
-    subject.handle_action(
-        SucceedCommandAction(private_result=None, command=load_pipette_command)
-    )
-    subject.handle_action(
-        SucceedCommandAction(private_result=None, command=move_command)
-    )
-    subject.handle_action(SucceedCommandAction(private_result=None, command=command))
-
-    assert subject.state.current_location == CurrentWell(
-        pipette_id="pipette-id",
-        labware_id="labware-id",
-        well_name="well-name",
-    )
-
-    assert subject.state.current_deck_point == CurrentDeckPoint(
-        mount=MountType.LEFT, deck_point=DeckPoint(x=1, y=2, z=3)
-    )
-
-
-@pytest.mark.parametrize(
-    ("move_labware_command", "expected_current_well"),
-    (
-        (
-            create_move_labware_command(
-                labware_id="non-matching-labware-id",
-                strategy=LabwareMovementStrategy.MANUAL_MOVE_WITH_PAUSE,
-                new_location=DeckSlotLocation(slotName=DeckSlotName.SLOT_1),
-                offset_id=None,
-            ),
-            # Current well NOT cleared,
-            # because MoveLabware command had "non-matching-labware-id".
-            CurrentWell(
-                pipette_id="pipette-id",
-                labware_id="matching-labware-id",
-                well_name="well-name",
-            ),
-        ),
-        (
-            create_move_labware_command(
-                labware_id="matching-labware-id",
-                strategy=LabwareMovementStrategy.MANUAL_MOVE_WITH_PAUSE,
-                new_location=DeckSlotLocation(slotName=DeckSlotName.SLOT_1),
-                offset_id=None,
-            ),
-            # Current well IS cleared,
-            # because MoveLabware command had "matching-labware-id".
-            None,
-        ),
-        (
-            create_move_labware_command(
-                labware_id="non-matching-labware-id",
-                strategy=LabwareMovementStrategy.MANUAL_MOVE_WITH_PAUSE,
-                new_location=OFF_DECK_LOCATION,
-                offset_id=None,
-            ),
-            # Current well NOT cleared,
-            # because MoveLabware command had "non-matching-labware-id".
-            CurrentWell(
-                pipette_id="pipette-id",
-                labware_id="matching-labware-id",
-                well_name="well-name",
-=======
                     pipette_name=PipetteNameType.P300_SINGLE,
                     mount=MountType.LEFT,
                     liquid_presence_detection=None,
                 )
->>>>>>> 20f1f876
             ),
         )
     )
