"""Tests for pipette state changes in the protocol_engine state store."""
import pytest
from datetime import datetime
from typing import Optional

<<<<<<< HEAD
from opentrons.types import DeckSlotName, MountType
from opentrons.protocol_engine import commands as cmd
from opentrons.protocol_engine.types import (
    DeckPoint,
    DeckSlotLocation,
    LoadedPipette,
    PipetteName,
)
=======
from opentrons_shared_data.pipette.dev_types import PipetteNameType

from opentrons.types import MountType
from opentrons.protocol_engine import commands as cmd
from opentrons.protocol_engine.types import DeckPoint, LoadedPipette
>>>>>>> 477e8155
from opentrons.protocol_engine.actions import UpdateCommandAction
from opentrons.protocol_engine.state.pipettes import (
    PipetteStore,
    PipetteState,
    CurrentWell,
)

from .command_fixtures import (
    create_load_pipette_command,
    create_aspirate_command,
    create_dispense_command,
    create_dispense_in_place_command,
    create_pick_up_tip_command,
    create_drop_tip_command,
    create_move_to_well_command,
    create_blow_out_command,
)


@pytest.fixture
def subject() -> PipetteStore:
    """Get a PipetteStore test subject for all subsequent tests."""
    return PipetteStore()


def test_sets_initial_state(subject: PipetteStore) -> None:
    """It should initialize its state object properly."""
    result = subject.state

    assert result == PipetteState(
        pipettes_by_id={},
        aspirated_volume_by_id={},
        current_well=None,
        attached_tip_labware_by_id={},
    )


def test_handles_load_pipette(subject: PipetteStore) -> None:
    """It should add the pipette data to the state."""
    command = create_load_pipette_command(
        pipette_id="pipette-id",
        pipette_name=PipetteNameType.P300_SINGLE,
        mount=MountType.LEFT,
    )

    subject.handle_action(UpdateCommandAction(command=command))

    result = subject.state

    assert result.pipettes_by_id["pipette-id"] == LoadedPipette(
        id="pipette-id",
        pipetteName=PipetteNameType.P300_SINGLE,
        mount=MountType.LEFT,
    )
    assert result.aspirated_volume_by_id["pipette-id"] == 0


def test_pipette_volume_adds_aspirate(subject: PipetteStore) -> None:
    """It should add volume to pipette after an aspirate."""
    load_command = create_load_pipette_command(
        pipette_id="pipette-id",
        pipette_name=PipetteNameType.P300_SINGLE,
        mount=MountType.LEFT,
    )
    aspirate_command = create_aspirate_command(
        pipette_id="pipette-id",
        volume=42,
        flow_rate=1.23,
    )

    subject.handle_action(UpdateCommandAction(command=load_command))
    subject.handle_action(UpdateCommandAction(command=aspirate_command))

    assert subject.state.aspirated_volume_by_id["pipette-id"] == 42

    subject.handle_action(UpdateCommandAction(command=aspirate_command))

    assert subject.state.aspirated_volume_by_id["pipette-id"] == 84


def test_handles_blow_out(subject: PipetteStore) -> None:
    """It should set volume to 0 and set current well."""
    command = create_blow_out_command(
        pipette_id="pipette-id",
        labware_id="labware-id",
        well_name="well-name",
        flow_rate=1.23,
    )

    subject.handle_action(UpdateCommandAction(command=command))

    result = subject.state

    assert result.aspirated_volume_by_id["pipette-id"] == 0

    assert result.current_well == CurrentWell(
        pipette_id="pipette-id",
        labware_id="labware-id",
        well_name="well-name",
    )


@pytest.mark.parametrize(
    "dispense_command",
    [
        create_dispense_command(pipette_id="pipette-id", volume=21, flow_rate=1.23),
        create_dispense_in_place_command(
            pipette_id="pipette-id",
            volume=21,
            flow_rate=1.23,
        ),
    ],
)
def test_pipette_volume_subtracts_dispense(
    subject: PipetteStore, dispense_command: cmd.Command
) -> None:
    """It should subtract volume from pipette after a dispense."""
    load_command = create_load_pipette_command(
        pipette_id="pipette-id",
        pipette_name=PipetteNameType.P300_SINGLE,
        mount=MountType.LEFT,
    )
    aspirate_command = create_aspirate_command(
        pipette_id="pipette-id",
        volume=42,
        flow_rate=1.23,
    )

    subject.handle_action(UpdateCommandAction(command=load_command))
    subject.handle_action(UpdateCommandAction(command=aspirate_command))
    subject.handle_action(UpdateCommandAction(command=dispense_command))

    assert subject.state.aspirated_volume_by_id["pipette-id"] == 21

    subject.handle_action(UpdateCommandAction(command=dispense_command))

    assert subject.state.aspirated_volume_by_id["pipette-id"] == 0

    subject.handle_action(UpdateCommandAction(command=dispense_command))

    assert subject.state.aspirated_volume_by_id["pipette-id"] == 0


@pytest.mark.parametrize(
    ("command", "expected_location"),
    (
        (
            create_aspirate_command(
                pipette_id="aspirate-pipette-id",
                labware_id="aspirate-labware-id",
                well_name="aspirate-well-name",
                volume=1337,
                flow_rate=1.23,
            ),
            CurrentWell(
                pipette_id="aspirate-pipette-id",
                labware_id="aspirate-labware-id",
                well_name="aspirate-well-name",
            ),
        ),
        (
            create_dispense_command(
                pipette_id="dispense-pipette-id",
                labware_id="dispense-labware-id",
                well_name="dispense-well-name",
                volume=1337,
                flow_rate=1.23,
            ),
            CurrentWell(
                pipette_id="dispense-pipette-id",
                labware_id="dispense-labware-id",
                well_name="dispense-well-name",
            ),
        ),
        (
            create_pick_up_tip_command(
                pipette_id="pick-up-tip-pipette-id",
                labware_id="pick-up-tip-labware-id",
                well_name="pick-up-tip-well-name",
            ),
            CurrentWell(
                pipette_id="pick-up-tip-pipette-id",
                labware_id="pick-up-tip-labware-id",
                well_name="pick-up-tip-well-name",
            ),
        ),
        (
            create_drop_tip_command(
                pipette_id="drop-tip-pipette-id",
                labware_id="drop-tip-labware-id",
                well_name="drop-tip-well-name",
            ),
            CurrentWell(
                pipette_id="drop-tip-pipette-id",
                labware_id="drop-tip-labware-id",
                well_name="drop-tip-well-name",
            ),
        ),
        (
            create_move_to_well_command(
                pipette_id="move-to-well-pipette-id",
                labware_id="move-to-well-labware-id",
                well_name="move-to-well-well-name",
            ),
            CurrentWell(
                pipette_id="move-to-well-pipette-id",
                labware_id="move-to-well-labware-id",
                well_name="move-to-well-well-name",
            ),
        ),
        (
            create_blow_out_command(
                pipette_id="move-to-well-pipette-id",
                labware_id="move-to-well-labware-id",
                well_name="move-to-well-well-name",
                flow_rate=1.23,
            ),
            CurrentWell(
                pipette_id="move-to-well-pipette-id",
                labware_id="move-to-well-labware-id",
                well_name="move-to-well-well-name",
            ),
        ),
    ),
)
def test_movement_commands_update_current_well(
    command: cmd.Command,
    expected_location: CurrentWell,
    subject: PipetteStore,
) -> None:
    """It should save the last used pipette, labware, and well for movement commands."""
    load_pipette_command = create_load_pipette_command(
        pipette_id=command.params.pipetteId,  # type: ignore[arg-type, union-attr]
        pipette_name=PipetteNameType.P300_SINGLE,
        mount=MountType.LEFT,
    )

    subject.handle_action(UpdateCommandAction(command=load_pipette_command))
    subject.handle_action(UpdateCommandAction(command=command))

    assert subject.state.current_well == expected_location


@pytest.mark.parametrize(
    "command",
    [
        cmd.Home(
            id="command-id-2",
            key="command-key-2",
            status=cmd.CommandStatus.SUCCEEDED,
            createdAt=datetime(year=2021, month=1, day=1),
            params=cmd.HomeParams(),
            result=cmd.HomeResult(),
        ),
        cmd.MoveToCoordinates(
            id="command-id-2",
            key="command-key-2",
            status=cmd.CommandStatus.SUCCEEDED,
            createdAt=datetime(year=2021, month=1, day=1),
            params=cmd.MoveToCoordinatesParams(
                pipetteId="pipette-id",
                coordinates=DeckPoint(x=1.1, y=2.2, z=3.3),
            ),
            result=cmd.MoveToCoordinatesResult(),
        ),
        cmd.thermocycler.OpenLid(
            id="command-id-2",
            key="command-key-2",
            status=cmd.CommandStatus.SUCCEEDED,
            createdAt=datetime(year=2021, month=1, day=1),
            params=cmd.thermocycler.OpenLidParams(moduleId="xyz"),
            result=cmd.thermocycler.OpenLidResult(),
        ),
        cmd.thermocycler.CloseLid(
            id="command-id-2",
            key="command-key-2",
            status=cmd.CommandStatus.SUCCEEDED,
            createdAt=datetime(year=2021, month=1, day=1),
            params=cmd.thermocycler.CloseLidParams(moduleId="xyz"),
            result=cmd.thermocycler.CloseLidResult(),
        ),
        cmd.heater_shaker.SetAndWaitForShakeSpeed(
            id="command-id-2",
            key="command-key-2",
            status=cmd.CommandStatus.SUCCEEDED,
            createdAt=datetime(year=2021, month=1, day=1),
            params=cmd.heater_shaker.SetAndWaitForShakeSpeedParams(
                moduleId="xyz",
                rpm=123,
            ),
            result=cmd.heater_shaker.SetAndWaitForShakeSpeedResult(
                pipetteRetracted=True
            ),
        ),
        cmd.heater_shaker.OpenLabwareLatch(
            id="command-id-2",
            key="command-key-2",
            status=cmd.CommandStatus.SUCCEEDED,
            createdAt=datetime(year=2021, month=1, day=1),
            params=cmd.heater_shaker.OpenLabwareLatchParams(moduleId="xyz"),
            result=cmd.heater_shaker.OpenLabwareLatchResult(pipetteRetracted=True),
        ),
    ],
)
def test_movement_commands_without_well_clear_current_well(
    subject: PipetteStore, command: cmd.Command
) -> None:
    """Commands that make the current well unknown should clear the current well."""
    load_pipette_command = create_load_pipette_command(
        pipette_id="pipette-id",
        pipette_name=PipetteNameType.P300_SINGLE,
        mount=MountType.LEFT,
    )
    move_command = create_move_to_well_command(
        pipette_id="pipette-id",
        labware_id="labware-id",
        well_name="well-name",
    )

    subject.handle_action(UpdateCommandAction(command=load_pipette_command))
    subject.handle_action(UpdateCommandAction(command=move_command))
    subject.handle_action(UpdateCommandAction(command=command))

    assert subject.state.current_well is None


@pytest.mark.parametrize(
    "command",
    [
        cmd.heater_shaker.SetAndWaitForShakeSpeed(
            id="command-id-2",
            key="command-key-2",
            status=cmd.CommandStatus.SUCCEEDED,
            createdAt=datetime(year=2021, month=1, day=1),
            params=cmd.heater_shaker.SetAndWaitForShakeSpeedParams(
                moduleId="xyz",
                rpm=123,
            ),
            result=cmd.heater_shaker.SetAndWaitForShakeSpeedResult(
                pipetteRetracted=False
            ),
        ),
        cmd.heater_shaker.OpenLabwareLatch(
            id="command-id-2",
            key="command-key-2",
            status=cmd.CommandStatus.SUCCEEDED,
            createdAt=datetime(year=2021, month=1, day=1),
            params=cmd.heater_shaker.OpenLabwareLatchParams(moduleId="xyz"),
            result=cmd.heater_shaker.OpenLabwareLatchResult(pipetteRetracted=False),
        ),
    ],
)
def test_heater_shaker_command_without_movement(
    subject: PipetteStore, command: cmd.Command
) -> None:
    """Heater Shaker commands that don't move pipettes shouldn't clear current_well."""
    load_pipette_command = create_load_pipette_command(
        pipette_id="pipette-id",
        pipette_name=PipetteNameType.P300_SINGLE,
        mount=MountType.LEFT,
    )
    move_command = create_move_to_well_command(
        pipette_id="pipette-id",
        labware_id="labware-id",
        well_name="well-name",
    )

    subject.handle_action(UpdateCommandAction(command=load_pipette_command))
    subject.handle_action(UpdateCommandAction(command=move_command))
    subject.handle_action(UpdateCommandAction(command=command))

    assert subject.state.current_well == CurrentWell(
        pipette_id="pipette-id",
        labware_id="labware-id",
        well_name="well-name",
    )


@pytest.mark.parametrize(
    ("move_labware_command", "expected_current_well"),
    (
        (
            cmd.MoveLabware(
                id="move-labware-command-id",
                key="move-labware-command-key",
                status=cmd.CommandStatus.SUCCEEDED,
                createdAt=datetime.now(),
                params=cmd.MoveLabwareParams(
                    labwareId="non-matching-labware-id",
                    newLocation=DeckSlotLocation(slotName=DeckSlotName.SLOT_1),
                ),
                result=cmd.MoveLabwareResult(offsetId=None),
            ),
            # Current well NOT cleared,
            # because MoveLabware command had "non-matching-labware-id".
            CurrentWell(
                pipette_id="pipette-id",
                labware_id="matching-labware-id",
                well_name="well-name",
            ),
        ),
        (
            cmd.MoveLabware(
                id="move-labware-command-id",
                key="move-labware-command-key",
                status=cmd.CommandStatus.SUCCEEDED,
                createdAt=datetime.now(),
                params=cmd.MoveLabwareParams(
                    labwareId="matching-labware-id",
                    newLocation=DeckSlotLocation(slotName=DeckSlotName.SLOT_1),
                ),
                result=cmd.MoveLabwareResult(offsetId=None),
            ),
            # Current well IS cleared,
            # because MoveLabware command had "matching-labware-id".
            None,
        ),
    ),
)
def test_move_labware_clears_current_well_if_belonged_to_moved_labware(
    subject: PipetteStore,
    move_labware_command: cmd.MoveLabware,
    expected_current_well: Optional[CurrentWell],
) -> None:
    """`moveLabware` commands should sometimes clear the current well.

    * When the current well belongs to the labware that was moved,
      it should be cleared.
    * Otherwise, it should be left alone.
    """
    load_pipette_command = create_load_pipette_command(
        pipette_id="pipette-id",
        pipette_name=PipetteName.P300_SINGLE,
        mount=MountType.LEFT,
    )
    move_to_well_command = create_move_to_well_command(
        pipette_id="pipette-id",
        labware_id="matching-labware-id",
        well_name="well-name",
    )

    subject.handle_action(UpdateCommandAction(command=load_pipette_command))
    subject.handle_action(UpdateCommandAction(command=move_to_well_command))

    subject.handle_action(UpdateCommandAction(command=move_labware_command))
    assert subject.state.current_well == expected_current_well


def test_tip_commands_update_has_tip(subject: PipetteStore) -> None:
    """It should update has_tip after a successful pickUpTip command."""
    pipette_id = "pipette-id"
    load_pipette_command = create_load_pipette_command(
        pipette_id=pipette_id,
        pipette_name=PipetteNameType.P300_SINGLE,
        mount=MountType.LEFT,
    )

    pick_up_tip_command = create_pick_up_tip_command(
        pipette_id=pipette_id,
        labware_id="pick-up-tip-labware-id",
        well_name="pick-up-tip-well-name",
    )

    drop_tip_command = create_drop_tip_command(
        pipette_id=pipette_id,
        labware_id="drop-tip-labware-id",
        well_name="drop-tip-well-name",
    )
    subject.handle_action(UpdateCommandAction(command=load_pipette_command))
    subject.handle_action(UpdateCommandAction(command=pick_up_tip_command))

    assert (
        subject.state.attached_tip_labware_by_id.get(pipette_id)
        == "pick-up-tip-labware-id"
    )

    subject.handle_action(UpdateCommandAction(command=drop_tip_command))

    assert not subject.state.attached_tip_labware_by_id<|MERGE_RESOLUTION|>--- conflicted
+++ resolved
@@ -3,22 +3,11 @@
 from datetime import datetime
 from typing import Optional
 
-<<<<<<< HEAD
+from opentrons_shared_data.pipette.dev_types import PipetteNameType
+
 from opentrons.types import DeckSlotName, MountType
 from opentrons.protocol_engine import commands as cmd
-from opentrons.protocol_engine.types import (
-    DeckPoint,
-    DeckSlotLocation,
-    LoadedPipette,
-    PipetteName,
-)
-=======
-from opentrons_shared_data.pipette.dev_types import PipetteNameType
-
-from opentrons.types import MountType
-from opentrons.protocol_engine import commands as cmd
-from opentrons.protocol_engine.types import DeckPoint, LoadedPipette
->>>>>>> 477e8155
+from opentrons.protocol_engine.types import DeckPoint, DeckSlotLocation, LoadedPipette
 from opentrons.protocol_engine.actions import UpdateCommandAction
 from opentrons.protocol_engine.state.pipettes import (
     PipetteStore,
