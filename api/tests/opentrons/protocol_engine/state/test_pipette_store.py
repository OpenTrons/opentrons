"""Tests for pipette state changes in the protocol_engine state store."""
import pytest
from datetime import datetime
from typing import Optional

from opentrons_shared_data.pipette.dev_types import PipetteNameType
from opentrons_shared_data.pipette import pipette_definition

from opentrons.types import DeckSlotName, MountType, Point
from opentrons.protocol_engine import commands as cmd
from opentrons.protocol_engine.types import (
    DeckPoint,
    DeckSlotLocation,
    LoadedPipette,
    OFF_DECK_LOCATION,
    LabwareMovementStrategy,
    FlowRates,
    CurrentWell,
    TipGeometry,
)
from opentrons.protocol_engine.actions import (
    SetPipetteMovementSpeedAction,
    UpdateCommandAction,
)
from opentrons.protocol_engine.state.pipettes import (
    PipetteStore,
    PipetteState,
    CurrentDeckPoint,
    StaticPipetteConfig,
    BoundingNozzlesOffsets,
    PipetteBoundingBoxOffsets,
)
from opentrons.protocol_engine.resources.pipette_data_provider import (
    LoadedStaticPipetteData,
)

from .command_fixtures import (
    create_load_pipette_command,
    create_aspirate_command,
    create_aspirate_in_place_command,
    create_dispense_command,
    create_dispense_in_place_command,
    create_pick_up_tip_command,
    create_drop_tip_command,
    create_drop_tip_in_place_command,
    create_touch_tip_command,
    create_move_to_well_command,
    create_blow_out_command,
    create_blow_out_in_place_command,
    create_move_labware_command,
    create_move_to_coordinates_command,
    create_move_relative_command,
    create_prepare_to_aspirate_command,
)
from ..pipette_fixtures import get_default_nozzle_map


@pytest.fixture
def subject() -> PipetteStore:
    """Get a PipetteStore test subject for all subsequent tests."""
    return PipetteStore()


def test_sets_initial_state(subject: PipetteStore) -> None:
    """It should initialize its state object properly."""
    result = subject.state

    assert result == PipetteState(
        pipettes_by_id={},
        aspirated_volume_by_id={},
        current_location=None,
        current_deck_point=CurrentDeckPoint(mount=None, deck_point=None),
        attached_tip_by_id={},
        movement_speed_by_id={},
        static_config_by_id={},
        flow_rates_by_id={},
        nozzle_configuration_by_id={},
    )


def test_handles_load_pipette(subject: PipetteStore) -> None:
    """It should add the pipette data to the state."""
    command = create_load_pipette_command(
        pipette_id="pipette-id",
        pipette_name=PipetteNameType.P300_SINGLE,
        mount=MountType.LEFT,
    )

    subject.handle_action(UpdateCommandAction(private_result=None, command=command))

    result = subject.state

    assert result.pipettes_by_id["pipette-id"] == LoadedPipette(
        id="pipette-id",
        pipetteName=PipetteNameType.P300_SINGLE,
        mount=MountType.LEFT,
    )
    assert result.aspirated_volume_by_id["pipette-id"] is None
    assert result.movement_speed_by_id["pipette-id"] is None
    assert result.attached_tip_by_id["pipette-id"] is None


def test_handles_pick_up_and_drop_tip(subject: PipetteStore) -> None:
    """It should set tip and volume details on pick up and drop tip."""
    load_pipette_command = create_load_pipette_command(
        pipette_id="abc",
        pipette_name=PipetteNameType.P300_SINGLE,
        mount=MountType.LEFT,
    )

    pick_up_tip_command = create_pick_up_tip_command(
        pipette_id="abc", tip_volume=42, tip_length=101, tip_diameter=8.0
    )

    drop_tip_command = create_drop_tip_command(
        pipette_id="abc",
    )

    subject.handle_action(
        UpdateCommandAction(private_result=None, command=load_pipette_command)
    )
    subject.handle_action(
        UpdateCommandAction(private_result=None, command=pick_up_tip_command)
    )
    assert subject.state.attached_tip_by_id["abc"] == TipGeometry(
        volume=42, length=101, diameter=8.0
    )
    assert subject.state.aspirated_volume_by_id["abc"] == 0

    subject.handle_action(
        UpdateCommandAction(private_result=None, command=drop_tip_command)
    )
    assert subject.state.attached_tip_by_id["abc"] is None
    assert subject.state.aspirated_volume_by_id["abc"] is None


def test_handles_drop_tip_in_place(subject: PipetteStore) -> None:
    """It should clear tip and volume details after a drop tip in place."""
    load_pipette_command = create_load_pipette_command(
        pipette_id="xyz",
        pipette_name=PipetteNameType.P300_SINGLE,
        mount=MountType.LEFT,
    )

    pick_up_tip_command = create_pick_up_tip_command(
        pipette_id="xyz", tip_volume=42, tip_length=101, tip_diameter=8.0
    )

    drop_tip_in_place_command = create_drop_tip_in_place_command(
        pipette_id="xyz",
    )

    subject.handle_action(
        UpdateCommandAction(private_result=None, command=load_pipette_command)
    )
    subject.handle_action(
        UpdateCommandAction(private_result=None, command=pick_up_tip_command)
    )
    assert subject.state.attached_tip_by_id["xyz"] == TipGeometry(
        volume=42, length=101, diameter=8.0
    )
    assert subject.state.aspirated_volume_by_id["xyz"] == 0

    subject.handle_action(
        UpdateCommandAction(private_result=None, command=drop_tip_in_place_command)
    )
    assert subject.state.attached_tip_by_id["xyz"] is None
    assert subject.state.aspirated_volume_by_id["xyz"] is None


@pytest.mark.parametrize(
    "aspirate_command",
    [
        create_aspirate_command(pipette_id="pipette-id", volume=42, flow_rate=1.23),
        create_aspirate_in_place_command(
            pipette_id="pipette-id", volume=42, flow_rate=1.23
        ),
    ],
)
def test_aspirate_adds_volume(
    subject: PipetteStore, aspirate_command: cmd.Command
) -> None:
    """It should add volume to pipette after an aspirate."""
    load_command = create_load_pipette_command(
        pipette_id="pipette-id",
        pipette_name=PipetteNameType.P300_SINGLE,
        mount=MountType.LEFT,
    )

    subject.handle_action(
        UpdateCommandAction(private_result=None, command=load_command)
    )
    subject.handle_action(
        UpdateCommandAction(private_result=None, command=aspirate_command)
    )

    assert subject.state.aspirated_volume_by_id["pipette-id"] == 42

    subject.handle_action(
        UpdateCommandAction(private_result=None, command=aspirate_command)
    )

    assert subject.state.aspirated_volume_by_id["pipette-id"] == 84


@pytest.mark.parametrize(
    "dispense_command",
    [
        create_dispense_command(pipette_id="pipette-id", volume=21, flow_rate=1.23),
        create_dispense_in_place_command(
            pipette_id="pipette-id",
            volume=21,
            flow_rate=1.23,
        ),
    ],
)
def test_dispense_subtracts_volume(
    subject: PipetteStore, dispense_command: cmd.Command
) -> None:
    """It should subtract volume from pipette after a dispense."""
    load_command = create_load_pipette_command(
        pipette_id="pipette-id",
        pipette_name=PipetteNameType.P300_SINGLE,
        mount=MountType.LEFT,
    )
    aspirate_command = create_aspirate_command(
        pipette_id="pipette-id",
        volume=42,
        flow_rate=1.23,
    )

    subject.handle_action(
        UpdateCommandAction(private_result=None, command=load_command)
    )
    subject.handle_action(
        UpdateCommandAction(private_result=None, command=aspirate_command)
    )
    subject.handle_action(
        UpdateCommandAction(private_result=None, command=dispense_command)
    )

    assert subject.state.aspirated_volume_by_id["pipette-id"] == 21

    subject.handle_action(
        UpdateCommandAction(private_result=None, command=dispense_command)
    )

    assert subject.state.aspirated_volume_by_id["pipette-id"] == 0


@pytest.mark.parametrize(
    "blow_out_command",
    [
        create_blow_out_command("pipette-id", 1.23),
        create_blow_out_in_place_command("pipette-id", 1.23),
    ],
)
def test_blow_out_clears_volume(
    subject: PipetteStore, blow_out_command: cmd.Command
) -> None:
    """It should wipe out the aspirated volume after a blowOut."""
    load_command = create_load_pipette_command(
        pipette_id="pipette-id",
        pipette_name=PipetteNameType.P300_SINGLE,
        mount=MountType.LEFT,
    )
    aspirate_command = create_aspirate_command(
        pipette_id="pipette-id",
        volume=42,
        flow_rate=1.23,
    )

    subject.handle_action(
        UpdateCommandAction(private_result=None, command=load_command)
    )
    subject.handle_action(
        UpdateCommandAction(private_result=None, command=aspirate_command)
    )
    subject.handle_action(
        UpdateCommandAction(private_result=None, command=blow_out_command)
    )

    assert subject.state.aspirated_volume_by_id["pipette-id"] is None


@pytest.mark.parametrize(
    ("command", "expected_location"),
    (
        (
            create_aspirate_command(
                pipette_id="aspirate-pipette-id",
                labware_id="aspirate-labware-id",
                well_name="aspirate-well-name",
                volume=1337,
                flow_rate=1.23,
            ),
            CurrentWell(
                pipette_id="aspirate-pipette-id",
                labware_id="aspirate-labware-id",
                well_name="aspirate-well-name",
            ),
        ),
        (
            create_dispense_command(
                pipette_id="dispense-pipette-id",
                labware_id="dispense-labware-id",
                well_name="dispense-well-name",
                volume=1337,
                flow_rate=1.23,
            ),
            CurrentWell(
                pipette_id="dispense-pipette-id",
                labware_id="dispense-labware-id",
                well_name="dispense-well-name",
            ),
        ),
        (
            create_pick_up_tip_command(
                pipette_id="pick-up-tip-pipette-id",
                labware_id="pick-up-tip-labware-id",
                well_name="pick-up-tip-well-name",
            ),
            CurrentWell(
                pipette_id="pick-up-tip-pipette-id",
                labware_id="pick-up-tip-labware-id",
                well_name="pick-up-tip-well-name",
            ),
        ),
        (
            create_drop_tip_command(
                pipette_id="drop-tip-pipette-id",
                labware_id="drop-tip-labware-id",
                well_name="drop-tip-well-name",
            ),
            CurrentWell(
                pipette_id="drop-tip-pipette-id",
                labware_id="drop-tip-labware-id",
                well_name="drop-tip-well-name",
            ),
        ),
        (
            create_move_to_well_command(
                pipette_id="move-to-well-pipette-id",
                labware_id="move-to-well-labware-id",
                well_name="move-to-well-well-name",
            ),
            CurrentWell(
                pipette_id="move-to-well-pipette-id",
                labware_id="move-to-well-labware-id",
                well_name="move-to-well-well-name",
            ),
        ),
        (
            create_blow_out_command(
                pipette_id="move-to-well-pipette-id",
                labware_id="move-to-well-labware-id",
                well_name="move-to-well-well-name",
                flow_rate=1.23,
            ),
            CurrentWell(
                pipette_id="move-to-well-pipette-id",
                labware_id="move-to-well-labware-id",
                well_name="move-to-well-well-name",
            ),
        ),
    ),
)
def test_movement_commands_update_current_well(
    command: cmd.Command,
    expected_location: CurrentWell,
    subject: PipetteStore,
) -> None:
    """It should save the last used pipette, labware, and well for movement commands."""
    load_pipette_command = create_load_pipette_command(
        pipette_id=command.params.pipetteId,  # type: ignore[arg-type, union-attr]
        pipette_name=PipetteNameType.P300_SINGLE,
        mount=MountType.LEFT,
    )

    subject.handle_action(
        UpdateCommandAction(private_result=None, command=load_pipette_command)
    )
    subject.handle_action(UpdateCommandAction(private_result=None, command=command))

    assert subject.state.current_location == expected_location


@pytest.mark.parametrize(
    "command",
    [
        cmd.Home(
            id="command-id-2",
            key="command-key-2",
            status=cmd.CommandStatus.SUCCEEDED,
            createdAt=datetime(year=2021, month=1, day=1),
            params=cmd.HomeParams(),
            result=cmd.HomeResult(),
        ),
        cmd.MoveToCoordinates(
            id="command-id-2",
            key="command-key-2",
            status=cmd.CommandStatus.SUCCEEDED,
            createdAt=datetime(year=2021, month=1, day=1),
            params=cmd.MoveToCoordinatesParams(
                pipetteId="pipette-id",
                coordinates=DeckPoint(x=1.1, y=2.2, z=3.3),
            ),
            result=cmd.MoveToCoordinatesResult(),
        ),
        cmd.thermocycler.OpenLid(
            id="command-id-2",
            key="command-key-2",
            status=cmd.CommandStatus.SUCCEEDED,
            createdAt=datetime(year=2021, month=1, day=1),
            params=cmd.thermocycler.OpenLidParams(moduleId="xyz"),
            result=cmd.thermocycler.OpenLidResult(),
        ),
        cmd.thermocycler.CloseLid(
            id="command-id-2",
            key="command-key-2",
            status=cmd.CommandStatus.SUCCEEDED,
            createdAt=datetime(year=2021, month=1, day=1),
            params=cmd.thermocycler.CloseLidParams(moduleId="xyz"),
            result=cmd.thermocycler.CloseLidResult(),
        ),
        cmd.heater_shaker.SetAndWaitForShakeSpeed(
            id="command-id-2",
            key="command-key-2",
            status=cmd.CommandStatus.SUCCEEDED,
            createdAt=datetime(year=2021, month=1, day=1),
            params=cmd.heater_shaker.SetAndWaitForShakeSpeedParams(
                moduleId="xyz",
                rpm=123,
            ),
            result=cmd.heater_shaker.SetAndWaitForShakeSpeedResult(
                pipetteRetracted=True
            ),
        ),
        cmd.heater_shaker.OpenLabwareLatch(
            id="command-id-2",
            key="command-key-2",
            status=cmd.CommandStatus.SUCCEEDED,
            createdAt=datetime(year=2021, month=1, day=1),
            params=cmd.heater_shaker.OpenLabwareLatchParams(moduleId="xyz"),
            result=cmd.heater_shaker.OpenLabwareLatchResult(pipetteRetracted=True),
        ),
    ],
)
def test_movement_commands_without_well_clear_current_well(
    subject: PipetteStore, command: cmd.Command
) -> None:
    """Commands that make the current well unknown should clear the current well."""
    load_pipette_command = create_load_pipette_command(
        pipette_id="pipette-id",
        pipette_name=PipetteNameType.P300_SINGLE,
        mount=MountType.LEFT,
    )
    move_command = create_move_to_well_command(
        pipette_id="pipette-id",
        labware_id="labware-id",
        well_name="well-name",
    )

    subject.handle_action(
        UpdateCommandAction(private_result=None, command=load_pipette_command)
    )
    subject.handle_action(
        UpdateCommandAction(private_result=None, command=move_command)
    )
    subject.handle_action(UpdateCommandAction(private_result=None, command=command))

    assert subject.state.current_location is None


@pytest.mark.parametrize(
    "command",
    [
        cmd.heater_shaker.SetAndWaitForShakeSpeed(
            id="command-id-2",
            key="command-key-2",
            status=cmd.CommandStatus.SUCCEEDED,
            createdAt=datetime(year=2021, month=1, day=1),
            params=cmd.heater_shaker.SetAndWaitForShakeSpeedParams(
                moduleId="xyz",
                rpm=123,
            ),
            result=cmd.heater_shaker.SetAndWaitForShakeSpeedResult(
                pipetteRetracted=False
            ),
        ),
        cmd.heater_shaker.OpenLabwareLatch(
            id="command-id-2",
            key="command-key-2",
            status=cmd.CommandStatus.SUCCEEDED,
            createdAt=datetime(year=2021, month=1, day=1),
            params=cmd.heater_shaker.OpenLabwareLatchParams(moduleId="xyz"),
            result=cmd.heater_shaker.OpenLabwareLatchResult(pipetteRetracted=False),
        ),
    ],
)
def test_heater_shaker_command_without_movement(
    subject: PipetteStore, command: cmd.Command
) -> None:
    """Heater Shaker commands that don't move pipettes shouldn't clear current_well or deck point."""
    load_pipette_command = create_load_pipette_command(
        pipette_id="pipette-id",
        pipette_name=PipetteNameType.P300_SINGLE,
        mount=MountType.LEFT,
    )
    move_command = create_move_to_well_command(
        pipette_id="pipette-id",
        labware_id="labware-id",
        well_name="well-name",
        destination=DeckPoint(x=1, y=2, z=3),
    )

    subject.handle_action(
        UpdateCommandAction(private_result=None, command=load_pipette_command)
    )
    subject.handle_action(
        UpdateCommandAction(private_result=None, command=move_command)
    )
    subject.handle_action(UpdateCommandAction(private_result=None, command=command))

    assert subject.state.current_location == CurrentWell(
        pipette_id="pipette-id",
        labware_id="labware-id",
        well_name="well-name",
    )

    assert subject.state.current_deck_point == CurrentDeckPoint(
        mount=MountType.LEFT, deck_point=DeckPoint(x=1, y=2, z=3)
    )


@pytest.mark.parametrize(
    ("move_labware_command", "expected_current_well"),
    (
        (
            create_move_labware_command(
                labware_id="non-matching-labware-id",
                strategy=LabwareMovementStrategy.MANUAL_MOVE_WITH_PAUSE,
                new_location=DeckSlotLocation(slotName=DeckSlotName.SLOT_1),
                offset_id=None,
            ),
            # Current well NOT cleared,
            # because MoveLabware command had "non-matching-labware-id".
            CurrentWell(
                pipette_id="pipette-id",
                labware_id="matching-labware-id",
                well_name="well-name",
            ),
        ),
        (
            create_move_labware_command(
                labware_id="matching-labware-id",
                strategy=LabwareMovementStrategy.MANUAL_MOVE_WITH_PAUSE,
                new_location=DeckSlotLocation(slotName=DeckSlotName.SLOT_1),
                offset_id=None,
            ),
            # Current well IS cleared,
            # because MoveLabware command had "matching-labware-id".
            None,
        ),
        (
            create_move_labware_command(
                labware_id="non-matching-labware-id",
                strategy=LabwareMovementStrategy.MANUAL_MOVE_WITH_PAUSE,
                new_location=OFF_DECK_LOCATION,
                offset_id=None,
            ),
            # Current well NOT cleared,
            # because MoveLabware command had "non-matching-labware-id".
            CurrentWell(
                pipette_id="pipette-id",
                labware_id="matching-labware-id",
                well_name="well-name",
            ),
        ),
        (
            create_move_labware_command(
                labware_id="matching-labware-id",
                strategy=LabwareMovementStrategy.MANUAL_MOVE_WITH_PAUSE,
                new_location=OFF_DECK_LOCATION,
                offset_id=None,
            ),
            # Current well IS cleared,
            # because MoveLabware command had "matching-labware-id".
            None,
        ),
        (
            create_move_labware_command(
                labware_id="non-matching-labware-id",
                new_location=DeckSlotLocation(slotName=DeckSlotName.SLOT_1),
                strategy=LabwareMovementStrategy.USING_GRIPPER,
                offset_id=None,
            ),
            # Current well IS cleared,
            # because MoveLabware command used gripper.
            None,
        ),
    ),
)
def test_move_labware_clears_current_well(
    subject: PipetteStore,
    move_labware_command: cmd.MoveLabware,
    expected_current_well: Optional[CurrentWell],
) -> None:
    """Labware movement commands should sometimes clear the current well.

    It should be cleared when-
    * the current well belongs to the labware that was moved,
    * or gripper was used to move labware

    Otherwise, it should be left alone.
    """
    load_pipette_command = create_load_pipette_command(
        pipette_id="pipette-id",
        pipette_name=PipetteNameType.P300_SINGLE,
        mount=MountType.LEFT,
    )
    move_to_well_command = create_move_to_well_command(
        pipette_id="pipette-id",
        labware_id="matching-labware-id",
        well_name="well-name",
    )

    subject.handle_action(
        UpdateCommandAction(private_result=None, command=load_pipette_command)
    )
    subject.handle_action(
        UpdateCommandAction(private_result=None, command=move_to_well_command)
    )

    subject.handle_action(
        UpdateCommandAction(private_result=None, command=move_labware_command)
    )
    assert subject.state.current_location == expected_current_well


def test_set_movement_speed(subject: PipetteStore) -> None:
    """It should issue an action to set the movement speed."""
    pipette_id = "pipette-id"
    load_pipette_command = create_load_pipette_command(
        pipette_id=pipette_id,
        pipette_name=PipetteNameType.P300_SINGLE,
        mount=MountType.LEFT,
    )
    subject.handle_action(
        UpdateCommandAction(private_result=None, command=load_pipette_command)
    )
    subject.handle_action(
        SetPipetteMovementSpeedAction(pipette_id=pipette_id, speed=123.456)
    )
    assert subject.state.movement_speed_by_id[pipette_id] == 123.456


def test_add_pipette_config(
    subject: PipetteStore,
    supported_tip_fixture: pipette_definition.SupportedTipsDefinition,
) -> None:
    """It should update state from any pipette config private result."""
    command = cmd.LoadPipette.construct(  # type: ignore[call-arg]
        params=cmd.LoadPipetteParams.construct(
            mount=MountType.LEFT, pipetteName="p300_single"  # type: ignore[arg-type]
        ),
        result=cmd.LoadPipetteResult(pipetteId="pipette-id"),
    )
    private_result = cmd.LoadPipettePrivateResult(
        pipette_id="pipette-id",
        serial_number="pipette-serial",
        config=LoadedStaticPipetteData(
            model="pipette-model",
            display_name="pipette name",
            min_volume=1.23,
            max_volume=4.56,
            channels=7,
            flow_rates=FlowRates(
                default_aspirate={"a": 1},
                default_dispense={"b": 2},
                default_blow_out={"c": 3},
            ),
            tip_configuration_lookup_table={4: supported_tip_fixture},
            nominal_tip_overlap={"default": 5},
            home_position=8.9,
            nozzle_offset_z=10.11,
<<<<<<< HEAD
            nozzle_map=get_default_nozzle_map(PipetteNameType.P300_SINGLE),
=======
            back_left_nozzle_offset=Point(x=1, y=2, z=3),
            front_right_nozzle_offset=Point(x=4, y=5, z=6),
            back_left_corner_offset=Point(x=1, y=2, z=3),
            front_right_corner_offset=Point(x=4, y=5, z=6),
>>>>>>> be346725
        ),
    )
    subject.handle_action(
        UpdateCommandAction(command=command, private_result=private_result)
    )

    assert subject.state.static_config_by_id["pipette-id"] == StaticPipetteConfig(
        model="pipette-model",
        serial_number="pipette-serial",
        display_name="pipette name",
        min_volume=1.23,
        max_volume=4.56,
        channels=7,
        tip_configuration_lookup_table={4: supported_tip_fixture},
        nominal_tip_overlap={"default": 5},
        home_position=8.9,
        nozzle_offset_z=10.11,
        bounding_nozzle_offsets=BoundingNozzlesOffsets(
            back_left_offset=Point(x=0, y=0, z=0),
            front_right_offset=Point(x=0, y=0, z=0),
        ),
<<<<<<< HEAD
        default_nozzle_map=get_default_nozzle_map(PipetteNameType.P300_SINGLE),
=======
        pipette_bounding_box_offsets=PipetteBoundingBoxOffsets(
            back_left_corner=Point(x=1, y=2, z=3),
            front_right_corner=Point(x=4, y=5, z=6),
        ),
>>>>>>> be346725
    )
    assert subject.state.flow_rates_by_id["pipette-id"].default_aspirate == {"a": 1.0}
    assert subject.state.flow_rates_by_id["pipette-id"].default_dispense == {"b": 2.0}
    assert subject.state.flow_rates_by_id["pipette-id"].default_blow_out == {"c": 3.0}


@pytest.mark.parametrize(
    "command",
    (
        create_aspirate_command(
            pipette_id="pipette-id",
            labware_id="labware-id",
            well_name="well-name",
            volume=1337,
            flow_rate=1.23,
            destination=DeckPoint(x=11, y=22, z=33),
        ),
        create_dispense_command(
            pipette_id="pipette-id",
            labware_id="labware-id",
            well_name="well-name",
            volume=1337,
            flow_rate=1.23,
            destination=DeckPoint(x=11, y=22, z=33),
        ),
        create_blow_out_command(
            pipette_id="pipette-id",
            labware_id="labware-id",
            well_name="well-name",
            flow_rate=1.23,
            destination=DeckPoint(x=11, y=22, z=33),
        ),
        create_pick_up_tip_command(
            pipette_id="pipette-id",
            labware_id="labware-id",
            well_name="well-name",
            destination=DeckPoint(x=11, y=22, z=33),
        ),
        create_drop_tip_command(
            pipette_id="pipette-id",
            labware_id="labware-id",
            well_name="well-name",
            destination=DeckPoint(x=11, y=22, z=33),
        ),
        create_touch_tip_command(
            pipette_id="pipette-id",
            labware_id="labware-id",
            well_name="well-name",
            destination=DeckPoint(x=11, y=22, z=33),
        ),
        create_move_to_well_command(
            pipette_id="pipette-id",
            labware_id="labware-id",
            well_name="well-name",
            destination=DeckPoint(x=11, y=22, z=33),
        ),
        create_move_to_coordinates_command(
            pipette_id="pipette-id",
            coordinates=DeckPoint(x=11, y=22, z=33),
        ),
        create_move_relative_command(
            pipette_id="pipette-id",
            destination=DeckPoint(x=11, y=22, z=33),
        ),
    ),
)
def test_movement_commands_update_deck_point(
    command: cmd.Command,
    subject: PipetteStore,
) -> None:
    """It should save the last used pipette, labware, and well for movement commands."""
    load_pipette_command = create_load_pipette_command(
        pipette_id="pipette-id",
        pipette_name=PipetteNameType.P300_SINGLE,
        mount=MountType.LEFT,
    )

    subject.handle_action(
        UpdateCommandAction(private_result=None, command=load_pipette_command)
    )
    subject.handle_action(UpdateCommandAction(private_result=None, command=command))

    assert subject.state.current_deck_point == CurrentDeckPoint(
        mount=MountType.LEFT, deck_point=DeckPoint(x=11, y=22, z=33)
    )


@pytest.mark.parametrize(
    "command",
    (
        cmd.Home(
            id="command-id-2",
            key="command-key-2",
            status=cmd.CommandStatus.SUCCEEDED,
            createdAt=datetime(year=2021, month=1, day=1),
            params=cmd.HomeParams(),
            result=cmd.HomeResult(),
        ),
        cmd.thermocycler.OpenLid(
            id="command-id-2",
            key="command-key-2",
            status=cmd.CommandStatus.SUCCEEDED,
            createdAt=datetime(year=2021, month=1, day=1),
            params=cmd.thermocycler.OpenLidParams(moduleId="xyz"),
            result=cmd.thermocycler.OpenLidResult(),
        ),
        cmd.thermocycler.CloseLid(
            id="command-id-2",
            key="command-key-2",
            status=cmd.CommandStatus.SUCCEEDED,
            createdAt=datetime(year=2021, month=1, day=1),
            params=cmd.thermocycler.CloseLidParams(moduleId="xyz"),
            result=cmd.thermocycler.CloseLidResult(),
        ),
        cmd.heater_shaker.SetAndWaitForShakeSpeed(
            id="command-id-2",
            key="command-key-2",
            status=cmd.CommandStatus.SUCCEEDED,
            createdAt=datetime(year=2021, month=1, day=1),
            params=cmd.heater_shaker.SetAndWaitForShakeSpeedParams(
                moduleId="xyz",
                rpm=123,
            ),
            result=cmd.heater_shaker.SetAndWaitForShakeSpeedResult(
                pipetteRetracted=True
            ),
        ),
        cmd.heater_shaker.OpenLabwareLatch(
            id="command-id-2",
            key="command-key-2",
            status=cmd.CommandStatus.SUCCEEDED,
            createdAt=datetime(year=2021, month=1, day=1),
            params=cmd.heater_shaker.OpenLabwareLatchParams(moduleId="xyz"),
            result=cmd.heater_shaker.OpenLabwareLatchResult(pipetteRetracted=True),
        ),
        create_move_labware_command(
            new_location=DeckSlotLocation(slotName=DeckSlotName.SLOT_1),
            strategy=LabwareMovementStrategy.USING_GRIPPER,
        ),
    ),
)
def test_homing_commands_clear_deck_point(
    command: cmd.Command,
    subject: PipetteStore,
) -> None:
    """It should save the last used pipette, labware, and well for movement commands."""
    load_pipette_command = create_load_pipette_command(
        pipette_id="pipette-id",
        pipette_name=PipetteNameType.P300_SINGLE,
        mount=MountType.LEFT,
    )
    move_command = create_move_to_well_command(
        pipette_id="pipette-id",
        labware_id="labware-id",
        well_name="well-name",
        destination=DeckPoint(x=1, y=2, z=3),
    )

    subject.handle_action(
        UpdateCommandAction(private_result=None, command=load_pipette_command)
    )
    subject.handle_action(
        UpdateCommandAction(private_result=None, command=move_command)
    )

    assert subject.state.current_deck_point == CurrentDeckPoint(
        mount=MountType.LEFT, deck_point=DeckPoint(x=1, y=2, z=3)
    )

    subject.handle_action(UpdateCommandAction(private_result=None, command=command))

    assert subject.state.current_deck_point == CurrentDeckPoint(
        mount=None, deck_point=None
    )


@pytest.mark.parametrize(
    "previous",
    [
        create_blow_out_command(pipette_id="pipette-id", flow_rate=1.0),
        create_dispense_command(pipette_id="pipette-id", volume=10, flow_rate=1.0),
    ],
)
def test_prepare_to_aspirate_marks_pipette_ready(
    subject: PipetteStore, previous: cmd.Command
) -> None:
    """It should mark a pipette as ready to aspirate."""
    load_pipette_command = create_load_pipette_command(
        pipette_id="pipette-id",
        pipette_name=PipetteNameType.P50_MULTI_FLEX,
        mount=MountType.LEFT,
    )
    pick_up_tip_command = create_pick_up_tip_command(
        pipette_id="pipette-id", tip_volume=42, tip_length=101, tip_diameter=8.0
    )
    subject.handle_action(
        UpdateCommandAction(private_result=None, command=load_pipette_command)
    )
    subject.handle_action(
        UpdateCommandAction(private_result=None, command=pick_up_tip_command)
    )

    subject.handle_action(UpdateCommandAction(private_result=None, command=previous))

    prepare_to_aspirate_command = create_prepare_to_aspirate_command(
        pipette_id="pipette-id"
    )
    subject.handle_action(
        UpdateCommandAction(private_result=None, command=prepare_to_aspirate_command)
    )
    assert subject.state.aspirated_volume_by_id["pipette-id"] == 0.0<|MERGE_RESOLUTION|>--- conflicted
+++ resolved
@@ -684,14 +684,9 @@
             nominal_tip_overlap={"default": 5},
             home_position=8.9,
             nozzle_offset_z=10.11,
-<<<<<<< HEAD
             nozzle_map=get_default_nozzle_map(PipetteNameType.P300_SINGLE),
-=======
-            back_left_nozzle_offset=Point(x=1, y=2, z=3),
-            front_right_nozzle_offset=Point(x=4, y=5, z=6),
             back_left_corner_offset=Point(x=1, y=2, z=3),
             front_right_corner_offset=Point(x=4, y=5, z=6),
->>>>>>> be346725
         ),
     )
     subject.handle_action(
@@ -713,14 +708,11 @@
             back_left_offset=Point(x=0, y=0, z=0),
             front_right_offset=Point(x=0, y=0, z=0),
         ),
-<<<<<<< HEAD
         default_nozzle_map=get_default_nozzle_map(PipetteNameType.P300_SINGLE),
-=======
         pipette_bounding_box_offsets=PipetteBoundingBoxOffsets(
             back_left_corner=Point(x=1, y=2, z=3),
             front_right_corner=Point(x=4, y=5, z=6),
         ),
->>>>>>> be346725
     )
     assert subject.state.flow_rates_by_id["pipette-id"].default_aspirate == {"a": 1.0}
     assert subject.state.flow_rates_by_id["pipette-id"].default_dispense == {"b": 2.0}
