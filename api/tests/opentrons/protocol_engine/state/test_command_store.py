--- conflicted
+++ resolved
@@ -38,18 +38,9 @@
     DoorChangeAction,
 )
 
-<<<<<<< HEAD
 from opentrons.protocol_engine.state.command_history import CommandHistory
 
-from .command_fixtures import (
-    create_queued_command,
-    create_running_command,
-    create_succeeded_command,
-    create_failed_command,
-)
-=======
 from .command_fixtures import create_succeeded_command
->>>>>>> b82b0308
 
 
 def _make_config(block_on_door_open: bool = False) -> Config:
@@ -309,20 +300,12 @@
         ["command-id-1", "command-id-2"]
     )
 
-<<<<<<< HEAD
-    subject.handle_action(update_2)
+    subject.handle_action(run_2)
     assert subject.state.command_history.get_queue_ids() == OrderedSet(["command-id-1"])
-
-    subject.handle_action(update_1)
-    assert subject.state.command_history.get_queue_ids() == OrderedSet()
-=======
-    subject.handle_action(run_2)
-    assert subject.state.queued_command_ids == OrderedSet(["command-id-1"])
 
     subject.handle_action(succeed_2)
     subject.handle_action(run_1)
-    assert subject.state.queued_command_ids == OrderedSet()
->>>>>>> b82b0308
+    assert subject.state.command_history.get_queue_ids() == OrderedSet()
 
 
 def test_setup_command_queue_and_unqueue() -> None:
@@ -368,22 +351,14 @@
         ["command-id-1", "command-id-2"]
     )
 
-<<<<<<< HEAD
-    subject.handle_action(update_2)
+    subject.handle_action(run_2)
     assert subject.state.command_history.get_setup_queue_ids() == OrderedSet(
         ["command-id-1"]
     )
 
-    subject.handle_action(update_1)
-    assert subject.state.command_history.get_setup_queue_ids() == OrderedSet()
-=======
-    subject.handle_action(run_2)
-    assert subject.state.queued_setup_command_ids == OrderedSet(["command-id-1"])
-
     subject.handle_action(succeed_2)
     subject.handle_action(run_1)
-    assert subject.state.queued_setup_command_ids == OrderedSet()
->>>>>>> b82b0308
+    assert subject.state.command_history.get_setup_queue_ids() == OrderedSet()
 
 
 def test_setup_queue_action_updates_command_intent() -> None:
@@ -438,45 +413,13 @@
     subject.handle_action(queue)
     assert subject.state.command_history.get_running_command() is None
 
-<<<<<<< HEAD
-    subject.handle_action(running_update)
+    subject.handle_action(run)
     running_command = subject.state.command_history.get_running_command()
     assert running_command is not None
     assert running_command.command.id == "command-id-1"
 
-    subject.handle_action(completed_update)
+    subject.handle_action(succeed)
     assert subject.state.command_history.get_running_command() is None
-
-
-def test_running_command_no_queue() -> None:
-    """It should add a running command to state, even if there was no queue action."""
-    running_update = UpdateCommandAction(
-        private_result=None,
-        command=create_running_command(command_id="command-id-1"),
-    )
-    completed_update = UpdateCommandAction(
-        private_result=None,
-        command=create_succeeded_command(command_id="command-id-1"),
-    )
-
-    subject = CommandStore(is_door_open=False, config=_make_config())
-
-    subject.handle_action(running_update)
-    running_command = subject.state.command_history.get_running_command()
-    assert subject.state.command_history.get_all_ids() == ["command-id-1"]
-    assert running_command is not None
-    assert running_command.command.id == "command-id-1"
-
-    subject.handle_action(completed_update)
-    assert subject.state.command_history.get_all_ids() == ["command-id-1"]
-    assert subject.state.command_history.get_running_command() is None
-=======
-    subject.handle_action(run)
-    assert subject.state.running_command_id == "command-id-1"
-
-    subject.handle_action(succeed)
-    assert subject.state.running_command_id is None
->>>>>>> b82b0308
 
 
 def test_command_failure_clears_queues() -> None:
@@ -809,37 +752,6 @@
 
     subject = CommandStore(is_door_open=False, config=_make_config())
 
-<<<<<<< HEAD
-    subject.handle_action(UpdateCommandAction(private_result=None, command=command_a))
-    assert subject.state.command_history.get_all_ids() == ["command-id-1"]
-    assert subject.state.command_history.get("command-id-1") == CommandEntry(
-        index=0, command=command_a
-    )
-
-    subject.handle_action(UpdateCommandAction(private_result=None, command=command_b))
-    assert subject.state.command_history.get_all_ids() == [
-        "command-id-1",
-        "command-id-2",
-    ]
-    assert subject.state.command_history.get("command-id-1") == CommandEntry(
-        index=0, command=command_a
-    )
-    assert subject.state.command_history.get("command-id-2") == CommandEntry(
-        index=1, command=command_b
-    )
-
-    subject.handle_action(UpdateCommandAction(private_result=None, command=command_c))
-    assert subject.state.command_history.get_all_ids() == [
-        "command-id-1",
-        "command-id-2",
-    ]
-    assert subject.state.command_history.get("command-id-1") == CommandEntry(
-        index=0, command=command_c
-    )
-    assert subject.state.command_history.get("command-id-2") == CommandEntry(
-        index=1, command=command_b
-    )
-=======
     subject.handle_action(
         QueueCommandAction(
             "command-id-1",
@@ -848,7 +760,7 @@
             request_hash=None,
         )
     )
-    assert subject.state.all_command_ids == ["command-id-1"]
+    assert subject.state.command_history.get_all_ids() == ["command-id-1"]
 
     subject.handle_action(
         QueueCommandAction(
@@ -858,7 +770,10 @@
             request_hash=None,
         )
     )
-    assert subject.state.all_command_ids == ["command-id-1", "command-id-2"]
+    assert subject.state.command_history.get_all_ids() == [
+        "command-id-1",
+        "command-id-2",
+    ]
 
     subject.handle_action(
         QueueCommandAction(
@@ -868,7 +783,7 @@
             request_hash=None,
         )
     )
-    assert subject.state.all_command_ids == [
+    assert subject.state.command_history.get_all_ids() == [
         "command-id-1",
         "command-id-2",
         "command-id-3",
@@ -888,12 +803,11 @@
             private_result=None,
         )
     )
-    assert subject.state.all_command_ids == [
+    assert subject.state.command_history.get_all_ids() == [
         "command-id-1",
         "command-id-2",
         "command-id-3",
     ]
->>>>>>> b82b0308
 
 
 @pytest.mark.parametrize("pause_source", PauseSource)
@@ -1381,18 +1295,6 @@
         run_result=None,
         run_completed_at=None,
         is_door_blocking=False,
-<<<<<<< HEAD
-=======
-        running_command_id=None,
-        all_command_ids=[expected_failed_command.id],
-        queued_command_ids=OrderedSet(),
-        queued_setup_command_ids=OrderedSet(),
-        commands_by_id={
-            expected_failed_command.id: CommandEntry(
-                index=0, command=expected_failed_command
-            ),
-        },
->>>>>>> b82b0308
         run_error=None,
         finish_error=None,
         failed_command=failed_command_entry,
