"""Tests for the command lifecycle state."""
import pytest
from collections import OrderedDict
from datetime import datetime
from typing import NamedTuple, Type

from opentrons.ordered_set import OrderedSet
from opentrons.types import MountType, DeckSlotName
from opentrons.hardware_control.types import DoorStateNotification, DoorState

from opentrons.protocol_engine import commands, errors
from opentrons.protocol_engine.types import DeckSlotLocation, PipetteName, WellLocation
from opentrons.protocol_engine.state import Config
from opentrons.protocol_engine.state.commands import (
    CommandState,
    CommandStore,
    CommandEntry,
    RunResult,
    QueueStatus,
)

from opentrons.protocol_engine.actions import (
    QueueCommandAction,
    UpdateCommandAction,
    FailCommandAction,
    PlayAction,
    PauseAction,
    PauseSource,
    FinishAction,
    FinishErrorDetails,
    StopAction,
    HardwareStoppedAction,
    HardwareEventAction,
)

from .command_fixtures import (
    create_queued_command,
    create_running_command,
    create_succeeded_command,
    create_failed_command,
)


@pytest.mark.parametrize(
    ("is_door_open", "config", "expected_is_door_blocking"),
    [
        (False, Config(), False),
        (True, Config(), False),
        (False, Config(block_on_door_open=True), False),
        (True, Config(block_on_door_open=True), True),
    ],
)
def test_initial_state(
    is_door_open: bool,
    config: Config,
    expected_is_door_blocking: bool,
) -> None:
    """It should set the initial state."""
    subject = CommandStore(is_door_open=is_door_open, config=config)

    assert subject.state == CommandState(
        queue_status=QueueStatus.SETUP,
        run_completed_at=None,
        run_started_at=None,
        is_door_blocking=expected_is_door_blocking,
        run_result=None,
        running_command_id=None,
        queued_command_ids=OrderedSet(),
        queued_setup_command_ids=OrderedSet(),
        all_command_ids=[],
        commands_by_id=OrderedDict(),
        errors_by_id={},
    )


class QueueCommandSpec(NamedTuple):
    """Test data for the QueueCommandAction."""

    command_request: commands.CommandCreate
    expected_cls: Type[commands.Command]
    created_at: datetime = datetime(year=2021, month=1, day=1)
    command_id: str = "command-id"
    command_key: str = "command-key"


@pytest.mark.parametrize(
    QueueCommandSpec._fields,
    [
        QueueCommandSpec(
            command_request=commands.AspirateCreate(
                params=commands.AspirateParams(
                    pipetteId="pipette-id",
                    labwareId="labware-id",
                    wellName="well-name",
                    volume=42,
                    flowRate=1.23,
                    wellLocation=WellLocation(),
                ),
                key="command-key",
            ),
            expected_cls=commands.Aspirate,
        ),
        QueueCommandSpec(
            command_request=commands.DispenseCreate(
                params=commands.DispenseParams(
                    pipetteId="pipette-id",
                    labwareId="labware-id",
                    wellName="well-name",
                    volume=42,
                    flowRate=1.23,
                    wellLocation=WellLocation(),
                ),
            ),
            expected_cls=commands.Dispense,
            # test when key prop is missing
            command_key="command-id",
        ),
        QueueCommandSpec(
            command_request=commands.DropTipCreate(
                params=commands.DropTipParams(
                    pipetteId="pipette-id",
                    labwareId="labware-id",
                    wellName="well-name",
                ),
                key="command-key",
            ),
            expected_cls=commands.DropTip,
        ),
        QueueCommandSpec(
            command_request=commands.LoadLabwareCreate(
                params=commands.LoadLabwareParams(
                    location=DeckSlotLocation(slotName=DeckSlotName.SLOT_1),
                    loadName="load-name",
                    namespace="namespace",
                    version=42,
                ),
                key="command-key",
            ),
            expected_cls=commands.LoadLabware,
        ),
        QueueCommandSpec(
            command_request=commands.LoadPipetteCreate(
                params=commands.LoadPipetteParams(
                    mount=MountType.LEFT,
                    pipetteName=PipetteName.P300_SINGLE,
                ),
                key="command-key",
            ),
            expected_cls=commands.LoadPipette,
        ),
        QueueCommandSpec(
            command_request=commands.PickUpTipCreate(
                params=commands.PickUpTipParams(
                    pipetteId="pipette-id",
                    labwareId="labware-id",
                    wellName="well-name",
                ),
                key="command-key",
            ),
            expected_cls=commands.PickUpTip,
        ),
        QueueCommandSpec(
            command_request=commands.MoveToWellCreate(
                params=commands.MoveToWellParams(
                    pipetteId="pipette-id",
                    labwareId="labware-id",
                    wellName="well-name",
                ),
                key="command-key",
            ),
            expected_cls=commands.MoveToWell,
        ),
        QueueCommandSpec(
            command_request=commands.WaitForResumeCreate(
                params=commands.WaitForResumeParams(message="hello world"),
                key="command-key",
            ),
            expected_cls=commands.WaitForResume,
        ),
        QueueCommandSpec(
            # a WaitForResumeCreate with `pause` should be mapped to
            # a WaitForResume with `commandType="waitForResume"`
            command_request=commands.WaitForResumeCreate(
                commandType="pause",
                params=commands.WaitForResumeParams(message="hello world"),
                key="command-key",
            ),
            expected_cls=commands.WaitForResume,
        ),
    ],
)
def test_command_store_queues_commands(
    command_request: commands.CommandCreate,
    expected_cls: Type[commands.Command],
    created_at: datetime,
    command_id: str,
    command_key: str,
) -> None:
    """It should add a command to the store."""
    action = QueueCommandAction(
        request=command_request,
        created_at=created_at,
        command_id=command_id,
    )
    expected_command = expected_cls(
        id=command_id,
        key=command_key,
        createdAt=created_at,
        status=commands.CommandStatus.QUEUED,
        params=command_request.params,  # type: ignore[arg-type]
    )

    subject = CommandStore(is_door_open=False, config=Config())
    subject.handle_action(action)

    assert subject.state.commands_by_id == {
        "command-id": CommandEntry(index=0, command=expected_command),
    }

    assert subject.state.all_command_ids == ["command-id"]
    assert subject.state.queued_command_ids == OrderedSet(["command-id"])


def test_command_queue_and_unqueue() -> None:
    """It should queue on QueueCommandAction and dequeue on UpdateCommandAction."""
    queue_1 = QueueCommandAction(
        request=commands.WaitForResumeCreate(params=commands.WaitForResumeParams()),
        created_at=datetime(year=2021, month=1, day=1),
        command_id="command-id-1",
    )
    queue_2 = QueueCommandAction(
        request=commands.WaitForResumeCreate(params=commands.WaitForResumeParams()),
        created_at=datetime(year=2022, month=2, day=2),
        command_id="command-id-2",
    )
    update_1 = UpdateCommandAction(
        command=create_running_command(command_id="command-id-1"),
    )
    update_2 = UpdateCommandAction(
        command=create_running_command(command_id="command-id-2"),
    )

    subject = CommandStore(is_door_open=False, config=Config())

    subject.handle_action(queue_1)
    assert subject.state.queued_command_ids == OrderedSet(["command-id-1"])

    subject.handle_action(queue_2)
    assert subject.state.queued_command_ids == OrderedSet(
        ["command-id-1", "command-id-2"]
    )

    subject.handle_action(update_2)
    assert subject.state.queued_command_ids == OrderedSet(["command-id-1"])

    subject.handle_action(update_1)
    assert subject.state.queued_command_ids == OrderedSet()


def test_setup_command_queue_and_unqueue() -> None:
    """It should queue and dequeue on setup commands."""
    queue_1 = QueueCommandAction(
        request=commands.WaitForResumeCreate(
            params=commands.WaitForResumeParams(),
            intent=commands.CommandIntent.SETUP,
        ),
        created_at=datetime(year=2021, month=1, day=1),
        command_id="command-id-1",
    )
    queue_2 = QueueCommandAction(
        request=commands.WaitForResumeCreate(
            params=commands.WaitForResumeParams(),
            intent=commands.CommandIntent.SETUP,
        ),
        created_at=datetime(year=2022, month=2, day=2),
        command_id="command-id-2",
    )
    update_1 = UpdateCommandAction(
        command=create_running_command(command_id="command-id-1"),
    )
    update_2 = UpdateCommandAction(
        command=create_running_command(command_id="command-id-2"),
    )

    subject = CommandStore(is_door_open=False, config=Config())

    subject.handle_action(queue_1)
    assert subject.state.queued_setup_command_ids == OrderedSet(["command-id-1"])

    subject.handle_action(queue_2)
    assert subject.state.queued_setup_command_ids == OrderedSet(
        ["command-id-1", "command-id-2"]
    )

    subject.handle_action(update_2)
    assert subject.state.queued_setup_command_ids == OrderedSet(["command-id-1"])

    subject.handle_action(update_1)
    assert subject.state.queued_setup_command_ids == OrderedSet()


def test_setup_queue_action_updates_command_intent() -> None:
    """It should update command source correctly."""
    queue_cmd = QueueCommandAction(
        request=commands.WaitForResumeCreate(
            params=commands.WaitForResumeParams(),
            intent=commands.CommandIntent.SETUP,
            key="command-key-1",
        ),
        created_at=datetime(year=2021, month=1, day=1),
        command_id="command-id-1",
    )

    expected_pause_cmd = commands.WaitForResume(
        id="command-id-1",
        key="command-key-1",
        createdAt=datetime(year=2021, month=1, day=1),
        params=commands.WaitForResumeParams(),
        status=commands.CommandStatus.QUEUED,
        intent=commands.CommandIntent.SETUP,
    )

    subject = CommandStore(is_door_open=False, config=Config())

    subject.handle_action(queue_cmd)
    assert subject.state.commands_by_id["command-id-1"] == CommandEntry(
        index=0, command=expected_pause_cmd
    )


def test_running_command_id() -> None:
    """It should update the running command ID through a command's lifecycle."""
    queue = QueueCommandAction(
        request=commands.WaitForResumeCreate(params=commands.WaitForResumeParams()),
        created_at=datetime(year=2021, month=1, day=1),
        command_id="command-id-1",
    )
    running_update = UpdateCommandAction(
        command=create_running_command(command_id="command-id-1"),
    )
    completed_update = UpdateCommandAction(
        command=create_succeeded_command(command_id="command-id-1"),
    )

    subject = CommandStore(is_door_open=False, config=Config())

    subject.handle_action(queue)
    assert subject.state.running_command_id is None

    subject.handle_action(running_update)
    assert subject.state.running_command_id == "command-id-1"

    subject.handle_action(completed_update)
    assert subject.state.running_command_id is None


def test_running_command_no_queue() -> None:
    """It should add a running command to state, even if there was no queue action."""
    running_update = UpdateCommandAction(
        command=create_running_command(command_id="command-id-1"),
    )
    completed_update = UpdateCommandAction(
        command=create_succeeded_command(command_id="command-id-1"),
    )

    subject = CommandStore(is_door_open=False, config=Config())

    subject.handle_action(running_update)
    assert subject.state.all_command_ids == ["command-id-1"]
    assert subject.state.running_command_id == "command-id-1"

    subject.handle_action(completed_update)
    assert subject.state.all_command_ids == ["command-id-1"]
    assert subject.state.running_command_id is None


def test_command_failure_clears_queues() -> None:
    """It should clear the command queue on command failure."""
    queue_1 = QueueCommandAction(
        request=commands.WaitForResumeCreate(
            params=commands.WaitForResumeParams(), key="command-key-1"
        ),
        created_at=datetime(year=2021, month=1, day=1),
        command_id="command-id-1",
    )
    queue_2 = QueueCommandAction(
        request=commands.WaitForResumeCreate(
            params=commands.WaitForResumeParams(), key="command-key-2"
        ),
        created_at=datetime(year=2021, month=1, day=1),
        command_id="command-id-2",
    )
    running_1 = UpdateCommandAction(
        command=commands.WaitForResume(
            id="command-id-1",
            key="command-key-1",
            createdAt=datetime(year=2021, month=1, day=1),
            startedAt=datetime(year=2022, month=2, day=2),
            params=commands.WaitForResumeParams(),
            status=commands.CommandStatus.RUNNING,
        )
    )
    fail_1 = FailCommandAction(
        command_id="command-id-1",
        error_id="error-id",
        failed_at=datetime(year=2023, month=3, day=3),
        error=errors.ProtocolEngineError("oh no"),
    )

    expected_failed_1 = commands.WaitForResume(
        id="command-id-1",
        key="command-key-1",
        error=errors.ErrorOccurrence(
            id="error-id",
            errorType="ProtocolEngineError",
            detail="oh no",
            createdAt=datetime(year=2023, month=3, day=3),
        ),
        createdAt=datetime(year=2021, month=1, day=1),
        startedAt=datetime(year=2022, month=2, day=2),
        completedAt=datetime(year=2023, month=3, day=3),
        params=commands.WaitForResumeParams(),
        status=commands.CommandStatus.FAILED,
    )
    expected_failed_2 = commands.WaitForResume(
        id="command-id-2",
        key="command-key-2",
        error=None,
        createdAt=datetime(year=2021, month=1, day=1),
        completedAt=datetime(year=2023, month=3, day=3),
        params=commands.WaitForResumeParams(),
        status=commands.CommandStatus.FAILED,
    )

    subject = CommandStore(is_door_open=False, config=Config())

    subject.handle_action(queue_1)
    subject.handle_action(queue_2)
    subject.handle_action(running_1)
    subject.handle_action(fail_1)

    assert subject.state.running_command_id is None
    assert subject.state.queued_command_ids == OrderedSet()
    assert subject.state.all_command_ids == ["command-id-1", "command-id-2"]
    assert subject.state.commands_by_id == {
        "command-id-1": CommandEntry(index=0, command=expected_failed_1),
        "command-id-2": CommandEntry(index=1, command=expected_failed_2),
    }


def test_setup_command_failure_only_clears_setup_command_queue() -> None:
    """It should clear only the setup command queue for a failed setup command.

    This test queues up a non-setup command followed by two setup commands,
    then attempts to run and fail the first setup command and
    """
    cmd_1_non_setup = commands.WaitForResume(
        id="command-id-1",
        key="command-key-1",
        createdAt=datetime(year=2021, month=1, day=1),
        params=commands.WaitForResumeParams(),
        status=commands.CommandStatus.QUEUED,
    )
    queue_action_1_non_setup = QueueCommandAction(
        request=commands.WaitForResumeCreate(
            params=cmd_1_non_setup.params, key="command-key-1"
        ),
        created_at=datetime(year=2021, month=1, day=1),
        command_id="command-id-1",
    )
    queue_action_2_setup = QueueCommandAction(
        request=commands.WaitForResumeCreate(
            params=commands.WaitForResumeParams(),
            intent=commands.CommandIntent.SETUP,
            key="command-key-2",
        ),
        created_at=datetime(year=2021, month=1, day=1),
        command_id="command-id-2",
    )
    queue_action_3_setup = QueueCommandAction(
        request=commands.WaitForResumeCreate(
            params=commands.WaitForResumeParams(),
            intent=commands.CommandIntent.SETUP,
            key="command-key-3",
        ),
        created_at=datetime(year=2021, month=1, day=1),
        command_id="command-id-3",
    )

    running_cmd_2 = UpdateCommandAction(
        command=commands.WaitForResume(
            id="command-id-2",
            key="command-key-2",
            createdAt=datetime(year=2021, month=1, day=1),
            startedAt=datetime(year=2022, month=2, day=2),
            params=commands.WaitForResumeParams(),
            status=commands.CommandStatus.RUNNING,
            intent=commands.CommandIntent.SETUP,
        )
    )
    failed_action_cmd_2 = FailCommandAction(
        command_id="command-id-2",
        error_id="error-id",
        failed_at=datetime(year=2023, month=3, day=3),
        error=errors.ProtocolEngineError("oh no"),
    )
    expected_failed_cmd_2 = commands.WaitForResume(
        id="command-id-2",
        key="command-key-2",
        error=errors.ErrorOccurrence(
            id="error-id",
            errorType="ProtocolEngineError",
            detail="oh no",
            createdAt=datetime(year=2023, month=3, day=3),
        ),
        createdAt=datetime(year=2021, month=1, day=1),
        startedAt=datetime(year=2022, month=2, day=2),
        completedAt=datetime(year=2023, month=3, day=3),
        params=commands.WaitForResumeParams(),
        status=commands.CommandStatus.FAILED,
        intent=commands.CommandIntent.SETUP,
    )
    expected_failed_cmd_3 = commands.WaitForResume(
        id="command-id-3",
        key="command-key-3",
        error=None,
        createdAt=datetime(year=2021, month=1, day=1),
        completedAt=datetime(year=2023, month=3, day=3),
        params=commands.WaitForResumeParams(),
        status=commands.CommandStatus.FAILED,
        intent=commands.CommandIntent.SETUP,
    )

    subject = CommandStore(is_door_open=False, config=Config())

    subject.handle_action(queue_action_1_non_setup)
    subject.handle_action(queue_action_2_setup)
    subject.handle_action(queue_action_3_setup)
    subject.handle_action(running_cmd_2)
    subject.handle_action(failed_action_cmd_2)

    assert subject.state.running_command_id is None
    assert subject.state.queued_setup_command_ids == OrderedSet()
    assert subject.state.queued_command_ids == OrderedSet(["command-id-1"])
    assert subject.state.all_command_ids == [
        "command-id-1",
        "command-id-2",
        "command-id-3",
    ]
    assert subject.state.commands_by_id == {
        "command-id-1": CommandEntry(index=0, command=cmd_1_non_setup),
        "command-id-2": CommandEntry(index=1, command=expected_failed_cmd_2),
        "command-id-3": CommandEntry(index=2, command=expected_failed_cmd_3),
    }


def test_command_store_preserves_handle_order() -> None:
    """It should store commands in the order they are handled."""
    # Any arbitrary 3 commands that compare non-equal (!=) to each other.
    command_a = create_queued_command(command_id="command-id-1")
    command_b = create_running_command(command_id="command-id-2")
    command_c = create_succeeded_command(command_id="command-id-1")

    subject = CommandStore(is_door_open=False, config=Config())

    subject.handle_action(UpdateCommandAction(command=command_a))
    assert subject.state.all_command_ids == ["command-id-1"]
    assert subject.state.commands_by_id == {
        "command-id-1": CommandEntry(index=0, command=command_a),
    }

    subject.handle_action(UpdateCommandAction(command=command_b))
    assert subject.state.all_command_ids == ["command-id-1", "command-id-2"]
    assert subject.state.commands_by_id == {
        "command-id-1": CommandEntry(index=0, command=command_a),
        "command-id-2": CommandEntry(index=1, command=command_b),
    }

    subject.handle_action(UpdateCommandAction(command=command_c))
    assert subject.state.all_command_ids == ["command-id-1", "command-id-2"]
    assert subject.state.commands_by_id == {
        "command-id-1": CommandEntry(index=0, command=command_c),
        "command-id-2": CommandEntry(index=1, command=command_b),
    }


@pytest.mark.parametrize("pause_source", PauseSource)
def test_command_store_handles_pause_action(pause_source: PauseSource) -> None:
    """It should clear the running flag on pause."""
    subject = CommandStore(is_door_open=False, config=Config())
    subject.handle_action(PauseAction(source=pause_source))

    assert subject.state == CommandState(
        queue_status=QueueStatus.PAUSED,
        run_result=None,
        run_completed_at=None,
        run_started_at=None,
        is_door_blocking=False,
        running_command_id=None,
        all_command_ids=[],
        queued_command_ids=OrderedSet(),
        queued_setup_command_ids=OrderedSet(),
        commands_by_id=OrderedDict(),
        errors_by_id={},
    )


@pytest.mark.parametrize("pause_source", PauseSource)
def test_command_store_handles_play_action(pause_source: PauseSource) -> None:
    """It should set the running flag on play."""
    subject = CommandStore(is_door_open=False, config=Config())
    subject.handle_action(PlayAction(requested_at=datetime(year=2021, month=1, day=1)))

    assert subject.state == CommandState(
        queue_status=QueueStatus.RUNNING,
        run_result=None,
        run_completed_at=None,
        is_door_blocking=False,
        running_command_id=None,
        all_command_ids=[],
        queued_command_ids=OrderedSet(),
        queued_setup_command_ids=OrderedSet(),
        commands_by_id=OrderedDict(),
        errors_by_id={},
        run_started_at=datetime(year=2021, month=1, day=1),
    )


def test_command_store_handles_finish_action() -> None:
    """It should change to a succeeded state with FinishAction."""
    subject = CommandStore(is_door_open=False, config=Config())

    subject.handle_action(PlayAction(requested_at=datetime(year=2021, month=1, day=1)))
    subject.handle_action(FinishAction())

    assert subject.state == CommandState(
        queue_status=QueueStatus.PAUSED,
        run_result=RunResult.SUCCEEDED,
        run_completed_at=None,
        is_door_blocking=False,
        running_command_id=None,
        all_command_ids=[],
        queued_command_ids=OrderedSet(),
        queued_setup_command_ids=OrderedSet(),
        commands_by_id=OrderedDict(),
        errors_by_id={},
        run_started_at=datetime(year=2021, month=1, day=1),
    )


def test_command_store_handles_finish_action_with_stopped() -> None:
    """It should change to a stopped state if FinishAction has set_run_status=False."""
    subject = CommandStore(is_door_open=False, config=Config())

    subject.handle_action(PlayAction(requested_at=datetime(year=2021, month=1, day=1)))
    subject.handle_action(FinishAction(set_run_status=False))

    assert subject.state.run_result == RunResult.STOPPED


def test_command_store_handles_stop_action() -> None:
    """It should mark the engine as non-gracefully stopped on StopAction."""
    subject = CommandStore(is_door_open=False, config=Config())

    subject.handle_action(PlayAction(requested_at=datetime(year=2021, month=1, day=1)))
    subject.handle_action(StopAction())

    assert subject.state == CommandState(
        queue_status=QueueStatus.PAUSED,
        run_result=RunResult.STOPPED,
        run_completed_at=None,
        is_door_blocking=False,
        running_command_id=None,
        all_command_ids=[],
        queued_command_ids=OrderedSet(),
        queued_setup_command_ids=OrderedSet(),
        commands_by_id=OrderedDict(),
        errors_by_id={},
        run_started_at=datetime(year=2021, month=1, day=1),
    )


def test_command_store_cannot_restart_after_should_stop() -> None:
    """It should reject a play action after finish."""
    subject = CommandStore(is_door_open=False, config=Config())
    subject.handle_action(FinishAction())
    subject.handle_action(PlayAction(requested_at=datetime(year=2021, month=1, day=1)))

    assert subject.state == CommandState(
        queue_status=QueueStatus.PAUSED,
        run_result=RunResult.SUCCEEDED,
        run_completed_at=None,
        is_door_blocking=False,
        running_command_id=None,
        all_command_ids=[],
        queued_command_ids=OrderedSet(),
        queued_setup_command_ids=OrderedSet(),
        commands_by_id=OrderedDict(),
        errors_by_id={},
        run_started_at=None,
    )


def test_command_store_save_started_completed_run_timestamp() -> None:
    """Should return a none empty run_completed_at and run_started_at."""
    subject = CommandStore(is_door_open=False, config=Config())
    start_time = datetime(year=2021, month=1, day=1)
    hardware_stopped_time = datetime(year=2021, month=1, day=2)
    resume_time = datetime(year=2021, month=1, day=3)
    second_resume_time = datetime(year=2021, month=1, day=4)

    subject.handle_action(PlayAction(requested_at=start_time))
    subject.handle_action(PauseAction(source=PauseSource.CLIENT))

    subject.handle_action(PlayAction(requested_at=resume_time))
    subject.handle_action(HardwareStoppedAction(completed_at=hardware_stopped_time))

    subject.handle_action(PlayAction(requested_at=second_resume_time))

    assert subject.state == CommandState(
        queue_status=QueueStatus.PAUSED,
        run_result=RunResult.STOPPED,
        run_completed_at=hardware_stopped_time,
        is_door_blocking=False,
        running_command_id=None,
        all_command_ids=[],
        queued_command_ids=OrderedSet(),
        queued_setup_command_ids=OrderedSet(),
        commands_by_id=OrderedDict(),
        errors_by_id={},
        run_started_at=start_time,
    )


def test_command_store_saves_unknown_finish_error() -> None:
    """It not store a ProtocolEngineError that comes in with the stop action."""
    subject = CommandStore(is_door_open=False, config=Config())

    error_details = FinishErrorDetails(
        error=RuntimeError("oh no"),
        error_id="error-id",
        created_at=datetime(year=2021, month=1, day=1),
    )
    subject.handle_action(FinishAction(error_details=error_details))

    assert subject.state == CommandState(
        queue_status=QueueStatus.PAUSED,
        run_result=RunResult.FAILED,
        run_completed_at=None,
        is_door_blocking=False,
        running_command_id=None,
        all_command_ids=[],
        queued_command_ids=OrderedSet(),
        queued_setup_command_ids=OrderedSet(),
        commands_by_id=OrderedDict(),
        errors_by_id={
            "error-id": errors.ErrorOccurrence(
                id="error-id",
                createdAt=datetime(year=2021, month=1, day=1),
                errorType="RuntimeError",
                detail="oh no",
            )
        },
        run_started_at=None,
    )


def test_command_store_ignores_stop_after_graceful_finish() -> None:
    """It should no-op on stop if already gracefully finished."""
    subject = CommandStore(is_door_open=False, config=Config())

    subject.handle_action(PlayAction(requested_at=datetime(year=2021, month=1, day=1)))
    subject.handle_action(FinishAction())
    subject.handle_action(StopAction())

    assert subject.state == CommandState(
        queue_status=QueueStatus.PAUSED,
        run_result=RunResult.SUCCEEDED,
        run_completed_at=None,
        is_door_blocking=False,
        running_command_id=None,
        all_command_ids=[],
        queued_command_ids=OrderedSet(),
        queued_setup_command_ids=OrderedSet(),
        commands_by_id=OrderedDict(),
        errors_by_id={},
        run_started_at=datetime(year=2021, month=1, day=1),
    )


def test_command_store_ignores_finish_after_non_graceful_stop() -> None:
    """It should no-op on finish if already ungracefully stopped."""
    subject = CommandStore(is_door_open=False, config=Config())

    subject.handle_action(PlayAction(requested_at=datetime(year=2021, month=1, day=1)))
    subject.handle_action(StopAction())
    subject.handle_action(FinishAction())

    assert subject.state == CommandState(
        queue_status=QueueStatus.PAUSED,
        run_result=RunResult.STOPPED,
        run_completed_at=None,
        is_door_blocking=False,
        running_command_id=None,
        all_command_ids=[],
        queued_command_ids=OrderedSet(),
        queued_setup_command_ids=OrderedSet(),
        commands_by_id=OrderedDict(),
        errors_by_id={},
        run_started_at=datetime(year=2021, month=1, day=1),
    )


def test_command_store_handles_command_failed() -> None:
    """It should store an error and mark the command if it fails."""
    command = create_running_command(command_id="command-id")

    expected_error_occurrence = errors.ErrorOccurrence(
        id="error-id",
        errorType="ProtocolEngineError",
        createdAt=datetime(year=2022, month=2, day=2),
        detail="oh no",
    )

    expected_failed_command = create_failed_command(
        command_id="command-id",
        error=expected_error_occurrence,
        completed_at=datetime(year=2022, month=2, day=2),
    )

    subject = CommandStore(is_door_open=False, config=Config())
    subject.handle_action(UpdateCommandAction(command=command))
    subject.handle_action(
        FailCommandAction(
            command_id="command-id",
            error_id="error-id",
            failed_at=datetime(year=2022, month=2, day=2),
            error=errors.ProtocolEngineError("oh no"),
        )
    )

    assert subject.state == CommandState(
        queue_status=QueueStatus.SETUP,
        run_result=None,
        run_completed_at=None,
        is_door_blocking=False,
        running_command_id=None,
        all_command_ids=["command-id"],
        queued_command_ids=OrderedSet(),
        queued_setup_command_ids=OrderedSet(),
        commands_by_id={
            "command-id": CommandEntry(index=0, command=expected_failed_command),
        },
        errors_by_id={},
        run_started_at=None,
    )


def test_handles_hardware_stopped() -> None:
    """It should mark the hardware as stopped on HardwareStoppedAction."""
    subject = CommandStore(is_door_open=False, config=Config())
    completed_at = datetime(year=2021, day=1, month=1)
    subject.handle_action(HardwareStoppedAction(completed_at=completed_at))

    assert subject.state == CommandState(
        queue_status=QueueStatus.PAUSED,
        run_result=RunResult.STOPPED,
        run_completed_at=completed_at,
        is_door_blocking=False,
        running_command_id=None,
        all_command_ids=[],
        queued_command_ids=OrderedSet(),
        queued_setup_command_ids=OrderedSet(),
        commands_by_id=OrderedDict(),
        errors_by_id={},
        run_started_at=None,
    )


@pytest.mark.parametrize(
    ("is_door_open", "config", "expected_queue_status"),
    [
        (False, Config(), QueueStatus.RUNNING),
        (True, Config(), QueueStatus.RUNNING),
        (False, Config(block_on_door_open=True), QueueStatus.RUNNING),
        (True, Config(block_on_door_open=True), QueueStatus.PAUSED),
    ],
)
def test_command_store_handles_play_according_to_initial_door_state(
    is_door_open: bool,
    config: Config,
    expected_queue_status: QueueStatus,
) -> None:
    """It should set command queue state on play action according to door state."""
    subject = CommandStore(is_door_open=is_door_open, config=config)
    start_time = datetime(year=2021, month=1, day=1)
    subject.handle_action(PlayAction(requested_at=start_time))

    assert subject.state.queue_status == expected_queue_status
    assert subject.state.run_started_at == start_time


@pytest.mark.parametrize(
    ("config", "expected_is_door_blocking"),
    [
        (Config(block_on_door_open=True), True),
        (Config(block_on_door_open=False), False),
    ],
)
def test_handles_door_open_and_close_event_before_play(
    config: Config, expected_is_door_blocking: bool
) -> None:
    """It should update state but not pause on door open whenis setup."""
    subject = CommandStore(is_door_open=False, config=config)

    door_open_event = DoorStateNotification(new_state=DoorState.OPEN)
    door_close_event = DoorStateNotification(new_state=DoorState.CLOSED)

    subject.handle_action(HardwareEventAction(event=door_open_event))

    assert subject.state.queue_status == QueueStatus.SETUP
    assert subject.state.is_door_blocking is expected_is_door_blocking

    subject.handle_action(HardwareEventAction(event=door_close_event))

    assert subject.state.queue_status == QueueStatus.SETUP
    assert subject.state.is_door_blocking is False


@pytest.mark.parametrize(
    ("config", "expected_queue_status", "expected_is_door_blocking"),
    [
        (Config(block_on_door_open=True), QueueStatus.PAUSED, True),
        (Config(block_on_door_open=False), QueueStatus.RUNNING, False),
    ],
)
def test_handles_door_open_and_close_event_after_play(
    config: Config, expected_queue_status: QueueStatus, expected_is_door_blocking: bool
) -> None:
    """It should update state when door opened and closed after run is played."""
    subject = CommandStore(is_door_open=False, config=config)

    door_open_event = DoorStateNotification(new_state=DoorState.OPEN)
    door_close_event = DoorStateNotification(new_state=DoorState.CLOSED)

    subject.handle_action(PlayAction(requested_at=datetime(year=2021, month=1, day=1)))
    subject.handle_action(HardwareEventAction(event=door_open_event))

    assert subject.state.queue_status == expected_queue_status
    assert subject.state.is_door_blocking is expected_is_door_blocking

    subject.handle_action(HardwareEventAction(event=door_close_event))

<<<<<<< HEAD
    assert subject.state == CommandState(
        queue_status=QueueStatus.SETUP,
        run_result=None,
        run_completed_at=None,
        is_door_blocking=False,
        running_command_id=None,
        all_command_ids=[],
        queued_command_ids=OrderedSet(),
        queued_setup_command_ids=OrderedSet(),
        commands_by_id=OrderedDict(),
        errors_by_id={},
        run_started_at=None,
    )


def test_command_store_handles_stop_action_with_queued_commands() -> None:
    """It should clear queued commands."""
    subject = CommandStore()

    action = QueueCommandAction(
        request=commands.WaitForResumeCreate(
            params=commands.WaitForResumeParams(message="hello world"),
        ),
        created_at=datetime(year=2022, month=1, day=1),
        command_id="command_id",
    )

    subject.handle_action(action)

    assert len(subject.state.queued_command_ids) > 0

    assert subject.state.run_result is None

    subject.handle_action(StopAction())

    assert len(subject.state.queued_command_ids) == 0

    assert subject.state.queue_status == QueueStatus.PAUSED

    assert subject.state.run_result == RunResult.STOPPED
=======
    assert subject.state.queue_status == expected_queue_status
    assert subject.state.is_door_blocking is False
>>>>>>> f8acf647
<|MERGE_RESOLUTION|>--- conflicted
+++ resolved
@@ -950,21 +950,9 @@
     assert subject.state.is_door_blocking is expected_is_door_blocking
 
     subject.handle_action(HardwareEventAction(event=door_close_event))
-
-<<<<<<< HEAD
-    assert subject.state == CommandState(
-        queue_status=QueueStatus.SETUP,
-        run_result=None,
-        run_completed_at=None,
-        is_door_blocking=False,
-        running_command_id=None,
-        all_command_ids=[],
-        queued_command_ids=OrderedSet(),
-        queued_setup_command_ids=OrderedSet(),
-        commands_by_id=OrderedDict(),
-        errors_by_id={},
-        run_started_at=None,
-    )
+    
+    assert subject.state.queue_status == expected_queue_status
+    assert subject.state.is_door_blocking is False
 
 
 def test_command_store_handles_stop_action_with_queued_commands() -> None:
@@ -991,8 +979,4 @@
 
     assert subject.state.queue_status == QueueStatus.PAUSED
 
-    assert subject.state.run_result == RunResult.STOPPED
-=======
-    assert subject.state.queue_status == expected_queue_status
-    assert subject.state.is_door_blocking is False
->>>>>>> f8acf647
+    assert subject.state.run_result == RunResult.STOPPED