--- conflicted
+++ resolved
@@ -197,12 +197,7 @@
 ) -> None:
     """It should handle a successful LoadModule command."""
     action = actions.SucceedCommandAction(
-<<<<<<< HEAD
-        private_result=None,
-        command=commands.LoadModule.construct(
-=======
-        command=commands.LoadModule.construct(  # type: ignore[call-arg]
->>>>>>> 20f1f876
+        command=commands.LoadModule.model_construct(  # type: ignore[call-arg]
             params=commands.LoadModuleParams(
                 model=params_model,
                 location=DeckSlotLocation(slotName=DeckSlotName.SLOT_1),
@@ -265,12 +260,7 @@
 ) -> None:
     """It should update additional slots for thermocycler module."""
     action = actions.SucceedCommandAction(
-<<<<<<< HEAD
-        private_result=None,
-        command=commands.LoadModule.construct(
-=======
-        command=commands.LoadModule.construct(  # type: ignore[call-arg]
->>>>>>> 20f1f876
+        command=commands.LoadModule.model_construct(  # type: ignore[call-arg]
             params=commands.LoadModuleParams(
                 model=ModuleModel.THERMOCYCLER_MODULE_V2,
                 location=DeckSlotLocation(slotName=tc_slot),
