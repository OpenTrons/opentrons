--- conflicted
+++ resolved
@@ -58,7 +58,7 @@
     """It should raise if module ID doesn't exist."""
     subject = make_module_view()
 
-    with pytest.raises(errors.ModuleNotLoadedError):
+    with pytest.raises(errors.ModuleDoesNotExistError):
         subject.get("helloWorld")
 
 
@@ -66,7 +66,7 @@
     """It should raise if no loaded hardware."""
     subject = make_module_view(slot_by_module_id={"module-id": DeckSlotName.SLOT_1})
 
-    with pytest.raises(errors.ModuleNotLoadedError):
+    with pytest.raises(errors.ModuleDoesNotExistError):
         subject.get("module-id")
 
 
@@ -215,45 +215,6 @@
     assert subject.get_location("module-2") == DeckSlotLocation(
         slotName=DeckSlotName.SLOT_2
     )
-
-
-def test_assert_is_magnetic_module(
-    magdeck_v1_def: ModuleDefinition,
-    magdeck_v2_def: ModuleDefinition,
-    tempdeck_v1_def: ModuleDefinition,
-) -> None:
-    """It should raise iff the given ID points to a non-Magnetic module."""
-    subject = make_module_view(
-        slot_by_module_id={
-            "id-module-1-magneticv1": DeckSlotName.SLOT_1,
-            "id-module-2-magneticv2": DeckSlotName.SLOT_2,
-            "id-module-3-temperaturev1": DeckSlotName.SLOT_3,
-        },
-        hardware_module_by_slot={
-            DeckSlotName.SLOT_1: HardwareModule(
-                serial_number="serial-module-1-magneticv1",
-                definition=magdeck_v1_def,
-            ),
-            DeckSlotName.SLOT_2: HardwareModule(
-                serial_number="serial-module-2-magneticv2",
-                definition=magdeck_v2_def,
-            ),
-            DeckSlotName.SLOT_3: HardwareModule(
-                serial_number="serial-module-3-temperaturev1",
-                definition=tempdeck_v1_def,
-            ),
-        },
-    )
-
-    # Should not raise:
-    subject.assert_is_magnetic_module(module_id="id-module-1-magneticv1")
-    subject.assert_is_magnetic_module(module_id="id-module-2-magneticv2")
-
-    with pytest.raises(errors.ModuleNotLoadedError):
-        subject.assert_is_magnetic_module(module_id="nonexistent-module-id")
-
-    with pytest.raises(errors.WrongModuleTypeError):
-        subject.assert_is_magnetic_module(module_id="id-module-3-temperaturev1")
 
 
 def test_get_magnet_home_to_base_offset() -> None:
@@ -361,121 +322,6 @@
     )
 
 
-<<<<<<< HEAD
-def test_find_loaded_hardware_module(
-    decoy: Decoy, magdeck_v1_def: ModuleDefinition
-) -> None:
-    """It should return the matching hardware module."""
-    matching = make_hardware_module(
-        decoy=decoy, type=MagDeck, serial_number="serial-matching"
-    )
-    non_matching = make_hardware_module(
-        decoy=decoy, type=MagDeck, serial_number="serial-non-matching"
-    )
-    another_non_matching = make_hardware_module(
-        decoy=decoy, type=TempDeck, serial_number="serial-another-non-matching"
-    )
-
-    attached = [non_matching, matching, another_non_matching]
-
-    subject = make_module_view(
-        hardware_module_by_slot={
-            DeckSlotName.SLOT_1: HardwareModule(
-                serial_number="serial-non-matching",
-                definition=magdeck_v1_def,
-            ),
-            DeckSlotName.SLOT_2: HardwareModule(
-                serial_number="serial-matching",
-                definition=magdeck_v1_def,
-            ),
-            DeckSlotName.SLOT_3: HardwareModule(
-                serial_number="serial-another-non-matching",
-                definition=magdeck_v1_def,
-            ),
-        },
-        slot_by_module_id={
-            "id-non-matching": DeckSlotName.SLOT_1,
-            "id-matching": DeckSlotName.SLOT_2,
-            "id-another-non-matching": DeckSlotName.SLOT_3,
-        },
-    )
-
-    result = subject.find_loaded_hardware_module(
-        module_id="id-matching",
-        attached_modules=attached,
-        expected_type=MagDeck,
-    )
-
-    assert result == matching
-
-
-def test_find_loaded_hardware_module_raises_if_no_match_loaded(
-    decoy: Decoy,
-) -> None:
-    """It should raise if the ID doesn't point to a loaded module."""
-    subject = make_module_view(
-        hardware_module_by_slot={},
-        slot_by_module_id={},
-    )
-    with pytest.raises(errors.ModuleNotLoadedError):
-        subject.find_loaded_hardware_module(
-            module_id="module-id",
-            attached_modules=[],
-            expected_type=MagDeck,
-        )
-
-
-def test_find_loaded_hardware_module_raises_if_match_not_attached(
-    decoy: Decoy, magdeck_v1_def: ModuleDefinition
-) -> None:
-    """It should raise if a match was loaded but is not found in the attached list."""
-    subject = make_module_view(
-        hardware_module_by_slot={
-            DeckSlotName.SLOT_1: HardwareModule(
-                serial_number="serial-matching",
-                definition=magdeck_v1_def,
-            ),
-        },
-        slot_by_module_id={
-            "id-matching": DeckSlotName.SLOT_1,
-        },
-    )
-    with pytest.raises(errors.ModuleNotAttachedError):
-        subject.find_loaded_hardware_module(
-            module_id="id-matching",
-            attached_modules=[],
-            expected_type=MagDeck,
-        )
-
-
-def test_find_loaded_hardware_module_raises_if_match_is_wrong_type(
-    decoy: Decoy, magdeck_v1_def: ModuleDefinition
-) -> None:
-    """It should raise if a match was found but is of an unexpected type."""
-    matching = make_hardware_module(
-        decoy=decoy, type=MagDeck, serial_number="serial-matching"
-    )
-    subject = make_module_view(
-        hardware_module_by_slot={
-            DeckSlotName.SLOT_1: HardwareModule(
-                serial_number="serial-matching",
-                definition=magdeck_v1_def,
-            ),
-        },
-        slot_by_module_id={
-            "id-matching": DeckSlotName.SLOT_1,
-        },
-    )
-    with pytest.raises(errors.WrongModuleTypeError):
-        subject.find_loaded_hardware_module(
-            module_id="id-matching",
-            attached_modules=[matching],
-            expected_type=TempDeck,  # Will definitely not match.
-        )
-
-
-=======
->>>>>>> e0b02781
 def test_select_hardware_module_to_load_rejects_missing() -> None:
     """It should raise if the correct module isn't attached."""
     subject = make_module_view()
