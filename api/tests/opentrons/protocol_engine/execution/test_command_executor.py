--- conflicted
+++ resolved
@@ -273,12 +273,8 @@
         )
 
     command_params = _TestCommandParams()
-<<<<<<< HEAD
-    command_result = SuccessData(public=_TestCommandResult(), private=None)
-=======
     command_result = SuccessData(public=_TestCommandResult())
 
->>>>>>> 20f1f876
     queued_command = cast(
         Command,
         _TestCommand.model_construct(  # type: ignore[call-arg]
