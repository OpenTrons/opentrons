--- conflicted
+++ resolved
@@ -20,11 +20,6 @@
 from opentrons.protocol_engine.state import (
     StateStore,
     PipetteLocationData,
-<<<<<<< HEAD
-    HardwarePipette,
-=======
-    CurrentWell,
->>>>>>> 4d46d961
 )
 from opentrons.protocol_engine.execution.movement import (
     MovementHandler,
