--- conflicted
+++ resolved
@@ -163,10 +163,6 @@
 
 @pytest.fixture(scope="session")
 def mag_block_v1_def() -> ModuleDefinition:
-<<<<<<< HEAD
-    """Get the definition of a V2 tempdeck."""
-=======
     """Get the definition of a V1 Mag Block."""
->>>>>>> d3ab31cf
     definition = load_shared_data("module/definitions/3/magneticBlockV1.json")
     return ModuleDefinition.parse_raw(definition)