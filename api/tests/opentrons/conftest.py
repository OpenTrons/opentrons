# Uncomment to enable logging during tests
# import logging
# from logging.config import dictConfig
<<<<<<< HEAD
from __future__ import annotations
import asyncio
=======
from typing import AsyncIterator, Callable, Generator, cast
from opentrons.drivers.rpi_drivers.gpio_simulator import SimulatingGPIOCharDev
from opentrons.protocol_api.labware import Labware
from opentrons.protocols.context.protocol_api.labware import LabwareImplementation
from opentrons.protocols.context.protocol_api.protocol_context import (
    ProtocolContextImplementation,
)

try:
    import aionotify  # type: ignore[import]
except (OSError, ModuleNotFoundError):
    aionotify = None
import asyncio
import os
>>>>>>> fb4ecf87
import io
import json
import os
import pathlib
import tempfile
import zipfile
from typing import (
    TYPE_CHECKING,
    Any,
    AsyncGenerator,
    Callable,
    Dict,
    Generator,
    NamedTuple,
    TextIO,
    Union,
    cast,
)
from typing_extensions import TypedDict

import pytest

try:
    import aionotify  # type: ignore[import]
except (OSError, ModuleNotFoundError):
    aionotify = None


from opentrons_shared_data.protocol.dev_types import JsonProtocol
from opentrons_shared_data.labware.dev_types import LabwareDefinition
from opentrons_shared_data.module.dev_types import ModuleDefinitionV2

from opentrons import config
from opentrons import hardware_control as hc
from opentrons.drivers.rpi_drivers.gpio_simulator import SimulatingGPIOCharDev
from opentrons.hardware_control import HardwareControlAPI, API, ThreadManager
from opentrons.protocol_api import ProtocolContext
from opentrons.protocol_api.labware import Labware
from opentrons.protocols.context.protocol_api.labware import LabwareImplementation
from opentrons.protocols.context.protocol_api.protocol_context import (
    ProtocolContextImplementation,
)
from opentrons.types import Location, Point


if TYPE_CHECKING:
    from opentrons.drivers.smoothie_drivers import SmoothieDriver as SmoothieDriverType


class Protocol(NamedTuple):
    text: str
    filename: str
    filelike: TextIO


class Bundle(TypedDict):
    source_dir: pathlib.Path
    filename: str
    contents: str
    filelike: io.BytesIO
    binary_zipfile: bytes
    metadata: Dict[str, str]
    bundled_data: Dict[str, str]
    bundled_labware: Dict[str, LabwareDefinition]
    bundled_python: Dict[str, Any]


<<<<<<< HEAD
@pytest.fixture(autouse=True)
def asyncio_loop_exception_handler(
    loop: asyncio.AbstractEventLoop,
) -> Generator[None, None, None]:
    def exception_handler(
        loop: asyncio.AbstractEventLoop,
        context: Dict[str, object],
    ) -> None:
        pytest.fail(str(context))

    loop.set_exception_handler(exception_handler)
    yield
    loop.set_exception_handler(None)


@pytest.fixture()
=======
@pytest.fixture
>>>>>>> fb4ecf87
def ot_config_tempdir(tmp_path: pathlib.Path) -> Generator[pathlib.Path, None, None]:
    os.environ["OT_API_CONFIG_DIR"] = str(tmp_path)
    config.reload()

    yield tmp_path

    del os.environ["OT_API_CONFIG_DIR"]
    config.reload()


@pytest.fixture()
def labware_offset_tempdir(ot_config_tempdir: pathlib.Path) -> pathlib.Path:
    return config.get_opentrons_path("labware_calibration_offsets_dir_v2")


@pytest.fixture(autouse=True)
def clear_feature_flags() -> Generator[None, None, None]:
    ff_file = config.CONFIG["feature_flags_file"]
    if os.path.exists(ff_file):
        os.remove(ff_file)
    yield
    if os.path.exists(ff_file):
        os.remove(ff_file)


@pytest.fixture()
def wifi_keys_tempdir() -> Generator[str, None, None]:
    old_wifi_keys = config.CONFIG["wifi_keys_dir"]
    with tempfile.TemporaryDirectory() as td:
        config.CONFIG["wifi_keys_dir"] = pathlib.Path(td)
        yield td
        config.CONFIG["wifi_keys_dir"] = old_wifi_keys


@pytest.fixture()
def is_robot(monkeypatch: pytest.MonkeyPatch) -> Generator[None, None, None]:
    monkeypatch.setattr(config, "IS_ROBOT", True)
    yield
    monkeypatch.setattr(config, "IS_ROBOT", False)


# -------feature flag fixtures-------------
@pytest.fixture()
async def short_trash_flag() -> AsyncGenerator[None, None]:
    await config.advanced_settings.set_adv_setting("shortFixedTrash", True)
    yield
    await config.advanced_settings.set_adv_setting("shortFixedTrash", False)


@pytest.fixture()
async def old_aspiration() -> AsyncGenerator[None, None]:
    await config.advanced_settings.set_adv_setting("useOldAspirationFunctions", True)
    yield
    await config.advanced_settings.set_adv_setting("useOldAspirationFunctions", False)


@pytest.fixture()
async def enable_door_safety_switch() -> AsyncGenerator[None, None]:
    await config.advanced_settings.set_adv_setting("enableDoorSafetySwitch", True)
    yield
    await config.advanced_settings.set_adv_setting("enableDoorSafetySwitch", False)


@pytest.fixture()
async def enable_ot3_hardware_controller(
    request: pytest.FixtureRequest,
) -> AsyncGenerator[None, None]:
    # this is from the command line parameters added in root conftest
    if request.config.getoption("--ot2-only"):
        pytest.skip("testing only ot2")

    await config.advanced_settings.set_adv_setting("enableOT3HardwareController", True)
    yield
    await config.advanced_settings.set_adv_setting("enableOT3HardwareController", False)


# -----end feature flag fixtures-----------


@pytest.fixture()
def protocol_file() -> str:
    return "testosaur_v2.py"


@pytest.fixture()
def protocol(protocol_file: str) -> Generator[Protocol, None, None]:
    root = protocol_file
    filename = os.path.join(os.path.dirname(__file__), "data", root)

    file = open(filename)
    text = "".join(list(file))
    file.seek(0)

    yield Protocol(text=text, filename=filename, filelike=file)

    file.close()


@pytest.fixture()
def virtual_smoothie_env(
    monkeypatch: pytest.MonkeyPatch,
) -> Generator[None, None, None]:
    # TODO (ben 20180426): move this to the .env file
    monkeypatch.setenv("ENABLE_VIRTUAL_SMOOTHIE", "true")
    yield
    monkeypatch.setenv("ENABLE_VIRTUAL_SMOOTHIE", "false")


<<<<<<< HEAD
@pytest.fixture(params=["ot2", "ot3"])
async def machine_variant_ffs(
    request: pytest.FixtureRequest,
    loop: asyncio.AbstractEventLoop,
) -> AsyncGenerator[None, None]:
    device_param = request.param  # type: ignore[attr-defined]

    if request.node.get_closest_marker("ot3_only") and device_param == "ot2":
=======
@pytest.fixture(
    params=["ot2", "ot3"],
)
async def machine_variant_ffs(request):
    if request.node.get_closest_marker("ot3_only") and request.param == "ot2":
>>>>>>> fb4ecf87
        pytest.skip()
    if request.node.get_closest_marker("ot2_only") and device_param == "ot3":
        pytest.skip()

    old = config.advanced_settings.get_adv_setting("enableOT3HardwareController")
    assert old
    old_value = old.value

    await config.advanced_settings.set_adv_setting(
        "enableOT3HardwareController", device_param == "ot3"
    )
    yield
    await config.advanced_settings.set_adv_setting(
        "enableOT3HardwareController", old_value
    )


async def _build_ot2_hw() -> AsyncGenerator[ThreadManager[HardwareControlAPI], None]:
    hw_sim = ThreadManager(API.build_hardware_simulator)
    old_config = config.robot_configs.load()
    try:
        yield hw_sim
    finally:
        config.robot_configs.clear()
        for m in hw_sim.attached_modules:
            await m.cleanup()
        hw_sim.set_config(old_config)
        hw_sim.clean_up()


<<<<<<< HEAD
@pytest.fixture()
async def ot2_hardware(
    request: pytest.FixtureRequest,
    loop: asyncio.AbstractEventLoop,
    virtual_smoothie_env: None,
) -> AsyncGenerator[ThreadManager[HardwareControlAPI], None]:
=======
@pytest.fixture
async def ot2_hardware(request, virtual_smoothie_env):
>>>>>>> fb4ecf87
    async for hw in _build_ot2_hw():
        yield hw


async def _build_ot3_hw() -> AsyncGenerator[ThreadManager[HardwareControlAPI], None]:
    from opentrons.hardware_control.ot3api import OT3API

    hw_sim = ThreadManager(OT3API.build_hardware_simulator)
    old_config = config.robot_configs.load()
    try:
        yield hw_sim
    finally:
        config.robot_configs.clear()
        for m in hw_sim.attached_modules:
            await m.cleanup()
        hw_sim.set_config(old_config)
        hw_sim.clean_up()


<<<<<<< HEAD
@pytest.fixture()
async def ot3_hardware(
    request: pytest.FixtureRequest,
    loop: asyncio.AbstractEventLoop,
    enable_ot3_hardware_controller: None,
) -> AsyncGenerator[ThreadManager[HardwareControlAPI], None]:
=======
@pytest.fixture
async def ot3_hardware(request, enable_ot3_hardware_controller):
>>>>>>> fb4ecf87
    # this is from the command line parameters added in root conftest
    if request.config.getoption("--ot2-only"):
        pytest.skip("testing only ot2")
    async for hw in _build_ot3_hw():
        yield hw


@pytest.fixture(
    # these have to be lambdas because pytest calls them when providing the param
    # value and we want to use the function's identity
    params=[lambda: _build_ot2_hw, lambda: _build_ot3_hw],
    ids=["ot2", "ot3"],
)
<<<<<<< HEAD
async def hardware(
    request: pytest.FixtureRequest,
    loop: asyncio.AbstractEventLoop,
    virtual_smoothie_env: None,
) -> AsyncGenerator[ThreadManager[HardwareControlAPI], None]:
    hw_builder = request.param()  # type: ignore[attr-defined]

    if request.node.get_closest_marker("ot2_only") and hw_builder == _build_ot3_hw:
=======
async def hardware(request, virtual_smoothie_env):
    if request.node.get_closest_marker("ot2_only") and request.param() == _build_ot3_hw:
>>>>>>> fb4ecf87
        pytest.skip()
    if request.node.get_closest_marker("ot3_only") and hw_builder == _build_ot2_hw:
        pytest.skip()
    if hw_builder == _build_ot3_hw and request.config.getoption("--ot2-only"):
        pytest.skip("testing only ot2")

    async for hw in hw_builder():
        if hw_builder == _build_ot3_hw:
            await config.advanced_settings.set_adv_setting(
                "enableOT3HardwareController", True
            )
        try:
            yield hw
        finally:
            await config.advanced_settings.set_adv_setting(
                "enableOT3HardwareController", False
            )


<<<<<<< HEAD
@pytest.fixture()
async def ctx(
    loop: asyncio.AbstractEventLoop,
    hardware: ThreadManager[HardwareControlAPI],
) -> ProtocolContext:
    return ProtocolContext(
=======
# Async because ProtocolContext.__init__() needs an event loop,
# so this fixture needs to run in an event loop.
@pytest.fixture
async def ctx(hardware) -> AsyncIterator[ProtocolContext]:
    c = ProtocolContext(
>>>>>>> fb4ecf87
        implementation=ProtocolContextImplementation(sync_hardware=hardware.sync),
        loop=asyncio.get_running_loop(),
    )
    yield c
    # Manually clean up all the modules.
    for m in c.loaded_modules.items():
        m[1]._module.cleanup()


@pytest.fixture()
async def smoothie(
    monkeypatch: pytest.MonkeyPatch,
) -> AsyncGenerator[SmoothieDriverType, None]:
    from opentrons.drivers.smoothie_drivers import SmoothieDriver
    from opentrons.config import robot_configs

    monkeypatch.setenv("ENABLE_VIRTUAL_SMOOTHIE", "true")
    driver = SmoothieDriver(
        robot_configs.load_ot2(), SimulatingGPIOCharDev("simulated")
    )
    await driver.connect()
    yield driver
    try:
        await driver.disconnect()
    except AttributeError:
        # if the test disconnected
        pass
    monkeypatch.setenv("ENABLE_VIRTUAL_SMOOTHIE", "false")


@pytest.fixture()
def hardware_controller_lockfile() -> Generator[str, None, None]:
    old_lockfile = config.CONFIG["hardware_controller_lockfile"]
    with tempfile.TemporaryDirectory() as td:
        config.CONFIG["hardware_controller_lockfile"] = (
            pathlib.Path(td) / "hardware.lock"
        )
        yield td
        config.CONFIG["hardware_controller_lockfile"] = old_lockfile


@pytest.fixture()
def running_on_pi() -> Generator[None, None, None]:
    oldpi = config.IS_ROBOT
    config.IS_ROBOT = True
    yield
    config.IS_ROBOT = oldpi


@pytest.mark.skipif(
    not hc.Controller,
    reason="hardware controller not available (probably windows)",
)
@pytest.fixture()
def cntrlr_mock_connect(monkeypatch: pytest.MonkeyPatch) -> None:
    async def mock_connect(obj: object, port: Any = None) -> None:
        return

    monkeypatch.setattr(hc.Controller, "connect", mock_connect)
    monkeypatch.setattr(hc.Controller, "fw_version", "virtual")


<<<<<<< HEAD
@pytest.fixture()
async def hardware_api(
    loop: asyncio.AbstractEventLoop,
    is_robot: bool,
) -> HardwareControlAPI:
    hw_api = await API.build_hardware_simulator(loop=loop)
=======
@pytest.fixture
async def hardware_api(is_robot):
    hw_api = await API.build_hardware_simulator(loop=asyncio.get_running_loop())
>>>>>>> fb4ecf87
    return hw_api


@pytest.fixture()
def get_labware_fixture() -> Callable[[str], LabwareDefinition]:
    def _get_labware_fixture(fixture_name: str) -> LabwareDefinition:
        with open(
            (
                pathlib.Path(__file__).parent
                / ".."
                / ".."
                / ".."
                / "shared-data"
                / "labware"
                / "fixtures"
                / "2"
                / f"{fixture_name}.json"
            ),
            "rb",
        ) as f:
            return cast(LabwareDefinition, json.loads(f.read().decode("utf-8")))

    return _get_labware_fixture


@pytest.fixture()
def get_json_protocol_fixture() -> Callable[[str, str, bool], Union[str, JsonProtocol]]:
    def _get_json_protocol_fixture(
        fixture_version: str,
        fixture_name: str,
        decode: bool = True,
    ) -> Union[str, JsonProtocol]:
        with open(
            pathlib.Path(__file__).parent
            / ".."
            / ".."
            / ".."
            / "shared-data"
            / "protocol"
            / "fixtures"
            / fixture_version
            / f"{fixture_name}.json",
            "rb",
        ) as f:
            contents = f.read().decode("utf-8")
            if decode:
                return cast(JsonProtocol, json.loads(contents))
            else:
                return contents

    return _get_json_protocol_fixture


@pytest.fixture()
def get_module_fixture() -> Callable[[str], ModuleDefinitionV2]:
    def _get_module_fixture(fixture_name: str) -> ModuleDefinitionV2:
        with open(
            pathlib.Path(__file__).parent
            / ".."
            / ".."
            / ".."
            / "shared-data"
            / "module"
            / "fixtures"
            / "2"
            / f"{fixture_name}.json",
            "rb",
        ) as f:
            return cast(ModuleDefinitionV2, json.loads(f.read().decode("utf-8")))

    return _get_module_fixture


@pytest.fixture
def get_bundle_fixture() -> Callable[[str], Bundle]:
    def get_std_labware(loadName: str, version: int = 1) -> LabwareDefinition:
        with open(
            pathlib.Path(__file__).parent
            / ".."
            / ".."
            / ".."
            / "shared-data"
            / "labware"
            / "definitions"
            / "2"
            / loadName
            / f"{version}.json",
            "rb",
        ) as f:
            labware_def = cast(LabwareDefinition, json.loads(f.read().decode("utf-8")))
        return labware_def

    def _get_bundle_protocol_fixture(fixture_name: str) -> Bundle:
        """
        It's ugly to store bundles as .zip's, so we'll build the .zip
        from fixtures and return it as `bytes`.
        We also need to hard-code fixture data here (bundled_labware,
        bundled_python, bundled_data, metadata) for the tests to use in
        their assertions.
        """
        fixture_dir = (
            pathlib.Path(__file__).parent
            / "protocols"
            / "fixtures"
            / "bundled_protocols"
            / fixture_name
        )

        result: Bundle = {  # type: ignore[typeddict-item]
            "filename": f"{fixture_name}.zip",
            "source_dir": fixture_dir,
        }

        fixed_trash_def = get_std_labware("opentrons_1_trash_1100ml_fixed")

        empty_protocol = "def run(context):\n    pass"

        if fixture_name == "simple_bundle":
            with open(fixture_dir / "protocol.py", "r") as f:
                result["contents"] = f.read()
            with open(fixture_dir / "data.txt", "rb") as f:  # type: ignore[assignment]
                result["bundled_data"] = {"data.txt": f.read()}
            with open(fixture_dir / "custom_labware.json", "r") as f:
                custom_labware = json.load(f)

            tiprack_def = get_std_labware("opentrons_96_tiprack_10ul")
            result["bundled_labware"] = {
                "opentrons/opentrons_1_trash_1100ml_fixed/1": fixed_trash_def,
                "custom_beta/custom_labware/1": custom_labware,
                "opentrons/opentrons_96_tiprack_10ul/1": tiprack_def,
            }
            result["bundled_python"] = {}

            # NOTE: this is copy-pasted from the .py fixture file
            result["metadata"] = {"author": "MISTER FIXTURE", "apiLevel": "2.0"}

            # make binary zipfile
            binary_zipfile = io.BytesIO()
            with zipfile.ZipFile(binary_zipfile, "w") as z:
                z.writestr("labware/custom_labware.json", json.dumps(custom_labware))
                z.writestr("labware/tiprack.json", json.dumps(tiprack_def))
                z.writestr("labware/fixed_trash.json", json.dumps(fixed_trash_def))
                z.writestr("protocol.ot2.py", result["contents"])
                z.writestr("data/data.txt", result["bundled_data"]["data.txt"])
            binary_zipfile.seek(0)
            result["binary_zipfile"] = binary_zipfile.read()
            binary_zipfile.seek(0)
            result["filelike"] = binary_zipfile

        elif fixture_name == "no_root_files_bundle":
            binary_zipfile = io.BytesIO()
            with zipfile.ZipFile(binary_zipfile, "w") as z:
                z.writestr("inner_dir/protocol.ot2.py", empty_protocol)
            binary_zipfile.seek(0)
            result["binary_zipfile"] = binary_zipfile.read()
            binary_zipfile.seek(0)
            result["filelike"] = binary_zipfile
        elif fixture_name == "no_entrypoint_protocol_bundle":
            binary_zipfile = io.BytesIO()
            with zipfile.ZipFile(binary_zipfile, "w") as z:
                z.writestr("rando_pyfile_name.py", empty_protocol)
            binary_zipfile.seek(0)
            result["binary_zipfile"] = binary_zipfile.read()
            binary_zipfile.seek(0)
            result["filelike"] = binary_zipfile
        elif fixture_name == "conflicting_labware_bundle":
            binary_zipfile = io.BytesIO()
            with zipfile.ZipFile(binary_zipfile, "w") as z:
                plate_def = get_std_labware("biorad_96_wellplate_200ul_pcr")
                z.writestr("protocol.ot2.py", empty_protocol)
                z.writestr("labware/fixed_trash.json", json.dumps(fixed_trash_def))
                z.writestr("labware/plate.json", json.dumps(plate_def))
                z.writestr("labware/same_plate.json", json.dumps(plate_def))
            binary_zipfile.seek(0)
            result["binary_zipfile"] = binary_zipfile.read()
            binary_zipfile.seek(0)
            result["filelike"] = binary_zipfile
        elif fixture_name == "missing_labware_bundle":
            # parsing should fail b/c this bundle lacks labware defs.
            with open(fixture_dir / "protocol.py", "r") as f:
                protocol_contents = f.read()
            binary_zipfile = io.BytesIO()
            with zipfile.ZipFile(binary_zipfile, "w") as z:
                z.writestr("protocol.ot2.py", protocol_contents)
            binary_zipfile.seek(0)
            result["binary_zipfile"] = binary_zipfile.read()
            binary_zipfile.seek(0)
            result["filelike"] = binary_zipfile
        else:
            raise ValueError(
                f"get_bundle_fixture has no case to handle " f'fixture "{fixture_name}"'
            )
        return result

    return _get_bundle_protocol_fixture


@pytest.fixture()
def minimal_labware_def() -> LabwareDefinition:
    return {
        "metadata": {
            "displayName": "minimal labware",
            "displayCategory": "other",
            "displayVolumeUnits": "mL",
        },
        "cornerOffsetFromSlot": {"x": 10, "y": 10, "z": 5},
        "parameters": {
            "isTiprack": False,
            "loadName": "minimal_labware_def",
            "isMagneticModuleCompatible": True,
            "format": "irregular",
        },
        "ordering": [["A1"], ["A2"]],
        "wells": {
            "A1": {
                "depth": 40,
                "totalLiquidVolume": 100,
                "diameter": 30,
                "x": 0,
                "y": 0,
                "z": 0,
                "shape": "circular",
            },
            "A2": {
                "depth": 40,
                "totalLiquidVolume": 100,
                "diameter": 30,
                "x": 10,
                "y": 0,
                "z": 0,
                "shape": "circular",
            },
        },
        "dimensions": {"xDimension": 1.0, "yDimension": 2.0, "zDimension": 3.0},
        "groups": [],
        "brand": {"brand": "opentrons"},
        "version": 1,
        "schemaVersion": 2,
        "namespace": "opentronstest",
    }


@pytest.fixture()
def minimal_labware_def2() -> LabwareDefinition:
    return {
        "metadata": {
            "displayName": "other test labware",
            "displayCategory": "other",
            "displayVolumeUnits": "mL",
        },
        "cornerOffsetFromSlot": {"x": 10, "y": 10, "z": 5},
        "parameters": {
            "isTiprack": False,
            "loadName": "minimal_labware_def",
            "isMagneticModuleCompatible": True,
            "format": "irregular",
        },
        "ordering": [["A1", "B1", "C1"], ["A2", "B2", "C2"]],
        "wells": {
            "A1": {
                "depth": 40,
                "totalLiquidVolume": 100,
                "diameter": 30,
                "x": 0,
                "y": 18,
                "z": 0,
                "shape": "circular",
            },
            "B1": {
                "depth": 40,
                "totalLiquidVolume": 100,
                "diameter": 30,
                "x": 0,
                "y": 9,
                "z": 0,
                "shape": "circular",
            },
            "C1": {
                "depth": 40,
                "totalLiquidVolume": 100,
                "diameter": 30,
                "x": 0,
                "y": 0,
                "z": 0,
                "shape": "circular",
            },
            "A2": {
                "depth": 40,
                "totalLiquidVolume": 100,
                "diameter": 30,
                "x": 9,
                "y": 18,
                "z": 0,
                "shape": "circular",
            },
            "B2": {
                "depth": 40,
                "totalLiquidVolume": 100,
                "diameter": 30,
                "x": 9,
                "y": 9,
                "z": 0,
                "shape": "circular",
            },
            "C2": {
                "depth": 40,
                "totalLiquidVolume": 100,
                "diameter": 30,
                "x": 9,
                "y": 0,
                "z": 0,
                "shape": "circular",
            },
        },
        "groups": [],
        "dimensions": {"xDimension": 1.0, "yDimension": 2.0, "zDimension": 3.0},
        "schemaVersion": 2,
        "version": 1,
        "namespace": "dummy_namespace",
        "brand": {"brand": "opentrons"},
    }


@pytest.fixture()
def min_lw_impl(minimal_labware_def: LabwareDefinition) -> LabwareImplementation:
    return LabwareImplementation(
        definition=minimal_labware_def, parent=Location(Point(0, 0, 0), "deck")
    )


@pytest.fixture()
def min_lw2_impl(minimal_labware_def2: LabwareDefinition) -> LabwareImplementation:
    return LabwareImplementation(
        definition=minimal_labware_def2, parent=Location(Point(0, 0, 0), "deck")
    )


@pytest.fixture()
def min_lw(min_lw_impl: LabwareImplementation) -> Labware:
    return Labware(implementation=min_lw_impl)


@pytest.fixture()
def min_lw2(min_lw2_impl: LabwareImplementation) -> Labware:
    return Labware(implementation=min_lw2_impl)


@pytest.fixture()
def minimal_module_def() -> ModuleDefinitionV2:
    return {
        "$otSharedSchema": "module/schemas/2",
        "moduleType": "temperatureModuleType",
        "model": "temperatureModuleV1",
        "labwareOffset": {"x": -0.15, "y": -0.15, "z": 80.09},
        "dimensions": {"bareOverallHeight": 84, "overLabwareHeight": 0},
        "calibrationPoint": {"x": 12.0, "y": 8.75},
        "displayName": "Sample Module",
        "quirks": [],
        "slotTransforms": {},
        "compatibleWith": ["temperatureModuleV2"],
    }<|MERGE_RESOLUTION|>--- conflicted
+++ resolved
@@ -1,25 +1,8 @@
 # Uncomment to enable logging during tests
 # import logging
 # from logging.config import dictConfig
-<<<<<<< HEAD
 from __future__ import annotations
 import asyncio
-=======
-from typing import AsyncIterator, Callable, Generator, cast
-from opentrons.drivers.rpi_drivers.gpio_simulator import SimulatingGPIOCharDev
-from opentrons.protocol_api.labware import Labware
-from opentrons.protocols.context.protocol_api.labware import LabwareImplementation
-from opentrons.protocols.context.protocol_api.protocol_context import (
-    ProtocolContextImplementation,
-)
-
-try:
-    import aionotify  # type: ignore[import]
-except (OSError, ModuleNotFoundError):
-    aionotify = None
-import asyncio
-import os
->>>>>>> fb4ecf87
 import io
 import json
 import os
@@ -47,7 +30,6 @@
 except (OSError, ModuleNotFoundError):
     aionotify = None
 
-
 from opentrons_shared_data.protocol.dev_types import JsonProtocol
 from opentrons_shared_data.labware.dev_types import LabwareDefinition
 from opentrons_shared_data.module.dev_types import ModuleDefinitionV2
@@ -55,7 +37,12 @@
 from opentrons import config
 from opentrons import hardware_control as hc
 from opentrons.drivers.rpi_drivers.gpio_simulator import SimulatingGPIOCharDev
-from opentrons.hardware_control import HardwareControlAPI, API, ThreadManager
+from opentrons.hardware_control import (
+    API,
+    HardwareControlAPI,
+    ThreadManager,
+    ThreadManagedHardware,
+)
 from opentrons.protocol_api import ProtocolContext
 from opentrons.protocol_api.labware import Labware
 from opentrons.protocols.context.protocol_api.labware import LabwareImplementation
@@ -87,26 +74,7 @@
     bundled_python: Dict[str, Any]
 
 
-<<<<<<< HEAD
-@pytest.fixture(autouse=True)
-def asyncio_loop_exception_handler(
-    loop: asyncio.AbstractEventLoop,
-) -> Generator[None, None, None]:
-    def exception_handler(
-        loop: asyncio.AbstractEventLoop,
-        context: Dict[str, object],
-    ) -> None:
-        pytest.fail(str(context))
-
-    loop.set_exception_handler(exception_handler)
-    yield
-    loop.set_exception_handler(None)
-
-
-@pytest.fixture()
-=======
-@pytest.fixture
->>>>>>> fb4ecf87
+@pytest.fixture()
 def ot_config_tempdir(tmp_path: pathlib.Path) -> Generator[pathlib.Path, None, None]:
     os.environ["OT_API_CONFIG_DIR"] = str(tmp_path)
     config.reload()
@@ -215,22 +183,13 @@
     monkeypatch.setenv("ENABLE_VIRTUAL_SMOOTHIE", "false")
 
 
-<<<<<<< HEAD
 @pytest.fixture(params=["ot2", "ot3"])
 async def machine_variant_ffs(
     request: pytest.FixtureRequest,
-    loop: asyncio.AbstractEventLoop,
 ) -> AsyncGenerator[None, None]:
     device_param = request.param  # type: ignore[attr-defined]
 
     if request.node.get_closest_marker("ot3_only") and device_param == "ot2":
-=======
-@pytest.fixture(
-    params=["ot2", "ot3"],
-)
-async def machine_variant_ffs(request):
-    if request.node.get_closest_marker("ot3_only") and request.param == "ot2":
->>>>>>> fb4ecf87
         pytest.skip()
     if request.node.get_closest_marker("ot2_only") and device_param == "ot3":
         pytest.skip()
@@ -248,7 +207,7 @@
     )
 
 
-async def _build_ot2_hw() -> AsyncGenerator[ThreadManager[HardwareControlAPI], None]:
+async def _build_ot2_hw() -> AsyncGenerator[ThreadManagedHardware, None]:
     hw_sim = ThreadManager(API.build_hardware_simulator)
     old_config = config.robot_configs.load()
     try:
@@ -261,22 +220,15 @@
         hw_sim.clean_up()
 
 
-<<<<<<< HEAD
 @pytest.fixture()
 async def ot2_hardware(
-    request: pytest.FixtureRequest,
-    loop: asyncio.AbstractEventLoop,
     virtual_smoothie_env: None,
-) -> AsyncGenerator[ThreadManager[HardwareControlAPI], None]:
-=======
-@pytest.fixture
-async def ot2_hardware(request, virtual_smoothie_env):
->>>>>>> fb4ecf87
+) -> AsyncGenerator[ThreadManagedHardware, None]:
     async for hw in _build_ot2_hw():
         yield hw
 
 
-async def _build_ot3_hw() -> AsyncGenerator[ThreadManager[HardwareControlAPI], None]:
+async def _build_ot3_hw() -> AsyncGenerator[ThreadManagedHardware, None]:
     from opentrons.hardware_control.ot3api import OT3API
 
     hw_sim = ThreadManager(OT3API.build_hardware_simulator)
@@ -291,17 +243,11 @@
         hw_sim.clean_up()
 
 
-<<<<<<< HEAD
 @pytest.fixture()
 async def ot3_hardware(
     request: pytest.FixtureRequest,
-    loop: asyncio.AbstractEventLoop,
     enable_ot3_hardware_controller: None,
-) -> AsyncGenerator[ThreadManager[HardwareControlAPI], None]:
-=======
-@pytest.fixture
-async def ot3_hardware(request, enable_ot3_hardware_controller):
->>>>>>> fb4ecf87
+) -> AsyncGenerator[ThreadManagedHardware, None]:
     # this is from the command line parameters added in root conftest
     if request.config.getoption("--ot2-only"):
         pytest.skip("testing only ot2")
@@ -315,19 +261,13 @@
     params=[lambda: _build_ot2_hw, lambda: _build_ot3_hw],
     ids=["ot2", "ot3"],
 )
-<<<<<<< HEAD
 async def hardware(
     request: pytest.FixtureRequest,
-    loop: asyncio.AbstractEventLoop,
     virtual_smoothie_env: None,
-) -> AsyncGenerator[ThreadManager[HardwareControlAPI], None]:
+) -> AsyncGenerator[ThreadManagedHardware, None]:
     hw_builder = request.param()  # type: ignore[attr-defined]
 
     if request.node.get_closest_marker("ot2_only") and hw_builder == _build_ot3_hw:
-=======
-async def hardware(request, virtual_smoothie_env):
-    if request.node.get_closest_marker("ot2_only") and request.param() == _build_ot3_hw:
->>>>>>> fb4ecf87
         pytest.skip()
     if request.node.get_closest_marker("ot3_only") and hw_builder == _build_ot2_hw:
         pytest.skip()
@@ -347,20 +287,13 @@
             )
 
 
-<<<<<<< HEAD
-@pytest.fixture()
-async def ctx(
-    loop: asyncio.AbstractEventLoop,
-    hardware: ThreadManager[HardwareControlAPI],
-) -> ProtocolContext:
-    return ProtocolContext(
-=======
 # Async because ProtocolContext.__init__() needs an event loop,
 # so this fixture needs to run in an event loop.
-@pytest.fixture
-async def ctx(hardware) -> AsyncIterator[ProtocolContext]:
+@pytest.fixture()
+async def ctx(
+    hardware: ThreadManagedHardware,
+) -> AsyncGenerator[ProtocolContext, None]:
     c = ProtocolContext(
->>>>>>> fb4ecf87
         implementation=ProtocolContextImplementation(sync_hardware=hardware.sync),
         loop=asyncio.get_running_loop(),
     )
@@ -423,18 +356,9 @@
     monkeypatch.setattr(hc.Controller, "fw_version", "virtual")
 
 
-<<<<<<< HEAD
-@pytest.fixture()
-async def hardware_api(
-    loop: asyncio.AbstractEventLoop,
-    is_robot: bool,
-) -> HardwareControlAPI:
-    hw_api = await API.build_hardware_simulator(loop=loop)
-=======
-@pytest.fixture
-async def hardware_api(is_robot):
+@pytest.fixture()
+async def hardware_api(is_robot: None) -> HardwareControlAPI:
     hw_api = await API.build_hardware_simulator(loop=asyncio.get_running_loop())
->>>>>>> fb4ecf87
     return hw_api
 
 
