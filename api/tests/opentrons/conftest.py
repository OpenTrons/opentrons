# Uncomment to enable logging during tests
from __future__ import annotations
import asyncio
import contextlib
import inspect
import io
import json
import os
import pathlib
import zipfile
from typing import (
    TYPE_CHECKING,
    Any,
    AsyncGenerator,
    Callable,
    Dict,
    Generator,
    NamedTuple,
    TextIO,
    Union,
    cast,
)

from typing_extensions import TypedDict

import pytest
from _pytest.fixtures import SubRequest
from decoy import Decoy

from opentrons.protocol_engine.types import PostRunHardwareState

try:
    import aionotify  # type: ignore[import-untyped]
except (OSError, ModuleNotFoundError):
    aionotify = None

from opentrons_shared_data.robot.types import RobotTypeEnum
from opentrons_shared_data.protocol.types import JsonProtocol
from opentrons_shared_data.labware.types import LabwareDefinition
from opentrons_shared_data.module.types import ModuleDefinitionV3
from opentrons_shared_data.liquid_classes.liquid_class_definition import (
    LiquidClassSchemaV1,
    ByPipetteSetting,
    ByTipTypeSetting,
    AspirateProperties,
    Submerge,
    PositionReference,
    DelayProperties,
    DelayParams,
    RetractAspirate,
    SingleDispenseProperties,
    RetractDispense,
    Coordinate,
    MixProperties,
    TouchTipProperties,
    BlowoutProperties,
)
from opentrons_shared_data.deck.types import (
    RobotModel,
    DeckDefinitionV3,
    DeckDefinitionV5,
)
from opentrons_shared_data.deck import (
    load as load_deck,
    DEFAULT_DECK_DEFINITION_VERSION,
)

from opentrons import config
from opentrons import hardware_control as hc
from opentrons.drivers.rpi_drivers.gpio_simulator import SimulatingGPIOCharDev
from opentrons.hardware_control import (
    API,
    HardwareControlAPI,
    ThreadManager,
    ThreadManagedHardware,
)
from opentrons.protocol_api import ProtocolContext, Labware, create_protocol_context
from opentrons.protocol_api.core.legacy.legacy_labware_core import LegacyLabwareCore
from opentrons.protocol_api.core.legacy.deck import (
    DEFAULT_LEGACY_DECK_DEFINITION_VERSION,
)
from opentrons.protocol_engine.create_protocol_engine import (
    create_protocol_engine_in_thread,
)
from opentrons.protocol_engine import (
    Config as ProtocolEngineConfig,
    DeckType,
    error_recovery_policy,
)
from opentrons.protocols.api_support import deck_type
from opentrons.protocols.api_support.types import APIVersion
from opentrons.protocols.api_support.definitions import MAX_SUPPORTED_VERSION
from opentrons.types import Location, Point


if TYPE_CHECKING:
    from opentrons.drivers.smoothie_drivers import SmoothieDriver as SmoothieDriverType


class Protocol(NamedTuple):
    text: str
    filename: str
    filelike: TextIO


class Bundle(TypedDict):
    source_dir: pathlib.Path
    filename: str
    contents: str
    filelike: io.BytesIO
    binary_zipfile: bytes
    metadata: Dict[str, str]
    bundled_data: Dict[str, bytes]
    bundled_labware: Dict[str, LabwareDefinition]
    bundled_python: Dict[str, Any]


@pytest.fixture()
def ot_config_tempdir(tmp_path: pathlib.Path) -> Generator[pathlib.Path, None, None]:
    os.environ["OT_API_CONFIG_DIR"] = str(tmp_path)
    config.reload()

    yield tmp_path

    del os.environ["OT_API_CONFIG_DIR"]
    config.reload()


@pytest.fixture()
def is_robot(monkeypatch: pytest.MonkeyPatch) -> None:
    monkeypatch.setattr(config, "IS_ROBOT", True)


@pytest.fixture
def mock_feature_flags(decoy: Decoy, monkeypatch: pytest.MonkeyPatch) -> None:
    for name, func in inspect.getmembers(config.feature_flags, inspect.isfunction):
        params = inspect.getfullargspec(func)
        mock_get_ff = decoy.mock(func=func)
        if any("robot_type" in p for p in params.args):
            decoy.when(mock_get_ff(RobotTypeEnum.FLEX)).then_return(False)
        else:
            decoy.when(mock_get_ff()).then_return(False)
        monkeypatch.setattr(config.feature_flags, name, mock_get_ff)


@pytest.fixture
async def enable_ot3_hardware_controller(
    request: pytest.FixtureRequest,
    decoy: Decoy,
    mock_feature_flags: None,
) -> None:
    # this is from the command line parameters added in root conftest
    if request.config.getoption("--ot2-only"):
        pytest.skip("testing only ot2")

    decoy.when(config.feature_flags.enable_ot3_hardware_controller()).then_return(True)


@pytest.fixture()
def protocol_file() -> str:
    return "testosaur_v2.py"


@pytest.fixture()
def protocol(protocol_file: str) -> Generator[Protocol, None, None]:
    filename = os.path.join(os.path.dirname(__file__), "data", protocol_file)
    with open(filename, encoding="utf-8") as file:
        text = file.read()
        file.seek(0)
        yield Protocol(text=text, filename=filename, filelike=file)


@pytest.fixture()
def virtual_smoothie_env(monkeypatch: pytest.MonkeyPatch) -> None:
    # TODO (ben 20180426): move this to the .env file
    monkeypatch.setenv("ENABLE_VIRTUAL_SMOOTHIE", "true")


@pytest.fixture(params=["ot2", "ot3"])
async def machine_variant_ffs(
    request: SubRequest,
    decoy: Decoy,
    mock_feature_flags: None,
) -> None:
    device_param = request.param

    if request.node.get_closest_marker("ot3_only") and device_param == "ot2":
        pytest.skip()
    if request.node.get_closest_marker("ot2_only") and device_param == "ot3":
        pytest.skip()

    decoy.when(config.feature_flags.enable_ot3_hardware_controller()).then_return(
        device_param == "ot3"
    )


@contextlib.asynccontextmanager
async def _build_ot2_hw() -> AsyncGenerator[ThreadManagedHardware, None]:
    hw_sim = ThreadManager(API.build_hardware_simulator)
    old_config = config.robot_configs.load()
    try:
        yield hw_sim
    finally:
        config.robot_configs.clear()
        for m in hw_sim.wrapped().attached_modules:
            await m.cleanup()
        hw_sim.set_config(old_config)
        hw_sim.clean_up()


@pytest.fixture()
async def ot2_hardware(
    virtual_smoothie_env: None,
) -> AsyncGenerator[ThreadManagedHardware, None]:
    async with _build_ot2_hw() as hw:
        yield hw


@contextlib.asynccontextmanager
async def _build_ot3_hw() -> AsyncGenerator[ThreadManagedHardware, None]:
    from opentrons.hardware_control.ot3api import OT3API

    hw_sim = ThreadManager(OT3API.build_hardware_simulator)
    old_config = config.robot_configs.load()
    try:
        yield hw_sim
    finally:
        config.robot_configs.clear()
        for m in hw_sim.wrapped().attached_modules:
            await m.cleanup()
        hw_sim.set_config(old_config)
        hw_sim.clean_up()


@pytest.fixture()
async def ot3_hardware(
    request: pytest.FixtureRequest,
    enable_ot3_hardware_controller: None,
) -> AsyncGenerator[ThreadManagedHardware, None]:
    # this is from the command line parameters added in root conftest
    if request.config.getoption("--ot2-only"):
        pytest.skip("testing only ot2")
    async with _build_ot3_hw() as hw:
        yield hw


@pytest.fixture(params=["OT-2 Standard", "OT-3 Standard"])
async def robot_model(
    request: pytest.FixtureRequest,
    decoy: Decoy,
    mock_feature_flags: None,
    virtual_smoothie_env: None,
) -> AsyncGenerator[RobotModel, None]:
    which_machine = cast(RobotModel, request.param)
    if request.node.get_closest_marker("ot2_only") and which_machine == "OT-3 Standard":
        pytest.skip("test requests only ot-2")
    if request.node.get_closest_marker("ot3_only") and which_machine == "OT-2 Standard":
        pytest.skip("test requests only ot-3")
    if which_machine == "OT-3 Standard" and request.config.getoption("--ot2-only"):
        pytest.skip("testing only ot2")

    decoy.when(config.feature_flags.enable_ot3_hardware_controller()).then_return(
        which_machine == "OT-3 Standard"
    )
    yield which_machine


@pytest.fixture
def deck_definition_name(robot_model: RobotModel) -> str:
    if robot_model == "OT-3 Standard":
        return deck_type.STANDARD_OT3_DECK
    elif robot_model == "OT-2 Standard":
        # There are two OT-2 deck definitions (standard and short-trash),
        # but RobotModel does not draw such a distinction. We assume here that it's
        # sufficient to run OT-2 tests with the standard deck definition only.
        return deck_type.STANDARD_OT2_DECK


@pytest.fixture
def deck_definition(deck_definition_name: str) -> DeckDefinitionV5:
    return load_deck(deck_definition_name, DEFAULT_DECK_DEFINITION_VERSION)


@pytest.fixture
def legacy_deck_definition(deck_definition_name: str) -> DeckDefinitionV3:
    return load_deck(deck_definition_name, DEFAULT_LEGACY_DECK_DEFINITION_VERSION)


@pytest.fixture()
async def hardware(
    request: SubRequest,
    decoy: Decoy,
    mock_feature_flags: None,
    virtual_smoothie_env: None,
    robot_model: RobotModel,
) -> AsyncGenerator[ThreadManagedHardware, None]:
    hw_builder = {"OT-2 Standard": _build_ot2_hw, "OT-3 Standard": _build_ot3_hw}[
        robot_model
    ]

    async with hw_builder() as hw:
        decoy.when(config.feature_flags.enable_ot3_hardware_controller()).then_return(
            robot_model == "OT-3 Standard"
        )

        yield hw


def _make_ot2_non_pe_ctx(
    hardware: ThreadManagedHardware, deck_type: str
) -> ProtocolContext:
    """Return a ProtocolContext configured for an OT-2 and not backed by Protocol Engine."""
    return create_protocol_context(
        api_version=APIVersion(2, 13), hardware_api=hardware, deck_type=deck_type
    )


@contextlib.contextmanager
def _make_ot3_pe_ctx(
    hardware: ThreadManagedHardware,
    deck_type: str,
) -> Generator[ProtocolContext, None, None]:
    """Return a ProtocolContext configured for an OT-3 and backed by Protocol Engine."""
    with create_protocol_engine_in_thread(
        hardware_api=hardware.wrapped(),
        config=ProtocolEngineConfig(
            robot_type="OT-3 Standard",
            deck_type=DeckType.OT3_STANDARD,
            ignore_pause=True,
            use_virtual_pipettes=True,
            use_virtual_modules=True,
            use_virtual_gripper=True,
            # TODO figure out if we will want to use a "real" deck config here or if we are fine with simulated
            use_simulated_deck_config=True,
            block_on_door_open=False,
        ),
        deck_configuration=None,
        file_provider=None,
        error_recovery_policy=error_recovery_policy.never_recover,
        drop_tips_after_run=False,
        post_run_hardware_state=PostRunHardwareState.STAY_ENGAGED_IN_PLACE,
        # TODO(jbl 10-30-2023) load_fixed_trash being hardcoded to True will be refactored once we need tests to have
        #   this be False
        load_fixed_trash=True,
    ) as (
        engine,
        loop,
    ):
        yield create_protocol_context(
            api_version=MAX_SUPPORTED_VERSION,
            hardware_api=hardware,
            deck_type=deck_type,
            protocol_engine=engine,
            protocol_engine_loop=loop,
        )


@pytest.fixture()
def ctx(
    request: pytest.FixtureRequest,
    robot_model: RobotModel,
    hardware: ThreadManagedHardware,
    deck_definition_name: str,
) -> Generator[ProtocolContext, None, None]:
    if robot_model == "OT-2 Standard":
        yield _make_ot2_non_pe_ctx(hardware=hardware, deck_type=deck_definition_name)
    elif robot_model == "OT-3 Standard":
        if request.node.get_closest_marker("apiv2_non_pe_only"):
            pytest.skip("Test requests only non-Protocol-Engine ProtocolContexts")
        else:
            with _make_ot3_pe_ctx(
                hardware=hardware, deck_type=deck_definition_name
            ) as ctx:
                yield ctx


@pytest.fixture()
async def smoothie(
    virtual_smoothie_env: None,
    monkeypatch: pytest.MonkeyPatch,
) -> AsyncGenerator[SmoothieDriverType, None]:
    from opentrons.drivers.smoothie_drivers import SmoothieDriver
    from opentrons.config import robot_configs

    driver = SmoothieDriver(
        robot_configs.load_ot2(), SimulatingGPIOCharDev("simulated")
    )
    await driver.connect()
    yield driver
    try:
        await driver.disconnect()
    except AttributeError:
        # if the test disconnected
        pass


@pytest.fixture
def hardware_controller_lockfile(
    monkeypatch: pytest.MonkeyPatch, tmp_path: pathlib.Path
) -> pathlib.Path:
    lockfile_dir = tmp_path / "hardware_controller_lockfile"
    lockfile_dir.mkdir()
    lockfile = lockfile_dir / "hardware.lock"

    monkeypatch.setitem(config.CONFIG, "hardware_controller_lockfile", lockfile)

    return lockfile_dir


@pytest.mark.skipif(
    not hc.Controller,
    reason="hardware controller not available (probably windows)",
)
@pytest.fixture()
def cntrlr_mock_connect(monkeypatch: pytest.MonkeyPatch) -> None:
    async def mock_connect(obj: object, port: Any = None) -> None:
        return

    monkeypatch.setattr(hc.Controller, "connect", mock_connect)
    monkeypatch.setattr(hc.Controller, "fw_version", "virtual")


@pytest.fixture()
async def hardware_api(is_robot: None) -> HardwareControlAPI:
    hw_api = await API.build_hardware_simulator(loop=asyncio.get_running_loop())
    return hw_api


@pytest.fixture()
def get_labware_fixture() -> Callable[[str], LabwareDefinition]:
    def _get_labware_fixture(fixture_name: str) -> LabwareDefinition:
        with open(
            (
                pathlib.Path(__file__).parent
                / ".."
                / ".."
                / ".."
                / "shared-data"
                / "labware"
                / "fixtures"
                / "2"
                / f"{fixture_name}.json"
            ),
            "rb",
        ) as f:
            return cast(LabwareDefinition, json.loads(f.read().decode("utf-8")))

    return _get_labware_fixture


@pytest.fixture()
def get_json_protocol_fixture() -> Callable[[str, str, bool], Union[str, JsonProtocol]]:
    def _get_json_protocol_fixture(
        fixture_version: str,
        fixture_name: str,
        decode: bool = True,
    ) -> Union[str, JsonProtocol]:
        with open(
            pathlib.Path(__file__).parent
            / ".."
            / ".."
            / ".."
            / "shared-data"
            / "protocol"
            / "fixtures"
            / fixture_version
            / f"{fixture_name}.json",
            "rb",
        ) as f:
            contents = f.read().decode("utf-8")
            if decode:
                return cast(JsonProtocol, json.loads(contents))
            else:
                return contents

    return _get_json_protocol_fixture


@pytest.fixture
def get_bundle_fixture() -> Callable[[str], Bundle]:
    def get_std_labware(loadName: str, version: int = 1) -> LabwareDefinition:
        with open(
            pathlib.Path(__file__).parent
            / ".."
            / ".."
            / ".."
            / "shared-data"
            / "labware"
            / "definitions"
            / "2"
            / loadName
            / f"{version}.json",
            "rb",
        ) as f:
            labware_def = cast(LabwareDefinition, json.loads(f.read().decode("utf-8")))
        return labware_def

    def _get_bundle_protocol_fixture(fixture_name: str) -> Bundle:
        """
        It's ugly to store bundles as .zip's, so we'll build the .zip
        from fixtures and return it as `bytes`.
        We also need to hard-code fixture data here (bundled_labware,
        bundled_python, bundled_data, metadata) for the tests to use in
        their assertions.
        """
        fixture_dir = (
            pathlib.Path(__file__).parent
            / "protocols"
            / "fixtures"
            / "bundled_protocols"
            / fixture_name
        )

        result: Bundle = {  # type: ignore[typeddict-item]
            "filename": f"{fixture_name}.zip",
            "source_dir": fixture_dir,
        }

        fixed_trash_def = get_std_labware("opentrons_1_trash_1100ml_fixed")

        empty_protocol = "def run(context):\n    pass"

        if fixture_name == "simple_bundle":
            with open(fixture_dir / "protocol.py", "r") as f:
                result["contents"] = f.read()
            with open(fixture_dir / "data.txt", "rb") as f:
                result["bundled_data"] = {"data.txt": f.read()}
            with open(fixture_dir / "custom_labware.json", "r") as f:
                custom_labware = json.load(f)

            tiprack_def = get_std_labware("opentrons_96_tiprack_10ul")
            result["bundled_labware"] = {
                "opentrons/opentrons_1_trash_1100ml_fixed/1": fixed_trash_def,
                "custom_beta/custom_labware/1": custom_labware,
                "opentrons/opentrons_96_tiprack_10ul/1": tiprack_def,
            }
            result["bundled_python"] = {}

            # NOTE: this is copy-pasted from the .py fixture file
            result["metadata"] = {"author": "MISTER FIXTURE", "apiLevel": "2.0"}

            # make binary zipfile
            binary_zipfile = io.BytesIO()
            with zipfile.ZipFile(binary_zipfile, "w") as z:
                z.writestr("labware/custom_labware.json", json.dumps(custom_labware))
                z.writestr("labware/tiprack.json", json.dumps(tiprack_def))
                z.writestr("labware/fixed_trash.json", json.dumps(fixed_trash_def))
                z.writestr("protocol.ot2.py", result["contents"])
                z.writestr("data/data.txt", result["bundled_data"]["data.txt"])
            binary_zipfile.seek(0)
            result["binary_zipfile"] = binary_zipfile.read()
            binary_zipfile.seek(0)
            result["filelike"] = binary_zipfile

        elif fixture_name == "no_root_files_bundle":
            binary_zipfile = io.BytesIO()
            with zipfile.ZipFile(binary_zipfile, "w") as z:
                z.writestr("inner_dir/protocol.ot2.py", empty_protocol)
            binary_zipfile.seek(0)
            result["binary_zipfile"] = binary_zipfile.read()
            binary_zipfile.seek(0)
            result["filelike"] = binary_zipfile
        elif fixture_name == "no_entrypoint_protocol_bundle":
            binary_zipfile = io.BytesIO()
            with zipfile.ZipFile(binary_zipfile, "w") as z:
                z.writestr("rando_pyfile_name.py", empty_protocol)
            binary_zipfile.seek(0)
            result["binary_zipfile"] = binary_zipfile.read()
            binary_zipfile.seek(0)
            result["filelike"] = binary_zipfile
        elif fixture_name == "conflicting_labware_bundle":
            binary_zipfile = io.BytesIO()
            with zipfile.ZipFile(binary_zipfile, "w") as z:
                plate_def = get_std_labware("biorad_96_wellplate_200ul_pcr")
                z.writestr("protocol.ot2.py", empty_protocol)
                z.writestr("labware/fixed_trash.json", json.dumps(fixed_trash_def))
                z.writestr("labware/plate.json", json.dumps(plate_def))
                z.writestr("labware/same_plate.json", json.dumps(plate_def))
            binary_zipfile.seek(0)
            result["binary_zipfile"] = binary_zipfile.read()
            binary_zipfile.seek(0)
            result["filelike"] = binary_zipfile
        elif fixture_name == "missing_labware_bundle":
            # parsing should fail b/c this bundle lacks labware defs.
            with open(fixture_dir / "protocol.py", "r") as f:
                protocol_contents = f.read()
            binary_zipfile = io.BytesIO()
            with zipfile.ZipFile(binary_zipfile, "w") as z:
                z.writestr("protocol.ot2.py", protocol_contents)
            binary_zipfile.seek(0)
            result["binary_zipfile"] = binary_zipfile.read()
            binary_zipfile.seek(0)
            result["filelike"] = binary_zipfile
        else:
            raise ValueError(
                f"get_bundle_fixture has no case to handle " f'fixture "{fixture_name}"'
            )
        return result

    return _get_bundle_protocol_fixture


@pytest.fixture()
def minimal_labware_def() -> LabwareDefinition:
    return {
        "metadata": {
            "displayName": "minimal labware",
            "displayCategory": "other",
            "displayVolumeUnits": "mL",
        },
        "cornerOffsetFromSlot": {"x": 10, "y": 10, "z": 5},
        "parameters": {
            "isTiprack": False,
            "loadName": "minimal_labware_def",
            "isMagneticModuleCompatible": True,
            "format": "irregular",
        },
        "ordering": [["A1"], ["A2"]],
        "wells": {
            "A1": {
                "depth": 40,
                "totalLiquidVolume": 100,
                "diameter": 30,
                "x": 0,
                "y": 0,
                "z": 0,
                "shape": "circular",
            },
            "A2": {
                "depth": 40,
                "totalLiquidVolume": 100,
                "diameter": 30,
                "x": 10,
                "y": 0,
                "z": 0,
                "shape": "circular",
            },
        },
        "dimensions": {"xDimension": 1.0, "yDimension": 2.0, "zDimension": 3.0},
        "groups": [],
        "brand": {"brand": "opentrons"},
        "version": 1,
        "schemaVersion": 2,
        "namespace": "opentronstest",
    }


@pytest.fixture()
def minimal_labware_def2() -> LabwareDefinition:
    return {
        "metadata": {
            "displayName": "other test labware",
            "displayCategory": "other",
            "displayVolumeUnits": "mL",
        },
        "cornerOffsetFromSlot": {"x": 10, "y": 10, "z": 5},
        "parameters": {
            "isTiprack": False,
            "loadName": "minimal_labware_def",
            "isMagneticModuleCompatible": True,
            "format": "irregular",
        },
        "ordering": [["A1", "B1", "C1"], ["A2", "B2", "C2"]],
        "wells": {
            "A1": {
                "depth": 40,
                "totalLiquidVolume": 100,
                "diameter": 30,
                "x": 0,
                "y": 18,
                "z": 0,
                "shape": "circular",
            },
            "B1": {
                "depth": 40,
                "totalLiquidVolume": 100,
                "diameter": 30,
                "x": 0,
                "y": 9,
                "z": 0,
                "shape": "circular",
            },
            "C1": {
                "depth": 40,
                "totalLiquidVolume": 100,
                "diameter": 30,
                "x": 0,
                "y": 0,
                "z": 0,
                "shape": "circular",
            },
            "A2": {
                "depth": 40,
                "totalLiquidVolume": 100,
                "diameter": 30,
                "x": 9,
                "y": 18,
                "z": 0,
                "shape": "circular",
            },
            "B2": {
                "depth": 40,
                "totalLiquidVolume": 100,
                "diameter": 30,
                "x": 9,
                "y": 9,
                "z": 0,
                "shape": "circular",
            },
            "C2": {
                "depth": 40,
                "totalLiquidVolume": 100,
                "diameter": 30,
                "x": 9,
                "y": 0,
                "z": 0,
                "shape": "circular",
            },
        },
        "groups": [],
        "dimensions": {"xDimension": 1.0, "yDimension": 2.0, "zDimension": 3.0},
        "schemaVersion": 2,
        "version": 1,
        "namespace": "dummy_namespace",
        "brand": {"brand": "opentrons"},
    }


@pytest.fixture()
def min_lw_impl(minimal_labware_def: LabwareDefinition) -> LegacyLabwareCore:
    return LegacyLabwareCore(
        definition=minimal_labware_def, parent=Location(Point(0, 0, 0), "deck")
    )


@pytest.fixture()
def min_lw2_impl(minimal_labware_def2: LabwareDefinition) -> LegacyLabwareCore:
    return LegacyLabwareCore(
        definition=minimal_labware_def2, parent=Location(Point(0, 0, 0), "deck")
    )


@pytest.fixture()
def min_lw(min_lw_impl: LegacyLabwareCore) -> Labware:
    return Labware(
        core=min_lw_impl,
        api_version=APIVersion(2, 13),
        protocol_core=None,  # type: ignore[arg-type]
        core_map=None,  # type: ignore[arg-type]
    )


@pytest.fixture()
def min_lw2(min_lw2_impl: LegacyLabwareCore) -> Labware:
    return Labware(
        core=min_lw2_impl,
        api_version=APIVersion(2, 13),
        protocol_core=None,  # type: ignore[arg-type]
        core_map=None,  # type: ignore[arg-type]
    )


@pytest.fixture()
def minimal_module_def() -> ModuleDefinitionV3:
    return {
        "$otSharedSchema": "module/schemas/3",
        "moduleType": "temperatureModuleType",
        "model": "temperatureModuleV1",
        "labwareOffset": {"x": -0.15, "y": -0.15, "z": 80.09},
        "dimensions": {
            "bareOverallHeight": 84,
            "overLabwareHeight": 0,
            "xDimension": 123,
            "yDimension": 321,
        },
        "calibrationPoint": {"x": 12.0, "y": 8.75, "z": 0.0},
        "config": {},
        "displayName": "Sample Module",
        "quirks": [],
        "slotTransforms": {},
        "compatibleWith": ["temperatureModuleV2"],
        "cornerOffsetFromSlot": {"x": 0.1, "y": 0.1, "z": 0.0},
        "twoDimensionalRendering": {},
    }


@pytest.fixture
def minimal_liquid_class_def1() -> LiquidClassSchemaV1:
    return LiquidClassSchemaV1(
        liquidClassName="water1",
        displayName="water 1",
        schemaVersion=1,
        namespace="test-fixture-1",
        byPipette=[],
    )


@pytest.fixture
def minimal_liquid_class_def2() -> LiquidClassSchemaV1:
    return LiquidClassSchemaV1(
        liquidClassName="water2",
        displayName="water 2",
        schemaVersion=1,
        namespace="test-fixture-2",
        byPipette=[
            ByPipetteSetting(
                pipetteModel="flex_1channel_50",
                byTipType=[
                    ByTipTypeSetting(
                        tiprack="opentrons_flex_96_tiprack_50ul",
                        aspirate=AspirateProperties(
                            submerge=Submerge(
                                positionReference=PositionReference.LIQUID_MENISCUS,
                                offset=Coordinate(x=0, y=0, z=-5),
                                speed=100,
                                delay=DelayProperties(
                                    enable=True, params=DelayParams(duration=1.5)
                                ),
                            ),
                            retract=RetractAspirate(
                                positionReference=PositionReference.WELL_TOP,
                                offset=Coordinate(x=0, y=0, z=5),
                                speed=100,
                                airGapByVolume=[(5.0, 3.0), (10.0, 4.0)],
                                touchTip=TouchTipProperties(enable=False),
                                delay=DelayProperties(enable=False),
                            ),
                            positionReference=PositionReference.WELL_BOTTOM,
                            offset=Coordinate(x=0, y=0, z=-5),
<<<<<<< HEAD
                            flowRateByVolume={"default": 50, "10": 40, "20": 30},
                            correctionByVolume={"15": 1.5, "30": -5},
=======
                            flowRateByVolume=[(10.0, 40.0), (20.0, 30.0)],
>>>>>>> 46d19118
                            preWet=True,
                            mix=MixProperties(enable=False),
                            delay=DelayProperties(
                                enable=True, params=DelayParams(duration=2)
                            ),
                        ),
                        singleDispense=SingleDispenseProperties(
                            submerge=Submerge(
                                positionReference=PositionReference.LIQUID_MENISCUS,
                                offset=Coordinate(x=0, y=0, z=-5),
                                speed=100,
                                delay=DelayProperties(enable=False),
                            ),
                            retract=RetractDispense(
                                positionReference=PositionReference.WELL_TOP,
                                offset=Coordinate(x=0, y=0, z=5),
                                speed=100,
                                airGapByVolume=[(5.0, 3.0), (10.0, 4.0)],
                                blowout=BlowoutProperties(enable=False),
                                touchTip=TouchTipProperties(enable=False),
                                delay=DelayProperties(enable=False),
                            ),
                            positionReference=PositionReference.WELL_BOTTOM,
                            offset=Coordinate(x=0, y=0, z=-5),
<<<<<<< HEAD
                            flowRateByVolume={"default": 50, "10": 40, "20": 30},
                            correctionByVolume={"15": -1.5, "30": 5},
=======
                            flowRateByVolume=[(10.0, 40.0), (20.0, 30.0)],
>>>>>>> 46d19118
                            mix=MixProperties(enable=False),
                            pushOutByVolume=[(10.0, 7.0), (20.0, 10.0)],
                            delay=DelayProperties(enable=False),
                        ),
                        multiDispense=None,
                    )
                ],
            )
        ],
    )<|MERGE_RESOLUTION|>--- conflicted
+++ resolved
@@ -827,12 +827,8 @@
                             ),
                             positionReference=PositionReference.WELL_BOTTOM,
                             offset=Coordinate(x=0, y=0, z=-5),
-<<<<<<< HEAD
-                            flowRateByVolume={"default": 50, "10": 40, "20": 30},
-                            correctionByVolume={"15": 1.5, "30": -5},
-=======
                             flowRateByVolume=[(10.0, 40.0), (20.0, 30.0)],
->>>>>>> 46d19118
+                            correctionByVolume=[(15.0, 1.5), (30.0, -5.0)],
                             preWet=True,
                             mix=MixProperties(enable=False),
                             delay=DelayProperties(
@@ -857,12 +853,8 @@
                             ),
                             positionReference=PositionReference.WELL_BOTTOM,
                             offset=Coordinate(x=0, y=0, z=-5),
-<<<<<<< HEAD
-                            flowRateByVolume={"default": 50, "10": 40, "20": 30},
-                            correctionByVolume={"15": -1.5, "30": 5},
-=======
                             flowRateByVolume=[(10.0, 40.0), (20.0, 30.0)],
->>>>>>> 46d19118
+                            correctionByVolume=[(15.0, -1.5), (30.0, 5.0)],
                             mix=MixProperties(enable=False),
                             pushOutByVolume=[(10.0, 7.0), (20.0, 10.0)],
                             delay=DelayProperties(enable=False),
