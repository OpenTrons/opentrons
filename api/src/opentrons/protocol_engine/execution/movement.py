--- conflicted
+++ resolved
@@ -158,7 +158,6 @@
                 pipette_id=pipette_id, requested_speed=speed
             )
 
-<<<<<<< HEAD
             # move through the waypoints
             for waypoint in waypoints:
                 await self._hardware_api.move_to(
@@ -167,14 +166,13 @@
                     critical_point=waypoint.critical_point,
                     speed=speed,
                 )
-=======
+
         try:
             final_point = waypoints[-1].position
         except IndexError:
             final_point = origin
 
         return DeckPoint(x=final_point.x, y=final_point.y, z=final_point.z)
->>>>>>> 56ad2a5c
 
     async def move_relative(
         self,
