"""ProtocolEngine class definition."""
from typing import List, Optional
from opentrons.hardware_control import API as HardwareAPI

from .resources import ModelUtils
from .commands import Command, CommandCreate
from .types import LabwareOffset, LabwareOffsetCreate
from .execution import QueueWorker, create_queue_worker
from .state import StateStore, StateView
from .plugins import AbstractPlugin, PluginStarter
from .actions import (
    ActionDispatcher,
    PlayAction,
    PauseAction,
    StopAction,
    QueueCommandAction,
    AddLabwareOffsetAction,
)


class ProtocolEngine:
    """Main ProtocolEngine class.

    A ProtocolEngine instance holds the state of a protocol as it executes,
    and manages calls to a command executor that actually implements the logic
    of the commands themselves.
    """

    def __init__(
        self,
        hardware_api: HardwareAPI,
        state_store: StateStore,
        action_dispatcher: Optional[ActionDispatcher] = None,
        plugin_starter: Optional[PluginStarter] = None,
        queue_worker: Optional[QueueWorker] = None,
        model_utils: Optional[ModelUtils] = None,
    ) -> None:
        """Initialize a ProtocolEngine instance.

        This constructor does not inject provider implementations. Prefer the
        ProtocolEngine.create factory classmethod.
        """
        self._hardware_api = hardware_api
        self._state_store = state_store
        self._model_utils = model_utils or ModelUtils()

        self._action_dispatcher = action_dispatcher or ActionDispatcher(
            sink=self._state_store
        )
        self._plugin_starter = plugin_starter or PluginStarter(
            state=self._state_store,
            action_dispatcher=self._action_dispatcher,
        )
        self._queue_worker = queue_worker or create_queue_worker(
            hardware_api=self._hardware_api,
            state_store=self._state_store,
            action_dispatcher=self._action_dispatcher,
        )

        self._queue_worker.start()

    @property
    def state_view(self) -> StateView:
        """Get an interface to retrieve calculated state values."""
        return self._state_store

    def add_plugin(self, plugin: AbstractPlugin) -> None:
        """Add a plugin to the engine to customize behavior."""
        self._plugin_starter.start(plugin)

    def play(self) -> None:
        """Start or resume executing commands in the queue."""
        # TODO(mc, 2021-08-05): if starting, ensure plungers motors are
        # homed if necessary
        action = PlayAction()
        self._state_store.commands.validate_action_allowed(action)
        self._action_dispatcher.dispatch(action)
        self._queue_worker.start()

    def pause(self) -> None:
        """Pause executing commands in the queue."""
        action = PauseAction()
        self._state_store.commands.validate_action_allowed(action)
        self._action_dispatcher.dispatch(action)

    def add_command(self, request: CommandCreate) -> Command:
        """Add a command to the `ProtocolEngine`'s queue.

        Arguments:
            request: The command type and payload data used to construct
                the command in state.

        Returns:
            The full, newly queued command.
        """
        command_id = self._model_utils.generate_id()
        action = QueueCommandAction(
            request=request,
            command_id=command_id,
            created_at=self._model_utils.get_timestamp(),
        )
        self._action_dispatcher.dispatch(action)

        return self._state_store.commands.get(command_id)

    async def add_and_execute_command(self, request: CommandCreate) -> Command:
        """Add a command to the queue and wait for it to complete.

        The engine must be started by calling `play` before the command will
        execute. You only need to call `play` once.

        Arguments:
            request: The command type and payload data used to construct
                the command in state.

        Returns:
            The completed command, whether it succeeded or failed.
        """
        command = self.add_command(request)

        await self._state_store.wait_for(
            condition=self._state_store.commands.get_is_complete,
            command_id=command.id,
        )

        return self._state_store.commands.get(command.id)

    async def halt(self) -> None:
        """Halt execution, stopping all motion and cancelling future commands.

        You should call `stop` after calling `halt` for cleanup and to allow
        the engine to settle and recover.
        """
        self._action_dispatcher.dispatch(StopAction())
        self._queue_worker.cancel()
        await self._hardware_api.halt()

    async def wait_until_complete(self) -> None:
        """Wait until there are no more commands to execute.

        This will happen if all commands are executed or if one command fails.
        """
        await self._state_store.wait_for(
            condition=self._state_store.commands.get_all_complete
        )

    async def stop(self, error: Optional[Exception] = None) -> None:
        """Gracefully stop the ProtocolEngine, waiting for it to become idle.

        The engine will finish executing its current command (if any),
        and then shut down. After an engine has been `stop`'ed, it cannot
        be restarted.

        This method should not raise, but if any exceptions happen during
        execution that are not properly caught by the CommandExecutor, they
        will be raised here.

        Arguments:
            error: An error that caused the stop, if applicable.
        """
        self._action_dispatcher.dispatch(StopAction(error=error))

        try:
            await self._queue_worker.join()
        finally:
            await self._hardware_api.stop(home_after=False)

<<<<<<< HEAD
    def add_labware_offset(self, request: LabwareOffsetCreate) -> LabwareOffset:
        """Add a new labware offset, to apply to subsequent `LoadLabwareCommand`s.

        Return the newly added offset.
        """
        labware_offset_id = self._model_utils.generate_id()
        labware_offset = request.to_labware_offset(labware_offset_id)
        self._action_dispatcher.dispatch(AddLabwareOffsetAction(labware_offset))
        return self.state_view.labware.get_labware_offset(
            labware_offset_id=labware_offset_id
        )

    def get_labware_offset(self, labware_offset_id: str) -> LabwareOffset:
        """Return a single labware offset by its unique ID.

        Raises:
            LabwareOffsetDoesNotExistError: If the given ID does not match any
                                            previously added offset.
        """
        return self.state_view.labware.get_labware_offset(
            labware_offset_id=labware_offset_id
        )

    def get_labware_offsets(self) -> List[LabwareOffset]:
        """Return all labware offsets, in the order they were added."""
        return self.state_view.labware.get_labware_offsets()
=======
        self._plugin_starter.stop()
>>>>>>> d55335c0
<|MERGE_RESOLUTION|>--- conflicted
+++ resolved
@@ -165,7 +165,6 @@
         finally:
             await self._hardware_api.stop(home_after=False)
 
-<<<<<<< HEAD
     def add_labware_offset(self, request: LabwareOffsetCreate) -> LabwareOffset:
         """Add a new labware offset, to apply to subsequent `LoadLabwareCommand`s.
 
@@ -191,7 +190,4 @@
 
     def get_labware_offsets(self) -> List[LabwareOffset]:
         """Return all labware offsets, in the order they were added."""
-        return self.state_view.labware.get_labware_offsets()
-=======
-        self._plugin_starter.stop()
->>>>>>> d55335c0
+        return self.state_view.labware.get_labware_offsets()