"""ProtocolEngine class definition."""
<<<<<<< HEAD
from typing import Dict, Optional, Union
=======
from contextlib import AsyncExitStack
from logging import getLogger
from typing import Dict, Optional
>>>>>>> 9b4fcb73

from opentrons.protocols.models import LabwareDefinition
from opentrons.hardware_control import HardwareControlAPI
from opentrons.hardware_control.modules import AbstractModule as HardwareModuleAPI
from opentrons.hardware_control.types import PauseType as HardwarePauseType

from opentrons_shared_data.errors import (
    ErrorCodes,
    EnumeratedError,
)

from .errors import ProtocolCommandFailedError, ErrorOccurrence
from .errors.exceptions import EStopActivatedError
from . import commands, slot_standardization
from .resources import ModelUtils, ModuleDataProvider
from .types import (
    LabwareOffset,
    LabwareOffsetCreate,
    LabwareUri,
    ModuleModel,
    Liquid,
    HexColor,
)
from .execution import (
    QueueWorker,
    create_queue_worker,
    DoorWatcher,
    HardwareStopper,
)
from .state import StateStore, StateView
from .plugins import AbstractPlugin, PluginStarter
from .actions import (
    ActionDispatcher,
    PlayAction,
    PauseAction,
    PauseSource,
    StopAction,
    FinishAction,
    FinishErrorDetails,
    QueueCommandAction,
    AddLabwareOffsetAction,
    AddLabwareDefinitionAction,
    AddLiquidAction,
    AddModuleAction,
    HardwareStoppedAction,
    ResetTipsAction,
    SetPipetteMovementSpeedAction,
    FailCommandAction,
)


_log = getLogger(__name__)


class ProtocolEngine:
    """Main ProtocolEngine class.

    A ProtocolEngine instance holds the state of a protocol as it executes,
    and manages calls to a command executor that actually implements the logic
    of the commands themselves.

    Lifetime:
        Instances are single-use. Each instance is associated with a single protocol,
        or a a single chain of robot control such as Labware Position Check.

    Concurrency:
        Instances live in `asyncio` event loops. Each instance must be constructed inside an
        event loop, and then must be interacted with exclusively through that
        event loop's thread--even for regular non-`async` methods, like `.pause()`.
        (This is because there are background async tasks that monitor state changes using
        primitives that aren't thread-safe. See ChangeNotifier.)
    """

    def __init__(
        self,
        hardware_api: HardwareControlAPI,
        state_store: StateStore,
        action_dispatcher: Optional[ActionDispatcher] = None,
        plugin_starter: Optional[PluginStarter] = None,
        queue_worker: Optional[QueueWorker] = None,
        model_utils: Optional[ModelUtils] = None,
        hardware_stopper: Optional[HardwareStopper] = None,
        door_watcher: Optional[DoorWatcher] = None,
        module_data_provider: Optional[ModuleDataProvider] = None,
    ) -> None:
        """Initialize a ProtocolEngine instance.

        Must be called while an event loop is active.

        This constructor does not inject provider implementations.
        Prefer the `create_protocol_engine()` factory function.
        """
        self._hardware_api = hardware_api
        self._state_store = state_store
        self._model_utils = model_utils or ModelUtils()

        self._action_dispatcher = action_dispatcher or ActionDispatcher(
            sink=self._state_store
        )
        self._plugin_starter = plugin_starter or PluginStarter(
            state=self._state_store,
            action_dispatcher=self._action_dispatcher,
        )
        self._queue_worker = queue_worker or create_queue_worker(
            hardware_api=hardware_api,
            state_store=self._state_store,
            action_dispatcher=self._action_dispatcher,
        )
        self._hardware_stopper = hardware_stopper or HardwareStopper(
            hardware_api=hardware_api,
            state_store=state_store,
        )
        self._door_watcher = door_watcher or DoorWatcher(
            state_store=state_store,
            hardware_api=hardware_api,
            action_dispatcher=self._action_dispatcher,
        )
        self._module_data_provider = module_data_provider or ModuleDataProvider()

        self._queue_worker.start()
        self._door_watcher.start()

    @property
    def state_view(self) -> StateView:
        """Get an interface to retrieve calculated state values."""
        return self._state_store

    def add_plugin(self, plugin: AbstractPlugin) -> None:
        """Add a plugin to the engine to customize behavior."""
        self._plugin_starter.start(plugin)

    def play(self) -> None:
        """Start or resume executing commands in the queue."""
        requested_at = self._model_utils.get_timestamp()
        # TODO(mc, 2021-08-05): if starting, ensure plungers motors are
        # homed if necessary
        action = self._state_store.commands.validate_action_allowed(
            PlayAction(requested_at=requested_at)
        )
        self._action_dispatcher.dispatch(action)

        if self._state_store.commands.get_is_door_blocking():
            self._hardware_api.pause(HardwarePauseType.PAUSE)
        else:
            self._hardware_api.resume(HardwarePauseType.PAUSE)

    def pause(self) -> None:
        """Pause executing commands in the queue."""
        action = self._state_store.commands.validate_action_allowed(
            PauseAction(source=PauseSource.CLIENT)
        )
        self._action_dispatcher.dispatch(action)
        self._hardware_api.pause(HardwarePauseType.PAUSE)

    def add_command(self, request: commands.CommandCreate) -> commands.Command:
        """Add a command to the `ProtocolEngine`'s queue.

        Arguments:
            request: The command type and payload data used to construct
                the command in state.

        Returns:
            The full, newly queued command.

        Raises:
            SetupCommandNotAllowed: the request specified a setup command,
                but the engine was not idle or paused.
            RunStoppedError: the run has been stopped, so no new commands
                may be added.
        """
        request = slot_standardization.standardize_command(
            request, self.state_view.config.robot_type
        )

        command_id = self._model_utils.generate_id()
        request_hash = commands.hash_command_params(
            create=request,
            last_hash=self._state_store.commands.get_latest_command_hash(),
        )

        action = self.state_view.commands.validate_action_allowed(
            QueueCommandAction(
                request=request,
                request_hash=request_hash,
                command_id=command_id,
                created_at=self._model_utils.get_timestamp(),
            )
        )
        self._action_dispatcher.dispatch(action)
        return self._state_store.commands.get(command_id)

    async def wait_for_command(self, command_id: str) -> None:
        """Wait for a command to be completed.

        Will also return if the engine was stopped before it reached the command.
        """
        await self._state_store.wait_for(
            self._state_store.commands.get_command_is_final,
            command_id=command_id,
        )

    async def add_and_execute_command(
        self, request: commands.CommandCreate
    ) -> commands.Command:
        """Add a command to the queue and wait for it to complete.

        The engine must be started by calling `play` before the command will
        execute. You only need to call `play` once.

        Arguments:
            request: The command type and payload data used to construct
                the command in state.

        Returns:
            The command. If the command completed, it will be succeeded or failed.
            If the engine was stopped before it reached the command,
            the command will be queued.
        """
        command = self.add_command(request)
        await self.wait_for_command(command.id)
        return self._state_store.commands.get(command.id)

    def estop(self, maintenance_run: bool) -> None:
        """Signal to the engine that an estop event occurred.

        If there are any queued commands for the engine, they will be marked
        as failed due to the estop event. If there aren't any queued commands
        *and* this is a maintenance run (which has commands queued one-by-one),
        a series of actions will mark the engine as Stopped. In either case the
        queue worker will be deactivated; the primary difference is that the former
        case will expect the protocol runner to `finish()` the engine, whereas the
        maintenance run will be put into a state wherein the engine can be discarded.
        """
        if self._state_store.commands.get_is_stopped():
            return
        current_id = (
            self._state_store.commands.state.running_command_id
            or self._state_store.commands.state.queued_command_ids.head(None)
        )

        if current_id is not None:
            fail_action = FailCommandAction(
                command_id=current_id,
                error_id=self._model_utils.generate_id(),
                failed_at=self._model_utils.get_timestamp(),
                error=EStopActivatedError(message="Estop Activated"),
            )
            self._action_dispatcher.dispatch(fail_action)

            # In the case where the running command was a setup command - check if there
            # are any pending *run* commands and, if so, clear them all
            current_id = self._state_store.commands.state.queued_command_ids.head(None)
            if current_id is not None:
                fail_action = FailCommandAction(
                    command_id=current_id,
                    error_id=self._model_utils.generate_id(),
                    failed_at=self._model_utils.get_timestamp(),
                    error=EStopActivatedError(message="Estop Activated"),
                )
                self._action_dispatcher.dispatch(fail_action)
            self._queue_worker.cancel()
        elif maintenance_run:
            stop_action = self._state_store.commands.validate_action_allowed(
                StopAction(from_estop=True)
            )
            self._action_dispatcher.dispatch(stop_action)
            hardware_stop_action = HardwareStoppedAction(
                completed_at=self._model_utils.get_timestamp()
            )
            self._action_dispatcher.dispatch(hardware_stop_action)
            self._queue_worker.cancel()

    async def stop(self) -> None:
        """Stop execution immediately, halting all motion and cancelling future commands.

        After an engine has been `stop`'ed, it cannot be restarted.

        After a `stop`, you must still call `finish` to give the engine a chance
        to clean up resources and propagate errors.
        """
        action = self._state_store.commands.validate_action_allowed(StopAction())
        self._action_dispatcher.dispatch(action)
        self._queue_worker.cancel()
        await self._hardware_stopper.do_halt()

    async def wait_until_complete(self) -> None:
        """Wait until there are no more commands to execute.

        Raises:
            CommandExecutionFailedError: if any protocol command failed.
        """
        await self._state_store.wait_for(
            condition=self._state_store.commands.get_all_commands_final
        )

    async def finish(
        self,
        error: Optional[Exception] = None,
        drop_tips_and_home: bool = True,
        set_run_status: bool = True,
    ) -> None:
        """Gracefully finish using the ProtocolEngine, waiting for it to become idle.

        The engine will finish executing its current command (if any),
        and then shut down. After an engine has been `finished`'ed, it cannot
        be restarted.

        This method should not raise. If any exceptions happened during execution that were not
        properly caught by the CommandExecutor, or if any exceptions happen during this
        `finish()` call, they should be saved as `.state_view.get_summary().errors`.

        Arguments:
            error: An error that caused the stop, if applicable.
            drop_tips_and_home: Whether to home and drop tips as part of cleanup.
            set_run_status: Whether to calculate a `success` or `failure` run status.
                If `False`, will set status to `stopped`.
        """
        if error is None and self._state_store.commands.state.stopped_by_estop:
            error = EStopActivatedError(message="Estop was activated during a run")
        if error:
            if isinstance(error, EnumeratedError) and self._code_in_exception_stack(
                error=error, code=ErrorCodes.E_STOP_ACTIVATED
            ):
                drop_tips_and_home = False

            error_details: Optional[FinishErrorDetails] = FinishErrorDetails(
                error_id=self._model_utils.generate_id(),
                created_at=self._model_utils.get_timestamp(),
                error=error,
            )
        else:
            error_details = None

        self._action_dispatcher.dispatch(
            FinishAction(error_details=error_details, set_run_status=set_run_status)
        )

        # We have a lot of independent things to tear down. If any teardown fails, we want
        # to continue with the rest, to avoid leaking resources or leaving the engine with a broken
        # state. We use an AsyncExitStack to avoid a gigantic try/finally tree. Note that execution
        # order will be backwards because the stack is first-in-last-out.
        exit_stack = AsyncExitStack()
        exit_stack.push_async_callback(self._plugin_starter.stop)  # Last step.
        exit_stack.push_async_callback(
            self._hardware_stopper.do_stop_and_recover,
            drop_tips_and_home=drop_tips_and_home,
        )
        exit_stack.callback(self._door_watcher.stop)
        exit_stack.push_async_callback(self._queue_worker.join)  # First step.

        try:
            # If any teardown steps failed, this will raise something.
            await exit_stack.aclose()
        except Exception as hardware_stopped_exception:
            _log.exception("Exception during post-run finish steps.")
            finish_error_details: Optional[FinishErrorDetails] = FinishErrorDetails(
                error_id=self._model_utils.generate_id(),
                created_at=self._model_utils.get_timestamp(),
                error=hardware_stopped_exception,
            )
        else:
            finish_error_details = None

        self._action_dispatcher.dispatch(
            HardwareStoppedAction(
                completed_at=self._model_utils.get_timestamp(),
                finish_error_details=finish_error_details,
            )
        )

    def add_labware_offset(self, request: LabwareOffsetCreate) -> LabwareOffset:
        """Add a new labware offset and return it.

        The added offset will apply to subsequent `LoadLabwareCommand`s.

        To retrieve offsets later, see `.state_view.labware`.
        """
        request = slot_standardization.standardize_labware_offset(
            request, self.state_view.config.robot_type
        )

        labware_offset_id = self._model_utils.generate_id()
        created_at = self._model_utils.get_timestamp()
        self._action_dispatcher.dispatch(
            AddLabwareOffsetAction(
                labware_offset_id=labware_offset_id,
                created_at=created_at,
                request=request,
            )
        )
        return self.state_view.labware.get_labware_offset(
            labware_offset_id=labware_offset_id
        )

    def add_labware_definition(self, definition: LabwareDefinition) -> LabwareUri:
        """Add a labware definition to the state for subsequent labware loads."""
        self._action_dispatcher.dispatch(
            AddLabwareDefinitionAction(definition=definition)
        )
        return self._state_store.labware.get_uri_from_definition(definition)

    def add_liquid(
        self,
        name: str,
        color: Optional[HexColor],
        description: Optional[str],
        id: Optional[str] = None,
    ) -> Liquid:
        """Add a liquid to the state for subsequent liquid loads."""
        if id is None:
            id = self._model_utils.generate_id()

        liquid = Liquid(
            id=id,
            displayName=name,
            description=(description or ""),
            displayColor=color,
        )

        self._action_dispatcher.dispatch(AddLiquidAction(liquid=liquid))
        return liquid

    def reset_tips(self, labware_id: str) -> None:
        """Reset the tip state of a given labware."""
        # TODO(mm, 2023-03-10): Safely raise an error if the given labware isn't a
        # tip rack?
        self._action_dispatcher.dispatch(ResetTipsAction(labware_id=labware_id))

    # TODO(mm, 2022-11-10): This is a method on ProtocolEngine instead of a command
    # as a quick hack to support Python protocols. We should consider making this a
    # command, or adding speed parameters to existing commands.
    # https://opentrons.atlassian.net/browse/RCORE-373
    def set_pipette_movement_speed(
        self, pipette_id: str, speed: Optional[float]
    ) -> None:
        """Set the speed of a pipette's X/Y/Z movements. Does not affect plunger speed.

        None will use the hardware API's default.
        """
        self._action_dispatcher.dispatch(
            SetPipetteMovementSpeedAction(pipette_id=pipette_id, speed=speed)
        )

    async def use_attached_modules(
        self,
        modules_by_id: Dict[str, HardwareModuleAPI],
    ) -> None:
        """Load attached modules directly into state, without locations."""
        actions = [
            AddModuleAction(
                module_id=module_id,
                serial_number=mod.device_info["serial"],
                definition=self._module_data_provider.get_definition(
                    ModuleModel(mod.model())
                ),
                module_live_data=mod.live_data,
            )
            for module_id, mod in modules_by_id.items()
        ]

        for a in actions:
            self._action_dispatcher.dispatch(a)

    # TODO(tz, 7-12-23): move this to shared data when we dont relay on ErrorOccurrence
    @staticmethod
    def _code_in_exception_stack(
        error: Union[EnumeratedError, ErrorOccurrence], code: ErrorCodes
    ) -> bool:
        if isinstance(error, ErrorOccurrence):
            # ErrorOccurrence is not the same as the enumerated error exceptions. Check the
            # code by a string value.
            if error.errorCode == code.value.code:
                return True
            return any(
                ProtocolEngine._code_in_exception_stack(wrapped, code)
                for wrapped in error.wrappedErrors
            )

        # From here we have an exception, can just check the code + recurse to wrapped errors.
        if error.code == code:
            return True

        if (
            isinstance(error, ProtocolCommandFailedError)
            and error.original_error is not None
        ):
            # For this specific EnumeratedError child, we recurse on the original_error field
            # in favor of the general error.wrapping field.
            return ProtocolEngine._code_in_exception_stack(error.original_error, code)

        if len(error.wrapping) == 0:
            return False
        return any(
            ProtocolEngine._code_in_exception_stack(wrapped_error, code)
            for wrapped_error in error.wrapping
        )<|MERGE_RESOLUTION|>--- conflicted
+++ resolved
@@ -1,11 +1,7 @@
 """ProtocolEngine class definition."""
-<<<<<<< HEAD
-from typing import Dict, Optional, Union
-=======
 from contextlib import AsyncExitStack
 from logging import getLogger
-from typing import Dict, Optional
->>>>>>> 9b4fcb73
+from typing import Dict, Optional, Union
 
 from opentrons.protocols.models import LabwareDefinition
 from opentrons.hardware_control import HardwareControlAPI
@@ -273,7 +269,12 @@
             )
             self._action_dispatcher.dispatch(stop_action)
             hardware_stop_action = HardwareStoppedAction(
-                completed_at=self._model_utils.get_timestamp()
+                completed_at=self._model_utils.get_timestamp(),
+                finish_error_details=FinishErrorDetails(
+                    error=EStopActivatedError(message="Estop Activated"),
+                    error_id=self._model_utils.generate_id(),
+                    created_at=self._model_utils.get_timestamp(),
+                ),
             )
             self._action_dispatcher.dispatch(hardware_stop_action)
             self._queue_worker.cancel()
