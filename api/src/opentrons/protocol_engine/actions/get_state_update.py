# noqa: D100
from __future__ import annotations
from typing import TYPE_CHECKING

from .actions import (
    Action,
    ResumeFromRecoveryAction,
    SucceedCommandAction,
    FailCommandAction,
)
from ..commands.command import DefinedErrorData
<<<<<<< HEAD

if TYPE_CHECKING:
    from ..state.update_types import StateUpdate
=======
from ..error_recovery_policy import ErrorRecoveryType
from ..state.update_types import StateUpdate
>>>>>>> e420916b


def get_state_updates(action: Action) -> list[StateUpdate]:
    """Extract all the StateUpdates that the StateStores should apply when they apply an action."""
    if isinstance(action, SucceedCommandAction):
        return [action.state_update]

    elif isinstance(action, FailCommandAction) and isinstance(
        action.error, DefinedErrorData
    ):
        if action.type == ErrorRecoveryType.ASSUME_FALSE_POSITIVE_AND_CONTINUE:
            return [
                action.error.state_update,
                action.error.state_update_if_false_positive,
            ]
        else:
            return [action.error.state_update]

    elif isinstance(action, ResumeFromRecoveryAction):
        return [action.state_update]

    else:
        return []<|MERGE_RESOLUTION|>--- conflicted
+++ resolved
@@ -9,14 +9,10 @@
     FailCommandAction,
 )
 from ..commands.command import DefinedErrorData
-<<<<<<< HEAD
+from ..error_recovery_policy import ErrorRecoveryType
 
 if TYPE_CHECKING:
     from ..state.update_types import StateUpdate
-=======
-from ..error_recovery_policy import ErrorRecoveryType
-from ..state.update_types import StateUpdate
->>>>>>> e420916b
 
 
 def get_state_updates(action: Action) -> list[StateUpdate]:
