--- conflicted
+++ resolved
@@ -154,39 +154,43 @@
         result = self._transport.execute_command(request=request)
         return cast(commands.DispenseResult, result)
 
-<<<<<<< HEAD
+    def blow_out(
+        self,
+        pipette_id: str,
+        labware_id: str,
+        well_name: str,
+        well_location: WellLocation,
+    ) -> commands.BlowOutResult:
+        """Execute a ``BlowOut`` command and return the result."""
+        request = commands.BlowOutCreate(
+            params=commands.BlowOutParams(
+                pipetteId=pipette_id,
+                labwareId=labware_id,
+                wellName=well_name,
+                wellLocation=well_location,
+            )
+        )
+        result = self._transport.execute_command(request=request)
+        return cast(commands.BlowOutResult, result)
+
     def touch_tip(
-=======
-    def blow_out(
->>>>>>> 70cb3cba
-        self,
-        pipette_id: str,
-        labware_id: str,
-        well_name: str,
-        well_location: WellLocation,
-<<<<<<< HEAD
+        self,
+        pipette_id: str,
+        labware_id: str,
+        well_name: str,
+        well_location: WellLocation,
     ) -> commands.TouchTipResult:
         """Execute a ``Touch Tip`` command and return the result."""
         request = commands.TouchTipCreate(
             params=commands.TouchTipParams(
-=======
-    ) -> commands.BlowOutResult:
-        """Execute a ``BlowOut`` command and return the result."""
-        request = commands.BlowOutCreate(
-            params=commands.BlowOutParams(
->>>>>>> 70cb3cba
-                pipetteId=pipette_id,
-                labwareId=labware_id,
-                wellName=well_name,
-                wellLocation=well_location,
-            )
-        )
-        result = self._transport.execute_command(request=request)
-<<<<<<< HEAD
+                pipetteId=pipette_id,
+                labwareId=labware_id,
+                wellName=well_name,
+                wellLocation=well_location,
+            )
+        )
+        result = self._transport.execute_command(request=request)
         return cast(commands.TouchTipResult, result)
-=======
-        return cast(commands.BlowOutResult, result)
->>>>>>> 70cb3cba
 
     def pause(self, message: Optional[str]) -> commands.PauseResult:
         """Execute a ``Pause`` command and return the result."""
