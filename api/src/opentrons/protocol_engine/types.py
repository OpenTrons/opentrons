--- conflicted
+++ resolved
@@ -1116,7 +1116,37 @@
         }[state]
 
 
-<<<<<<< HEAD
+class NextTipInfo(BaseModel):
+    """Next available tip labware and well name data."""
+
+    labwareId: str = Field(
+        ...,
+        description="The labware ID of the tip rack where the next available tip(s) are located.",
+    )
+    tipStartingWell: str = Field(
+        ..., description="The (starting) well name of the next available tip(s)."
+    )
+
+
+class NoTipReason(Enum):
+    """The cause of no tip being available for a pipette and tip rack(s)."""
+
+    NO_AVAILABLE_TIPS = "noAvailableTips"
+    STARTING_TIP_WITH_PARTIAL = "startingTipWithPartial"
+    INCOMPATIBLE_CONFIGURATION = "incompatibleConfiguration"
+
+
+class NoTipAvailable(BaseModel):
+    """No available next tip data."""
+
+    noTipReason: NoTipReason = Field(
+        ..., description="The reason why no next available tip could be provided."
+    )
+    message: Optional[str] = Field(
+        None, description="Optional message explaining why a tip wasn't available."
+    )
+
+
 class BaseCommandAnnotation(BaseModel):
     """Optional annotations for protocol engine commands."""
 
@@ -1164,37 +1194,6 @@
 
 
 CommandAnnotation = Union[SecondOrderCommandAnnotation, CustomCommandAnnotation]
-=======
-class NextTipInfo(BaseModel):
-    """Next available tip labware and well name data."""
-
-    labwareId: str = Field(
-        ...,
-        description="The labware ID of the tip rack where the next available tip(s) are located.",
-    )
-    tipStartingWell: str = Field(
-        ..., description="The (starting) well name of the next available tip(s)."
-    )
-
-
-class NoTipReason(Enum):
-    """The cause of no tip being available for a pipette and tip rack(s)."""
-
-    NO_AVAILABLE_TIPS = "noAvailableTips"
-    STARTING_TIP_WITH_PARTIAL = "startingTipWithPartial"
-    INCOMPATIBLE_CONFIGURATION = "incompatibleConfiguration"
-
-
-class NoTipAvailable(BaseModel):
-    """No available next tip data."""
-
-    noTipReason: NoTipReason = Field(
-        ..., description="The reason why no next available tip could be provided."
-    )
-    message: Optional[str] = Field(
-        None, description="Optional message explaining why a tip wasn't available."
-    )
->>>>>>> db7e48a6
 
 
 # TODO (spp, 2024-04-02): move all RTP types to runner
