"""Public protocol engine value types and models."""
from enum import Enum
from dataclasses import dataclass
from pydantic import BaseModel, Field
from typing import Union

from opentrons.types import MountType, DeckSlotName


class EngineStatus(str, Enum):
    """Current execution status of a ProtocolEngine."""

    IDLE = "idle"
    RUNNING = "running"
    PAUSE_REQUESTED = "pause-requested"
    PAUSED = "paused"
    STOP_REQUESTED = "stop-requested"
    STOPPED = "stopped"
    FAILED = "failed"
    SUCCEEDED = "succeeded"


class DeckSlotLocation(BaseModel):
    """The location of something placed in a single deck slot."""

    slotName: DeckSlotName


LabwareLocation = Union[DeckSlotLocation]
"""Union of all locations where it's legal to load a labware."""


class WellOrigin(str, Enum):
    """Origin of WellLocation offset."""

    TOP = "top"
    BOTTOM = "bottom"


class WellOffset(BaseModel):
    """An offset vector in (x, y, z)."""

    x: float = 0
    y: float = 0
    z: float = 0


class WellLocation(BaseModel):
    """A relative location in reference to a well's location."""

    origin: WellOrigin = WellOrigin.TOP
    offset: WellOffset = Field(default_factory=WellOffset)


@dataclass(frozen=True)
class Dimensions:
    """Dimensions of an object in deck-space."""

    x: float
    y: float
    z: float


class DeckPoint(BaseModel):
    """Coordinates of a point in deck space."""

    x: float
    y: float
    z: float


# TODO(mc, 2021-04-16): reconcile with opentrons_shared_data
# shared-data/python/opentrons_shared_data/pipette/dev_types.py
class PipetteName(str, Enum):
    """Pipette load name values."""

    P10_SINGLE = "p10_single"
    P10_MULTI = "p10_multi"
    P20_SINGLE_GEN2 = "p20_single_gen2"
    P20_MULTI_GEN2 = "p20_multi_gen2"
    P50_SINGLE = "p50_single"
    P50_MULTI = "p50_multi"
    P300_SINGLE = "p300_single"
    P300_MULTI = "p300_multi"
    P300_SINGLE_GEN2 = "p300_single_gen2"
    P300_MULTI_GEN2 = "p300_multi_gen2"
    P1000_SINGLE = "p1000_single"
    P1000_SINGLE_GEN2 = "p1000_single_gen2"


class LoadedPipette(BaseModel):
    """A pipette that has been loaded."""

    id: str
    pipetteName: PipetteName
    mount: MountType


class LoadedLabware(BaseModel):
    """A labware that has been loaded."""

    id: str
    loadName: str
    definitionUri: str
    location: LabwareLocation


<<<<<<< HEAD
class MovementAxis(str, Enum):
    """Axis on which to issue a relative movement."""

    X = "x"
    Y = "y"
    Z = "z"
=======
class LabwareOffsetVector(BaseModel):
    """Offset, in deck coordinates from nominal to actual position."""

    x: float
    y: float
    z: float


class LabwareOffsetCreate(BaseModel):
    """Create request data for a labware offset."""

    definitionUri: str = Field(..., description="The URI for the labware's definition.")
    location: LabwareLocation = Field(
        ...,
        description="Where the labware is located on the robot.",
    )
    offset: LabwareOffsetVector = Field(
        ...,
        description="The offset applied to matching labware.",
    )


class LabwareOffset(BaseModel):
    """An offset that the robot adds to a pipette's position when it moves to a labware.

    During the run, if a labware is loaded whose definition URI and location
    both match what's found here, the given offset will be added to all
    pipette movements that use that labware as a reference point.
    """

    id: str = Field(..., description="Unique labware offset record identifier.")
    definitionUri: str = Field(..., description="The URI for the labware's definition.")
    location: LabwareLocation = Field(
        ...,
        description="Where the labware is located on the robot.",
    )
    offset: LabwareOffsetVector = Field(
        ...,
        description="The offset applied to matching labware.",
    )
>>>>>>> 8d7d47d3
<|MERGE_RESOLUTION|>--- conflicted
+++ resolved
@@ -105,14 +105,14 @@
     location: LabwareLocation
 
 
-<<<<<<< HEAD
 class MovementAxis(str, Enum):
     """Axis on which to issue a relative movement."""
 
     X = "x"
     Y = "y"
     Z = "z"
-=======
+
+
 class LabwareOffsetVector(BaseModel):
     """Offset, in deck coordinates from nominal to actual position."""
 
@@ -152,5 +152,4 @@
     offset: LabwareOffsetVector = Field(
         ...,
         description="The offset applied to matching labware.",
-    )
->>>>>>> 8d7d47d3
+    )