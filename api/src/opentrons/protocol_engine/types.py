--- conflicted
+++ resolved
@@ -24,22 +24,8 @@
     StrictFloat,
     StrictInt,
     StrictStr,
-<<<<<<< HEAD
-=======
     validator,
     Extra,
-)
-from typing import (
-    Optional,
-    Union,
-    List,
-    Dict,
-    Any,
-    NamedTuple,
-    Tuple,
-    FrozenSet,
-    Mapping,
->>>>>>> 3809a798
 )
 from typing_extensions import Literal, TypeGuard
 
