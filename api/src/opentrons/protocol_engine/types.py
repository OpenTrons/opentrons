"""Public protocol engine value types and models."""

from datetime import datetime
from enum import Enum
from dataclasses import dataclass
from pydantic import BaseModel, Field
from typing import Optional, Union, List, Dict, Any

from opentrons.types import MountType, DeckSlotName


class EngineStatus(str, Enum):
    """Current execution status of a ProtocolEngine."""

    IDLE = "idle"
    RUNNING = "running"
    PAUSE_REQUESTED = "pause-requested"
    PAUSED = "paused"
    STOP_REQUESTED = "stop-requested"
    STOPPED = "stopped"
    FAILED = "failed"
    SUCCEEDED = "succeeded"


class DeckSlotLocation(BaseModel):
    """The location of something placed in a single deck slot."""

    slotName: DeckSlotName


class ModuleLocation(BaseModel):
    """The location of something placed atop a hardware module."""

    moduleId: str = Field(
        ...,
        description="The ID of a loaded module from a prior `loadModule` command.",
    )


LabwareLocation = Union[DeckSlotLocation, ModuleLocation]
"""Union of all locations where it's legal to load a labware."""


class WellOrigin(str, Enum):
    """Origin of WellLocation offset."""

    TOP = "top"
    BOTTOM = "bottom"


class WellOffset(BaseModel):
    """An offset vector in (x, y, z)."""

    x: float = 0
    y: float = 0
    z: float = 0


class WellLocation(BaseModel):
    """A relative location in reference to a well's location."""

    origin: WellOrigin = WellOrigin.TOP
    offset: WellOffset = Field(default_factory=WellOffset)


@dataclass(frozen=True)
class Dimensions:
    """Dimensions of an object in deck-space."""

    x: float
    y: float
    z: float


class DeckPoint(BaseModel):
    """Coordinates of a point in deck space."""

    x: float
    y: float
    z: float


# TODO(mc, 2021-04-16): reconcile with opentrons_shared_data
# shared-data/python/opentrons_shared_data/pipette/dev_types.py
class PipetteName(str, Enum):
    """Pipette load name values."""

    P10_SINGLE = "p10_single"
    P10_MULTI = "p10_multi"
    P20_SINGLE_GEN2 = "p20_single_gen2"
    P20_MULTI_GEN2 = "p20_multi_gen2"
    P50_SINGLE = "p50_single"
    P50_MULTI = "p50_multi"
    P300_SINGLE = "p300_single"
    P300_MULTI = "p300_multi"
    P300_SINGLE_GEN2 = "p300_single_gen2"
    P300_MULTI_GEN2 = "p300_multi_gen2"
    P1000_SINGLE = "p1000_single"
    P1000_SINGLE_GEN2 = "p1000_single_gen2"


class LoadedPipette(BaseModel):
    """A pipette that has been loaded."""

    id: str
    pipetteName: PipetteName
    mount: MountType


class MovementAxis(str, Enum):
    """Axis on which to issue a relative movement."""

    X = "x"
    Y = "y"
    Z = "z"


class MotorAxis(str, Enum):
    """Motor axis on which to issue a home command."""

    X = "x"
    Y = "y"
    LEFT_Z = "leftZ"
    RIGHT_Z = "rightZ"
    LEFT_PLUNGER = "leftPlunger"
    RIGHT_PLUNGER = "rightPlunger"


class ModuleModels(str, Enum):
    """All available modules' models."""

    TEMPERATURE_MODULE_V1 = "temperatureModuleV1"
    TEMPERATURE_MODULE_V2 = "temperatureModuleV2"
    MAGNETIC_MODULE_V1 = "magneticModuleV1"
    MAGNETIC_MODULE_V2 = "magneticModuleV2"
    THERMOCYCLER_MODULE_V1 = "thermocyclerModuleV1"


class ModuleDimensions(BaseModel):
    """Dimension type for modules."""

    bareOverallHeight: float
    overLabwareHeight: float


class ModuleCalibrationPoint(BaseModel):
    """Calibration Point type for module definition."""

    x: float
    y: float


class LabwareOffsetVector(BaseModel):
    """Offset, in deck coordinates from nominal to actual position."""

    x: float
    y: float
    z: float


class ModuleDefinition(BaseModel):
    """Module definition class."""

    otSharedSchema: str = Field("module/schemas/2", description="The current schema.")
    moduleType: str = Field(
        ..., description="Module type (Temperature/ Magnetic/ Thermocycler)"
    )
    model: str = Field(..., description="Model name of the module")
    labwareOffset: LabwareOffsetVector = Field(
        ..., description="Labware offset in x, y, z."
    )
    dimensions: ModuleDimensions = Field(..., description="Module dimension")
    calibrationPoint: ModuleCalibrationPoint = Field(
        ..., description="Calibration point of module."
    )
    displayName: str = Field(..., description="Display name.")
    quirks: List[str] = Field(..., description="Module quirks")
    slotTransforms: Dict[str, Any] = Field(
        ..., description="Dictionary of transforms for each slot."
    )
    compatibleWith: List[str] = Field(
        ..., description="List of module models this model is compatible with."
    )


class LoadedModule(BaseModel):
    """A module that has been loaded."""

    id: str
    model: str
    location: DeckSlotLocation
    definition: ModuleDefinition
    serial: Optional[str]


class LabwareOffsetLocation(BaseModel):
    """Parameters describing when a given offset may apply to a given labware load."""

    slotName: DeckSlotName = Field(
        ...,
        description="The deck slot the offset applies to",
    )
    moduleModel: Optional[ModuleModels] = Field(
        None,
        description="The module model the labware will be loaded onto, if applicable",
    )


class LabwareOffset(BaseModel):
    """An offset that the robot adds to a pipette's position when it moves to a labware.

    During the run, if a labware is loaded whose definition URI and location
    both match what's found here, the given offset will be added to all
    pipette movements that use that labware as a reference point.
    """

    id: str = Field(..., description="Unique labware offset record identifier.")
    createdAt: datetime = Field(..., description="When this labware offset was added.")
    definitionUri: str = Field(..., description="The URI for the labware's definition.")
    location: LabwareOffsetLocation = Field(
        ...,
        description="Where the labware is located on the robot.",
    )
    vector: LabwareOffsetVector = Field(
        ...,
        description="The offset applied to matching labware.",
    )


class LabwareOffsetCreate(BaseModel):
    """Create request data for a labware offset."""

    definitionUri: str = Field(..., description="The URI for the labware's definition.")
    location: LabwareOffsetLocation = Field(
        ...,
        description="Where the labware is located on the robot.",
    )
    vector: LabwareOffsetVector = Field(
        ...,
        description="The offset applied to matching labware.",
    )


class LoadedLabware(BaseModel):
    """A labware that has been loaded."""

    id: str
    loadName: str
    definitionUri: str
    location: LabwareLocation
    offsetId: Optional[str] = Field(
        None,
        description=(
            "An ID referencing the offset applied to this labware placement,"
            " decided at load time."
            " Null or undefined means no offset was provided for this load,"
            " so the default of (0, 0, 0) will be used."
        ),
<<<<<<< HEAD
    )
=======
    )


class ModuleModels(str, Enum):
    """All available modules' models."""

    TEMPERATURE_MODULE_V1 = "temperatureModuleV1"
    TEMPERATURE_MODULE_V2 = "temperatureModuleV2"
    MAGNETIC_MODULE_V1 = "magneticModuleV1"
    MAGNETIC_MODULE_V2 = "magneticModuleV2"
    THERMOCYCLER_MODULE_V1 = "thermocyclerModuleV1"


class ModuleDimensions(BaseModel):
    """Dimension type for modules."""

    bareOverallHeight: float
    overLabwareHeight: float
    lidHeight: Optional[float]


class ModuleCalibrationPoint(BaseModel):
    """Calibration Point type for module definition."""

    x: float
    y: float


class ModuleSlotTransform(BaseModel):
    """Affine transform offset types for modules."""


class ModuleDefinition(BaseModel):
    """Module definition class."""

    otSharedSchema: str = Field("module/schemas/2", description="The current schema.")
    moduleType: str = Field(
        ..., description="Module type (Temperature/ Magnetic/ Thermocycler)"
    )
    model: str = Field(..., description="Model name of the module")
    labwareOffset: LabwareOffsetVector = Field(
        ..., description="Labware offset in x, y, z."
    )
    dimensions: ModuleDimensions = Field(..., description="Module dimension")
    calibrationPoint: ModuleCalibrationPoint = Field(
        ..., description="Calibration point of module."
    )
    displayName: str = Field(..., description="Display name.")
    quirks: List[str] = Field(..., description="Module quirks")
    slotTransforms: Dict[str, Any] = Field(
        ..., description="Dictionary of transforms for each slot."
    )
    compatibleWith: List[str] = Field(
        ..., description="List of module models this model is compatible with."
    )


class LoadedModule(BaseModel):
    """A module that has been loaded."""

    id: str
    model: str
    location: DeckSlotLocation
    definition: ModuleDefinition
    serial: Optional[str]
>>>>>>> 83e3ec3b
<|MERGE_RESOLUTION|>--- conflicted
+++ resolved
@@ -141,6 +141,7 @@
 
     bareOverallHeight: float
     overLabwareHeight: float
+    lidHeight: Optional[float]
 
 
 class ModuleCalibrationPoint(BaseModel):
@@ -256,72 +257,4 @@
             " Null or undefined means no offset was provided for this load,"
             " so the default of (0, 0, 0) will be used."
         ),
-<<<<<<< HEAD
-    )
-=======
-    )
-
-
-class ModuleModels(str, Enum):
-    """All available modules' models."""
-
-    TEMPERATURE_MODULE_V1 = "temperatureModuleV1"
-    TEMPERATURE_MODULE_V2 = "temperatureModuleV2"
-    MAGNETIC_MODULE_V1 = "magneticModuleV1"
-    MAGNETIC_MODULE_V2 = "magneticModuleV2"
-    THERMOCYCLER_MODULE_V1 = "thermocyclerModuleV1"
-
-
-class ModuleDimensions(BaseModel):
-    """Dimension type for modules."""
-
-    bareOverallHeight: float
-    overLabwareHeight: float
-    lidHeight: Optional[float]
-
-
-class ModuleCalibrationPoint(BaseModel):
-    """Calibration Point type for module definition."""
-
-    x: float
-    y: float
-
-
-class ModuleSlotTransform(BaseModel):
-    """Affine transform offset types for modules."""
-
-
-class ModuleDefinition(BaseModel):
-    """Module definition class."""
-
-    otSharedSchema: str = Field("module/schemas/2", description="The current schema.")
-    moduleType: str = Field(
-        ..., description="Module type (Temperature/ Magnetic/ Thermocycler)"
-    )
-    model: str = Field(..., description="Model name of the module")
-    labwareOffset: LabwareOffsetVector = Field(
-        ..., description="Labware offset in x, y, z."
-    )
-    dimensions: ModuleDimensions = Field(..., description="Module dimension")
-    calibrationPoint: ModuleCalibrationPoint = Field(
-        ..., description="Calibration point of module."
-    )
-    displayName: str = Field(..., description="Display name.")
-    quirks: List[str] = Field(..., description="Module quirks")
-    slotTransforms: Dict[str, Any] = Field(
-        ..., description="Dictionary of transforms for each slot."
-    )
-    compatibleWith: List[str] = Field(
-        ..., description="List of module models this model is compatible with."
-    )
-
-
-class LoadedModule(BaseModel):
-    """A module that has been loaded."""
-
-    id: str
-    model: str
-    location: DeckSlotLocation
-    definition: ModuleDefinition
-    serial: Optional[str]
->>>>>>> 83e3ec3b
+    )