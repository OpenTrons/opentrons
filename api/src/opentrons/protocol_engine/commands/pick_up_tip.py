"""Pick up tip command request, result, and implementation models."""
from __future__ import annotations
from opentrons_shared_data.errors import ErrorCodes
from pydantic import Field
from typing import TYPE_CHECKING, Optional, Type, Union
from typing_extensions import Literal


from ..errors import ErrorOccurrence, TipNotAttachedError
from ..resources import ModelUtils
from ..state import update_types
<<<<<<< HEAD
from ..types import PickUpTipWellLocation, DeckPoint, TipGeometry
=======
from ..types import DeckPoint
>>>>>>> e33a2471
from .pipetting_common import (
    PipetteIdMixin,
    DestinationPositionResult,
)
from .command import (
    AbstractCommandImpl,
    BaseCommand,
    BaseCommandCreate,
    DefinedErrorData,
    SuccessData,
)

if TYPE_CHECKING:
    from ..state.state import StateView
    from ..execution import MovementHandler, TipHandler


PickUpTipCommandType = Literal["pickUpTip"]


class PickUpTipParams(PipetteIdMixin):
    """Payload needed to move a pipette to a specific well."""

    labwareId: str = Field(..., description="Identifier of labware to use.")
    wellName: str = Field(..., description="Name of well to use in labware.")
    wellLocation: PickUpTipWellLocation = Field(
        default_factory=PickUpTipWellLocation,
        description="Relative well location at which to pick up the tip.",
    )


class PickUpTipResult(DestinationPositionResult):
    """Result data from the execution of a PickUpTip."""

    # Tip volume has a default ONLY for parsing data from earlier versions, which did not include this in the result
    tipVolume: float = Field(
        0,
        description="Maximum volume of liquid that the picked up tip can hold, in µL.",
        ge=0,
    )

    tipLength: float = Field(
        0,
        description="The length of the tip in mm.",
        ge=0,
    )

    tipDiameter: float = Field(
        0,
        description="The diameter of the tip in mm.",
        ge=0,
    )


class TipPhysicallyMissingError(ErrorOccurrence):
    """Returned when sensors determine that no tip was physically picked up.

    That space in the tip rack is marked internally as not having any tip,
    as if the tip were consumed by a pickup.

    The pipette will act as if no tip was picked up. So, you won't be able to aspirate
    anything, and movement commands will assume there is no tip hanging off the bottom
    of the pipette.
    """

    isDefined: bool = True
    errorType: Literal["tipPhysicallyMissing"] = "tipPhysicallyMissing"
    errorCode: str = ErrorCodes.TIP_PICKUP_FAILED.value.code
    detail: str = "No tip detected."


_ExecuteReturn = Union[
    SuccessData[PickUpTipResult, None],
    DefinedErrorData[TipPhysicallyMissingError],
]


class PickUpTipImplementation(AbstractCommandImpl[PickUpTipParams, _ExecuteReturn]):
    """Pick up tip command implementation."""

    def __init__(
        self,
        state_view: StateView,
        tip_handler: TipHandler,
        model_utils: ModelUtils,
        movement: MovementHandler,
        **kwargs: object,
    ) -> None:
        self._state_view = state_view
        self._tip_handler = tip_handler
        self._model_utils = model_utils
        self._movement = movement

    async def execute(
        self, params: PickUpTipParams
    ) -> Union[SuccessData[PickUpTipResult, None], _ExecuteReturn]:
        """Move to and pick up a tip using the requested pipette."""
        pipette_id = params.pipetteId
        labware_id = params.labwareId
        well_name = params.wellName

        state_update = update_types.StateUpdate()

        well_location = self._state_view.geometry.convert_pick_up_tip_well_location(
            well_location=params.wellLocation
        )
        position = await self._movement.move_to_well(
            pipette_id=pipette_id,
            labware_id=labware_id,
            well_name=well_name,
            well_location=well_location,
        )
        deck_point = DeckPoint.construct(x=position.x, y=position.y, z=position.z)
        state_update.set_pipette_location(
            pipette_id=pipette_id,
            new_labware_id=labware_id,
            new_well_name=well_name,
            new_deck_point=deck_point,
        )

        try:
            tip_geometry = await self._tip_handler.pick_up_tip(
                pipette_id=pipette_id,
                labware_id=labware_id,
                well_name=well_name,
            )
            state_update.update_tip_state(
                pipette_id=pipette_id,
                tip_geometry=tip_geometry,
            )
        except TipNotAttachedError as e:
            return DefinedErrorData(
                public=TipPhysicallyMissingError(
                    id=self._model_utils.generate_id(),
                    createdAt=self._model_utils.get_timestamp(),
                    wrappedErrors=[
                        ErrorOccurrence.from_failed(
                            id=self._model_utils.generate_id(),
                            createdAt=self._model_utils.get_timestamp(),
                            error=e,
                        )
                    ],
                ),
                state_update=state_update,
            )
        else:
            return SuccessData(
                public=PickUpTipResult(
                    tipVolume=tip_geometry.volume,
                    tipLength=tip_geometry.length,
                    tipDiameter=tip_geometry.diameter,
                    position=deck_point,
                ),
                private=None,
                state_update=state_update,
            )


class PickUpTip(
    BaseCommand[PickUpTipParams, PickUpTipResult, TipPhysicallyMissingError]
):
    """Pick up tip command model."""

    commandType: PickUpTipCommandType = "pickUpTip"
    params: PickUpTipParams
    result: Optional[PickUpTipResult]

    _ImplementationCls: Type[PickUpTipImplementation] = PickUpTipImplementation


class PickUpTipCreate(BaseCommandCreate[PickUpTipParams]):
    """Pick up tip command creation request model."""

    commandType: PickUpTipCommandType = "pickUpTip"
    params: PickUpTipParams

    _CommandCls: Type[PickUpTip] = PickUpTip<|MERGE_RESOLUTION|>--- conflicted
+++ resolved
@@ -9,11 +9,7 @@
 from ..errors import ErrorOccurrence, TipNotAttachedError
 from ..resources import ModelUtils
 from ..state import update_types
-<<<<<<< HEAD
-from ..types import PickUpTipWellLocation, DeckPoint, TipGeometry
-=======
-from ..types import DeckPoint
->>>>>>> e33a2471
+from ..types import PickUpTipWellLocation, DeckPoint
 from .pipetting_common import (
     PipetteIdMixin,
     DestinationPositionResult,
