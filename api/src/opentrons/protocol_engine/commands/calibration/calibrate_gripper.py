--- conflicted
+++ resolved
@@ -119,18 +119,12 @@
             )
             calibration_data = result
 
-<<<<<<< HEAD
-        return CalibrateGripperResult.model_construct(
-            jawOffset=Vec3f.model_construct(
-                x=probe_offset.x, y=probe_offset.y, z=probe_offset.z
-=======
         return SuccessData(
-            public=CalibrateGripperResult.construct(
-                jawOffset=Vec3f.construct(
+            public=CalibrateGripperResult.model_construct(
+                jawOffset=Vec3f.model_construct(
                     x=probe_offset.x, y=probe_offset.y, z=probe_offset.z
                 ),
                 savedCalibration=calibration_data,
->>>>>>> 4ee432c0
             ),
             private=None,
         )
