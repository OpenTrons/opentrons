--- conflicted
+++ resolved
@@ -90,7 +90,6 @@
                 "Cannot place labware when gripper is not gripping."
             )
 
-<<<<<<< HEAD
         location = self._state_view.geometry.ensure_valid_gripper_location(
             params.location,
         )
@@ -120,17 +119,10 @@
         )
 
         labware_id = labware.labware_id
-        final_offsets = self._state_view.labware.get_labware_gripper_offsets(
-=======
-        labware_id = params.labwareId
-        # Allow propagation of LabwareNotLoadedError.
-        definition_uri = self._state_view.labware.get(labware_id).definitionUri
-
         # todo(mm, 2024-11-06): This is only correct in the special case of an
         # absorbance reader lid. Its definition currently puts the offsets for *itself*
         # in the property that's normally meant for offsets for its *children.*
         final_offsets = self._state_view.labware.get_child_gripper_offsets(
->>>>>>> 8203e3a6
             labware_id, None
         )
         drop_offset = (
