--- conflicted
+++ resolved
@@ -29,7 +29,6 @@
 
 from .empty import EmptyCommandType, EmptyParams, EmptyResult, Empty, EmptyCreate
 
-<<<<<<< HEAD
 from .close_latch import (
     CloseLatchCommandType,
     CloseLatchParams,
@@ -43,14 +42,14 @@
     OpenLatchResult,
     OpenLatch,
     OpenLatchCreate,
-=======
+)
+  
 from .prepare_shuttle import (
     PrepareShuttleCommandType,
     PrepareShuttleParams,
     PrepareShuttleResult,
     PrepareShuttle,
     PrepareShuttleCreate,
->>>>>>> 464764c0
 )
 
 
@@ -86,7 +85,6 @@
     "EmptyResult",
     "Empty",
     "EmptyCreate",
-<<<<<<< HEAD
     # flexStacker/closeLatch
     "CloseLatchCommandType",
     "CloseLatchParams",
@@ -99,12 +97,10 @@
     "OpenLatchResult",
     "OpenLatch",
     "OpenLatchCreate",
-=======
     # flexStacker/prepareShuttle
     "PrepareShuttleCommandType",
     "PrepareShuttleParams",
     "PrepareShuttleResult",
     "PrepareShuttle",
     "PrepareShuttleCreate",
->>>>>>> 464764c0
 ]