"""Command models to read absorbance."""
from __future__ import annotations
from typing import Optional, Dict, TYPE_CHECKING
from typing_extensions import Literal, Type

from pydantic import BaseModel, Field

from ..command import AbstractCommandImpl, BaseCommand, BaseCommandCreate, SuccessData
from ...errors import CannotPerformModuleAction
from ...errors.error_occurrence import ErrorOccurrence

if TYPE_CHECKING:
    from opentrons.protocol_engine.state.state import StateView
    from opentrons.protocol_engine.execution import EquipmentHandler


ReadAbsorbanceCommandType = Literal["absorbanceReader/read"]


class ReadAbsorbanceParams(BaseModel):
    """Input parameters for an absorbance reading."""

    moduleId: str = Field(..., description="Unique ID of the Absorbance Reader.")


class ReadAbsorbanceResult(BaseModel):
<<<<<<< HEAD
    """Result data from running an aborbance reading, returned as a dictionary map of wavelenths containing a map of values by well name (eg. {450: {"A1": 0.0, ...}})."""
=======
    """Result data from running an aborbance reading, returned as a dictionary map of wavelengths containing a map of values by well name (eg. {450: {"A1": 0.0, ...}})."""
>>>>>>> 82e50ed2

    data: Optional[Dict[int, Dict[str, float]]] = Field(
        ..., description="Absorbance data points per wavelength."
    )


class ReadAbsorbanceImpl(
    AbstractCommandImpl[ReadAbsorbanceParams, SuccessData[ReadAbsorbanceResult, None]]
):
    """Execution implementation of an Absorbance Reader measurement."""

    def __init__(
        self,
        state_view: StateView,
        equipment: EquipmentHandler,
        **unused_dependencies: object,
    ) -> None:
        self._state_view = state_view
        self._equipment = equipment

    async def execute(
        self, params: ReadAbsorbanceParams
    ) -> SuccessData[ReadAbsorbanceResult, None]:
        """Initiate an absorbance measurement."""
        abs_reader_substate = self._state_view.modules.get_absorbance_reader_substate(
            module_id=params.moduleId
        )
        # Allow propagation of ModuleNotAttachedError.
        abs_reader = self._equipment.get_module_hardware_api(
            abs_reader_substate.module_id
        )

        if abs_reader_substate.configured is False:
            raise CannotPerformModuleAction(
                "Cannot perform Read action on Absorbance Reader without calling `.initialize(...)` first."
            )

        if abs_reader is not None:
            results = await abs_reader.start_measure()
            if abs_reader._measurement_config is not None:
                asbsorbance_result: Dict[int, Dict[str, float]] = {}
                sample_wavelengths = abs_reader._measurement_config.sample_wavelengths
                for wavelength, result in zip(sample_wavelengths, results):
                    converted_values = (
                        self._state_view.modules.convert_absorbance_reader_data_points(
                            data=result
                        )
                    )
                    asbsorbance_result[wavelength] = converted_values
                return SuccessData(
                    public=ReadAbsorbanceResult(data=asbsorbance_result),
                    private=None,
                )

        return SuccessData(
            public=ReadAbsorbanceResult(data=None),
            private=None,
        )


class ReadAbsorbance(
    BaseCommand[ReadAbsorbanceParams, ReadAbsorbanceResult, ErrorOccurrence]
):
    """A command to execute an Absorbance Reader measurement."""

    commandType: ReadAbsorbanceCommandType = "absorbanceReader/read"
    params: ReadAbsorbanceParams
    result: Optional[ReadAbsorbanceResult]

    _ImplementationCls: Type[ReadAbsorbanceImpl] = ReadAbsorbanceImpl


class ReadAbsorbanceCreate(BaseCommandCreate[ReadAbsorbanceParams]):
    """A request to execute an Absorbance Reader measurement."""

    commandType: ReadAbsorbanceCommandType = "absorbanceReader/read"
    params: ReadAbsorbanceParams

    _CommandCls: Type[ReadAbsorbance] = ReadAbsorbance<|MERGE_RESOLUTION|>--- conflicted
+++ resolved
@@ -24,11 +24,7 @@
 
 
 class ReadAbsorbanceResult(BaseModel):
-<<<<<<< HEAD
-    """Result data from running an aborbance reading, returned as a dictionary map of wavelenths containing a map of values by well name (eg. {450: {"A1": 0.0, ...}})."""
-=======
     """Result data from running an aborbance reading, returned as a dictionary map of wavelengths containing a map of values by well name (eg. {450: {"A1": 0.0, ...}})."""
->>>>>>> 82e50ed2
 
     data: Optional[Dict[int, Dict[str, float]]] = Field(
         ..., description="Absorbance data points per wavelength."
