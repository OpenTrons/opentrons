--- conflicted
+++ resolved
@@ -82,11 +82,7 @@
             )
         if abs_reader_substate.is_lid_on is False:
             raise CannotPerformModuleAction(
-<<<<<<< HEAD
-                "Cannot perform Read action on Absorbance Reader with the lid open. Try calling `.close_lid()` first."
-=======
                 "Absorbance Plate Reader can't read a plate with the lid open. Call `close_lid()` first."
->>>>>>> 453cd477
             )
 
         # TODO: we need to return a file ID and increase the file count even when a moduel is not attached
