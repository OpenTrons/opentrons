--- conflicted
+++ resolved
@@ -64,23 +64,21 @@
     LoadPipetteCommandType,
 )
 
-<<<<<<< HEAD
+from .load_module import (
+    LoadModule,
+    LoadModuleParams,
+    LoadModuleCreate,
+    LoadModuleResult,
+    LoadModuleCommandType,
+)
+
 from .move_relative import (
     MoveRelative,
     MoveRelativeParams,
     MoveRelativeCreate,
     MoveRelativeResult,
     MoveRelativeCommandType,
-=======
-from .load_module import (
-    LoadModule,
-    LoadModuleParams,
-    LoadModuleCreate,
-    LoadModuleResult,
-    LoadModuleCommandType,
->>>>>>> 032870d8
-)
-
+)
 from .move_to_well import (
     MoveToWell,
     MoveToWellParams,
@@ -150,21 +148,18 @@
     "LoadPipetteParams",
     "LoadPipetteResult",
     "LoadPipetteCommandType",
-<<<<<<< HEAD
+    # load module command models
+    "LoadModule",
+    "LoadModuleCreate",
+    "LoadModuleParams",
+    "LoadModuleResult",
+    "LoadModuleCommandType",
     # move relative command models
     "MoveRelative",
     "MoveRelativeParams",
     "MoveRelativeCreate",
     "MoveRelativeResult",
     "MoveRelativeCommandType",
-=======
-    # load module command models
-    "LoadModule",
-    "LoadModuleCreate",
-    "LoadModuleParams",
-    "LoadModuleResult",
-    "LoadModuleCommandType",
->>>>>>> 032870d8
     # move to well command models
     "MoveToWell",
     "MoveToWellCreate",
