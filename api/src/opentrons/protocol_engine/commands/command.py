--- conflicted
+++ resolved
@@ -62,15 +62,11 @@
     FIXIT = "fixit"
 
 
-<<<<<<< HEAD
-class BaseCommandCreate(BaseModel, Generic[CommandParamsT]):
-=======
 class BaseCommandCreate(
-    GenericModel,
+    BaseModel,
     # These type parameters need to be invariant because our fields are mutable.
     Generic[_ParamsT],
 ):
->>>>>>> 4ee432c0
     """Base class for command creation requests.
 
     You shouldn't use this class directly; instead, use or define
@@ -109,9 +105,6 @@
     )
 
 
-<<<<<<< HEAD
-class BaseCommand(BaseModel, Generic[CommandParamsT, CommandResultT]):
-=======
 @dataclass(frozen=True)
 class SuccessData(Generic[_ResultT_co, _PrivateResultT_co]):
     """Data from the successful completion of a command."""
@@ -139,11 +132,10 @@
 
 
 class BaseCommand(
-    GenericModel,
+    BaseModel,
     # These type parameters need to be invariant because our fields are mutable.
     Generic[_ParamsT, _ResultT, _ErrorT],
 ):
->>>>>>> 4ee432c0
     """Base command model.
 
     You shouldn't use this class directly; instead, use or define
