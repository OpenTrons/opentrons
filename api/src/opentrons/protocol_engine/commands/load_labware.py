"""Load labware command request, result, and implementation models."""
from __future__ import annotations
from pydantic import BaseModel, Field
from typing import TYPE_CHECKING, Optional, Type
from typing_extensions import Literal

from opentrons_shared_data.labware.labware_definition import LabwareDefinition

from ..errors import LabwareIsNotAllowedInLocationError
from ..resources import labware_validation, fixture_validation
from ..types import (
    LabwareLocation,
    OnLabwareLocation,
    DeckSlotLocation,
    AddressableAreaLocation,
)

from .command import AbstractCommandImpl, BaseCommand, BaseCommandCreate

if TYPE_CHECKING:
    from ..state import StateView
    from ..execution import EquipmentHandler


LoadLabwareCommandType = Literal["loadLabware"]


class LoadLabwareParams(BaseModel):
    """Payload required to load a labware into a slot."""

    location: LabwareLocation = Field(
        ...,
        description="Location the labware should be loaded into.",
    )
    loadName: str = Field(
        ...,
        description="Name used to reference a labware definition.",
    )
    namespace: str = Field(
        ...,
        description="The namespace the labware definition belongs to.",
    )
    version: int = Field(
        ...,
        description="The labware definition version.",
    )
    labwareId: Optional[str] = Field(
        None,
        description="An optional ID to assign to this labware. If None, an ID "
        "will be generated.",
    )
    displayName: Optional[str] = Field(
        None,
        description="An optional user-specified display name "
        "or label for this labware.",
        # NOTE: v4/5 JSON protocols will always have a displayName which will be the
        #  user-specified label OR the displayName property of the labware's definition.
        # TODO: Make sure v6 JSON protocols don't do that.
    )


class LoadLabwareResult(BaseModel):
    """Result data from the execution of a LoadLabware command."""

    labwareId: str = Field(
        ...,
        description="An ID to reference this labware in subsequent commands.",
    )
    definition: LabwareDefinition = Field(
        ...,
        description="The full definition data for this labware.",
    )
    offsetId: Optional[str] = Field(
        # Default `None` instead of `...` so this field shows up as non-required in
        # OpenAPI. The server is allowed to omit it or make it null.
        None,
        description=(
            "An ID referencing the labware offset that will apply"
            " to the newly-placed labware."
            " This offset will be in effect until the labware is moved"
            " with a `moveLabware` command."
            " Null or undefined means no offset applies,"
            " so the default of (0, 0, 0) will be used."
        ),
    )


class LoadLabwareImplementation(
    AbstractCommandImpl[LoadLabwareParams, LoadLabwareResult]
):
    """Load labware command implementation."""

    def __init__(
        self, equipment: EquipmentHandler, state_view: StateView, **kwargs: object
    ) -> None:
        self._equipment = equipment
        self._state_view = state_view

    async def execute(self, params: LoadLabwareParams) -> LoadLabwareResult:
        """Load definition and calibration data necessary for a labware."""
        # TODO (tz, 8-15-2023): extend column validation to column 1 when working
        # on https://opentrons.atlassian.net/browse/RSS-258 and completing
        # https://opentrons.atlassian.net/browse/RSS-255
        if (
            labware_validation.is_flex_trash(params.loadName)
            and isinstance(params.location, DeckSlotLocation)
            and self._state_view.geometry.get_slot_column(params.location.slotName) != 3
        ):
            raise LabwareIsNotAllowedInLocationError(
                f"{params.loadName} is not allowed in slot {params.location.slotName}"
            )

<<<<<<< HEAD
        verified_location = self._state_view.geometry.ensure_location_not_occupied(
            params.location
        )
=======
        if isinstance(params.location, AddressableAreaLocation):
            if not fixture_validation.is_deck_slot(params.location.addressableAreaName):
                raise LabwareIsNotAllowedInLocationError(
                    f"Cannot load {params.loadName} onto addressable area {params.location.addressableAreaName}"
                )

>>>>>>> d526537f
        loaded_labware = await self._equipment.load_labware(
            load_name=params.loadName,
            namespace=params.namespace,
            version=params.version,
            location=verified_location,
            labware_id=params.labwareId,
        )

        # TODO(jbl 2023-06-23) these validation checks happen after the labware is loaded, because they rely on
        #   on the definition. In practice this will not cause any issues since they will raise protocol ending
        #   exception, but for correctness should be refactored to do this check beforehand.
        if isinstance(verified_location, OnLabwareLocation):
            self._state_view.labware.raise_if_labware_cannot_be_stacked(
                top_labware_definition=loaded_labware.definition,
                bottom_labware_id=verified_location.labwareId,
            )

        return LoadLabwareResult(
            labwareId=loaded_labware.labware_id,
            definition=loaded_labware.definition,
            offsetId=loaded_labware.offsetId,
        )


class LoadLabware(BaseCommand[LoadLabwareParams, LoadLabwareResult]):
    """Load labware command resource model."""

    commandType: LoadLabwareCommandType = "loadLabware"
    params: LoadLabwareParams
    result: Optional[LoadLabwareResult]

    _ImplementationCls: Type[LoadLabwareImplementation] = LoadLabwareImplementation


class LoadLabwareCreate(BaseCommandCreate[LoadLabwareParams]):
    """Load labware command creation request."""

    commandType: LoadLabwareCommandType = "loadLabware"
    params: LoadLabwareParams

    _CommandCls: Type[LoadLabware] = LoadLabware<|MERGE_RESOLUTION|>--- conflicted
+++ resolved
@@ -110,18 +110,15 @@
                 f"{params.loadName} is not allowed in slot {params.location.slotName}"
             )
 
-<<<<<<< HEAD
-        verified_location = self._state_view.geometry.ensure_location_not_occupied(
-            params.location
-        )
-=======
         if isinstance(params.location, AddressableAreaLocation):
             if not fixture_validation.is_deck_slot(params.location.addressableAreaName):
                 raise LabwareIsNotAllowedInLocationError(
                     f"Cannot load {params.loadName} onto addressable area {params.location.addressableAreaName}"
                 )
 
->>>>>>> d526537f
+        verified_location = self._state_view.geometry.ensure_location_not_occupied(
+            params.location
+        )
         loaded_labware = await self._equipment.load_labware(
             load_name=params.loadName,
             namespace=params.namespace,
