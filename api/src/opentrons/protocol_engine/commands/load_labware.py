"""Load labware command request, result, and implementation models."""
from __future__ import annotations
from pydantic import BaseModel, Field
from typing import TYPE_CHECKING, Optional, Type
from typing_extensions import Literal

from opentrons_shared_data.labware.labware_definition import LabwareDefinition

<<<<<<< HEAD
from ..errors import (
    LabwareDefinitionIsNotLabwareError,
    LabwareIsNotAllowedInLocationError,
)
from ..resources import labware_validation
from ..types import LabwareLocation, OnLabwareLocation, DeckSlotLocation
=======
from ..types import LabwareLocation, OnLabwareLocation
>>>>>>> ac0304a5
from .command import AbstractCommandImpl, BaseCommand, BaseCommandCreate

if TYPE_CHECKING:
    from ..state import StateView
    from ..execution import EquipmentHandler


LoadLabwareCommandType = Literal["loadLabware"]


class LoadLabwareParams(BaseModel):
    """Payload required to load a labware into a slot."""

    location: LabwareLocation = Field(
        ...,
        description="Location the labware should be loaded into.",
    )
    loadName: str = Field(
        ...,
        description="Name used to reference a labware definition.",
    )
    namespace: str = Field(
        ...,
        description="The namespace the labware definition belongs to.",
    )
    version: int = Field(
        ...,
        description="The labware definition version.",
    )
    labwareId: Optional[str] = Field(
        None,
        description="An optional ID to assign to this labware. If None, an ID "
        "will be generated.",
    )
    displayName: Optional[str] = Field(
        None,
        description="An optional user-specified display name "
        "or label for this labware.",
        # NOTE: v4/5 JSON protocols will always have a displayName which will be the
        #  user-specified label OR the displayName property of the labware's definition.
        # TODO: Make sure v6 JSON protocols don't do that.
    )


class LoadLabwareResult(BaseModel):
    """Result data from the execution of a LoadLabware command."""

    labwareId: str = Field(
        ...,
        description="An ID to reference this labware in subsequent commands.",
    )
    definition: LabwareDefinition = Field(
        ...,
        description="The full definition data for this labware.",
    )
    offsetId: Optional[str] = Field(
        # Default `None` instead of `...` so this field shows up as non-required in
        # OpenAPI. The server is allowed to omit it or make it null.
        None,
        description=(
            "An ID referencing the labware offset that will apply"
            " to the newly-placed labware."
            " This offset will be in effect until the labware is moved"
            " with a `moveLabware` command."
            " Null or undefined means no offset applies,"
            " so the default of (0, 0, 0) will be used."
        ),
    )


class LoadLabwareImplementation(
    AbstractCommandImpl[LoadLabwareParams, LoadLabwareResult]
):
    """Load labware command implementation."""

    def __init__(
        self, equipment: EquipmentHandler, state_view: StateView, **kwargs: object
    ) -> None:
        self._equipment = equipment
        self._state_view = state_view

    async def execute(self, params: LoadLabwareParams) -> LoadLabwareResult:
        """Load definition and calibration data necessary for a labware."""
        # TODO (tz, 8-15-2023): extend column validation to column 1 when working
        # on https://opentrons.atlassian.net/browse/RSS-258 and completing
        # https://opentrons.atlassian.net/browse/RSS-255
        if (
            labware_validation.is_flex_trash(params.loadName)
            and isinstance(params.location, DeckSlotLocation)
            and self._state_view.geometry.get_slot_column(params.location.slotName) != 3
        ):
            raise LabwareIsNotAllowedInLocationError(
                f"{params.loadName} is not allowed in slot {params.location.slotName}"
            )

        loaded_labware = await self._equipment.load_labware(
            load_name=params.loadName,
            namespace=params.namespace,
            version=params.version,
            location=params.location,
            labware_id=params.labwareId,
        )

        # TODO(jbl 2023-06-23) these validation checks happen after the labware is loaded, because they rely on
        #   on the definition. In practice this will not cause any issues since they will raise protocol ending
        #   exception, but for correctness should be refactored to do this check beforehand.
        if isinstance(params.location, OnLabwareLocation):
            self._state_view.labware.raise_if_labware_cannot_be_stacked(
                top_labware_definition=loaded_labware.definition,
                bottom_labware_id=params.location.labwareId,
            )

        return LoadLabwareResult(
            labwareId=loaded_labware.labware_id,
            definition=loaded_labware.definition,
            offsetId=loaded_labware.offsetId,
        )


class LoadLabware(BaseCommand[LoadLabwareParams, LoadLabwareResult]):
    """Load labware command resource model."""

    commandType: LoadLabwareCommandType = "loadLabware"
    params: LoadLabwareParams
    result: Optional[LoadLabwareResult]

    _ImplementationCls: Type[LoadLabwareImplementation] = LoadLabwareImplementation


class LoadLabwareCreate(BaseCommandCreate[LoadLabwareParams]):
    """Load labware command creation request."""

    commandType: LoadLabwareCommandType = "loadLabware"
    params: LoadLabwareParams

    _CommandCls: Type[LoadLabware] = LoadLabware<|MERGE_RESOLUTION|>--- conflicted
+++ resolved
@@ -6,16 +6,13 @@
 
 from opentrons_shared_data.labware.labware_definition import LabwareDefinition
 
-<<<<<<< HEAD
 from ..errors import (
     LabwareDefinitionIsNotLabwareError,
     LabwareIsNotAllowedInLocationError,
 )
 from ..resources import labware_validation
 from ..types import LabwareLocation, OnLabwareLocation, DeckSlotLocation
-=======
-from ..types import LabwareLocation, OnLabwareLocation
->>>>>>> ac0304a5
+
 from .command import AbstractCommandImpl, BaseCommand, BaseCommandCreate
 
 if TYPE_CHECKING:
