--- conflicted
+++ resolved
@@ -199,18 +199,9 @@
     def _update_state_views(self) -> None:
         """Update state view interfaces to use latest underlying values."""
         next_state = self._get_next_state()
-
-<<<<<<< HEAD
-        self._state = state
-        self._commands._state = state.commands
-        self._labware._state = state.labware
-        self._pipettes._state = state.pipettes
-        self._modules._state = state.modules
-=======
         self._state = next_state
         self._commands._state = next_state.commands
         self._labware._state = next_state.labware
         self._pipettes._state = next_state.pipettes
->>>>>>> de3f7e4c
-
+        self._modules._state = next_state.modules
         self._change_notifier.notify()