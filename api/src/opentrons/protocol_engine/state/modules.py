--- conflicted
+++ resolved
@@ -15,7 +15,7 @@
     Union,
     overload,
 )
-from numpy import array, dot
+from numpy import array, dot, add
 
 from opentrons.hardware_control.modules.magdeck import (
     OFFSET_TO_LABWARE_BOTTOM as MAGNETIC_MODULE_OFFSET_TO_LABWARE_BOTTOM,
@@ -669,8 +669,6 @@
         # Apply the slot transform, if any
         xform = array(xforms_ser_offset)
         xformed = dot(xform, pre_transform)  # type: ignore[no-untyped-call]
-<<<<<<< HEAD
-=======
 
         # add the calibrated module offset if there is one
         module = self.get(module_id)
@@ -681,7 +679,6 @@
         if offset is not None:
             module_offset = array((offset.x, offset.y, offset.z, 1))
             xformed = add(xformed, module_offset)
->>>>>>> 618f51bf
         return LabwareOffsetVector(
             x=xformed[0],
             y=xformed[1],
