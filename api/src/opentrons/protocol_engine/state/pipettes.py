"""Basic pipette data state and store."""
from __future__ import annotations
from dataclasses import dataclass
from typing import Dict, List, Mapping, Optional

from opentrons.hardware_control.dev_types import PipetteDict
from opentrons.types import MountType, Mount as HwMount

from .. import errors
from ..types import LoadedPipette

from ..commands import (
    Command,
    LoadPipetteResult,
    AspirateResult,
    DispenseResult,
    MoveToWellResult,
    PickUpTipResult,
    DropTipResult,
    HomeResult,
)
from ..actions import Action, UpdateCommandAction
from .abstract_store import HasState, HandlesActions


@dataclass(frozen=True)
class HardwarePipette:
    """Hardware pipette data."""

    mount: HwMount
    config: PipetteDict


@dataclass(frozen=True)
class CurrentWell:
    """The latest well that the robot has accessed."""

    pipette_id: str
    labware_id: str
    well_name: str


@dataclass
class PipetteState:
    """Basic pipette data state and getter methods."""

    pipettes_by_id: Dict[str, LoadedPipette]
    aspirated_volume_by_id: Dict[str, float]
    current_well: Optional[CurrentWell]
    attached_tip_labware_by_id: Dict[str, str]


class PipetteStore(HasState[PipetteState], HandlesActions):
    """Pipette state container."""

    _state: PipetteState

    def __init__(self) -> None:
        """Initialize a PipetteStore and its state."""
        self._state = PipetteState(
            pipettes_by_id={},
            aspirated_volume_by_id={},
            current_well=None,
            attached_tip_labware_by_id={},
        )

    def handle_action(self, action: Action) -> None:
        """Modify state in reaction to an action."""
        if isinstance(action, UpdateCommandAction):
            self._handle_command(action.command)

    def _handle_command(self, command: Command) -> None:
        if isinstance(
            command.result,
            (
                MoveToWellResult,
                PickUpTipResult,
                DropTipResult,
                AspirateResult,
                DispenseResult,
            ),
        ):
            self._state.current_well = CurrentWell(
                pipette_id=command.params.pipetteId,
                labware_id=command.params.labwareId,
                well_name=command.params.wellName,
            )
        # TODO(mc, 2021-11-12): wipe out current_well on movement failures, too
        elif isinstance(command.result, HomeResult):
            self._state.current_well = None

        if isinstance(command.result, LoadPipetteResult):
            pipette_id = command.result.pipetteId

            self._state.pipettes_by_id[pipette_id] = LoadedPipette(
                id=pipette_id,
                pipetteName=command.params.pipetteName,
                mount=command.params.mount,
            )
            self._state.aspirated_volume_by_id[pipette_id] = 0

        elif isinstance(command.result, AspirateResult):
            pipette_id = command.params.pipetteId
            previous_volume = self._state.aspirated_volume_by_id[pipette_id]
            next_volume = previous_volume + command.result.volume

            self._state.aspirated_volume_by_id[pipette_id] = next_volume

        elif isinstance(command.result, DispenseResult):
            pipette_id = command.params.pipetteId
            previous_volume = self._state.aspirated_volume_by_id[pipette_id]
            next_volume = max(0, previous_volume - command.result.volume)

<<<<<<< HEAD
            self._state = replace(
                self._state,
                aspirated_volume_by_id=aspirated_volume_by_id,
            )
        elif isinstance(command.result, PickUpTipResult):
            pipette_id = command.params.pipetteId
            attached_tip_labware_by_id = self._state.attached_tip_labware_by_id.copy()
            attached_tip_labware_by_id[pipette_id] = command.params.labwareId
            self._state = replace(
                self._state, attached_tip_labware_by_id=attached_tip_labware_by_id
            )
        elif isinstance(command.result, DropTipResult):
            pipette_id = command.params.pipetteId
            attached_tip_labware_by_id = self._state.attached_tip_labware_by_id.copy()
            if attached_tip_labware_by_id.get(pipette_id):
                attached_tip_labware_by_id.pop(pipette_id)
                self._state = replace(
                    self._state, attached_tip_labware_by_id=attached_tip_labware_by_id
                )
            # TODO (spp): If no pipette-id, log warning instead of no-oping?
=======
            self._state.aspirated_volume_by_id[pipette_id] = next_volume
>>>>>>> b12bffce


class PipetteView(HasState[PipetteState]):
    """Read-only view of computed pipettes state."""

    _state: PipetteState

    def __init__(self, state: PipetteState) -> None:
        """Initialize the view with its backing state value."""
        self._state = state

    def get(self, pipette_id: str) -> LoadedPipette:
        """Get pipette data by the pipette's unique identifier."""
        try:
            return self._state.pipettes_by_id[pipette_id]
        except KeyError:
            raise errors.PipetteDoesNotExistError(f"Pipette {pipette_id} not found.")

    def get_all(self) -> List[LoadedPipette]:
        """Get a list of all pipette entries in state."""
        return list(self._state.pipettes_by_id.values())

    def get_by_mount(self, mount: MountType) -> Optional[LoadedPipette]:
        """Get pipette data by the pipette's mount."""
        for pipette in self._state.pipettes_by_id.values():
            if pipette.mount == mount:
                return pipette
        return None

    def get_hardware_pipette(
        self,
        pipette_id: str,
        attached_pipettes: Mapping[HwMount, Optional[PipetteDict]],
    ) -> HardwarePipette:
        """Get a pipette's hardware configuration and state by ID."""
        pipette_data = self.get(pipette_id)
        pipette_name = pipette_data.pipetteName
        mount = pipette_data.mount

        hw_mount = mount.to_hw_mount()
        hw_config = attached_pipettes[hw_mount]

        if hw_config is None:
            raise errors.PipetteNotAttachedError(f"No pipetted attached on {mount}")

        elif (
            hw_config["name"] != pipette_name
            and pipette_name not in hw_config["back_compat_names"]
        ):
            raise errors.PipetteNotAttachedError(
                f"Found {hw_config['name']} on {mount}, "
                f"but {pipette_id} is a {pipette_name}"
            )

        return HardwarePipette(mount=hw_mount, config=hw_config)

    def get_current_well(self) -> Optional[CurrentWell]:
        """Get the last accessed well and which pipette accessed it."""
        return self._state.current_well

    def get_aspirated_volume(self, pipette_id: str) -> float:
        """Get the currently aspirated volume of a pipette by ID."""
        try:
            return self._state.aspirated_volume_by_id[pipette_id]
        except KeyError:
            raise errors.PipetteDoesNotExistError(
                f"Pipette {pipette_id} not found; unable to get current volume."
            )

    def get_is_ready_to_aspirate(
        self,
        pipette_id: str,
        pipette_config: PipetteDict,
    ) -> bool:
        """Get whether a pipette is ready to aspirate."""
        return (
            self.get_aspirated_volume(pipette_id) > 0
            or pipette_config["ready_to_aspirate"]
        )

    def get_attached_tip_labware_id(self, pipette_id: str) -> str:
        """Get the tiprack labware id of the attached tip."""
        tipracks_by_pip_id = self.get_attached_tip_labware_by_id()
        labware_id = tipracks_by_pip_id.get(pipette_id)
        if labware_id:
            return labware_id
        raise errors.PipetteTipInfoNotFoundError

    def get_attached_tip_labware_by_id(self) -> Dict[str, str]:
        """Get the tiprack ids of attached tip by pipette ids."""
        return self._state.attached_tip_labware_by_id<|MERGE_RESOLUTION|>--- conflicted
+++ resolved
@@ -109,32 +109,19 @@
         elif isinstance(command.result, DispenseResult):
             pipette_id = command.params.pipetteId
             previous_volume = self._state.aspirated_volume_by_id[pipette_id]
-            next_volume = max(0, previous_volume - command.result.volume)
-
-<<<<<<< HEAD
-            self._state = replace(
-                self._state,
-                aspirated_volume_by_id=aspirated_volume_by_id,
-            )
+            next_volume = max(0.0, previous_volume - command.result.volume)
+            self._state.aspirated_volume_by_id[pipette_id] = next_volume
+
         elif isinstance(command.result, PickUpTipResult):
             pipette_id = command.params.pipetteId
-            attached_tip_labware_by_id = self._state.attached_tip_labware_by_id.copy()
-            attached_tip_labware_by_id[pipette_id] = command.params.labwareId
-            self._state = replace(
-                self._state, attached_tip_labware_by_id=attached_tip_labware_by_id
-            )
+            tiprack_id = command.params.labwareId
+            self._state.attached_tip_labware_by_id[pipette_id] = tiprack_id
+
         elif isinstance(command.result, DropTipResult):
             pipette_id = command.params.pipetteId
-            attached_tip_labware_by_id = self._state.attached_tip_labware_by_id.copy()
-            if attached_tip_labware_by_id.get(pipette_id):
-                attached_tip_labware_by_id.pop(pipette_id)
-                self._state = replace(
-                    self._state, attached_tip_labware_by_id=attached_tip_labware_by_id
-                )
-            # TODO (spp): If no pipette-id, log warning instead of no-oping?
-=======
-            self._state.aspirated_volume_by_id[pipette_id] = next_volume
->>>>>>> b12bffce
+            if self._state.attached_tip_labware_by_id.get(pipette_id):
+                self._state.attached_tip_labware_by_id.pop(pipette_id)
+            # TODO (spp): If no pipette-id, log warning instead of just no-oping?
 
 
 class PipetteView(HasState[PipetteState]):
