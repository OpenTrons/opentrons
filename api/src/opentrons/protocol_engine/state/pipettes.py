"""Basic pipette data state and store."""
from __future__ import annotations
from dataclasses import dataclass
from typing import Dict, List, Mapping, Optional

from opentrons.hardware_control.dev_types import PipetteDict
from opentrons.types import MountType, Mount as HwMount

from .. import errors
from ..types import LoadedPipette, MotorAxis, FlowRates, DeckPoint

from ..commands import (
    Command,
    LoadPipetteResult,
    AspirateResult,
    DispenseResult,
    DispenseInPlaceResult,
    MoveLabwareResult,
    MoveToCoordinatesResult,
    MoveToWellResult,
    MoveRelativeResult,
    PickUpTipResult,
    DropTipResult,
    HomeResult,
    BlowOutResult,
    TouchTipResult,
    thermocycler,
    heater_shaker,
)
from ..actions import (
    Action,
    SetPipetteMovementSpeedAction,
    UpdateCommandAction,
    AddPipetteConfigAction,
)
from .abstract_store import HasState, HandlesActions


@dataclass(frozen=True)
class HardwarePipette:
    """Hardware pipette data."""

    mount: HwMount
    config: PipetteDict


@dataclass(frozen=True)
class CurrentWell:
    """The latest well that the robot has accessed."""

    pipette_id: str
    labware_id: str
    well_name: str


@dataclass(frozen=True)
class CurrentDeckPoint:
    """The latest deck point and mount the robot has accessed."""

    mount: Optional[MountType]
    deck_point: Optional[DeckPoint]


@dataclass(frozen=True)
class StaticPipetteConfig:
    """Static config for a pipette."""

    model: str
    serial_number: str
    display_name: str
    min_volume: float
    max_volume: float
<<<<<<< HEAD
    instrument_max_height: float
=======
    return_tip_scale: float
    nominal_tip_overlap: Dict[str, float]
>>>>>>> bfc24e8f


@dataclass
class PipetteState:
    """Basic pipette data state and getter methods."""

    pipettes_by_id: Dict[str, LoadedPipette]
    aspirated_volume_by_id: Dict[str, float]
    tip_volume_by_id: Dict[str, float]
    current_well: Optional[CurrentWell]
    current_deck_point: CurrentDeckPoint
    attached_tip_labware_by_id: Dict[str, str]
    movement_speed_by_id: Dict[str, Optional[float]]
    static_config_by_id: Dict[str, StaticPipetteConfig]
    flow_rates_by_id: Dict[str, FlowRates]


class PipetteStore(HasState[PipetteState], HandlesActions):
    """Pipette state container."""

    _state: PipetteState

    def __init__(self) -> None:
        """Initialize a PipetteStore and its state."""
        self._state = PipetteState(
            pipettes_by_id={},
            aspirated_volume_by_id={},
            tip_volume_by_id={},
            current_well=None,
            current_deck_point=CurrentDeckPoint(mount=None, deck_point=None),
            attached_tip_labware_by_id={},
            movement_speed_by_id={},
            static_config_by_id={},
            flow_rates_by_id={},
        )

    def handle_action(self, action: Action) -> None:
        """Modify state in reaction to an action."""
        if isinstance(action, UpdateCommandAction):
            self._handle_command(action.command)
        elif isinstance(action, SetPipetteMovementSpeedAction):
            self._state.movement_speed_by_id[action.pipette_id] = action.speed
        elif isinstance(action, AddPipetteConfigAction):
            config = action.config
            self._state.static_config_by_id[action.pipette_id] = StaticPipetteConfig(
<<<<<<< HEAD
                model=action.model,
                display_name=action.display_name,
                min_volume=action.min_volume,
                max_volume=action.max_volume,
                instrument_max_height=action.instrument_max_height,
=======
                serial_number=action.serial_number,
                model=config.model,
                display_name=config.display_name,
                min_volume=config.min_volume,
                max_volume=config.max_volume,
                return_tip_scale=config.return_tip_scale,
                nominal_tip_overlap=config.nominal_tip_overlap,
>>>>>>> bfc24e8f
            )
            self._state.flow_rates_by_id[action.pipette_id] = config.flow_rates

    def _handle_command(self, command: Command) -> None:
        self._update_current_well(command)
        self._update_deck_point(command)

        if isinstance(command.result, LoadPipetteResult):
            pipette_id = command.result.pipetteId

            self._state.pipettes_by_id[pipette_id] = LoadedPipette(
                id=pipette_id,
                pipetteName=command.params.pipetteName,
                mount=command.params.mount,
            )
            self._state.aspirated_volume_by_id[pipette_id] = 0
            self._state.movement_speed_by_id[pipette_id] = None

        elif isinstance(command.result, AspirateResult):
            pipette_id = command.params.pipetteId
            previous_volume = self._state.aspirated_volume_by_id[pipette_id]
            next_volume = previous_volume + command.result.volume

            self._state.aspirated_volume_by_id[pipette_id] = next_volume

        elif isinstance(command.result, (DispenseResult, DispenseInPlaceResult)):
            pipette_id = command.params.pipetteId
            previous_volume = self._state.aspirated_volume_by_id[pipette_id]
            next_volume = max(0.0, previous_volume - command.result.volume)
            self._state.aspirated_volume_by_id[pipette_id] = next_volume

        elif isinstance(command.result, PickUpTipResult):
            pipette_id = command.params.pipetteId
            tiprack_id = command.params.labwareId
            tip_volume = command.result.tipVolume

            self._state.attached_tip_labware_by_id[pipette_id] = tiprack_id
            self._state.tip_volume_by_id[pipette_id] = tip_volume

        elif isinstance(command.result, DropTipResult):
            pipette_id = command.params.pipetteId
            # No-op if pipette_id not found; makes unit testing easier.
            # That should never happen outside of tests. But if it somehow does,
            # it won't harm the state.
            self._state.attached_tip_labware_by_id.pop(pipette_id, None)

        elif isinstance(command.result, BlowOutResult):
            pipette_id = command.params.pipetteId
            self._state.aspirated_volume_by_id[pipette_id] = 0

    def _update_current_well(self, command: Command) -> None:
        # These commands leave the pipette in a new well.
        # Update current_well to reflect that.
        if isinstance(
            command.result,
            (
                MoveToWellResult,
                PickUpTipResult,
                DropTipResult,
                AspirateResult,
                DispenseResult,
                BlowOutResult,
                TouchTipResult,
            ),
        ):
            self._state.current_well = CurrentWell(
                pipette_id=command.params.pipetteId,
                labware_id=command.params.labwareId,
                well_name=command.params.wellName,
            )

        # These commands leave the pipette in a place that we can't logically associate
        # with a well. Clear current_well to reflect the fact that it's now unknown.
        #
        # TODO(mc, 2021-11-12): Wipe out current_well on movement failures, too.
        # TODO(jbl 2023-02-14): Need to investigate whether move relative should clear current well
        elif isinstance(
            command.result,
            (
                HomeResult,
                MoveToCoordinatesResult,
                thermocycler.OpenLidResult,
                thermocycler.CloseLidResult,
            ),
        ):
            self._state.current_well = None

        # Heater-Shaker commands may have left the pipette in a place that we can't
        # associate with a logical location, depending on their result.
        elif isinstance(
            command.result,
            (
                heater_shaker.SetAndWaitForShakeSpeedResult,
                heater_shaker.OpenLabwareLatchResult,
            ),
        ):
            if command.result.pipetteRetracted:
                self._state.current_well = None

        # A moveLabware command may have moved the labware that contains the current
        # well out from under the pipette. Clear the current well to reflect the
        # fact that the pipette is no longer over any labware.
        #
        # This is necessary for safe motion planning in case the next movement
        # goes to the same labware (now in a new place).
        elif isinstance(command.result, MoveLabwareResult):
            moved_labware_id = command.params.labwareId
            if command.params.strategy == "usingGripper":
                # All mounts will have been retracted.
                self._state.current_well = None
            elif (
                self._state.current_well is not None
                and self._state.current_well.labware_id == moved_labware_id
            ):
                self._state.current_well = None

    def _update_deck_point(self, command: Command) -> None:
        if isinstance(
            command.result,
            (
                MoveToWellResult,
                MoveToCoordinatesResult,
                MoveRelativeResult,
                PickUpTipResult,
                DropTipResult,
                AspirateResult,
                DispenseResult,
                BlowOutResult,
                TouchTipResult,
            ),
        ):
            pipette_id = command.params.pipetteId
            deck_point = command.result.position

            try:
                loaded_pipette = self._state.pipettes_by_id[pipette_id]
            except KeyError:
                self._clear_deck_point()
            else:
                self._state.current_deck_point = CurrentDeckPoint(
                    mount=loaded_pipette.mount, deck_point=deck_point
                )

        elif isinstance(
            command.result,
            (
                HomeResult,
                thermocycler.OpenLidResult,
                thermocycler.CloseLidResult,
            ),
        ):
            self._clear_deck_point()

        elif isinstance(
            command.result,
            (
                heater_shaker.SetAndWaitForShakeSpeedResult,
                heater_shaker.OpenLabwareLatchResult,
            ),
        ):
            if command.result.pipetteRetracted:
                self._clear_deck_point()

        elif isinstance(command.result, MoveLabwareResult):
            if command.params.strategy == "usingGripper":
                # All mounts will have been retracted.
                self._clear_deck_point()

    def _clear_deck_point(self) -> None:
        """Reset last deck point to default None value for mount and point."""
        self._state.current_deck_point = CurrentDeckPoint(mount=None, deck_point=None)


class PipetteView(HasState[PipetteState]):
    """Read-only view of computed pipettes state."""

    _state: PipetteState

    def __init__(self, state: PipetteState) -> None:
        """Initialize the view with its backing state value."""
        self._state = state

    def get(self, pipette_id: str) -> LoadedPipette:
        """Get pipette data by the pipette's unique identifier."""
        try:
            return self._state.pipettes_by_id[pipette_id]
        except KeyError as e:
            raise errors.PipetteNotLoadedError(
                f"Pipette {pipette_id} not found."
            ) from e

    def get_mount(self, pipette_id: str) -> MountType:
        """Get the pipette's mount."""
        return self.get(pipette_id).mount

    def get_mount(self, pipette_id: str) -> MountType:
        """Get the pipette's mount."""
        return self.get(pipette_id).mount

    def get_all(self) -> List[LoadedPipette]:
        """Get a list of all pipette entries in state."""
        return list(self._state.pipettes_by_id.values())

    def get_by_mount(self, mount: MountType) -> Optional[LoadedPipette]:
        """Get pipette data by the pipette's mount."""
        for pipette in self._state.pipettes_by_id.values():
            if pipette.mount == mount:
                return pipette
        return None

    def get_hardware_pipette(
        self,
        pipette_id: str,
        attached_pipettes: Mapping[HwMount, Optional[PipetteDict]],
    ) -> HardwarePipette:
        """Get a pipette's hardware configuration and state by ID."""
        pipette_data = self.get(pipette_id)
        pipette_name = pipette_data.pipetteName
        mount = pipette_data.mount

        hw_mount = mount.to_hw_mount()
        hw_config = attached_pipettes[hw_mount]

        # TODO(mc, 2022-01-11): HW controller may return an empty dict for
        # no pipette attached instead of `None`. Update when fixed in HWAPI
        if not hw_config:
            raise errors.PipetteNotAttachedError(f"No pipette attached on {mount}")

        elif (
            hw_config["name"] != pipette_name
            and pipette_name not in hw_config["back_compat_names"]
        ):
            raise errors.PipetteNotAttachedError(
                f"Found {hw_config['name']} on {mount}, "
                f"but {pipette_id} is a {pipette_name}"
            )

        return HardwarePipette(mount=hw_mount, config=hw_config)

    def get_current_well(self) -> Optional[CurrentWell]:
        """Get the last accessed well and which pipette accessed it."""
        return self._state.current_well

    def get_deck_point(self, pipette_id: str) -> Optional[DeckPoint]:
        """Get the deck point of a pipette by ID, or None if it was not associated with the last move operation."""
        loaded_pipette = self.get(pipette_id)
        current_deck_point = self._state.current_deck_point
        if loaded_pipette.mount == current_deck_point.mount:
            return current_deck_point.deck_point
        return None

    def get_aspirated_volume(self, pipette_id: str) -> float:
        """Get the currently aspirated volume of a pipette by ID."""
        try:
            return self._state.aspirated_volume_by_id[pipette_id]
        except KeyError as e:
            raise errors.PipetteNotLoadedError(
                f"Pipette {pipette_id} not found; unable to get current volume."
            ) from e

    def get_working_volume(self, pipette_id: str) -> float:
        """Get the working maximum volume of a pipette by ID."""
        max_volume = self.get_maximum_volume(pipette_id)
        try:
            tip_volume = self._state.tip_volume_by_id[pipette_id]
        except KeyError as e:
            raise errors.TipNotAttachedError(
                f"Pipette {pipette_id} has no tip attached; unable to calculate working maximum volume."
            ) from e

        return min(tip_volume, max_volume)

    def get_available_volume(self, pipette_id: str) -> float:
        """Get the available volume of a pipette by ID."""
        working_volume = self.get_working_volume(pipette_id)
        current_volume = self.get_aspirated_volume(pipette_id)
        return max(0.0, working_volume - current_volume)

    def get_is_ready_to_aspirate(
        self,
        pipette_id: str,
        pipette_config: PipetteDict,
    ) -> bool:
        """Get whether a pipette is ready to aspirate."""
        return (
            self.get_aspirated_volume(pipette_id) > 0
            or pipette_config["ready_to_aspirate"]
        )

    def get_attached_tip_labware_by_id(self) -> Dict[str, str]:
        """Get the tiprack ids of attached tip by pipette ids."""
        return dict(self._state.attached_tip_labware_by_id)

    def validate_tip_state(self, pipette_id: str, expected_has_tip: bool) -> None:
        """Validate that a pipette's tip state matches expectations."""
        tip_rack_id = self._state.attached_tip_labware_by_id.get(pipette_id)

        if expected_has_tip is True and tip_rack_id is None:
            raise errors.TipNotAttachedError(
                "Pipette should have a tip attached, but does not."
            )
        if expected_has_tip is False and tip_rack_id is not None:
            raise errors.TipAttachedError(
                "Pipette should not have a tip attached, but does."
            )

    def get_movement_speed(
        self, pipette_id: str, requested_speed: Optional[float] = None
    ) -> Optional[float]:
        """Return the given pipette's requested or current movement speed."""
        return requested_speed or self._state.movement_speed_by_id[pipette_id]

    def get_config(self, pipette_id: str) -> StaticPipetteConfig:
        """Get the static pipette configuration by pipette id."""
        try:
            return self._state.static_config_by_id[pipette_id]
        except KeyError as e:
            raise errors.PipetteNotLoadedError(
                f"Pipette {pipette_id} not found; unable to get pipette configuration."
            ) from e

    def get_model_name(self, pipette_id: str) -> str:
        """Return the given pipette's model name."""
        return self.get_config(pipette_id).model

    def get_display_name(self, pipette_id: str) -> str:
        """Return the given pipette's display name."""
        return self.get_config(pipette_id).display_name

    def get_serial_number(self, pipette_id: str) -> str:
        """Get the serial number of the pipette."""
        return self.get_config(pipette_id).serial_number

    def get_minimum_volume(self, pipette_id: str) -> float:
        """Return the given pipette's minimum volume."""
        return self.get_config(pipette_id).min_volume

    def get_maximum_volume(self, pipette_id: str) -> float:
        """Return the given pipette's maximum volume."""
        return self.get_config(pipette_id).max_volume

    def get_instrument_max_height(self, pipette_id: str) -> float:
        """Return the given pipette's max instrument height, not including tip length."""
        return self._get_static_config(pipette_id).instrument_max_height

    def get_return_tip_scale(self, pipette_id: str) -> float:
        """Return the given pipette's return tip height scale."""
        return self.get_config(pipette_id).return_tip_scale

    def get_flow_rates(self, pipette_id: str) -> FlowRates:
        """Get the default flow rates for the pipette."""
        try:
            return self._state.flow_rates_by_id[pipette_id]
        except KeyError as e:
            raise errors.PipetteNotLoadedError(
                f"Pipette {pipette_id} not found; unable to get pipette flow rates."
            ) from e

    def get_nominal_tip_overlap(self, pipette_id: str, labware_uri: str) -> float:
        """Get the nominal tip overlap for a given labware from config."""
        tip_overlaps_by_uri = self.get_config(pipette_id).nominal_tip_overlap

        try:
            return tip_overlaps_by_uri[labware_uri]
        except KeyError:
            return tip_overlaps_by_uri.get("default", 0)

    def get_z_axis(self, pipette_id: str) -> MotorAxis:
        """Get the MotorAxis representing this pipette's Z stage."""
        mount = self.get(pipette_id).mount
        return MotorAxis.LEFT_Z if mount == MountType.LEFT else MotorAxis.RIGHT_Z

    def get_plunger_axis(self, pipette_id: str) -> MotorAxis:
        """Get the MotorAxis representing this pipette's plunger."""
        mount = self.get(pipette_id).mount
        return (
            MotorAxis.LEFT_PLUNGER
            if mount == MountType.LEFT
            else MotorAxis.RIGHT_PLUNGER
        )<|MERGE_RESOLUTION|>--- conflicted
+++ resolved
@@ -70,12 +70,8 @@
     display_name: str
     min_volume: float
     max_volume: float
-<<<<<<< HEAD
-    instrument_max_height: float
-=======
     return_tip_scale: float
     nominal_tip_overlap: Dict[str, float]
->>>>>>> bfc24e8f
 
 
 @dataclass
@@ -121,13 +117,6 @@
         elif isinstance(action, AddPipetteConfigAction):
             config = action.config
             self._state.static_config_by_id[action.pipette_id] = StaticPipetteConfig(
-<<<<<<< HEAD
-                model=action.model,
-                display_name=action.display_name,
-                min_volume=action.min_volume,
-                max_volume=action.max_volume,
-                instrument_max_height=action.instrument_max_height,
-=======
                 serial_number=action.serial_number,
                 model=config.model,
                 display_name=config.display_name,
@@ -135,7 +124,6 @@
                 max_volume=config.max_volume,
                 return_tip_scale=config.return_tip_scale,
                 nominal_tip_overlap=config.nominal_tip_overlap,
->>>>>>> bfc24e8f
             )
             self._state.flow_rates_by_id[action.pipette_id] = config.flow_rates
 
