--- conflicted
+++ resolved
@@ -18,14 +18,10 @@
 from opentrons.protocol_engine.state import update_types
 from opentrons_shared_data.deck.types import DeckDefinitionV5
 from opentrons_shared_data.gripper.constants import LABWARE_GRIP_FORCE
-<<<<<<< HEAD
-from opentrons_shared_data.labware.models import LabwareRole
-=======
-from opentrons_shared_data.labware.labware_definition import (
+from opentrons_shared_data.labware.models import (
     LabwareRole,
     InnerWellGeometry,
 )
->>>>>>> 20f1f876
 from opentrons_shared_data.pipette.types import LabwareUri
 
 from opentrons.types import DeckSlotName, StagingSlotName, MountType
@@ -157,13 +153,8 @@
             self._add_loaded_labware(state_update)
             self._set_labware_location(state_update)
 
-<<<<<<< HEAD
-        elif isinstance(action, AddLabwareOffsetAction):
+        if isinstance(action, AddLabwareOffsetAction):
             labware_offset = LabwareOffset.model_construct(
-=======
-        if isinstance(action, AddLabwareOffsetAction):
-            labware_offset = LabwareOffset.construct(
->>>>>>> 20f1f876
                 id=action.labware_offset_id,
                 createdAt=action.created_at,
                 definitionUri=action.request.definitionUri,
@@ -215,15 +206,9 @@
             display_name = loaded_labware_update.display_name
 
             self._state.labware_by_id[
-<<<<<<< HEAD
-                command.result.labwareId
+                loaded_labware_update.labware_id
             ] = LoadedLabware.model_construct(
-                id=command.result.labwareId,
-=======
-                loaded_labware_update.labware_id
-            ] = LoadedLabware.construct(
                 id=loaded_labware_update.labware_id,
->>>>>>> 20f1f876
                 location=location,
                 loadName=loaded_labware_update.definition.parameters.loadName,
                 definitionUri=definition_uri,
