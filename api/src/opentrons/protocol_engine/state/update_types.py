"""Structures to represent changes that commands want to make to engine state."""


import dataclasses
import enum
import typing
from datetime import datetime

from opentrons.hardware_control.nozzle_manager import NozzleMap
from opentrons.protocol_engine.resources import pipette_data_provider
from opentrons.protocol_engine.types import (
    DeckPoint,
    LabwareLocation,
    TipGeometry,
    AspiratedFluid,
)
from opentrons.types import MountType
from opentrons_shared_data.labware.labware_definition import LabwareDefinition
from opentrons_shared_data.pipette.types import PipetteNameType


class _NoChangeEnum(enum.Enum):
    NO_CHANGE = enum.auto()


NO_CHANGE: typing.Final = _NoChangeEnum.NO_CHANGE
"""A sentinel value to indicate that a value shouldn't be changed.

Useful when `None` is semantically unclear or already has some other meaning.
"""


NoChangeType: typing.TypeAlias = typing.Literal[_NoChangeEnum.NO_CHANGE]
"""The type of `NO_CHANGE`, as `NoneType` is to `None`.

Unfortunately, mypy doesn't let us write `Literal[NO_CHANGE]`. Use this instead.
"""


class _ClearEnum(enum.Enum):
    CLEAR = enum.auto()


CLEAR: typing.Final = _ClearEnum.CLEAR
"""A sentinel value to indicate that a value should be cleared.

Useful when `None` is semantically unclear or has some other meaning.
"""


ClearType: typing.TypeAlias = typing.Literal[_ClearEnum.CLEAR]
"""The type of `CLEAR`, as `NoneType` is to `None`.

Unfortunately, mypy doesn't let us write `Literal[CLEAR]`. Use this instead.
"""


@dataclasses.dataclass(frozen=True)
class Well:
    """Designates a well in a labware."""

    labware_id: str
    well_name: str


@dataclasses.dataclass(frozen=True)
class AddressableArea:
    """Designates an addressable area."""

    addressable_area_name: str


@dataclasses.dataclass
class PipetteLocationUpdate:
    """An update to a pipette's location."""

    pipette_id: str
    """The ID of the already-loaded pipette."""

    new_location: Well | AddressableArea | None | NoChangeType
    """The pipette's new logical location.

    Note: `new_location=None` means "change the location to `None` (unknown)",
    not "do not change the location".
    """

    new_deck_point: DeckPoint | NoChangeType


@dataclasses.dataclass
class LabwareLocationUpdate:
    """An update to a labware's location."""

    labware_id: str
    """The ID of the already-loaded labware."""

    new_location: LabwareLocation
    """The labware's new location."""

    offset_id: typing.Optional[str]
    """The ID of the labware's new offset, for its new location."""


@dataclasses.dataclass
class LoadedLabwareUpdate:
    """An update that loads a new labware."""

    labware_id: str
    """The unique ID of the new labware."""

    new_location: LabwareLocation
    """The labware's initial location."""

    offset_id: typing.Optional[str]
    """The ID of the labware's offset."""

    display_name: typing.Optional[str]

    definition: LabwareDefinition


@dataclasses.dataclass
class LoadPipetteUpdate:
    """An update that loads a new pipette.

    NOTE: Currently, if this is provided, a PipetteConfigUpdate must always be
    provided alongside it to fully initialize everything.
    """

    pipette_id: str
    """The unique ID of the new pipette."""

    pipette_name: PipetteNameType
    mount: MountType
    liquid_presence_detection: typing.Optional[bool]


@dataclasses.dataclass
class PipetteConfigUpdate:
    """An update to a pipette's config."""

    pipette_id: str
    """The ID of the already-loaded pipette."""

    # todo(mm, 2024-10-14): Does serial_number belong in LoadPipetteUpdate?
    serial_number: str

    config: pipette_data_provider.LoadedStaticPipetteData


@dataclasses.dataclass
class PipetteNozzleMapUpdate:
    """Update pipette nozzle map."""

    pipette_id: str
    nozzle_map: NozzleMap


@dataclasses.dataclass
class PipetteTipStateUpdate:
    """Update pipette tip state."""

    pipette_id: str
    tip_geometry: typing.Optional[TipGeometry]


@dataclasses.dataclass
class TipsUsedUpdate:
    """Represents an update that marks tips in a tip rack as used."""

    pipette_id: str
    """The pipette that did the tip pickup."""

    labware_id: str

    well_name: str
    """The well that the pipette's primary nozzle targeted.

    Wells in addition to this one will also be marked as used, depending on the
    pipette's nozzle layout.
    """


@dataclasses.dataclass
class LiquidLoadedUpdate:
    """An update from loading a liquid."""

    labware_id: str
    volumes: typing.Dict[str, float]
    last_loaded: datetime


@dataclasses.dataclass
class LiquidProbedUpdate:
    """An update from probing a liquid."""

    labware_id: str
    well_name: str
    last_probed: datetime
    height: float | ClearType
    volume: float | ClearType


@dataclasses.dataclass
class LiquidOperatedUpdate:
    """An update from operating a liquid."""

    labware_id: str
    well_names: list[str]
    volume_added: float | ClearType


@dataclasses.dataclass
<<<<<<< HEAD
class PipetteAspiratedFluidUpdate:
    """Represents the pipette aspirating something. Might be air or liquid from a well."""

    pipette_id: str
    fluid: AspiratedFluid
    type: typing.Literal["aspirated"] = "aspirated"


@dataclasses.dataclass
class PipetteEjectedFluidUpdate:
    """Represents the pipette pushing something out. Might be air or liquid."""

    pipette_id: str
    volume: float
    type: typing.Literal["ejected"] = "ejected"


@dataclasses.dataclass
class PipetteUnknownFluidUpdate:
    """Represents the amount of fluid in the pipette becoming unknown."""

    pipette_id: str
    type: typing.Literal["unknown"] = "unknown"


@dataclasses.dataclass
class PipetteEmptyFluidUpdate:
    """Sets the pipette to be valid and empty."""

    pipette_id: str
    type: typing.Literal["empty"] = "empty"
=======
class AbsorbanceReaderLidUpdate:
    """An update to an absorbance reader's lid location."""

    module_id: str
    is_lid_on: bool
>>>>>>> 60dca540


@dataclasses.dataclass
class StateUpdate:
    """Represents an update to perform on engine state."""

    pipette_location: PipetteLocationUpdate | NoChangeType | ClearType = NO_CHANGE

    loaded_pipette: LoadPipetteUpdate | NoChangeType = NO_CHANGE

    pipette_config: PipetteConfigUpdate | NoChangeType = NO_CHANGE

    pipette_nozzle_map: PipetteNozzleMapUpdate | NoChangeType = NO_CHANGE

    pipette_tip_state: PipetteTipStateUpdate | NoChangeType = NO_CHANGE

    pipette_aspirated_fluid: PipetteAspiratedFluidUpdate | PipetteEjectedFluidUpdate | PipetteUnknownFluidUpdate | PipetteEmptyFluidUpdate | NoChangeType = (
        NO_CHANGE
    )

    labware_location: LabwareLocationUpdate | NoChangeType = NO_CHANGE

    loaded_labware: LoadedLabwareUpdate | NoChangeType = NO_CHANGE

    tips_used: TipsUsedUpdate | NoChangeType = NO_CHANGE

    liquid_loaded: LiquidLoadedUpdate | NoChangeType = NO_CHANGE

    liquid_probed: LiquidProbedUpdate | NoChangeType = NO_CHANGE

    liquid_operated: LiquidOperatedUpdate | NoChangeType = NO_CHANGE

    absorbance_reader_lid: AbsorbanceReaderLidUpdate | NoChangeType = NO_CHANGE

    # These convenience functions let the caller avoid the boilerplate of constructing a
    # complicated dataclass tree.

    @typing.overload
    def set_pipette_location(
        self,
        *,
        pipette_id: str,
        new_labware_id: str,
        new_well_name: str,
        new_deck_point: DeckPoint,
    ) -> None:
        """Schedule a pipette's location to be set to a well."""

    @typing.overload
    def set_pipette_location(
        self,
        *,
        pipette_id: str,
        new_addressable_area_name: str,
        new_deck_point: DeckPoint,
    ) -> None:
        """Schedule a pipette's location to be set to an addressable area."""
        pass

    def set_pipette_location(  # noqa: D102
        self,
        *,
        pipette_id: str,
        new_labware_id: str | NoChangeType = NO_CHANGE,
        new_well_name: str | NoChangeType = NO_CHANGE,
        new_addressable_area_name: str | NoChangeType = NO_CHANGE,
        new_deck_point: DeckPoint,
    ) -> None:
        if new_addressable_area_name != NO_CHANGE:
            self.pipette_location = PipetteLocationUpdate(
                pipette_id=pipette_id,
                new_location=AddressableArea(
                    addressable_area_name=new_addressable_area_name
                ),
                new_deck_point=new_deck_point,
            )
        else:
            # These asserts should always pass because of the overloads.
            assert new_labware_id != NO_CHANGE
            assert new_well_name != NO_CHANGE

            self.pipette_location = PipetteLocationUpdate(
                pipette_id=pipette_id,
                new_location=Well(labware_id=new_labware_id, well_name=new_well_name),
                new_deck_point=new_deck_point,
            )

    def clear_all_pipette_locations(self) -> None:
        """Mark all pipettes as having an unknown location."""
        self.pipette_location = CLEAR

    def set_labware_location(
        self,
        *,
        labware_id: str,
        new_location: LabwareLocation,
        new_offset_id: str | None,
    ) -> None:
        """Set a labware's location. See `LabwareLocationUpdate`."""
        self.labware_location = LabwareLocationUpdate(
            labware_id=labware_id,
            new_location=new_location,
            offset_id=new_offset_id,
        )

    def set_loaded_labware(
        self,
        definition: LabwareDefinition,
        labware_id: str,
        offset_id: typing.Optional[str],
        display_name: typing.Optional[str],
        location: LabwareLocation,
    ) -> None:
        """Add a new labware to state. See `LoadedLabwareUpdate`."""
        self.loaded_labware = LoadedLabwareUpdate(
            definition=definition,
            labware_id=labware_id,
            offset_id=offset_id,
            new_location=location,
            display_name=display_name,
        )

    def set_load_pipette(
        self,
        pipette_id: str,
        pipette_name: PipetteNameType,
        mount: MountType,
        liquid_presence_detection: typing.Optional[bool],
    ) -> None:
        """Add a new pipette to state. See `LoadPipetteUpdate`."""
        self.loaded_pipette = LoadPipetteUpdate(
            pipette_id=pipette_id,
            pipette_name=pipette_name,
            mount=mount,
            liquid_presence_detection=liquid_presence_detection,
        )

    def update_pipette_config(
        self,
        pipette_id: str,
        config: pipette_data_provider.LoadedStaticPipetteData,
        serial_number: str,
    ) -> None:
        """Update a pipette's config. See `PipetteConfigUpdate`."""
        self.pipette_config = PipetteConfigUpdate(
            pipette_id=pipette_id, config=config, serial_number=serial_number
        )

    def update_pipette_nozzle(self, pipette_id: str, nozzle_map: NozzleMap) -> None:
        """Update a pipette's nozzle map. See `PipetteNozzleMapUpdate`."""
        self.pipette_nozzle_map = PipetteNozzleMapUpdate(
            pipette_id=pipette_id, nozzle_map=nozzle_map
        )

    def update_pipette_tip_state(
        self, pipette_id: str, tip_geometry: typing.Optional[TipGeometry]
    ) -> None:
        """Update a pipette's tip state. See `PipetteTipStateUpdate`."""
        self.pipette_tip_state = PipetteTipStateUpdate(
            pipette_id=pipette_id, tip_geometry=tip_geometry
        )

    def mark_tips_as_used(
        self, pipette_id: str, labware_id: str, well_name: str
    ) -> None:
        """Mark tips in a tip rack as used. See `TipsUsedUpdate`."""
        self.tips_used = TipsUsedUpdate(
            pipette_id=pipette_id, labware_id=labware_id, well_name=well_name
        )

    def set_liquid_loaded(
        self,
        labware_id: str,
        volumes: typing.Dict[str, float],
        last_loaded: datetime,
    ) -> None:
        """Add liquid volumes to well state. See `LoadLiquidUpdate`."""
        self.liquid_loaded = LiquidLoadedUpdate(
            labware_id=labware_id,
            volumes=volumes,
            last_loaded=last_loaded,
        )

    def set_liquid_probed(
        self,
        labware_id: str,
        well_name: str,
        last_probed: datetime,
        height: float | ClearType,
        volume: float | ClearType,
    ) -> None:
        """Add a liquid height and volume to well state. See `ProbeLiquidUpdate`."""
        self.liquid_probed = LiquidProbedUpdate(
            labware_id=labware_id,
            well_name=well_name,
            height=height,
            volume=volume,
            last_probed=last_probed,
        )

    def set_liquid_operated(
        self, labware_id: str, well_names: list[str], volume_added: float | ClearType
    ) -> None:
        """Update liquid volumes in well state. See `OperateLiquidUpdate`."""
        self.liquid_operated = LiquidOperatedUpdate(
            labware_id=labware_id,
            well_names=well_names,
            volume_added=volume_added,
        )

<<<<<<< HEAD
    def set_fluid_aspirated(self, pipette_id: str, fluid: AspiratedFluid) -> None:
        """Update record of fluid held inside a pipette. See `PipetteAspiratedFluidUpdate`."""
        self.pipette_aspirated_fluid = PipetteAspiratedFluidUpdate(
            type="aspirated", pipette_id=pipette_id, fluid=fluid
        )

    def set_fluid_ejected(self, pipette_id: str, volume: float) -> None:
        """Update record of fluid held inside a pipette. See `PipetteEjectedFluidUpdate`."""
        self.pipette_aspirated_fluid = PipetteEjectedFluidUpdate(
            type="ejected", pipette_id=pipette_id, volume=volume
        )

    def set_fluid_unknown(self, pipette_id: str) -> None:
        """Update record of fluid held inside a pipette. See `PipetteUnknownFluidUpdate`."""
        self.pipette_aspirated_fluid = PipetteUnknownFluidUpdate(
            type="unknown", pipette_id=pipette_id
        )

    def set_fluid_empty(self, pipette_id: str) -> None:
        """Update record fo fluid held inside a pipette. See `PipetteEmptyFluidUpdate`."""
        self.pipette_aspirated_fluid = PipetteEmptyFluidUpdate(
            type="empty", pipette_id=pipette_id
=======
    def set_absorbance_reader_lid(self, module_id: str, is_lid_on: bool) -> None:
        """Update an absorbance reader's lid location. See `AbsorbanceReaderLidUpdate`."""
        self.absorbance_reader_lid = AbsorbanceReaderLidUpdate(
            module_id=module_id, is_lid_on=is_lid_on
>>>>>>> 60dca540
        )<|MERGE_RESOLUTION|>--- conflicted
+++ resolved
@@ -211,7 +211,6 @@
 
 
 @dataclasses.dataclass
-<<<<<<< HEAD
 class PipetteAspiratedFluidUpdate:
     """Represents the pipette aspirating something. Might be air or liquid from a well."""
 
@@ -243,13 +242,14 @@
 
     pipette_id: str
     type: typing.Literal["empty"] = "empty"
-=======
+
+
+@dataclasses.dataclass
 class AbsorbanceReaderLidUpdate:
     """An update to an absorbance reader's lid location."""
 
     module_id: str
     is_lid_on: bool
->>>>>>> 60dca540
 
 
 @dataclasses.dataclass
@@ -460,7 +460,6 @@
             volume_added=volume_added,
         )
 
-<<<<<<< HEAD
     def set_fluid_aspirated(self, pipette_id: str, fluid: AspiratedFluid) -> None:
         """Update record of fluid held inside a pipette. See `PipetteAspiratedFluidUpdate`."""
         self.pipette_aspirated_fluid = PipetteAspiratedFluidUpdate(
@@ -483,10 +482,10 @@
         """Update record fo fluid held inside a pipette. See `PipetteEmptyFluidUpdate`."""
         self.pipette_aspirated_fluid = PipetteEmptyFluidUpdate(
             type="empty", pipette_id=pipette_id
-=======
+        )
+
     def set_absorbance_reader_lid(self, module_id: str, is_lid_on: bool) -> None:
         """Update an absorbance reader's lid location. See `AbsorbanceReaderLidUpdate`."""
         self.absorbance_reader_lid = AbsorbanceReaderLidUpdate(
             module_id=module_id, is_lid_on=is_lid_on
->>>>>>> 60dca540
         )