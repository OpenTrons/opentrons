--- conflicted
+++ resolved
@@ -27,14 +27,8 @@
     pipettes: List[LoadedPipette]
     modules: List[LoadedModule]
     labwareOffsets: List[LabwareOffset]
-<<<<<<< HEAD
     startedAt: Optional[datetime] = None
     completedAt: Optional[datetime] = None
     liquids: List[Liquid] = Field(default_factory=list)
-=======
-    startedAt: Optional[datetime]
-    completedAt: Optional[datetime]
-    liquids: List[Liquid] = Field(default_factory=list)
     wells: List[WellInfoSummary] = Field(default_factory=list)
-    files: List[str] = Field(default_factory=list)
->>>>>>> 20f1f876
+    files: List[str] = Field(default_factory=list)