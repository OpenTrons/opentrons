--- conflicted
+++ resolved
@@ -164,14 +164,7 @@
           on modules as well as stacking overlaps.
           Does not include module calibration offset or LPC offset.
         """
-<<<<<<< HEAD
-        if isinstance(labware_location, AddressableAreaLocation):
-            # TODO here we definitely need to check for standard vs staging and adjust the Z height... maybe?
-            return LabwareOffsetVector(x=0, y=0, z=0)
-        elif isinstance(labware_location, DeckSlotLocation):
-=======
         if isinstance(labware_location, (AddressableAreaLocation, DeckSlotLocation)):
->>>>>>> 9e05537c
             return LabwareOffsetVector(x=0, y=0, z=0)
         elif isinstance(labware_location, ModuleLocation):
             module_id = labware_location.moduleId
