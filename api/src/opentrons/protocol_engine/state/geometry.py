--- conflicted
+++ resolved
@@ -19,14 +19,11 @@
     LabwareLocation,
     LabwareOffsetVector,
     DeckType,
+    CurrentWell
 )
 from .labware import LabwareView
 from .modules import ModuleView
-<<<<<<< HEAD
-from ..types import CurrentWell
-=======
-from .pipettes import PipetteView, CurrentWell
->>>>>>> fc099f9b
+from .pipettes import PipetteView
 from . import move_types
 
 DEFAULT_TIP_DROP_HEIGHT_FACTOR = 0.5
