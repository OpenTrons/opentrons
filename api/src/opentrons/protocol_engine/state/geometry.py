--- conflicted
+++ resolved
@@ -63,9 +63,7 @@
     OnLabwareOffsetLocationSequenceComponent,
     OnLabwareLocationSequenceComponent,
     ModuleModel,
-<<<<<<< HEAD
     PotentialCutoutFixture,
-=======
     LabwareLocationSequence,
     OnModuleLocationSequenceComponent,
     OnAddressableAreaLocationSequenceComponent,
@@ -73,7 +71,6 @@
     NotOnDeckLocationSequenceComponent,
     labware_location_is_off_deck,
     labware_location_is_system,
->>>>>>> f5cdb6bd
 )
 from .config import Config
 from .labware import LabwareView
