--- conflicted
+++ resolved
@@ -63,12 +63,8 @@
         return max(
             *(
                 self._get_highest_z_from_labware_data(lw_data)
-<<<<<<< HEAD
-                for lw_data in self._labware.get_all() if lw_data.location != 'offDeck'
-=======
                 for lw_data in self._labware.get_all()
                 if lw_data.location != OFF_DECK_LOCATION
->>>>>>> ae2bb8b6
             ),
             *(
                 self._modules.get_overall_height(module.id)
