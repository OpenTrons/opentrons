"""Protocol engine commands sub-state."""
from __future__ import annotations

import enum
from dataclasses import dataclass
from datetime import datetime
from typing import Dict, List, Optional, Union
from typing_extensions import assert_never

from opentrons_shared_data.errors import EnumeratedError, ErrorCodes, PythonException

from opentrons.ordered_set import OrderedSet

from opentrons.hardware_control.types import DoorState
from opentrons.protocol_engine.actions.actions import (
    ResumeFromRecoveryAction,
    RunCommandAction,
    SetErrorRecoveryPolicyAction,
)
from opentrons.protocol_engine.error_recovery_policy import (
    ErrorRecoveryPolicy,
    ErrorRecoveryType,
)
from opentrons.protocol_engine.notes.notes import CommandNote

from ..actions import (
    Action,
    QueueCommandAction,
    SucceedCommandAction,
    FailCommandAction,
    PlayAction,
    PauseAction,
    StopAction,
    FinishAction,
    HardwareStoppedAction,
    DoorChangeAction,
)

from ..commands import Command, CommandStatus, CommandIntent
from ..errors import (
    RunStoppedError,
    ErrorOccurrence,
    RobotDoorOpenError,
    SetupCommandNotAllowedError,
    FixitCommandNotAllowedError,
    ResumeFromRecoveryNotAllowedError,
    PauseNotAllowedError,
    UnexpectedProtocolError,
    ProtocolCommandFailedError,
)
from ..types import EngineStatus
from .abstract_store import HasState, HandlesActions
from .command_history import (
    CommandEntry,
    CommandHistory,
)
from .config import Config


class QueueStatus(enum.Enum):
    """Execution status of the command queue."""

    SETUP = enum.auto()
    """The engine has been created, but the run has not yet started.

    New protocol commands may be enqueued, but will wait to execute.
    New setup commands may be enqueued and will execute immediately.
    New fixup commands may not be enqueued.
    """

    RUNNING = enum.auto()
    """The queue is running through protocol commands.

    New protocol commands may be enqueued and will execute immediately.
    New setup commands may not be enqueued.
    New fixup commands may not be enqueued.
    """

    PAUSED = enum.auto()
    """Execution of protocol commands has been paused.

    New protocol commands may be enqueued, but will wait to execute.
    New setup commands may not be enqueued.
    New fixup commands may not be enqueued.
    """

    AWAITING_RECOVERY = enum.auto()
    """A protocol command has encountered a recoverable error.

    New protocol commands may be enqueued, but will wait to execute.
    New setup commands may not be enqueued.
    New fixup commands may be enqueued and will execute immediately.
    """

    AWAITING_RECOVERY_PAUSED = enum.auto()
    """Execution of fixit commands has been paused.

    New protocol and fixit commands may be enqueued, but will wait to execute.
    New setup commands may not be enqueued.
    """


class RunResult(enum.Enum):
    """Result of the run."""

    SUCCEEDED = enum.auto()
    FAILED = enum.auto()
    STOPPED = enum.auto()


@dataclass(frozen=True)
class CommandSlice:
    """A subset of all commands in state."""

    commands: List[Command]
    cursor: int
    total_length: int


@dataclass(frozen=True)
class CommandPointer:
    """Brief info about a command and where to find it."""

    command_id: str
    command_key: str
    created_at: datetime
    index: int


@dataclass
class CommandState:
    """State of all protocol engine command resources."""

    command_history: CommandHistory

    queue_status: QueueStatus
    """Whether the engine is currently pulling new commands off the queue to execute.

    A command may still be executing, and the robot may still be in motion,
    even if PAUSED.
    """

    run_started_at: Optional[datetime]
    """The time the run was started.

    Set when the first `PlayAction` is dispatched.
    """

    run_completed_at: Optional[datetime]
    """The time the run has completed.

    Set when 'HardwareStoppedAction' is dispatched.
    """

    is_door_blocking: bool
    """Whether the door is open when enable_door_safety_switch feature flag is ON."""

    run_result: Optional[RunResult]
    """Whether the run is done and succeeded, failed, or stopped.

    This doesn't include the post-run finish steps (homing and dropping tips).

    Once set, this status is immutable.
    """

    run_error: Optional[ErrorOccurrence]
    """The run's fatal error occurrence, if there was one.

    Individual command errors, which may or may not be fatal,
    are stored on the individual commands themselves.
    """

    failed_command: Optional[CommandEntry]
    """The most recent command failure, if any."""
    # TODO(mm, 2024-03-19): This attribute is currently only used to help robot-server
    # with pagination, but "the failed command" is an increasingly nuanced idea, now
    # that we're doing error recovery. See if we can implement robot-server pagination
    # atop simpler concepts, like "the last command that ran" or "the next command that
    # would run."
    #
    # TODO(mm, 2024-04-03): Can this be replaced by
    # CommandHistory.get_terminal_command() now?

    command_error_recovery_types: Dict[str, ErrorRecoveryType]
    """For each command that failed (indexed by ID), what its recovery type was.

    This only includes commands that actually failed, not the ones that we mark as
    failed but that are effectively "cancelled" because a command before them failed.

    This separate attribute is a stopgap until error recovery concepts are a bit more
    stable. Eventually, we might want this info to be stored directly on each command.
    """

    recovery_target_command_id: Optional[str]
    """If we're currently recovering from a command failure, which command it was."""

    finish_error: Optional[ErrorOccurrence]
    """The error that happened during the post-run finish steps (homing & dropping tips), if any."""

    latest_protocol_command_hash: Optional[str]
    """The latest PROTOCOL command hash value received in a QueueCommandAction.

    This value can be used to generate future hashes.
    """

    failed_command_errors: List[ErrorOccurrence]
    """List of errors that occurred during run execution."""

    stopped_by_estop: bool
    """If this is set to True, the engine was stopped by an estop event."""

    error_recovery_policy: ErrorRecoveryPolicy
    """See `CommandView.get_error_recovery_policy()`."""


class CommandStore(HasState[CommandState], HandlesActions):
    """Command state container for run-level command concerns."""

    _state: CommandState

    def __init__(
        self,
        *,
        config: Config,
        is_door_open: bool,
        error_recovery_policy: ErrorRecoveryPolicy,
    ) -> None:
        """Initialize a CommandStore and its state."""
        self._config = config
        self._state = CommandState(
            command_history=CommandHistory(),
            queue_status=QueueStatus.SETUP,
            is_door_blocking=is_door_open and config.block_on_door_open,
            run_result=None,
            run_error=None,
            finish_error=None,
            failed_command=None,
            command_error_recovery_types={},
            recovery_target_command_id=None,
            run_completed_at=None,
            run_started_at=None,
            latest_protocol_command_hash=None,
            stopped_by_estop=False,
<<<<<<< HEAD
            failed_command_errors=[],
=======
            error_recovery_policy=error_recovery_policy,
>>>>>>> 36a75011
        )

    def handle_action(self, action: Action) -> None:
        """Modify state in reaction to an action."""
        match action:
            case QueueCommandAction():
                self._handle_queue_command_action(action)
            case RunCommandAction():
                self._handle_run_command_action(action)
            case SucceedCommandAction():
                self._handle_succeed_command_action(action)
            case FailCommandAction():
                self._handle_fail_command_action(action)
            case PlayAction():
                self._handle_play_action(action)
            case PauseAction():
                self._handle_pause_action(action)
            case ResumeFromRecoveryAction():
                self._handle_resume_from_recovery_action(action)
            case StopAction():
                self._handle_stop_action(action)
            case FinishAction():
                self._handle_finish_action(action)
            case HardwareStoppedAction():
                self._handle_hardware_stopped_action(action)
            case DoorChangeAction():
                self._handle_door_change_action(action)
            case SetErrorRecoveryPolicyAction():
                self._handle_set_error_recovery_policy_action(action)
            case _:
                pass

    def _handle_queue_command_action(self, action: QueueCommandAction) -> None:
        # TODO(mc, 2021-06-22): mypy has trouble with this automatic
        # request > command mapping, figure out how to type precisely
        # (or wait for a future mypy version that can figure it out).
        queued_command = action.request._CommandCls.construct(
            id=action.command_id,
            key=(
                action.request.key
                if action.request.key is not None
                else (action.request_hash or action.command_id)
            ),
            createdAt=action.created_at,
            params=action.request.params,  # type: ignore[arg-type]
            intent=action.request.intent,
            status=CommandStatus.QUEUED,
            failedCommandId=action.failed_command_id,
        )

        self._state.command_history.append_queued_command(queued_command)

        if action.request_hash is not None:
            self._state.latest_protocol_command_hash = action.request_hash

    def _handle_run_command_action(self, action: RunCommandAction) -> None:
        prev_entry = self._state.command_history.get(action.command_id)

        running_command = prev_entry.command.copy(
            update={
                "status": CommandStatus.RUNNING,
                "startedAt": action.started_at,
            }
        )

        self._state.command_history.set_command_running(running_command)

    def _handle_succeed_command_action(self, action: SucceedCommandAction) -> None:
        succeeded_command = action.command
        self._state.command_history.set_command_succeeded(succeeded_command)

    def _handle_fail_command_action(self, action: FailCommandAction) -> None:
        prev_entry = self.state.command_history.get(action.command_id)

        if isinstance(action.error, EnumeratedError):
            public_error_occurrence = ErrorOccurrence.from_failed(
                id=action.error_id,
                createdAt=action.failed_at,
                error=action.error,
            )
        else:
            public_error_occurrence = action.error.public

        self._update_to_failed(
            command_id=action.command_id,
            failed_at=action.failed_at,
            error_occurrence=public_error_occurrence,
            error_recovery_type=action.type,
            notes=action.notes,
        )
        self._state.failed_command = self._state.command_history.get(action.command_id)
        self._state.failed_command_errors.append(public_error_occurrence)

        other_command_ids_to_fail: List[str]
        if prev_entry.command.intent == CommandIntent.SETUP:
            other_command_ids_to_fail = list(
                self._state.command_history.get_setup_queue_ids()
            )
        elif prev_entry.command.intent == CommandIntent.FIXIT:
            other_command_ids_to_fail = list(
                self._state.command_history.get_fixit_queue_ids()
            )
        elif (
            prev_entry.command.intent == CommandIntent.PROTOCOL
            or prev_entry.command.intent is None
        ):
            if action.type == ErrorRecoveryType.FAIL_RUN:
                other_command_ids_to_fail = list(
                    self._state.command_history.get_queue_ids()
                )
            elif (
                action.type == ErrorRecoveryType.WAIT_FOR_RECOVERY
                or action.type == ErrorRecoveryType.IGNORE_AND_CONTINUE
            ):
                other_command_ids_to_fail = []
            else:
                assert_never(action.type)
        else:
            assert_never(prev_entry.command.intent)
        for command_id in other_command_ids_to_fail:
            # TODO(mc, 2022-06-06): add new "cancelled" status or similar
            self._update_to_failed(
                command_id=command_id,
                failed_at=action.failed_at,
                error_occurrence=None,
                error_recovery_type=None,
                notes=None,
            )

        if (
            prev_entry.command.intent in (CommandIntent.PROTOCOL, None)
            and action.type == ErrorRecoveryType.WAIT_FOR_RECOVERY
        ):
            self._state.queue_status = QueueStatus.AWAITING_RECOVERY
            self._state.recovery_target_command_id = action.command_id

    def _handle_play_action(self, action: PlayAction) -> None:
        if not self._state.run_result:
            self._state.run_started_at = (
                self._state.run_started_at or action.requested_at
            )
            match self._state.queue_status:
                case QueueStatus.SETUP:
                    self._state.queue_status = (
                        QueueStatus.PAUSED
                        if self._state.is_door_blocking
                        else QueueStatus.RUNNING
                    )
                case QueueStatus.AWAITING_RECOVERY_PAUSED:
                    self._state.queue_status = QueueStatus.AWAITING_RECOVERY
                case QueueStatus.PAUSED:
                    self._state.queue_status = QueueStatus.RUNNING
                case QueueStatus.RUNNING | QueueStatus.AWAITING_RECOVERY:
                    # Nothing for the play action to do. No-op.
                    pass

    def _handle_pause_action(self, action: PauseAction) -> None:
        self._state.queue_status = QueueStatus.PAUSED

    def _handle_resume_from_recovery_action(
        self, action: ResumeFromRecoveryAction
    ) -> None:
        self._state.queue_status = QueueStatus.RUNNING
        self._state.recovery_target_command_id = None

    def _handle_stop_action(self, action: StopAction) -> None:
        if not self._state.run_result:
            self._state.recovery_target_command_id = None

            self._state.queue_status = QueueStatus.PAUSED
            if action.from_estop:
                self._state.stopped_by_estop = True
                self._state.run_result = RunResult.FAILED
            else:
                self._state.run_result = RunResult.STOPPED

    def _handle_finish_action(self, action: FinishAction) -> None:
        if not self._state.run_result:
            self._state.queue_status = QueueStatus.PAUSED
            if action.set_run_status:
                self._state.run_result = (
                    RunResult.SUCCEEDED
                    if not action.error_details
                    else RunResult.FAILED
                )
            else:
                self._state.run_result = RunResult.STOPPED

            if not self._state.run_error and action.error_details:
                self._state.run_error = self._map_run_exception_to_error_occurrence(
                    action.error_details.error_id,
                    action.error_details.created_at,
                    action.error_details.error,
                )
        else:
            # HACK(sf): There needs to be a better way to set
            # an estop error than this else clause
            if self._state.stopped_by_estop and action.error_details:
                self._state.run_error = self._map_run_exception_to_error_occurrence(
                    action.error_details.error_id,
                    action.error_details.created_at,
                    action.error_details.error,
                )

    def _handle_hardware_stopped_action(self, action: HardwareStoppedAction) -> None:
        self._state.queue_status = QueueStatus.PAUSED
        self._state.run_result = self._state.run_result or RunResult.STOPPED
        self._state.run_completed_at = (
            self._state.run_completed_at or action.completed_at
        )

        if action.finish_error_details:
            self._state.finish_error = self._map_finish_exception_to_error_occurrence(
                action.finish_error_details.error_id,
                action.finish_error_details.created_at,
                action.finish_error_details.error,
            )

    def _handle_door_change_action(self, action: DoorChangeAction) -> None:
        if self._config.block_on_door_open:
            if action.door_state == DoorState.OPEN:
                self._state.is_door_blocking = True
                match self._state.queue_status:
                    case QueueStatus.SETUP:
                        pass
                    case QueueStatus.RUNNING | QueueStatus.PAUSED:
                        self._state.queue_status = QueueStatus.PAUSED
                    case QueueStatus.AWAITING_RECOVERY | QueueStatus.AWAITING_RECOVERY_PAUSED:
                        self._state.queue_status = QueueStatus.AWAITING_RECOVERY_PAUSED
            elif action.door_state == DoorState.CLOSED:
                self._state.is_door_blocking = False

    def _handle_set_error_recovery_policy_action(
        self, action: SetErrorRecoveryPolicyAction
    ) -> None:
        self._state.error_recovery_policy = action.error_recovery_policy

    def _update_to_failed(
        self,
        command_id: str,
        failed_at: datetime,
        error_occurrence: Optional[ErrorOccurrence],
        error_recovery_type: Optional[ErrorRecoveryType],
        notes: Optional[List[CommandNote]],
    ) -> None:
        prev_entry = self._state.command_history.get(command_id)
        failed_command = prev_entry.command.copy(
            update={
                "completedAt": failed_at,
                "status": CommandStatus.FAILED,
                **({"error": error_occurrence} if error_occurrence is not None else {}),
                # Assume we're not overwriting any existing notes because they can
                # only be added when a command completes, and if we're failing this
                # command, it wouldn't have completed before now.
                **({"notes": notes} if notes is not None else {}),
            }
        )
        self._state.command_history.set_command_failed(failed_command)
        if error_recovery_type is not None:
            self._state.command_error_recovery_types[command_id] = error_recovery_type

    @staticmethod
    def _map_run_exception_to_error_occurrence(
        error_id: str, created_at: datetime, exception: Exception
    ) -> ErrorOccurrence:
        """Map a fatal exception from the main part of the run to an ErrorOccurrence."""
        if (
            isinstance(exception, ProtocolCommandFailedError)
            and exception.original_error is not None
        ):
            return exception.original_error
        elif isinstance(exception, EnumeratedError):
            return ErrorOccurrence.from_failed(
                id=error_id, createdAt=created_at, error=exception
            )
        else:
            enumerated_wrapper = UnexpectedProtocolError(
                message=str(exception),
                wrapping=[exception],
            )
            return ErrorOccurrence.from_failed(
                id=error_id, createdAt=created_at, error=enumerated_wrapper
            )

    @staticmethod
    def _map_finish_exception_to_error_occurrence(
        error_id: str, created_at: datetime, exception: Exception
    ) -> ErrorOccurrence:
        """Map a fatal exception from the finish phase (drop tip & home) to an ErrorOccurrence."""
        if isinstance(exception, EnumeratedError):
            return ErrorOccurrence.from_failed(
                id=error_id, createdAt=created_at, error=exception
            )
        else:
            enumerated_wrapper = PythonException(exc=exception)
            return ErrorOccurrence.from_failed(
                id=error_id, createdAt=created_at, error=enumerated_wrapper
            )


class CommandView(HasState[CommandState]):
    """Read-only command state view."""

    _state: CommandState

    def __init__(self, state: CommandState) -> None:
        """Initialize the view of command state with its underlying data."""
        self._state = state

    def get(self, command_id: str) -> Command:
        """Get a command by its unique identifier."""
        return self._state.command_history.get(command_id).command

    def get_all(self) -> List[Command]:
        """Get a list of all commands in state.

        Entries are returned in the order of first-added command to last-added command.
        Replacing a command (to change its status, for example) keeps its place in the
        ordering.
        """
        return self._state.command_history.get_all_commands()

    def get_slice(
        self,
        cursor: Optional[int],
        length: int,
    ) -> CommandSlice:
        """Get a subset of commands around a given cursor.

        If the cursor is omitted, a cursor will be selected automatically
        based on the currently running or most recently executed command.
        """
        running_command = self._state.command_history.get_running_command()
        queued_command_ids = self._state.command_history.get_queue_ids()
        total_length = self._state.command_history.length()

        # TODO(mm, 2024-05-17): This looks like it's attempting to do the same thing
        # as self.get_current(), but in a different way. Can we unify them?
        if cursor is None:
            if running_command is not None:
                cursor = running_command.index
            elif len(queued_command_ids) > 0:
                # Get the most recently executed command,
                # which we can find just before the first queued command.
                cursor = (
                    self._state.command_history.get(queued_command_ids.head()).index - 1
                )
            elif (
                self._state.run_result
                and self._state.run_result == RunResult.FAILED
                and self._state.failed_command
            ):
                # Currently, if the run fails, we mark all the commands we didn't
                # reach as failed. This makes command status alone insufficient to
                # find the most recent command that actually executed, so we need to
                # store that separately.
                cursor = self._state.failed_command.index
            else:
                cursor = total_length - length

        # start is inclusive, stop is exclusive
        actual_cursor = max(0, min(cursor, total_length - 1))
        stop = min(total_length, actual_cursor + length)
        commands = self._state.command_history.get_slice(start=actual_cursor, stop=stop)

        return CommandSlice(
            commands=commands,
            cursor=actual_cursor,
            total_length=total_length,
        )

    def get_error(self) -> Optional[ErrorOccurrence]:
        """Get the run's fatal error, if there was one."""
        run_error = self._state.run_error
        finish_error = self._state.finish_error

        if run_error and finish_error:
            combined_error = ErrorOccurrence.construct(
                id=finish_error.id,
                createdAt=finish_error.createdAt,
                errorType="RunAndFinishFailed",
                detail=(
                    "The run had a fatal error,"
                    " and another error happened while doing post-run cleanup."
                ),
                # TODO(mm, 2023-07-31): Consider adding a low-priority error code so clients can
                # deemphasize this root node, in favor of its children in wrappedErrors.
                errorCode=ErrorCodes.GENERAL_ERROR.value.code,
                wrappedErrors=[
                    run_error,
                    finish_error,
                ],
            )
            return combined_error
        else:
            return run_error or finish_error

    def get_all_errors(self) -> List[ErrorOccurrence]:
        """Get the run's full error list, if there was none, returns an empty list."""
        return self._state.failed_command_errors

    def get_running_command_id(self) -> Optional[str]:
        """Return the ID of the command that's currently running, if there is one."""
        running_command = self._state.command_history.get_running_command()
        if running_command is not None:
            return running_command.command.id
        else:
            return None

    def get_queue_ids(self) -> OrderedSet[str]:
        """Get the IDs of all queued protocol commands, in FIFO order."""
        return self._state.command_history.get_queue_ids()

    def get_current(self) -> Optional[CommandPointer]:
        """Return the "current" command, if any.

        The "current" command is the command that is currently executing,
        or the most recent command to have completed.
        """
        running_command = self._state.command_history.get_running_command()
        if running_command:
            return CommandPointer(
                command_id=running_command.command.id,
                command_key=running_command.command.key,
                created_at=running_command.command.createdAt,
                index=running_command.index,
            )

        most_recently_finalized_command = self.get_most_recently_finalized_command()
        if most_recently_finalized_command:
            return CommandPointer(
                command_id=most_recently_finalized_command.command.id,
                command_key=most_recently_finalized_command.command.key,
                created_at=most_recently_finalized_command.command.createdAt,
                index=most_recently_finalized_command.index,
            )

        return None

    def get_next_to_execute(self) -> Optional[str]:
        """Return the next command in line to be executed.

        Returns:
            The ID of the earliest queued command, if any.

        Raises:
            RunStoppedError: The engine is currently stopped or stopping,
                so it will never run any more commands.
        """
        if self._state.run_result:
            raise RunStoppedError("Engine was stopped")

        # if queue is in recovery mode, return the next fixit command
        next_fixit_cmd = self._state.command_history.get_fixit_queue_ids().head(None)
        if next_fixit_cmd and self._state.queue_status == QueueStatus.AWAITING_RECOVERY:
            return next_fixit_cmd

        # if there is a setup command queued, prioritize it
        next_setup_cmd = self._state.command_history.get_setup_queue_ids().head(None)
        if (
            self._state.queue_status
            not in [QueueStatus.PAUSED, QueueStatus.AWAITING_RECOVERY]
            and next_setup_cmd
        ):
            return next_setup_cmd

        # if the queue is running, return the next protocol command
        if self._state.queue_status == QueueStatus.RUNNING:
            return self._state.command_history.get_queue_ids().head(None)

        # otherwise we've got nothing to do
        return None

    def get_is_okay_to_clear(self) -> bool:
        """Get whether the engine is stopped or sitting idly so it could be removed."""
        if self.get_is_stopped():
            return True
        elif (
            self.get_status() == EngineStatus.IDLE
            and self._state.command_history.get_running_command() is None
            and len(self._state.command_history.get_setup_queue_ids()) == 0
        ):
            return True
        else:
            return False

    def get_is_door_blocking(self) -> bool:
        """Get whether the robot door is open when 'pause on door open' ff is True."""
        return self._state.is_door_blocking

    def get_is_running(self) -> bool:
        """Get whether the protocol is running & queued commands should be executed."""
        return self._state.queue_status == QueueStatus.RUNNING

    def get_most_recently_finalized_command(self) -> Optional[CommandEntry]:
        """Get the most recent command that has reached its final `status`. See get_command_is_final."""
        run_requested_to_stop = self._state.run_result is not None

        if run_requested_to_stop:
            tail_command = self._state.command_history.get_tail_command()
            if not tail_command:
                return None
            if tail_command.command.status != CommandStatus.RUNNING:
                return tail_command
            else:
                return self._state.command_history.get_prev(tail_command.command.id)
        else:
            most_recently_finalized = (
                self._state.command_history.get_most_recently_completed_command()
            )
            # This iteration is effectively O(1) as we'll only ever have to iterate one or two times at most.
            while most_recently_finalized is not None:
                next_command = self._state.command_history.get_next(
                    most_recently_finalized.command.id
                )
                if (
                    next_command is not None
                    and next_command.command.status != CommandStatus.QUEUED
                    and next_command.command.status != CommandStatus.RUNNING
                ):
                    most_recently_finalized = next_command
                else:
                    break

            return most_recently_finalized

    def get_command_is_final(self, command_id: str) -> bool:
        """Get whether a given command has reached its final `status`.

        This happens when one of the following is true:

        - Its status is `CommandStatus.SUCCEEDED`.
        - Its status is `CommandStatus.FAILED`.
        - Its status is `CommandStatus.QUEUED` but the run has been requested to stop,
          so the run will never reach it.

        Arguments:
            command_id: Command to check.
        """
        status = self.get(command_id).status

        run_requested_to_stop = self._state.run_result is not None

        return (
            status == CommandStatus.SUCCEEDED
            or status == CommandStatus.FAILED
            or (status == CommandStatus.QUEUED and run_requested_to_stop)
        )

    def get_all_commands_final(self) -> bool:
        """Get whether all commands added so far have reached their final `status`.

        See `get_command_is_final()`.

        Raises:
            CommandExecutionFailedError: if any added command failed, and its `intent` wasn't
            `setup`.
        """
        no_command_running = self._state.command_history.get_running_command() is None
        run_requested_to_stop = self._state.run_result is not None
        no_command_to_execute = (
            run_requested_to_stop
            # TODO(mm, 2024-03-15): This ignores queued setup commands,
            # which seems questionable?
            or len(self._state.command_history.get_queue_ids()) == 0
        )

        return no_command_running and no_command_to_execute

    def get_recovery_target(self) -> Optional[CommandPointer]:
        """Return the command currently undergoing error recovery, if any."""
        recovery_target_command_id = self._state.recovery_target_command_id
        if recovery_target_command_id is None:
            return None
        else:
            entry = self._state.command_history.get(recovery_target_command_id)
            return CommandPointer(
                command_id=entry.command.id,
                command_key=entry.command.key,
                created_at=entry.command.createdAt,
                index=entry.index,
            )

    def get_recovery_in_progress_for_command(self, command_id: str) -> bool:
        """Return whether the given command failed and its error recovery is in progress."""
        pointer = self.get_recovery_target()
        return pointer is not None and pointer.command_id == command_id

    def raise_fatal_command_error(self) -> None:
        """Raise the run's fatal command error, if there was one, as an exception.

        The "fatal command error" is the error from any non-setup command.
        It's intended to be used as the fatal error of the overall run
        (see `ProtocolEngine.finish()`) for JSON and live HTTP protocols.

        This isn't useful for Python protocols, which have to account for the
        fatal error of the overall run coming from anywhere in the Python script,
        including in between commands.
        """
        failed_command = self.state.failed_command
        if (
            failed_command
            and failed_command.command.error
            and failed_command.command.intent != CommandIntent.SETUP
        ):
            raise ProtocolCommandFailedError(
                original_error=failed_command.command.error,
                message=failed_command.command.error.detail,
            )

    def get_error_recovery_type(self, command_id: str) -> ErrorRecoveryType:
        """Return the error recovery type with which the given command failed.

        The command ID is assumed to point to a failed command.
        """
        return self.state.command_error_recovery_types[command_id]

    def get_is_stopped(self) -> bool:
        """Get whether an engine stop has completed."""
        return self._state.run_completed_at is not None

    def has_been_played(self) -> bool:
        """Get whether engine has started."""
        return self._state.run_started_at is not None

    def get_is_terminal(self) -> bool:
        """Get whether engine is in a terminal state."""
        return self._state.run_result is not None

    def validate_action_allowed(  # noqa: C901
        self,
        action: Union[
            PlayAction,
            PauseAction,
            StopAction,
            ResumeFromRecoveryAction,
            QueueCommandAction,
        ],
    ) -> Union[
        PlayAction,
        PauseAction,
        StopAction,
        ResumeFromRecoveryAction,
        QueueCommandAction,
    ]:
        """Validate whether a given control action is allowed.

        Returns:
            The action, if valid.

        Raises:
            RunStoppedError: The engine has been stopped.
            RobotDoorOpenError: Cannot resume because the front door is open.
            PauseNotAllowedError: The engine is not running, so cannot be paused.
            SetupCommandNotAllowedError: The engine is running, so a setup command
                may not be added.
        """
        if self._state.run_result is not None:
            raise RunStoppedError("The run has already stopped.")

        elif isinstance(action, PlayAction):
            if self.get_status() in (
                EngineStatus.BLOCKED_BY_OPEN_DOOR,
                EngineStatus.AWAITING_RECOVERY_BLOCKED_BY_OPEN_DOOR,
            ):
                raise RobotDoorOpenError("Front door or top window is currently open.")
            else:
                return action

        elif isinstance(action, PauseAction):
            if not self.get_is_running():
                raise PauseNotAllowedError("Cannot pause a run that is not running.")
            elif self.get_status() == EngineStatus.AWAITING_RECOVERY:
                raise PauseNotAllowedError("Cannot pause a run in recovery mode.")
            else:
                return action

        elif isinstance(action, QueueCommandAction):
            if (
                action.request.intent == CommandIntent.SETUP
                and self._state.queue_status != QueueStatus.SETUP
            ):
                raise SetupCommandNotAllowedError(
                    "Setup commands are not allowed after run has started."
                )
            elif action.request.intent == CommandIntent.FIXIT:
                if self._state.queue_status != QueueStatus.AWAITING_RECOVERY:
                    raise FixitCommandNotAllowedError(
                        "Fixit commands are not allowed when the run is not in a recoverable state."
                    )
                else:
                    return action
            else:
                return action

        elif isinstance(action, ResumeFromRecoveryAction):
            if self.get_status() != EngineStatus.AWAITING_RECOVERY:
                raise ResumeFromRecoveryNotAllowedError(
                    "Cannot resume from recovery if the run is not in recovery mode."
                )
            elif (
                self.get_status() == EngineStatus.AWAITING_RECOVERY
                and len(self._state.command_history.get_fixit_queue_ids()) > 0
            ):
                raise ResumeFromRecoveryNotAllowedError(
                    "Cannot resume from recovery while there are fixit commands in the queue."
                )
            else:
                return action

        elif isinstance(action, StopAction):
            return action

        else:
            assert_never(action)

    def get_status(self) -> EngineStatus:  # noqa: C901
        """Get the current execution status of the engine."""
        if self._state.run_result:
            # The main part of the run is over, or will be over soon.
            # Have we also completed the post-run finish steps (homing and dropping tips)?
            if self.get_is_stopped():
                # Post-run finish steps have completed. Calculate the engine's final status,
                # taking into account any failures in the run or the post-run finish steps.
                if (
                    self._state.run_result == RunResult.FAILED
                    or self._state.finish_error is not None
                ):
                    return EngineStatus.FAILED
                elif self._state.run_result == RunResult.SUCCEEDED:
                    return EngineStatus.SUCCEEDED
                else:
                    return EngineStatus.STOPPED
            else:
                # Post-run finish steps have not yet completed,
                # and we may even still be executing commands.
                return (
                    EngineStatus.STOP_REQUESTED
                    if self._state.run_result == RunResult.STOPPED
                    else EngineStatus.FINISHING
                )

        elif self._state.queue_status == QueueStatus.RUNNING:
            return EngineStatus.RUNNING

        elif self._state.queue_status == QueueStatus.PAUSED:
            if self._state.is_door_blocking:
                return EngineStatus.BLOCKED_BY_OPEN_DOOR
            else:
                return EngineStatus.PAUSED

        elif self._state.queue_status == QueueStatus.AWAITING_RECOVERY_PAUSED:
            if self._state.is_door_blocking:
                return EngineStatus.AWAITING_RECOVERY_BLOCKED_BY_OPEN_DOOR
            else:
                return EngineStatus.AWAITING_RECOVERY_PAUSED

        elif self._state.queue_status == QueueStatus.AWAITING_RECOVERY:
            return EngineStatus.AWAITING_RECOVERY

        # todo(mm, 2024-03-19): Does this intentionally return idle if QueueStatus is
        # SETUP and we're currently a setup command?
        return EngineStatus.IDLE

    def get_latest_protocol_command_hash(self) -> Optional[str]:
        """Get the command hash of the last queued command, if any."""
        return self._state.latest_protocol_command_hash

    def get_error_recovery_policy(self) -> ErrorRecoveryPolicy:
        """Return the run's current error recovery policy (see `ErrorRecoveryPolicy`).

        This error recovery policy is not ever evaluated by
        `CommandStore`/`CommandView`. It's stored here for convenience, but evaluated by
        higher-level code.
        """
        return self._state.error_recovery_policy<|MERGE_RESOLUTION|>--- conflicted
+++ resolved
@@ -241,11 +241,8 @@
             run_started_at=None,
             latest_protocol_command_hash=None,
             stopped_by_estop=False,
-<<<<<<< HEAD
             failed_command_errors=[],
-=======
             error_recovery_policy=error_recovery_policy,
->>>>>>> 36a75011
         )
 
     def handle_action(self, action: Action) -> None:
