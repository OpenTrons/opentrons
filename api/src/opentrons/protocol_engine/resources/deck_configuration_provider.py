--- conflicted
+++ resolved
@@ -49,17 +49,10 @@
     cutout_fixture = get_cutout_fixture(cutout_fixture_id, deck_definition)
     try:
         return cutout_fixture["providesAddressableAreas"][cutout_id]
-<<<<<<< HEAD
-    except KeyError:
-        raise FixtureDoesNotProvideAreasError(
-            f"Cutout fixture {cutout_fixture['id']} does not provide addressable areas for {cutout_id}"
-        )
-=======
     except KeyError as exception:
         raise FixtureDoesNotProvideAreasError(
             f"Cutout fixture {cutout_fixture['id']} does not provide addressable areas for {cutout_id}"
         ) from exception
->>>>>>> 9e05537c
 
 
 def get_potential_cutout_fixtures(
@@ -102,21 +95,12 @@
                 x=area_offset[0] + cutout_position.x,
                 y=area_offset[1] + cutout_position.y,
                 z=area_offset[2] + cutout_position.z,
-<<<<<<< HEAD
             )
             bounding_box = Dimensions(
                 x=addressable_area["boundingBox"]["xDimension"],
                 y=addressable_area["boundingBox"]["yDimension"],
                 z=addressable_area["boundingBox"]["zDimension"],
             )
-=======
-            )
-            bounding_box = Dimensions(
-                x=addressable_area["boundingBox"]["xDimension"],
-                y=addressable_area["boundingBox"]["yDimension"],
-                z=addressable_area["boundingBox"]["zDimension"],
-            )
->>>>>>> 9e05537c
             drop_tips_deck_offset = addressable_area.get("dropTipsOffset")
             drop_tip_location: Optional[Point]
             if drop_tips_deck_offset:
