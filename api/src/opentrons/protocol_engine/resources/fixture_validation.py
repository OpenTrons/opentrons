--- conflicted
+++ resolved
@@ -13,20 +13,12 @@
 
 
 def is_gripper_waste_chute(addressable_area_name: str) -> bool:
-<<<<<<< HEAD
-    """Check if an addressable area is a Waste Chute."""
-=======
     """Check if an addressable area is a gripper-movement-compatible Waste Chute."""
->>>>>>> 9e05537c
     return addressable_area_name == "gripperWasteChute"
 
 
 def is_drop_tip_waste_chute(addressable_area_name: str) -> bool:
-<<<<<<< HEAD
-    """Check if an addressable area is a Waste Chute."""
-=======
     """Check if an addressable area is a Waste Chute compatible for dropping tips."""
->>>>>>> 9e05537c
     return addressable_area_name in {"1and8ChannelWasteChute", "96ChannelWasteChute"}
 
 
