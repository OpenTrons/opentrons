--- conflicted
+++ resolved
@@ -16,15 +16,14 @@
     return load_name == "opentrons_flex_lid_absorbance_plate_reader_module"
 
 
-<<<<<<< HEAD
 def is_lid_stack(load_name: str) -> bool:
     """Check if a labware object is a system lid stack object."""
     return load_name == "protocol_engine_lid_stack_object"
-=======
+
+
 def is_evotips(load_name: str) -> bool:
     """Check if a labware is an evotips tiprack."""
     return load_name == "evotips_opentrons_96_labware"
->>>>>>> a667e623
 
 
 def validate_definition_is_labware(definition: LabwareDefinition) -> bool:
