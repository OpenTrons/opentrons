"""Models for concrete occurrences of specific errors."""
from logging import getLogger

from datetime import datetime
<<<<<<< HEAD
from typing import Any, Dict, List, Type, Union, Optional, Sequence
from pydantic import BaseModel, Field, ConfigDict
=======
from textwrap import dedent
from typing import Any, Dict, Mapping, List, Type, Union, Optional, Sequence
from pydantic import BaseModel, Field
>>>>>>> bb0db4a6
from opentrons_shared_data.errors.codes import ErrorCodes
from .exceptions import ProtocolEngineError
from opentrons_shared_data.errors.exceptions import EnumeratedError

log = getLogger(__name__)


# TODO(mc, 2021-11-12): flesh this model out with structured error data
# for each error type so client may produce better error messages
class ErrorOccurrence(BaseModel):
    """An occurrence of a specific error during protocol execution."""

    @classmethod
    def from_failed(
        cls: Type["ErrorOccurrence"],
        id: str,
        createdAt: datetime,
        error: Union[ProtocolEngineError, EnumeratedError],
    ) -> "ErrorOccurrence":
        """Build an ErrorOccurrence from the details available from a FailedAction or FinishAction."""
        if isinstance(error, ProtocolCommandFailedError) and error.original_error:
            wrappedErrors = [error.original_error]
        else:
            wrappedErrors = [
                cls.from_failed(id, createdAt, err) for err in error.wrapping
            ]
        return cls(
            id=id,
            createdAt=createdAt,
            errorType=type(error).__name__,
            detail=error.message or str(error),
            errorInfo=error.detail,
            errorCode=error.code.value.code,
            wrappedErrors=wrappedErrors,
        )

    @staticmethod
    def schema_extra(schema: Dict[str, Any], model: object) -> None:
        """Append the schema to make the errorCode appear required.

        `errorCode`, `wrappedErrors`, and `errorInfo` have defaults because they are not included in earlier
        versions of this model, _and_ this model is loaded directly from
        the on-robot store. That means that, without a default, it will
        fail to parse. Once a default is defined, the automated schema will
        mark this as a non-required field, which is misleading as this is
        a response from the server to the client and it will always have an
        errorCode defined. This hack is required because it informs the client
        that it does not, in fact, have to account for a missing errorCode, wrappedError, or errorInfo.
        """
        schema["required"].extend(["errorCode", "wrappedErrors", "errorInfo"])

    id: str = Field(..., description="Unique identifier of this error occurrence.")
    createdAt: datetime = Field(..., description="When the error occurred.")

    isDefined: bool = Field(
        default=False,  # default=False for database backwards compatibility.
        description=dedent(
            """\
            Whether this error is *defined.*

            *Defined* errors have a strictly defined cause and effect, and we generally
            design them to be recoverable. For example, a `pickUpTip` command might
            return a `tipPhysicallyMissing` error, which is defined, and which you can
            recover from by doing a new `pickUpTip` in a different location.

            The `errorType` and `errorInfo` fields are useful for reacting to defined
            errors.

            *Undefined* errors are everything else. They could represent more obscure
            hardware failures that we aren't handling yet, or just bugs in our software.
            You can continue issuing commands to a run after it encounters an undefined
            error, but the robot may not behave well. For example, if a movement command
            fails with an undefined error, it could leave the robot in a messed-up
            state, and the next movement command could have bad path planning that
            collides the pipettes with stuff on the deck. We allow you to take this risk
            because it's sometimes better than safely stopping the run, which can
            waste time and reagents.
            """
        ),
    )

    errorType: str = Field(
        ...,
        description=dedent(
            """\
            This field has two meanings.

            When `isDefined` is `true`, this is a machine- and developer-readable
            identifier for what kind of error this is. You can use this to implement
            interactive error recovery flows, like watching for `"overpressure"` errors
            so you can tell the operator to unclog the tip.

            When `isDefined` is `false`, this is deprecated. For historical reasons,
            it will be the Python class name of some internal exception,
            like `"KeyError"` or `"UnexpectedProtocolError"`. The string values are not
            stable across software versions. If you're looking for something to show to
            robot operators, use `errorCode` and `detail` instead.
            """
        ),
    )

    errorCode: str = Field(
        default=ErrorCodes.GENERAL_ERROR.value.code,
        description=dedent(
            """\
            An enumerated error code for the error type.
            This is intended to be shown to the robot operator to direct them to the
            correct rough area for troubleshooting.
            """
        ),
    )

    detail: str = Field(
        ...,
        description=dedent(
            """\
            A short human-readable message about the error.

            This is intended to provide the robot operator with more specific details than
            `errorCode` alone. It should be no longer than a couple of sentences,
            and it should not contain internal newlines or indentation.

            It should not internally repeat `errorCode`, but it may internally repeat `errorType`
            if it helps the message make sense when it's displayed in its own separate block.
            """
        ),
    )

    errorInfo: Mapping[str, object] = Field(
        default={},
        description=dedent(
            """\
            Specific structured details about the error that may be useful for
            determining what happened.

            This might contain the same information as `detail` in a more structured form.
            It might also contain additional information that was too verbose or technical
            to put in `detail`.

            If `isDefined` is `true`, this object may have guaranteed contents, depending
            on `errorType`. If `isDefined` is `false`, you should not rely on any
            particular contents.
            """
        ),
    )

    wrappedErrors: List["ErrorOccurrence"] = Field(
        default=[], description="Errors that may have caused this one."
    )

    model_config = ConfigDict(json_schema_extra=schema_extra)


# TODO (tz, 7-12-23): move this to exceptions.py when we stop relaying on ErrorOccurrence.
class ProtocolCommandFailedError(ProtocolEngineError):
    """Raised if a fatal command execution error has occurred."""

    def __init__(
        self,
        original_error: Optional[ErrorOccurrence] = None,
        message: Optional[str] = None,
        details: Optional[Dict[str, Any]] = None,
        wrapping: Optional[Sequence[EnumeratedError]] = None,
    ) -> None:
        """Build a ProtocolCommandFailedError."""
        super().__init__(ErrorCodes.GENERAL_ERROR, message, details, wrapping)
        self.original_error = original_error


ErrorOccurrence.model_rebuild()<|MERGE_RESOLUTION|>--- conflicted
+++ resolved
@@ -2,14 +2,9 @@
 from logging import getLogger
 
 from datetime import datetime
-<<<<<<< HEAD
-from typing import Any, Dict, List, Type, Union, Optional, Sequence
-from pydantic import BaseModel, Field, ConfigDict
-=======
 from textwrap import dedent
 from typing import Any, Dict, Mapping, List, Type, Union, Optional, Sequence
-from pydantic import BaseModel, Field
->>>>>>> bb0db4a6
+from pydantic import BaseModel, Field, ConfigDict
 from opentrons_shared_data.errors.codes import ErrorCodes
 from .exceptions import ProtocolEngineError
 from opentrons_shared_data.errors.exceptions import EnumeratedError
