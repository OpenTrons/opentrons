--- conflicted
+++ resolved
@@ -1,11 +1,7 @@
 import typing
 from uuid import uuid4, UUID
 from enum import Enum
-<<<<<<< HEAD
 from dataclasses import dataclass, asdict, fields
-=======
-from dataclasses import dataclass, asdict, field, fields
->>>>>>> b4ca09e2
 
 from opentrons.protocol_api.labware import Well
 from opentrons.types import Mount, Point, Location
@@ -14,11 +10,7 @@
 
 from .constants import LOOKUP_LABWARE, TipAttachError
 from .util import StateMachine, WILDCARD
-<<<<<<< HEAD
 from .models import AttachedPipette, ComparisonStatus
-=======
-from .models import AttachedPipette
->>>>>>> b4ca09e2
 from opentrons.hardware_control import ThreadManager
 from opentrons.protocol_api import labware, geometry
 
@@ -81,7 +73,6 @@
 
 
 @dataclass
-<<<<<<< HEAD
 class Moves:
     """A mapping of calibration check state to gantry move parameters"""
     preparingFirstPipette: CheckMove = CheckMove()
@@ -95,37 +86,13 @@
 
 
 TRASH_TIP_OFFSET = Point(10, 10, 0)  # vector from front bottom left of slot 12
-=======
-class PreparingPipetteMoveOffset:
-    offset: Point
-    well: Well
-
-
-PreparingPipetteMove = typing.Dict[
-    UUID, typing.Dict[UUID, PreparingPipetteMoveOffset]
-]
-
-
-@dataclass
-class Moves:
-    """This class is meant to encapsulate the different moves"""
-    preparingPipette: PreparingPipetteMove = field(default_factory=dict)
-    checkingPointOne: CheckMove = CheckMove()
-    checkingPointTwo: CheckMove = CheckMove()
-    checkingPointThree: CheckMove = CheckMove()
-    checkingHeight: CheckMove = CheckMove()
->>>>>>> b4ca09e2
 
 
 class CalibrationSession:
     """Class that controls state of the current robot calibration session"""
     def __init__(self, hardware: ThreadManager):
         self._hardware = hardware
-<<<<<<< HEAD
         self._pip_info_by_id = self._key_by_uuid(
-=======
-        self._relate_mount = self._key_by_uuid(
->>>>>>> b4ca09e2
             hardware.get_attached_instruments()
         )
         self._deck = geometry.Deck()
@@ -143,22 +110,9 @@
     def _key_by_uuid(new_pipettes: typing.Dict) -> typing.Dict:
         pipette_dict = {}
         for mount, data in new_pipettes.items():
-<<<<<<< HEAD
             if data:
                 pipette_id = uuid4()
                 pipette_dict[pipette_id] = {'mount': mount, 'tiprack_id': None}
-=======
-            # TODO: Adding in error state is out of scope for this PR.
-            # This is to ensure during testing that two pipettes are
-            # attached -- for now.
-            assert data, "Please attach pipettes before proceeding"
-            cp = None
-            if data['channels'] == 8:
-                cp = CriticalPoint.FRONT_NOZZLE
-            token = uuid4()
-            pipette_dict[token] = {
-                'mount': mount, 'tiprack_id': None, 'critical_point': cp}
->>>>>>> b4ca09e2
         return pipette_dict
 
     def _determine_required_labware(self) -> typing.Dict[UUID, LabwareInfo]:
@@ -170,28 +124,11 @@
         lw: typing.Dict[UUID, LabwareInfo] = {}
         _uuid: typing.Optional[UUID] = None
 
-<<<<<<< HEAD
         for pipette_id in self._pip_info_by_id.keys():
-=======
-        for pipette_id in self._relate_mount.keys():
->>>>>>> b4ca09e2
             mount = self._get_mount(pipette_id)
-            pip_vol = self.get_pipette(mount)['max_volume']
 
             _lookup = LOOKUP_LABWARE[str(pip_vol)]
             load_name: str = _lookup.load_name
-
-            if_labware = None
-            if _uuid:
-                if_labware = lw.get(_uuid)
-            if _uuid and if_labware and if_labware.loadName == load_name:
-                lw[_uuid].forPipettes.append(pipette_id)
-<<<<<<< HEAD
-                self._pip_info_by_id[pipette_id]['tiprack_id'] = _uuid
-=======
-                self._relate_mount[pipette_id]['tiprack_id'] = _uuid
->>>>>>> b4ca09e2
-            else:
                 lw_def = labware.get_labware_definition(load_name)
                 new_uuid: UUID = uuid4()
                 _uuid = new_uuid
@@ -205,7 +142,6 @@
                     version=lw_def['version'],
                     id=new_uuid,
                     definition=lw_def)
-<<<<<<< HEAD
                 self._pip_info_by_id[pipette_id]['tiprack_id'] = new_uuid
         return lw
 
@@ -217,16 +153,6 @@
                 joggingFirstPipetteToPointThree=self._build_cross_dict('7TLC'),
                 joggingSecondPipetteToHeight=self._build_height_dict('5'),
                 joggingSecondPipetteToPointOne=self._build_cross_dict('1BLC'))
-=======
-                self._relate_mount[pipette_id]['tiprack_id'] = new_uuid
-        return lw
-
-    def _build_deck_moves(self) -> Moves:
-        return Moves(checkingPointOne=self._build_cross_dict('1BLC'),
-                     checkingPointTwo=self._build_cross_dict('3BRC'),
-                     checkingPointThree=self._build_cross_dict('7TLC'),
-                     checkingHeight=self._build_height_dict('5'))
->>>>>>> b4ca09e2
 
     def _build_cross_dict(self, pos_id: str) -> CheckMove:
         cross_coords = self._deck.get_calibration_position(pos_id).position
@@ -244,11 +170,7 @@
             raise KeyError("No available slots remaining")
 
     def _get_mount(self, pipette_id: UUID) -> Mount:
-<<<<<<< HEAD
         return self._pip_info_by_id[pipette_id]['mount']
-=======
-        return self._relate_mount[pipette_id]['mount']
->>>>>>> b4ca09e2
 
     async def _jog(self, mount: Mount, vector: Point):
         """
@@ -362,7 +284,6 @@
 class CalibrationCheckState(str, Enum):
     sessionStarted = "sessionStarted"
     labwareLoaded = "labwareLoaded"
-<<<<<<< HEAD
     preparingFirstPipette = "preparingFirstPipette"
     inspectingFirstTip = "inspectingFirstTip"
     joggingFirstPipetteToHeight = "joggingFirstPipetteToHeight"
@@ -379,23 +300,11 @@
     comparingSecondPipetteHeight = "comparingSecondPipetteHeight"
     joggingSecondPipetteToPointOne = "joggingSecondPipetteToPointOne"
     comparingSecondPipettePointOne = "comparingSecondPipettePointOne"
-=======
-    preparingPipette = "preparingPipette"
-    inspectingTip = "inspectingTip"
-    checkingPointOne = "checkingPointOne"
-    checkingPointTwo = "checkingPointTwo"
-    checkingPointThree = "checkingPointThree"
-    checkingHeight = "checkingHeight"
->>>>>>> b4ca09e2
     returningTip = "returningTip"
     sessionExited = "sessionExited"
     badCalibrationData = "badCalibrationData"
     noPipettesAttached = "noPipettesAttached"
-<<<<<<< HEAD
     checkComplete = "checkComplete"
-=======
-    calibrationComplete = "calibrationComplete"
->>>>>>> b4ca09e2
 
 
 class CalibrationCheckTrigger(str, Enum):
@@ -405,12 +314,8 @@
     pick_up_tip = "pick_up_tip"
     confirm_tip_attached = "confirm_tip_attached"
     invalidate_tip = "invalidate_tip"
-<<<<<<< HEAD
     compare_point = "compare_point"
     go_to_next_check = "go_to_next_check"
-=======
-    confirm_step = "confirm_step"
->>>>>>> b4ca09e2
     exit = "exit"
     reject_calibration = "reject_calibration"
     no_pipettes = "no_pipettes"
@@ -421,16 +326,11 @@
         "trigger": CalibrationCheckTrigger.load_labware,
         "from_state": CalibrationCheckState.sessionStarted,
         "to_state": CalibrationCheckState.labwareLoaded,
-<<<<<<< HEAD
         "before": "_load_tip_rack_objects"
-=======
-        "before": "_load_labware_objects"
->>>>>>> b4ca09e2
     },
     {
         "trigger": CalibrationCheckTrigger.prepare_pipette,
         "from_state": CalibrationCheckState.labwareLoaded,
-<<<<<<< HEAD
         "to_state": CalibrationCheckState.preparingFirstPipette,
         "after": "_move_first_pipette",
     },
@@ -609,82 +509,6 @@
         "from_state": CalibrationCheckState.comparingSecondPipettePointOne,
         "to_state": CalibrationCheckState.checkComplete,
         "before": "_trash_second_pipette_tip",
-=======
-        "to_state": CalibrationCheckState.preparingPipette,
-        "before": "_prepare_pipette"
-    },
-    {
-        "trigger": CalibrationCheckTrigger.jog,
-        "from_state": CalibrationCheckState.preparingPipette,
-        "to_state": CalibrationCheckState.preparingPipette,
-        "before": "_jog_pipette"
-    },
-    {
-        "trigger": CalibrationCheckTrigger.pick_up_tip,
-        "from_state": CalibrationCheckState.preparingPipette,
-        "to_state": CalibrationCheckState.inspectingTip,
-        "before": "_pick_up_pipette_tip"
-    },
-    {
-        "trigger": CalibrationCheckTrigger.confirm_tip_attached,
-        "from_state": CalibrationCheckState.inspectingTip,
-        "to_state": CalibrationCheckState.checkingPointOne,
-        "before": "_move_to_check_point_one"
-    },
-    {
-        "trigger": CalibrationCheckTrigger.invalidate_tip,
-        "from_state": CalibrationCheckState.inspectingTip,
-        "to_state": CalibrationCheckState.preparingPipette,
-        "before": "_invalidate_tip"
-    },
-    {
-        "trigger": CalibrationCheckTrigger.jog,
-        "from_state": CalibrationCheckState.checkingPointOne,
-        "to_state": CalibrationCheckState.checkingPointOne,
-        "before": "_jog_pipette"
-    },
-    {
-        "trigger": CalibrationCheckTrigger.confirm_step,
-        "from_state": CalibrationCheckState.checkingPointOne,
-        "to_state": CalibrationCheckState.checkingPointTwo,
-        "before": "_move_to_check_point_two",
-    },
-    {
-        "trigger": CalibrationCheckTrigger.jog,
-        "from_state": CalibrationCheckState.checkingPointTwo,
-        "to_state": CalibrationCheckState.checkingPointTwo,
-        "before": "_jog_pipette"
-    },
-    {
-        "trigger": CalibrationCheckTrigger.confirm_step,
-        "from_state": CalibrationCheckState.checkingPointTwo,
-        "to_state": CalibrationCheckState.checkingPointThree,
-        "before": "_move_to_check_point_three",
-    },
-    {
-        "trigger": CalibrationCheckTrigger.jog,
-        "from_state": CalibrationCheckState.checkingPointThree,
-        "to_state": CalibrationCheckState.checkingPointThree,
-        "before": "_jog_pipette"
-    },
-    {
-        "trigger": CalibrationCheckTrigger.confirm_step,
-        "from_state": CalibrationCheckState.checkingPointThree,
-        "to_state": CalibrationCheckState.checkingHeight,
-        "before": "_move_to_check_height"
-    },
-    {
-        "trigger": CalibrationCheckTrigger.jog,
-        "from_state": CalibrationCheckState.checkingHeight,
-        "to_state": CalibrationCheckState.checkingHeight,
-        "before": "_jog_pipette"
-    },
-    {
-        "trigger": CalibrationCheckTrigger.confirm_step,
-        "from_state": CalibrationCheckState.checkingHeight,
-        "to_state": CalibrationCheckState.calibrationComplete,
-        "after": "_return_tip_for_pipette"
->>>>>>> b4ca09e2
     },
     {
         "trigger": CalibrationCheckTrigger.exit,
@@ -703,7 +527,6 @@
     }
 ]
 
-<<<<<<< HEAD
 MOVE_TO_TIP_RACK_SAFETY_BUFFER = Point(0, 0, 10)
 DEFAULT_OK_TIP_PICK_UP_VECTOR = Point(5, 5, 5)
 P1000_OK_TIP_PICK_UP_VECTOR = Point(10, 10, 10)
@@ -744,8 +567,6 @@
     ),
 }
 
-=======
->>>>>>> b4ca09e2
 
 class CheckCalibrationSession(CalibrationSession, StateMachine):
     def __init__(self, hardware: 'ThreadManager'):
@@ -754,7 +575,6 @@
                               transitions=CHECK_TRANSITIONS,
                               initial_state="sessionStarted")
         self.session_type = 'check'
-<<<<<<< HEAD
         self._saved_points: typing.Dict[CalibrationCheckState, Point] = {}
         self._can_distinguish_instr_offset = True
         self._first_mount: typing.Optional[Mount] = None
@@ -775,15 +595,10 @@
         return self._second_mount is not None
 
     async def _load_tip_rack_objects(self):
-=======
-
-    async def _load_labware_objects(self, **kwargs):
->>>>>>> b4ca09e2
         """
         A function that takes tip rack information
         and loads them onto the deck.
         """
-<<<<<<< HEAD
         for name, lw_data in self._labware_info.items():
             parent = self._deck.position_for(lw_data.slot)
             lw = labware.Labware(lw_data.definition, parent)
@@ -809,45 +624,11 @@
         for mount in self._pip_info_by_id.values():
             try:
                 await self._trash_tip(mount['mount'])
-=======
-        full_dict = {}
-        prev_lw = None
-        for name, data in self._labware_info.items():
-            parent = self._deck.position_for(data.slot)
-            lw = labware.Labware(data.definition, parent)
-            self._deck[data.slot] = lw
-            build_dict = {}
-            for id in data.forPipettes:
-                well_name = 'B1' if prev_lw == lw else 'A1'
-                well = lw.wells_by_name()[well_name]
-                build_dict[id] = PreparingPipetteMoveOffset(
-                    offset=Point(0, 0, 10), well=well
-                )
-                prev_lw = lw
-            full_dict[data.id] = build_dict
-        self._moves.preparingPipette = full_dict
-
-    def _update_tiprack_offset(self, pipette_id: UUID, old_pos: Point,
-                               new_pos: Point):
-        tiprack_id = self._relate_mount[pipette_id]['tiprack_id']
-        if self._moves.preparingPipette:
-            old_offset = \
-                self._moves.preparingPipette[tiprack_id][pipette_id].offset
-            updated_offset = (new_pos - old_pos) + old_offset
-            self._moves.preparingPipette[tiprack_id][pipette_id].offset =\
-                updated_offset
-
-    async def delete_session(self):
-        for mount in self._relate_mount.values():
-            try:
-                await self._return_tip(mount['mount'])
->>>>>>> b4ca09e2
             except (TipAttachError, AssertionError):
                 pass
         await self.hardware.home()
         await self.hardware.set_lights(rails=False)
 
-<<<<<<< HEAD
     async def _is_tip_pick_up_dangerous(self):
         """
         Function to determine whether jogged to pick up tip position is
@@ -874,15 +655,11 @@
         return absolute_diff_vector > threshold_vector
 
     async def _pick_up_pipette_tip(self):
-=======
-    async def _pick_up_pipette_tip(self, pipette_id: UUID, **kwargs):
->>>>>>> b4ca09e2
         """
         Function to pick up tip. It will attempt to pick up a tip in
         the current location, and save any offset it might have from the
         original position.
         """
-<<<<<<< HEAD
         if self.current_state_name == \
                 CalibrationCheckState.preparingFirstPipette:
             mount = self._first_mount
@@ -903,24 +680,6 @@
         assert self._second_mount, \
                 'cannot trash tip from first mount, pipette not present'
         await self._trash_tip(self._second_mount)
-=======
-        if self._has_tip(pipette_id):
-            raise TipAttachError()
-        tiprack_id = self._relate_mount[pipette_id]['tiprack_id']
-        mount = self._get_mount(pipette_id)
-        await self._pick_up_tip(mount, tiprack_id)
-
-    async def _invalidate_tip(self, pipette_id: UUID, **kwargs):
-        if not self._has_tip(pipette_id):
-            raise TipAttachError()
-        await self.hardware.remove_tip(self._get_mount(pipette_id))
-
-    async def _return_tip_for_pipette(self, pipette_id: UUID, **kwargs):
-        if not self._has_tip(pipette_id):
-            raise TipAttachError()
-        await self._prepare_pipette(pipette_id=pipette_id)
-        await self._return_tip(self._get_mount(pipette_id))
->>>>>>> b4ca09e2
 
     @staticmethod
     def _create_tiprack_param(position: typing.Dict):
@@ -931,7 +690,6 @@
                 pos_dict = {'offset': offset, 'locationId': str(loc)}
                 new_dict[str(loc_id)] = {'pipetteId': str(loc_id),
                                          'location': pos_dict}
-<<<<<<< HEAD
         return new_dict
 
     def format_params(self, next_state: str) -> typing.Dict:
@@ -988,86 +746,11 @@
     async def _move(self,
                     mount: Mount,
                     to_loc: Location):
-=======
-        return new_dict
-
-    def _format_move_params(
-            self, position: typing.Dict, next_state: str) -> typing.Dict:
-        if next_state == 'moveToTipRack':
-            new_dict = self._create_tiprack_param(position)
-        else:
-            new_dict = {}
-            for _id in self._relate_mount.keys():
-                pos_dict = {'position': list(position['position']),
-                            'locationId': str(position['locationId'])}
-                _id_str = str(_id)
-                new_dict[_id_str] = {'location': pos_dict,
-                                     'pipetteId': _id_str}
-        return new_dict
-
-    def _format_other_params(self, template: typing.Dict) -> typing.Dict:
-        new_dict = {}
-        for id in self._relate_mount.keys():
-            blank = template.copy()
-            blank.update(pipetteId=str(id))
-            new_dict[str(id)] = blank
-        return new_dict
-
-    def format_params(self, next_state: str) -> typing.Dict:
-        if hasattr(self._moves, next_state):
-            move_dict = getattr(self._moves, next_state)
-            new_dict = self._format_move_params(move_dict, next_state)
-        else:
-            if next_state == 'jog':
-                template_dict = dict(pipetteId=None, vector=[0, 0, 0])
-            else:
-                template_dict = dict(pipetteId=None)
-            new_dict = self._format_other_params(template_dict)
-        return new_dict
-
-    async def _prepare_pipette(self, pipette_id: UUID):
-        tiprack_id = self._relate_mount[pipette_id]['tiprack_id']
-        moves_for_step = self._moves.preparingPipette
-        single_location = moves_for_step[tiprack_id]
-        offset = single_location[pipette_id].offset
-        loc_to_move = single_location[pipette_id].well
-        pt, well = loc_to_move.top()
-        updated_pt = pt + offset
-        await self._move(pipette_id, Location(updated_pt, well))
-
-    async def _move_to_check_point_one(self, pipette_id: UUID):
-        await self._move(pipette_id,
-                         Location(self._moves.checkingPointOne.position,
-                                  None))
-
-    async def _move_to_check_point_two(self, pipette_id: UUID):
-        await self._move(pipette_id,
-                         Location(self._moves.checkingPointTwo.position,
-                                  None))
-
-    async def _move_to_check_point_three(self, pipette_id: UUID):
-        await self._move(pipette_id,
-                         Location(self._moves.checkingPointThree.position,
-                                  None))
-
-    async def _move_to_check_height(self, pipette_id: UUID):
-        await self._move(pipette_id,
-                         Location(self._moves.checkingHeight.position,
-                                  None))
-
-    async def _move(self,
-                    pipette_id: UUID,
-                    request_position: Location):
-
-        # determine current location
-        mount = self._get_mount(pipette_id)
->>>>>>> b4ca09e2
         from_pt = await self.hardware.gantry_position(mount)
         from_loc = Location(from_pt, None)
         cp = self._relate_mount[pipette_id]['critical_point']
 
         max_height = self.hardware.get_instrument_max_height(mount)
-<<<<<<< HEAD
         moves = geometry.plan_moves(from_loc, to_loc,
                                     self._deck, max_height)
         for move in moves:
@@ -1081,18 +764,4 @@
     async def _jog_second_pipette(self, vector: Point):
         assert self._second_mount, \
                 'cannot jog pipette on second mount, pipette not present'
-        await super(self.__class__, self)._jog(self._second_mount, vector)
-=======
-        moves = geometry.plan_moves(from_loc, request_position,
-                                    self._deck, max_height)
-        for move in moves:
-            await self.hardware.move_to(
-                mount, move[0], move[1], critical_point=cp)
-
-    async def _jog_pipette(self, pipette_id: UUID, vector: Point, **kwargs):
-        mount = self._get_mount(pipette_id)
-        old_pos = await self.hardware.gantry_position(mount)
-        await super(self.__class__, self)._jog(mount, vector)
-        new_pos = await self.hardware.gantry_position(mount)
-        self._update_tiprack_offset(pipette_id, old_pos, new_pos)
->>>>>>> b4ca09e2
+        await super(self.__class__, self)._jog(self._second_mount, vector)