--- conflicted
+++ resolved
@@ -578,20 +578,12 @@
         return to_dict
 
     async def delete_session(self):
-<<<<<<< HEAD
         for mount in self._pip_info_by_mount.keys():
-            try:
-                await self._trash_tip(mount)
-            except (CalibrationException, AssertionError):
-                pass
-=======
-        for pid, mount in self._pip_info_by_id.items():
-            if self._has_tip(pid):
+            if self.get_pipettes[mount]['has_tip']:
                 try:
-                    await self._trash_tip(mount['mount'])
+                    await self._trash_tip(mount)
                 except (CalibrationException, AssertionError):
                     pass
->>>>>>> 73614d03
         await self.hardware.home()
         await self.hardware.set_lights(rails=False)
 
