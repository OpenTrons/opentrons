from aiohttp import web
from aiohttp.web_urldispatcher import UrlDispatcher

from .session import CheckCalibrationSession
from .models import CalibrationSessionStatus, LabwareStatus

ALLOWED_SESSIONS = ['check']


def _format_status(
        session: 'CheckCalibrationSession',
        router: UrlDispatcher) -> 'CalibrationSessionStatus':
    pips = session.pipettes
    # pydantic restricts dictionary keys that can be evaluated. Since
    # the session pipettes dictionary has a UUID as a key, we must first
    # convert the UUID to a hex string.
    instruments = {token.hex: data for token, data in pips.items() if token}
    current = session.state_machine.current_state.name
    next = session.state_machine.next_state
    if next:
        path = router.get(next.name, '')
        if path:
            url = path.url_for()
        else:
            url = path
        links = {'links': {next.name: url}}
    else:
        links = {'links': {}}
    status = CalibrationSessionStatus(
        instruments=instruments,
        currentStep=current,
<<<<<<< HEAD
        nextSteps=links,
        sessionToken=session.token,
        labware=[LabwareStatus(**lw) for lw in session.labware.values()])
=======
        nextSteps=links)
>>>>>>> 959e3051
    return status


async def get_session(request):
    """
    GET /calibration/check/session

    If a session exists, this endpoint will return the current status.

    Otherwise, this endpoint will return a 404 with links to the post request.
    """
    session_type = request.match_info['type']
    session_storage = request.app['com.opentrons.session_manager']
    current_session = session_storage.sessions.get(session_type)
    if current_session:
        response = _format_status(current_session, request.app.router)
        return web.json_response(text=response.json(), status=200)
    else:
        response = {
            "message": f"No {session_type} session exists. Please create one.",
            "links": {"createSession": f"/calibration/{session_type}/session"}}
        return web.json_response(response, status=404)


async def create_session(request):
    """
    POST /calibration/check/session

    If a session exists, this endpoint will return the current status.

    The status message is in the shape of:
    :py:class:`.models.CalibrationSessionStatus`
    """
    session_type = request.match_info['type']
    if session_type not in ALLOWED_SESSIONS:
        message = f'Session of type {session_type} is not supported'
        return web.json_response(message, status=403)

    session_storage = request.app['com.opentrons.session_manager']
    current_session = session_storage.sessions.get(session_type)
    if not current_session:
        hardware = request.app['com.opentrons.hardware']
        await hardware.cache_instruments()
        new_session = CheckCalibrationSession(hardware)
        session_storage.sessions[session_type] = new_session

        response = _format_status(new_session, request.app.router)
        return web.json_response(text=response.json(), status=201)
    else:
        response = {
            "message": f"A {session_type} session exists."
                       "Please delete to proceed.",
            "links": {"deleteSession": f"/calibration/{session_type}/session"}}
        return web.json_response(response, status=409)


async def delete_session(request):
    """
    DELETE /calibration/check/session

    Endpoint to delete a session if it exists.
    """
    session_type = request.match_info['type']
    session_storage = request.app['com.opentrons.session_manager']
    current_session = session_storage.sessions.get(session_type)
    if not current_session:
        response = {'message': f'A {session_type} session does not exist.'}
        return web.json_response(response, status=404)
    else:
        await current_session.hardware.home()
        del session_storage.sessions[session_type]
        return web.json_response(status=200)<|MERGE_RESOLUTION|>--- conflicted
+++ resolved
@@ -29,13 +29,8 @@
     status = CalibrationSessionStatus(
         instruments=instruments,
         currentStep=current,
-<<<<<<< HEAD
         nextSteps=links,
-        sessionToken=session.token,
-        labware=[LabwareStatus(**lw) for lw in session.labware.values()])
-=======
-        nextSteps=links)
->>>>>>> 959e3051
+        labware=[LabwareStatus(**data) for data in session.labware.values()])
     return status
 
 
