--- conflicted
+++ resolved
@@ -33,11 +33,7 @@
 
     @property
     def file_opened(self) -> bool:
-<<<<<<< HEAD
-        """Return if a file handler has been opened for the CSV parameter."""
-=======
         """Returns ``True`` if a file handler is open for the CSV parameter."""
->>>>>>> 4b897fcb
         return self._file is not None
 
     @property
