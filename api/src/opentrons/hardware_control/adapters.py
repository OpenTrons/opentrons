--- conflicted
+++ resolved
@@ -91,12 +91,6 @@
     def discover_modules(self):
         loop = object.__getattribute__(self, '_loop')
         api = object.__getattribute__(self, '_api')
-<<<<<<< HEAD
-        mod_objs = self.call_coroutine_sync(loop, api.discover_modules)
-
-        self._mods = mod_objs
-        return [SynchronousAdapter(mod) for mod in self._mods]
-=======
         discovered_mods = self.call_coroutine_sync(loop, api.discover_modules)
         async_mods = {mod.port: mod for mod in discovered_mods}
 
@@ -112,7 +106,6 @@
                 = SynchronousAdapter(async_mods[mod_port])
 
         return list(self._cached_sync_mods.values())
->>>>>>> 34af2690
 
     @staticmethod
     def call_coroutine_sync(loop, to_call, *args, **kwargs):
