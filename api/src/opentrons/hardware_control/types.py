import enum
import logging
from dataclasses import dataclass
from typing import cast, Tuple, Union, List, Callable, Dict, TypeVar
from typing_extensions import Literal
from opentrons import types as top_types


MODULE_LOG = logging.getLogger(__name__)

MachineType = Literal["ot2", "ot3"]


class OutOfBoundsMove(RuntimeError):
    def __init__(self, message: str):
        self.message = message
        super().__init__()

    def __str__(self) -> str:
        return f"OutOfBoundsMove: {self.message}"

    def __repr__(self) -> str:
        return f"<{str(self.__class__)}: {self.message}>"


class MotionChecks(enum.Enum):
    NONE = 0
    LOW = 1
    HIGH = 2
    BOTH = 3


class Axis(enum.Enum):
    X = 0
    Y = 1
    Z = 2
    A = 3
    B = 4
    C = 5

    @classmethod
    def by_mount(cls, mount: top_types.Mount) -> "Axis":
        bm = {top_types.Mount.LEFT: cls.Z, top_types.Mount.RIGHT: cls.A}
        return bm[mount]

    @classmethod
    def mount_axes(cls) -> Tuple["Axis", "Axis"]:
        """The axes which are used for moving pipettes up and down."""
        return cls.Z, cls.A

    @classmethod
    def gantry_axes(cls) -> Tuple["Axis", "Axis", "Axis", "Axis"]:
        """The axes which are tied to the gantry and require the deck
        calibration transform
        """
        return cls.X, cls.Y, cls.Z, cls.A

    @classmethod
    def of_plunger(cls, mount: top_types.Mount) -> "Axis":
        pm = {top_types.Mount.LEFT: cls.B, top_types.Mount.RIGHT: cls.C}
        return pm[mount]

    @classmethod
    def to_mount(cls, inst: "Axis") -> top_types.Mount:
        return {
            cls.Z: top_types.Mount.LEFT,
            cls.A: top_types.Mount.RIGHT,
            cls.B: top_types.Mount.LEFT,
            cls.C: top_types.Mount.RIGHT,
        }[inst]

    @classmethod
    def pipette_axes(cls) -> Tuple["Axis", "Axis"]:
        return cls.B, cls.C

    def __str__(self) -> str:
        return self.name


class OT3Mount(enum.Enum):
    LEFT = top_types.Mount.LEFT.value
    RIGHT = top_types.Mount.RIGHT.value
    GRIPPER = enum.auto()

    @classmethod
    def from_mount(
        cls, mount: Union[top_types.Mount, top_types.MountType, "OT3Mount"]
    ) -> "OT3Mount":
        return cls[mount.name]

    def to_mount(self) -> top_types.Mount:
        if self.value == self.GRIPPER.value:
            raise KeyError("Gripper mount is not representable")
        return top_types.Mount[self.name]


class OT3AxisKind(enum.Enum):
    """An enum of the different kinds of axis we have.

    The machine may have different numbers of specific axes implementing
    each axis kind.
    """

    X = 0
    #: Gantry X axis
    Y = 1
    #: Gantry Y axis
    Z = 2
    #: Z axis (of the left and right)
    P = 3
    #: Plunger axis (of the left and right pipettes)
    Z_G = 4
    #: Gripper Z axis
    Q = 5
    #: High-throughput tip grabbing axis
    OTHER = 5
    #: The internal axes of high throughput pipettes, for instance

    def __str__(self) -> str:
        return self.name

    def is_z_axis(self) -> bool:
        return self in [OT3AxisKind.Z, OT3AxisKind.Z_G]


class OT3Axis(enum.Enum):
    X = 0  # gantry
    Y = 1
    Z_L = 2  # left pipette mount Z
    Z_R = 3  # right pipette mount Z
    Z_G = 4  # gripper mount Z
    P_L = 5  # left pipette plunger
    P_R = 6  # right pipette plunger
    Q = 7  # hi-throughput pipette tiprack grab
    G = 8  # gripper grab

    @classmethod
    def by_mount(cls, mount: Union[top_types.Mount, OT3Mount]) -> "OT3Axis":
        bm = {
            top_types.Mount.LEFT: cls.Z_L,
            top_types.Mount.RIGHT: cls.Z_R,
            OT3Mount.LEFT: cls.Z_L,
            OT3Mount.RIGHT: cls.Z_R,
            OT3Mount.GRIPPER: cls.Z_G,
        }
        return bm[mount]

    @classmethod
    def from_axis(cls, axis: Union[Axis, "OT3Axis"]) -> "OT3Axis":
        am = {
            Axis.X: cls.X,
            Axis.Y: cls.Y,
            Axis.Z: cls.Z_L,
            Axis.A: cls.Z_R,
            Axis.B: cls.P_L,
            Axis.C: cls.P_R,
        }
        try:
            return am[axis]  # type: ignore
        except KeyError:
            return axis  # type: ignore

    def to_axis(self) -> Axis:
        am = {
            OT3Axis.X: Axis.X,
            OT3Axis.Y: Axis.Y,
            OT3Axis.Z_L: Axis.Z,
            OT3Axis.Z_R: Axis.A,
            OT3Axis.P_L: Axis.B,
            OT3Axis.P_R: Axis.C,
        }
        return am[self]

    @classmethod
    def pipette_axes(cls) -> Tuple["OT3Axis", "OT3Axis"]:
        """The axes which are used for moving plunger motors."""
        return cls.P_L, cls.P_R

    @classmethod
    def mount_axes(cls) -> Tuple["OT3Axis", "OT3Axis", "OT3Axis"]:
        """The axes which are used for moving instruments up and down."""
        return cls.Z_L, cls.Z_R, cls.Z_G

    @classmethod
    def gantry_axes(
        cls,
    ) -> Tuple["OT3Axis", "OT3Axis", "OT3Axis", "OT3Axis", "OT3Axis"]:
        """The axes which are tied to the gantry and require the deck
        calibration transform
        """
        return cls.X, cls.Y, cls.Z_L, cls.Z_R, cls.Z_G

    @classmethod
    def of_main_tool_actuator(
        cls, mount: Union[top_types.Mount, OT3Mount]
    ) -> "OT3Axis":
        if isinstance(mount, top_types.Mount):
            checked_mount = OT3Mount.from_mount(mount)
        else:
            checked_mount = mount
        pm = {OT3Mount.LEFT: cls.P_L, OT3Mount.RIGHT: cls.P_R, OT3Mount.GRIPPER: cls.G}
        return pm[checked_mount]

    @classmethod
    def to_kind(cls, axis: "OT3Axis") -> OT3AxisKind:
        kind_map: Dict[OT3Axis, OT3AxisKind] = {
            cls.P_L: OT3AxisKind.P,
            cls.P_R: OT3AxisKind.P,
            cls.X: OT3AxisKind.X,
            cls.Y: OT3AxisKind.Y,
            cls.Z_L: OT3AxisKind.Z,
            cls.Z_R: OT3AxisKind.Z,
            cls.Z_G: OT3AxisKind.Z_G,
            cls.Q: OT3AxisKind.OTHER,
            cls.G: OT3AxisKind.OTHER,
        }
        return kind_map[axis]

    @classmethod
    def of_kind(cls, kind: OT3AxisKind) -> List["OT3Axis"]:
        kind_map: Dict[OT3AxisKind, List[OT3Axis]] = {
            OT3AxisKind.P: [cls.P_R, cls.P_L],
            OT3AxisKind.X: [cls.X],
            OT3AxisKind.Y: [cls.Y],
            OT3AxisKind.Z: [cls.Z_L, cls.Z_R],
            OT3AxisKind.Z_G: [cls.Z_G],
            OT3AxisKind.OTHER: [cls.Q, cls.G],
        }
        return kind_map[kind]

    @classmethod
    def to_mount(cls, inst: "OT3Axis") -> OT3Mount:
        return {
            cls.Z_R: OT3Mount.RIGHT,
            cls.Z_L: OT3Mount.LEFT,
            cls.P_L: OT3Mount.LEFT,
            cls.P_R: OT3Mount.RIGHT,
            cls.Z_G: OT3Mount.GRIPPER,
            cls.G: OT3Mount.GRIPPER,
        }[inst]

    def __str__(self) -> str:
        return self.name

    def of_point(self, point: top_types.Point) -> float:
        if OT3Axis.to_kind(self).is_z_axis():
            return point.z
        elif self == OT3Axis.X:
            return point.x
        elif self == OT3Axis.Y:
            return point.y
        else:
            raise KeyError(self)

    def set_in_point(self, point: top_types.Point, position: float) -> top_types.Point:
        if OT3Axis.to_kind(self).is_z_axis():
            return point._replace(z=position)
        elif self == OT3Axis.X:
            return point._replace(x=position)
        elif self == OT3Axis.Y:
            return point._replace(y=position)
        else:
            raise KeyError(self)


class OT3SubSystem(enum.Enum):
    """An enumeration of ot3 components.

    This is a complete list of unique firmware nodes in the ot3.
    """

    gantry_x = 0
    gantry_y = 1
    head = 2
    pipette_left = 3
    pipette_right = 4
    gripper = 5

    def __str__(self) -> str:
        return self.name


BCAxes = Union[Axis, OT3Axis]
AxisMapValue = TypeVar("AxisMapValue")
OT3AxisMap = Dict[OT3Axis, AxisMapValue]


@dataclass
class CurrentConfig:
    hold_current: float
    run_current: float

    def as_tuple(self) -> Tuple[float, float]:
        return self.hold_current, self.run_current


@dataclass(frozen=True)
class MotorStatus:
    motor_ok: bool
    encoder_ok: bool


class DoorState(enum.Enum):
    OPEN = False
    CLOSED = True

    def __str__(self) -> str:
        return self.name.lower()


class HardwareEventType(enum.Enum):
    DOOR_SWITCH_CHANGE = enum.auto()
    ERROR_MESSAGE = enum.auto()


@dataclass(frozen=True)
class DoorStateNotification:
    event: Literal[
        HardwareEventType.DOOR_SWITCH_CHANGE
    ] = HardwareEventType.DOOR_SWITCH_CHANGE
    new_state: DoorState = DoorState.CLOSED


@dataclass(frozen=True)
class ErrorMessageNotification:
    message: str
    event: Literal[HardwareEventType.ERROR_MESSAGE] = HardwareEventType.ERROR_MESSAGE


# new event types get new dataclasses
# when we add more event types we add them here
HardwareEvent = Union[DoorStateNotification, ErrorMessageNotification]

HardwareEventHandler = Callable[[HardwareEvent], None]


RevisionLiteral = Literal["2.1", "A", "B", "C", "UNKNOWN"]


class BoardRevision(enum.Enum):
    UNKNOWN = enum.auto()
    OG = enum.auto()
    A = enum.auto()
    B = enum.auto()
    C = enum.auto()

    @classmethod
    def by_bits(cls, rev_bits: Tuple[bool, bool]) -> "BoardRevision":
        br = {
            (True, True): cls.OG,
            (False, True): cls.A,
            (True, False): cls.B,
            (False, False): cls.C,
        }
        return br[rev_bits]

    def real_name(self) -> Union[RevisionLiteral, Literal["UNKNOWN"]]:
        rn = "2.1" if self.name == "OG" else self.name
        return cast(Union[RevisionLiteral, Literal["UNKNOWN"]], rn)

    def __str__(self) -> str:
        return self.real_name()


class CriticalPoint(enum.Enum):
    """Possibilities for the point to move in a move call.

    The active critical point determines the offsets that are added to the
    gantry position when moving a pipette around.
    """

    MOUNT = enum.auto()
    """
    For legacy reasons, the position of the end of a P300 single. The default
    when no pipette is attached, and used for consistent behavior in certain
    contexts (like change pipette) when a variety of different pipettes might
    be attached.
    """

    NOZZLE = enum.auto()
    """
    The end of the nozzle of a single pipette or the end of the back-most
    nozzle of a multipipette. Only relevant when a pipette is present.
    """

    TIP = enum.auto()
    """
    The end of the tip of a single pipette or the end of the back-most
    tip of a multipipette. Only relevant when a pipette is present and
    a tip with known tip length is attached.
    """

    XY_CENTER = enum.auto()
    """
    Separately from the z component of the critical point, XY_CENTER means
    the critical point under consideration is the XY center of the pipette.
    This changes nothing for single pipettes, but makes multipipettes
    move their centers - so between channels 4 and 5 - to the specified
    point. This is the same as the GRIPPER_JAW_CENTER for grippers.
    """

    FRONT_NOZZLE = enum.auto()
    """
    The end of the front-most nozzle of a multipipette with a tip attached.
    Only relevant when a multichannel pipette is present.
    """

    GRIPPER_JAW_CENTER = enum.auto()
    """
    The center of the gripper jaw engagement zone, such that if this critical
    point is moved to the center of a labware the gripper will be ready to
    grip it.
    """

    GRIPPER_FRONT_CALIBRATION_PIN = enum.auto()
    """
    The center of the bottom face of a calibration pin inserted in the gripper's
    front calibration pin slot.
    """

    GRIPPER_REAR_CALIBRATION_PIN = enum.auto()
    """
    The center of the bottom face of a calibration pin inserted in the gripper's
    back calibration pin slot.
    """


class ExecutionState(enum.Enum):
    RUNNING = enum.auto()
    PAUSED = enum.auto()
    CANCELLED = enum.auto()

    def __str__(self) -> str:
        return self.name


class HardwareAction(enum.Enum):
    DROPTIP = enum.auto()
    ASPIRATE = enum.auto()
    DISPENSE = enum.auto()
    BLOWOUT = enum.auto()
    PREPARE_ASPIRATE = enum.auto()

    def __str__(self) -> str:
        return self.name


class PauseType(enum.Enum):
    PAUSE = 0
    DELAY = 1


@dataclass
class AionotifyEvent:
    flags: enum.EnumMeta
    name: str

    @classmethod
    def build(cls, name: str, flags: List[enum.Enum]) -> "AionotifyEvent":
        # See https://github.com/python/mypy/issues/5317
        # as to why mypy cannot detect that list
        # comprehension or variables cannot be dynamically
        # determined to meet the argument criteria for
        # enums. Hence, the type ignore below.
        flag_list = [f.name for f in flags]
        Flag = enum.Enum("Flag", flag_list)  # type: ignore
        return cls(flags=Flag, name=name)


class ExecutionCancelledError(RuntimeError):
    pass


class MustHomeError(RuntimeError):
    pass


class NoTipAttachedError(RuntimeError):
    pass


class TipAttachedError(RuntimeError):
    pass


class GripperJawState(enum.Enum):
    UNHOMED = enum.auto()
    #: the gripper must be homed before it can do anything
    HOMED_READY = enum.auto()
    #: the gripper has been homed and is at its fully-open homed position
    GRIPPING = enum.auto()
    #: the gripper is actively force-control gripping something
    HOLDING_CLOSED = enum.auto()
    #: the gripper is in position-control mode somewhere other than its
    #: open position and probably should be opened before gripping something
    HOLDING_OPENED = enum.auto()
    #: the gripper is holding itself open but not quite at its homed position


class InstrumentProbeType(enum.Enum):
    PRIMARY = enum.auto()
    SECONDARY = enum.auto()


class GripperProbe(enum.Enum):
    FRONT = enum.auto()
    REAR = enum.auto()

    @classmethod
    def to_type(cls, gp: "GripperProbe") -> InstrumentProbeType:
        if gp == cls.FRONT:
            return InstrumentProbeType.PRIMARY
        else:
            return InstrumentProbeType.SECONDARY


class InvalidMoveError(ValueError):
    pass


class GripperNotAttachedError(Exception):
    """An error raised if a gripper is accessed that is not attached"""

    pass


class InvalidPipetteName(KeyError):
    """Raised for an invalid pipette."""

    def __init__(self, name: int, mount: OT3Mount) -> None:
        self.name = name
        self.mount = mount

    def __repr__(self) -> str:
        return f"<{self.__class__.__name__}: name={self.name} mount={self.mount}>"

    def __str__(self) -> str:
        return f"{self.__class__.__name__}: Pipette name key {self.name} on mount {self.mount.name} is not valid"


class InvalidPipetteModel(KeyError):
    """Raised for a pipette with an unknown model."""

    def __init__(self, name: str, model: str, mount: OT3Mount) -> None:
        self.name = name
        self.model = model
        self.mount = mount

    def __repr__(self) -> str:
        return f"<{self.__class__.__name__}: name={self.name}, model={self.model}, mount={self.mount}>"

    def __str__(self) -> str:
<<<<<<< HEAD
        return f"{self.__class__.__name__}: {self.name} on {self.mount.name} has an unknown model {self.model}"


@dataclass
class DeviceInfoCache:
    node_id: int
    version: int
    shortsha: str
    flags: any

    def __repr__(self) -> str:
        return f"<{self.__class__.__name__}: node={self.node_id}, version={self.version}, sha={self.shortsha}>"
=======
        return f"{self.__class__.__name__}: {self.name} on {self.mount.name} has an unknown model {self.model}"
>>>>>>> e6233750
<|MERGE_RESOLUTION|>--- conflicted
+++ resolved
@@ -550,19 +550,4 @@
         return f"<{self.__class__.__name__}: name={self.name}, model={self.model}, mount={self.mount}>"
 
     def __str__(self) -> str:
-<<<<<<< HEAD
-        return f"{self.__class__.__name__}: {self.name} on {self.mount.name} has an unknown model {self.model}"
-
-
-@dataclass
-class DeviceInfoCache:
-    node_id: int
-    version: int
-    shortsha: str
-    flags: any
-
-    def __repr__(self) -> str:
-        return f"<{self.__class__.__name__}: node={self.node_id}, version={self.version}, sha={self.shortsha}>"
-=======
-        return f"{self.__class__.__name__}: {self.name} on {self.mount.name} has an unknown model {self.model}"
->>>>>>> e6233750
+        return f"{self.__class__.__name__}: {self.name} on {self.mount.name} has an unknown model {self.model}"