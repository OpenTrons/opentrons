--- conflicted
+++ resolved
@@ -25,16 +25,10 @@
 from typing import Union, Type  # noqa: E402
 import logging  # noqa: E402
 
-<<<<<<< HEAD
 from opentrons.types import Mount, Point
 from opentrons.hardware_control.types import Axis
 from opentrons.config.feature_flags import enable_ot3_hardware_controller
 from opentrons.hardware_control.types import OT3Axis, OT3Mount
-=======
-from opentrons.types import Mount, Point  # noqa: E402
-from opentrons.hardware_control.types import Axis  # noqa: E402
-from opentrons.config.feature_flags import enable_ot3_hardware_controller  # noqa: E402
->>>>>>> 7ca08d68
 
 if enable_ot3_hardware_controller():
     from opentrons.hardware_control.ot3api import OT3API
