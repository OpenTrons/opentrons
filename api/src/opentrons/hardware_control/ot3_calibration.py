--- conflicted
+++ resolved
@@ -868,11 +868,8 @@
     mount: OT3Mount,
     slot: int,
     module: ModuleType,
-<<<<<<< HEAD
     module_id: str,
-=======
     method: CalibrationMethod = CalibrationMethod.LINEAR_SEARCH,
->>>>>>> 5ac6a44a
 ) -> Point:
     """
     Run automatic calibration for a module.
@@ -894,14 +891,8 @@
             await hcapi.add_tip(mount, hcapi.config.calibration.probe_length)
 
         # find the offset
-<<<<<<< HEAD
-        offset = await _calibrate_module(hcapi, mount, module, slot)
+        offset = await _calibrate_module(hcapi, mount, module, slot, method)
         await hcapi.save_module_offset(module_id, mount, slot, offset)
-=======
-        offset = await _calibrate_module(hcapi, mount, slot, method)
-        LOG.info(f"Found calibration value {offset} for module {module.name}")
-        # TODO (ba, 2023-03-09): save module calibration here
->>>>>>> 5ac6a44a
         return offset
     finally:
         # remove probe
