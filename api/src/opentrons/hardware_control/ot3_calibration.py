"""Functions and utilites for OT3 calibration."""
from __future__ import annotations
from dataclasses import dataclass
from typing_extensions import Final, Literal, TYPE_CHECKING
from typing import Tuple, List, Dict, Any, Optional
import datetime
import numpy as np
from enum import Enum
from math import floor, copysign
from logging import getLogger
from opentrons.util.linal import solve_attitude

from .types import OT3Mount, OT3Axis, GripperProbe
from opentrons.types import Point
from opentrons.config.types import CapacitivePassSettings, EdgeSenseSettings
import json

<<<<<<< HEAD
from opentrons_shared_data.deck import (
    get_calibration_square_position_in_slot,
    Z_PREP_OFFSET,
    CALIBRATION_PROBE_DIAMETER,
    CALIBRATION_SQUARE_EDGES as SQUARE_EDGES,
)
=======
from opentrons_shared_data.deck import load as load_deck
from opentrons.calibration_storage.types import AttitudeMatrix
>>>>>>> e5947595

if TYPE_CHECKING:
    from .ot3api import OT3API

LOG = getLogger(__name__)

CAL_TRANSIT_HEIGHT: Final[float] = 10
LINEAR_TRANSIT_HEIGHT: Final[float] = 1
SEARCH_TRANSIT_HEIGHT: Final[float] = 5
GRIPPER_GRIP_FORCE: Final[float] = 20
BELT_CAL_TRANSIT_HEIGHT: Final[float] = 50

PREP_OFFSET_DEPTH = Point(*Z_PREP_OFFSET)
EDGES = {
    "left": Point(*SQUARE_EDGES["left"]),
    "right": Point(*SQUARE_EDGES["right"]),
    "top": Point(*SQUARE_EDGES["top"]),
    "bottom": Point(*SQUARE_EDGES["bottom"]),
}
CALIBRATION_MIN_VALID_STRIDE: Final[float] = 0.1
NON_REPEATABLE_STRIDES: List[float] = [0.0, 3.0]
REPEATABLE_STRIDES: List[float] = [1.0, 0.25, 0.1, 0.025]



@dataclass
class DeckHeightValidRange:
    min: float
    max: float

    @classmethod
    def build(
        cls, nominal_z: float, edge_settings: EdgeSenseSettings
    ) -> "DeckHeightValidRange":
        return cls(
            min=nominal_z - edge_settings.overrun_tolerance_mm,
            max=nominal_z + edge_settings.early_sense_tolerance_mm,
        )


class CalibrationMethod(Enum):
    LINEAR_SEARCH = "linear search"
    BINARY_SEARCH = "binary search"
    NONCONTACT_PASS = "noncontact pass"


class StructureNotFoundError(RuntimeError):
    def __init__(self, structure_height: float, lower_limit: float) -> None:
        super().__init__(
            f"Structure height at z={structure_height}mm beyond lower limit: {lower_limit}."
        )


class EarlyCapacitiveSenseTrigger(RuntimeError):
    def __init__(self, triggered_at: float, nominal_point: float) -> None:
        super().__init__(
            f"Calibration triggered early at z={triggered_at}mm, "
            f"expected {nominal_point}"
        )


class InaccurateNonContactSweepError(RuntimeError):
    def __init__(self, nominal_width: float, detected_width: float) -> None:
        super().__init__(
            f"Calibration detected a slot width of {detected_width:.3f}mm "
            f"which is too far from the design width of {nominal_width:.3f}mm"
        )


# TODO: we should further investigate and compare the results of the two
# calibration methods: linear vs binary. We currently will be using the linear
# search as the default as it has been thoroughly tested by the testing team

# BINARY SEARCH METHODS


async def find_edge_binary(
    hcapi: OT3API,
    mount: OT3Mount,
    slot_edge_nominal: Point,
    search_axis: Literal[OT3Axis.X, OT3Axis.Y],
    search_direction: Literal[1, -1],
) -> float:
    """
    Find the true position of one edge of the calibration slot in the deck.
    The nominal position of the calibration slots is known because they're
    machined into the deck, but if we haven't yet calibrated we won't know
    quite where they are. This routine finds the XY position that will
    place the calibration probe such that its center is in the slot, and
    one edge is on the edge of the slot.
    Params
    ------
    hcapi: The api instance to run commands through
    mount: The mount to calibrate
    slot_edge_nominal: The point describing the nominal position of the
        edge that we're checking. Its in-axis coordinate (i.e. its x coordinate
        for an x edge) should be the nominal position that we'll compare to. Its
        cross-axis coordiante (i.e. its y coordinate for an x edge) should be
        the point along the edge to search at, usually the midpoint. Its z-axis
        coordinate should be the current best estimate for the height of the deck.
    search_axis: The axis along which to search
    search_direction: The direction along which to search. This should be set
        such that it goes from on the deck to off the deck. For instance, on
        the minus y edge - the y-axis-aligned edge such that more negative
        y coordinates than the edge are on the deck, and more positive y coordinates
        than the edge are in the slot - the search direction should be +1.
    Returns
    -------
    The absolute position at which the center of the effector is inside the slot
    and its edge is aligned with the calibration slot edge.
    """
    here = await hcapi.gantry_position(mount)
    await hcapi.move_to(mount, here._replace(z=CAL_TRANSIT_HEIGHT))
    edge_settings = hcapi.config.calibration.edge_sense_binary
    # Our first search position is at the nominal offset by our stride
    # against the search direction. That way we always start on the deck
    stride = edge_settings.search_initial_tolerance_mm * search_direction
    checking_pos = slot_edge_nominal + search_axis.set_in_point(Point(0, 0, 0), -stride)

    # The first time we take a stride, we actually want it to be the full
    # specified initial tolerance. Since the way our loop works, we halve
    # the stride before we adjust the offset, we'll initially double our
    # stride (if we don't do that, we Zeno's Paradox ourselves)
    stride += edge_settings.search_initial_tolerance_mm * search_direction
    for _ in range(edge_settings.search_iteration_limit):
        LOG.info(f"Checking position {checking_pos}")
        check_prep = checking_pos._replace(z=CAL_TRANSIT_HEIGHT)
        await hcapi.move_to(mount, check_prep)
        interaction_pos = await hcapi.capacitive_probe(
            mount,
            OT3Axis.by_mount(mount),
            slot_edge_nominal.z,
            edge_settings.pass_settings,
        )
        await hcapi.move_to(mount, check_prep)
        if (
            interaction_pos
            > slot_edge_nominal.z + edge_settings.early_sense_tolerance_mm
        ):
            await hcapi.home_z()
            raise EarlyCapacitiveSenseTrigger(interaction_pos, slot_edge_nominal.z)
        if interaction_pos < (slot_edge_nominal.z - edge_settings.overrun_tolerance_mm):
            LOG.info(f"Miss at {interaction_pos}")
            # In this block, we've missed the deck
            if copysign(stride, search_direction) == stride:
                # if we're in our primary direction, from deck to not-deck, then we
                # need to reverse - this would be the first time we've missed the deck
                stride = -stride / 2
            else:
                # if we are against our primary direction, the last test was off the
                # deck too, so we want to continue
                stride = stride / 2
        else:
            LOG.info(f"hit at {interaction_pos}")
            # In this block, we've hit the deck
            if copysign(stride, search_direction) == stride:
                # If we're in our primary direction, the last probe was on the deck,
                # so we want to continue
                stride = stride / 2
            else:
                # if we're against our primary direction, the last probe missed,
                # so we want to switch back to narrow things down
                stride = -stride / 2
        checking_pos += search_axis.set_in_point(Point(0, 0, 0), stride)

    LOG.debug(
        f"Found edge {search_axis} direction {search_direction} at {checking_pos}"
    )
    return search_axis.of_point(checking_pos)


async def find_slot_center_binary(
    hcapi: OT3API, mount: OT3Mount, estimated_center: Point
) -> Point:
    """Find the center of the calibration slot by binary-searching its edges.
    Returns the XY-center of the slot.
    """
    # Find all four edges of the calibration slot
    plus_x_edge = await find_edge_binary(
        hcapi,
        mount,
        estimated_center + EDGES["right"],
        OT3Axis.X,
        -1,
    )
    LOG.info(f"Found +x edge at {plus_x_edge}mm")
    minus_x_edge = await find_edge_binary(
        hcapi,
        mount,
        estimated_center + EDGES["left"],
        OT3Axis.X,
        1,
    )
    LOG.info(f"Found -x edge at {minus_x_edge}mm")
    plus_y_edge = await find_edge_binary(
        hcapi,
        mount,
        estimated_center + EDGES["top"],
        OT3Axis.Y,
        -1,
    )
    LOG.info(f"Found +y edge at {plus_y_edge}mm")
    minus_y_edge = await find_edge_binary(
        hcapi,
        mount,
        estimated_center + EDGES["bottom"],
        OT3Axis.Y,
        1,
    )
    LOG.info(f"Found -y edge at {minus_y_edge}mm")
    return Point(
        x=(plus_x_edge + minus_x_edge) / 2,
        y=(plus_y_edge + minus_y_edge) / 2,
        z=estimated_center.z,
    )


# LINEAR SEARCH METHODS

async def find_calibration_structure_height(
    hcapi: OT3API, mount: OT3Mount, nominal_center: Point
) -> float:
    """
    Find the height of the calibration structure in this mount's frame of reference.

    This could be the deck height or the module calibration adapter height.

    The deck nominal height in deck coordinates is 0 (that's part of the
    definition of deck coordinates) but if we have not yet calibrated a
    particular tool on a particular mount, then the z deck coordinate that
    will cause a collision is not 0. This routine finds that value.
    """
    z_pass_settings = hcapi.config.calibration.z_offset.pass_settings
<<<<<<< HEAD
    z_prep_point = nominal_center + PREP_OFFSET_DEPTH
    deck_z = await _probe_deck_at(hcapi, mount, z_prep_point, z_pass_settings)
=======
    z_prep_point = nominal_center + Z_PREP_OFFSET
    structure_z = await _probe_deck_at(hcapi, mount, z_prep_point, z_pass_settings)
>>>>>>> e5947595
    z_limit = nominal_center.z - z_pass_settings.max_overrun_distance_mm
    if structure_z < z_limit:
        raise StructureNotFoundError(structure_z, z_limit)
    LOG.info(f"autocalibration: found structure at {structure_z}")
    return structure_z


def edge_offset_from_probe(
    search_axis: OT3Axis,
    search_direction: Literal[1, -1],
    probe_pos: Point,
) -> Point:
    """Find the position of the edge from the center point of a probe.

    The edge position can be found by offseting the center point with the
    radius of the probe in the search direction.
    """
    offset_from_center = np.copysign(CALIBRATION_PROBE_DIAMETER * 0.5, search_direction)
    return search_axis.set_in_point(
        probe_pos, search_axis.of_point(probe_pos) + offset_from_center
    )


async def _probe_deck_at(
    api: OT3API, mount: OT3Mount, target: Point, settings: CapacitivePassSettings
) -> float:
    here = await api.gantry_position(mount)
    abs_transit_height = max(
        target.z + LINEAR_TRANSIT_HEIGHT, target.z + settings.prep_distance_mm
    )
    safe_height = max(here.z, target.z, abs_transit_height)
    await api.move_to(mount, here._replace(z=safe_height))
    await api.move_to(mount, target._replace(z=safe_height))
    await api.move_to(mount, target._replace(z=abs_transit_height))
    _found_pos = await api.capacitive_probe(
        mount, OT3Axis.by_mount(mount), target.z, settings
    )
    # don't use found Z position to calculate an updated transit height
    # because the probe may have gone through the hole
    await api.move_to(mount, target._replace(z=abs_transit_height))
    return _found_pos


async def _take_stride(
    hcapi: OT3API,
    mount: OT3Mount,
    search_axis: OT3Axis,
    probe_pos: Point,
    stride_size: float,
    max_stride_distance: float,
    valid_z_range: DeckHeightValidRange,
    in_search_direction: bool,
    repeat_if_failed: bool,
) -> Tuple[Point, Literal[1, -1], bool]:
    """
    Detect the presence of an edge by moving a probe along the search axis.

    Returns
    -------
    1. The last target position of the stride sequence.
    2. Whether or not we find the presence of the edge. If so, the last target position
       is where the edge is.
    3. The direction of the next stride sequence.
    """
    LOG.info(f"Probing at {probe_pos} with stride at {stride_size}mm")
    edge_sense = hcapi.config.calibration.edge_sense
    traveled = 0.0
    stride_vector = search_axis.set_in_point(Point(0, 0, 0), stride_size)
    target = probe_pos

    goal_reached = False
    while traveled < abs(max_stride_distance) or not repeat_if_failed:
        target += stride_vector
        found_height = await _probe_deck_at(
            hcapi, mount, target, edge_sense.pass_settings
        )
        traveled += abs(stride_size)
        # Something is wrong when we found deck too soon, end it now
        if found_height > valid_z_range.max:
            raise EarlyCapacitiveSenseTrigger(found_height, target.z)
        # check against reasonble minimum height of the deck to see if we have made contact
        touched_deck = found_height >= valid_z_range.min
        if touched_deck:
            LOG.info(f"Deck found; new deck height: {found_height}mm")
            # Use the most updated deck height for the next movement
            target = target._replace(z=found_height)
        else:
            LOG.info("Deck missed")
        # If we're in our search direction, the goal is to find the deck.
        # Or if we're against the search direction, we want to miss the deck.
        goal_reached = touched_deck if in_search_direction else not touched_deck
        LOG.info(
            f"Goal reached for {stride_size} mm: {goal_reached}, stride_vector: {stride_vector}"
        )
        if goal_reached or not repeat_if_failed:
            # reverse direction if reached goal
            return (
                target,
                np.sign(
                    (stride_size if stride_size != 0.0 else 1)
                    * (-1 if goal_reached else 1)
                ),
                goal_reached,
            )
    # did not reach out goal before we ran out of strides, we should continue
    # going the same direction in the next stride size
    LOG.info(f"Ran out of {stride_size} stride")
    return target, np.sign(stride_size), False


async def find_edge_linear(
    hcapi: OT3API,
    mount: OT3Mount,
    slot_edge_nominal: Point,
    search_axis: Literal[OT3Axis.X, OT3Axis.Y],
    search_direction: Literal[1, -1],
) -> Point:
    """
    Find the true position of one edge of the calibration slot in the deck.

    The nominal position of the calibration slots is known because they're
    machined into the deck, but if we haven't yet calibrated we won't know
    quite where they are. This routine finds the XY position that will
    place the calibration probe such that its center is in the slot, and
    one edge is on the edge of the slot.

    Params
    ------
    hcapi: The api instance to run commands through
    mount: The mount to calibrate
    slot_edge_nominal: The point describing the nominal position of the
        edge that we're checking. Its in-axis coordinate (i.e. its x coordinate
        for an x edge) should be the nominal position that we'll compare to. Its
        cross-axis coordiante (i.e. its y coordinate for an x edge) should be
        the point along the edge to search at, usually the midpoint. Its z-axis
        coordinate should be the current best estimate for the height of the deck.
    search_axis: The axis along which to search
    search_direction: The direction along which to search. This should be set
        such that it goes from on the deck to off the deck. For instance, on
        the minus y edge - the y-axis-aligned edge such that more negative
        y coordinates than the edge are on the deck, and more positive y coordinates
        than the edge are in the slot - the search direction should be +1.

    Returns
    -------
    The absolute position at which the center of the effector is inside the slot
    and its edge is aligned with the calibration slot edge.
    """
    edge_settings = hcapi.config.calibration.edge_sense
    abs_position: Optional[Point] = None

    # Every probe event has a Z-axis window where detections are considered valid
    valid_z_range = DeckHeightValidRange.build(slot_edge_nominal.z, edge_settings)
    next_target = slot_edge_nominal
    next_dir = search_direction
    for s in NON_REPEATABLE_STRIDES:
        stride = np.copysign(s, next_dir)
        in_search_direction = search_direction == next_dir
        next_target, next_dir, _ = await _take_stride(
            hcapi,
            mount,
            search_axis,
            next_target,
            stride,
            abs(stride),  # not repeatable, max stride should be same as stride size
            valid_z_range,
            in_search_direction,
            False,
        )

    for s in REPEATABLE_STRIDES:
        stride = np.copysign(s, next_dir)
        in_search_direction = search_direction == next_dir
        next_target, next_dir, goal_reached = await _take_stride(
            hcapi,
            mount,
            search_axis,
            next_target,
            stride,
            abs(s * edge_settings.search_iteration_limit),
            valid_z_range,
            in_search_direction,
            True,
        )
        if goal_reached and s <= CALIBRATION_MIN_VALID_STRIDE:
            LOG.info(f"Edge found at {next_target}, stride size: {s} in {search_axis}")
            abs_position = edge_offset_from_probe(
                search_axis, search_direction, next_target
            )

    if not abs_position:
        raise RuntimeError(
            f"Unable to find edge for {search_direction} {search_axis} direction."
        )
    return abs_position


async def find_slot_center_linear(
    hcapi: OT3API, mount: OT3Mount, estimated_center: Point
) -> Point:
    """Find the center of the calibration slot by binary-searching its edges.

    Params
    ------
    hcapi: The api instance to run commands through
    mount: The mount to calibrate
    estimated_center: The XY-center of a slot based on deck definition with the
    estimated Z height obtained from `find_calibration_structure_center()`

    Returns
    -------
    The XYZ-center of the slot, where the z-value is obtained by averaging the
    z's of the four found edges.
    """
    # Find +X (right) edge
    plus_x_edge = await find_edge_linear(
        hcapi, mount, estimated_center + EDGES["right"], OT3Axis.X, 1
    )
    LOG.info(f"Found +x edge at {plus_x_edge}mm")
    estimated_center = estimated_center._replace(x=plus_x_edge.x - EDGES["right"].x)

    # Find -X (left) edge
    minus_x_edge = await find_edge_linear(
        hcapi, mount, estimated_center + EDGES["left"], OT3Axis.X, -1
    )
    LOG.info(f"Found -x edge at {minus_x_edge}mm")
    estimated_center = estimated_center._replace(x=(plus_x_edge.x + minus_x_edge.x) / 2)

    # Find +Y (top) edge
    plus_y_edge = await find_edge_linear(
        hcapi, mount, estimated_center + EDGES["top"], OT3Axis.Y, 1
    )
    LOG.info(f"Found +y edge at {plus_y_edge}mm")
    estimated_center = estimated_center._replace(y=plus_y_edge.y - EDGES["top"].y)

    # Find -Y (bottom) edge
    minus_y_edge = await find_edge_linear(
        hcapi, mount, estimated_center + EDGES["bottom"], OT3Axis.Y, -1
    )
    LOG.info(f"Found -y edge at {minus_y_edge}mm")
    estimated_center = estimated_center._replace(y=(plus_y_edge.y + minus_y_edge.y) / 2)

    # Found XY center and the average of the edges' Zs
    return estimated_center._replace(
        z=(plus_x_edge.z + minus_x_edge.z + plus_y_edge.z + minus_y_edge.z) / 4,
    )


async def find_axis_center(
    hcapi: OT3API,
    mount: OT3Mount,
    minus_edge_nominal: Point,
    plus_edge_nominal: Point,
    axis: Literal[OT3Axis.X, OT3Axis.Y],
) -> float:
    """Find the center of the calibration slot on the specified axis.

    Sweep from the specified left edge to the specified right edge while taking
    capacitive sense data. When the probe is over the deck, the capacitance will
    be higher than when the probe is over the slot. By postprocessing the data,
    we determine where the slot edges are, and return those positions.
    """
    WIDTH_TOLERANCE_MM: float = 0.5
    here = await hcapi.gantry_position(mount)
    await hcapi.move_to(mount, here._replace(z=SEARCH_TRANSIT_HEIGHT))
    edge_settings = hcapi.config.calibration.edge_sense

    start = axis.set_in_point(
        minus_edge_nominal,
        axis.of_point(minus_edge_nominal) - edge_settings.search_initial_tolerance_mm,
    )
    end = axis.set_in_point(
        plus_edge_nominal,
        axis.of_point(plus_edge_nominal) + edge_settings.search_initial_tolerance_mm,
    )

    await hcapi.move_to(mount, start._replace(z=SEARCH_TRANSIT_HEIGHT))

    data = await hcapi.capacitive_sweep(
        mount, axis, start, end, edge_settings.pass_settings.speed_mm_per_s
    )

    left_edge, right_edge = _edges_from_data(
        data,
        axis.of_point(end) - axis.of_point(start),
        {
            "axis": axis.name,
            "speed": edge_settings.pass_settings.speed_mm_per_s,
            "start_absolute": axis.of_point(start),
            "end_absolute": axis.of_point(end),
        },
    )
    nominal_width = axis.of_point(plus_edge_nominal) - axis.of_point(minus_edge_nominal)
    detected_width = right_edge - left_edge
    left_edge_absolute = axis.of_point(start) + left_edge
    right_edge_absolute = axis.of_point(start) + right_edge
    if abs(detected_width - nominal_width) > WIDTH_TOLERANCE_MM:
        raise InaccurateNonContactSweepError(nominal_width, detected_width)
    return (left_edge_absolute + right_edge_absolute) / 2


def _edges_from_data(
    data: List[float], distance: float, log_metadata: Optional[Dict[str, Any]] = None
) -> Tuple[float, float]:
    """
    Postprocess the capacitance data taken from a sweep to find the calibration slot.

    The sweep should have covered both edges, going off the deck into the slot,
    all the way across the slot, and back onto the deck on the other side.

    Capacitance is proportional to the area of the "plates" involved in the sensing. To
    a first approximation, these are the flat circular face of the bottom of the probe,
    and the deck. When the probe begins to cross the edge of the deck, the area of the
    second "plate" - the deck - ends abruptly, in a straight line transverse to motion.
    As the probe crosses, less and less of that circular face is over the deck.

    That means that the rate of change with respect to the overlap distance (or time, at
    constant velocity) is maximized as the center of the probe passes the edge of the
    deck.

    We can therefore apply a combined smoothing and differencing convolution kernel to
    the timeseries data and set the locations of the edges as the locations of the
    extrema of the difference of the series.
    """
    now_str = datetime.datetime.now().strftime("%d-%m-%y-%H:%M:%S")

    # The width of the averaging kernel defines how strong the averaging is - a wider
    # kernel, or filter, has a lower rolloff frequency and will smooth more. This
    # calculation sets the width at 5% of the length of the data, and then makes that
    # value an even number
    average_width_samples = (int(floor(0.05 * len(data))) // 2) * 2
    # an averaging kernel would be an array of length N with elements each set to 1/N;
    # when convolved with a data stream, this will (ignoring edge effects) produce
    # an N-sample rolling average. by inverting the sign of half the kernel, which is
    # why we need it to be even, we do the same thing but while also taking a finite
    # difference.
    average_difference_kernel = np.concatenate(  # type: ignore
        (
            np.full(average_width_samples // 2, 1 / average_width_samples),
            np.full(average_width_samples // 2, -1 / average_width_samples),
        )
    )
    differenced = np.convolve(np.array(data), average_difference_kernel, mode="valid")
    # These are the indices of the minimum difference (which should be the left edge,
    # where the probe is halfway through moving off the deck, and the slope of the
    # data is most negative) and the maximum difference (which should be the right
    # edge, where the probe is halfway through moving back onto the deck, and the slope
    # of the data is most positive)
    left_edge_sample = np.argmin(differenced)
    right_edge_sample = np.argmax(differenced)
    mm_per_elem = distance / len(data)
    # The differenced data is shorter than the input data because we used valid outputs
    # of the convolution only to avoid edge effects; that means we need to account for
    # the distance in the cut-off data
    distance_prefix = ((len(data) - len(differenced)) / 2) * mm_per_elem
    left_edge_offset = left_edge_sample * mm_per_elem
    left_edge = left_edge_offset + distance_prefix
    right_edge_offset = right_edge_sample * mm_per_elem
    right_edge = right_edge_offset + distance_prefix
    json.dump(
        {
            "metadata": log_metadata,
            "inputs": {
                "raw_data": data,
                "distance": distance,
                "kernel_width": len(average_difference_kernel),
            },
            "outputs": {
                "differenced_data": [d for d in differenced],
                "mm_per_elem": mm_per_elem,
                "distance_prefix": distance_prefix,
                "right_edge_offset": right_edge_offset,
                "left_edge_offset": left_edge_offset,
                "left_edge": left_edge,
                "right_edge": right_edge,
            },
        },
        open(f"/data/sweep_{now_str}.json", "w"),
    )
    LOG.info(
        f"Found edges ({left_edge:.3f}, {right_edge:.3f}) "
        f"from offsets ({left_edge_offset:.3f}, {right_edge_offset:.3f}) "
        f"with {len(data)} cap samples over {distance}mm "
        f"using a kernel width of {len(average_difference_kernel)}"
    )
    return float(left_edge), float(right_edge)


async def find_slot_center_noncontact(
    hcapi: OT3API, mount: OT3Mount, estimated_center: Point
) -> Point:
    NONCONTACT_INTERVAL_MM: float = 0.1
    travel_center = estimated_center + Point(0, 0, NONCONTACT_INTERVAL_MM)
    x_center = await find_axis_center(
        hcapi,
        mount,
        travel_center + EDGES["left"],
        travel_center + EDGES["right"],
        OT3Axis.X,
    )
    y_center = await find_axis_center(
        hcapi,
        mount,
        travel_center + EDGES["bottom"],
        travel_center + EDGES["top"],
        OT3Axis.Y,
    )
    return Point(x_center, y_center, estimated_center.z)


async def find_calibration_structure_center(
    hcapi: OT3API,
    mount: OT3Mount,
    nominal_center: Point,
    method: CalibrationMethod = CalibrationMethod.LINEAR_SEARCH,
) -> Point:

    # Perform xy offset search
    if method == CalibrationMethod.LINEAR_SEARCH:
        found_center = await find_slot_center_linear(hcapi, mount, nominal_center)
    elif method == CalibrationMethod.BINARY_SEARCH:
        found_center = await find_slot_center_binary(hcapi, mount, nominal_center)
    elif method == CalibrationMethod.NONCONTACT_PASS:
        # FIXME: use slot to find ideal position
        found_center = await find_slot_center_noncontact(hcapi, mount, nominal_center)
    else:
        raise RuntimeError("Unknown calibration method")
    return found_center


async def find_calibration_structure_position(
    hcapi: OT3API,
    mount: OT3Mount,
    nominal_center: Point,
    method: CalibrationMethod = CalibrationMethod.LINEAR_SEARCH,
) -> Point:
    """Find the calibration square offset given an arbitry postition on the deck."""
    # Find the estimated structure plate height. This will be used to baseline the edge detection points.
    z_height = await find_calibration_structure_height(hcapi, mount, nominal_center)
    test_center = nominal_center._replace(z=z_height)
    LOG.info(f"Found structure plate at {z_height}mm")

    # Find the calibration square center using the given method
    found_center = await find_calibration_structure_center(
        hcapi, mount, test_center, method
    )
    return nominal_center - found_center


async def _calibrate_mount(
    hcapi: OT3API,
    mount: OT3Mount,
    slot: int = 5,
    method: CalibrationMethod = CalibrationMethod.LINEAR_SEARCH,
) -> Point:
    """
    Run automatic calibration for the tool attached to the specified mount.

    Before running this function, make sure that the appropriate probe
    has been attached or prepped on the tool (for instance, a capacitive
    tip has been attached, or the conductive probe has been attached,
    or the probe has been lowered). The robot should be homed.

    Note: To calibrate a gripper, this process must be performed on the front
    and rear calibration pins separately. The gripper calibration offset is
    the average of the pin offsets, which can be obtained by passing the
    two offsets into the `gripper_pin_offsets_mean` func.

    Params
    ------
    hcapi: a hardware control api to run commands against
    mount: The mount to calibration

    Returns
    -------
    The estimated position of the XY center of the calibration slot in
    the plane of the deck. This value is suitable for vector-subtracting
    from the current instrument offset to set a new instrument offset.
    """
    nominal_center = Point(*get_calibration_square_position_in_slot(slot))
    try:
        # find the center of the calibration sqaure
        offset = await find_calibration_structure_position(
            hcapi, mount, nominal_center, method
        )
        # update center with values obtained during calibration
        LOG.info(f"Found calibration value {offset} for mount {mount.name}")
        return offset

    except (InaccurateNonContactSweepError, EarlyCapacitiveSenseTrigger):
        LOG.info(
            "Error occurred during calibration. Resetting to current saved calibration value."
        )
        await hcapi.reset_instrument_offset(mount, to_default=False)
        # re-raise exception after resetting instrument offset
        raise


<<<<<<< HEAD
=======
async def find_calibration_structure_position(
    hcapi: OT3API,
    mount: OT3Mount,
    nominal_center: Point,
    method: CalibrationMethod = CalibrationMethod.LINEAR_SEARCH,
) -> Point:
    """Find the calibration square offset given an arbitry postition on the deck."""
    # Find the estimated structure plate height. This will be used to baseline the edge detection points.
    z_height = await find_calibration_structure_height(hcapi, mount, nominal_center)
    initial_center = nominal_center._replace(z=z_height)
    LOG.info(f"Found structure plate at {z_height}mm")

    # Find the calibration square center using the given method
    found_center = await find_calibration_structure_center(
        hcapi, mount, initial_center, method
    )
    return nominal_center - found_center


async def _calibrate_module(
    hcapi: OT3API,
    mount: OT3Mount,
    slot: int,
    method: CalibrationMethod = CalibrationMethod.BINARY_SEARCH,
) -> Point:
    """This will find the position of the calibration square for a given module."""
    # Find the module calibration offsets
    # TODO (ba, 2023-03-14): the nominal_center will be passed in from protocol engine in the future,
    # where it would have the module + module calibration geometric offsets applied.
    nominal_center = _get_calibration_square_position_in_slot(slot)
    offset = await find_calibration_structure_position(
        hcapi, mount, nominal_center, method
    )
    return offset


async def find_slot_center_binary_from_nominal_center(
    hcapi: OT3API,
    mount: OT3Mount,
    slot: int,
) -> Tuple[Point, Point]:
    """
    For use with calibrate_belts. For specified slot, finds actual slot center via binary search and nominal slot center

    Params
    ------
    hcapi: a hardware control api to run commands against
    mount: the mount to calibration
    slot: a specific deck slot

    Returns
    -------
    The actual and nominal centers of the specified slot.
    """
    nominal_center = _get_calibration_square_position_in_slot(slot)
    offset = await find_calibration_structure_position(
        hcapi, mount, nominal_center, method=CalibrationMethod.BINARY_SEARCH
    )
    return offset, nominal_center


async def _determine_transform_matrix(
    hcapi: OT3API,
    mount: OT3Mount,
) -> AttitudeMatrix:
    """
    Run automatic calibration for the gantry x and y belts attached to the specified mount. Returned linear transform matrix is determined via the
    actual and nominal center points of the back right (A), front right (B), and back left (C) slots.

    Params
    ------
    hcapi: a hardware control api to run commands against
    mount: the mount to calibration

    Returns
    -------
    A listed matrix of the linear transform in the x and y dimensions that accounts for the stretch of the gantry x and y belts.
    """
    slot_a, slot_b, slot_c = 12, 3, 10
    point_a, nominal_point_a = await find_slot_center_binary_from_nominal_center(
        hcapi, mount, slot_a
    )
    await hcapi.move_rel(mount, Point(0, 0, BELT_CAL_TRANSIT_HEIGHT))
    point_b, nominal_point_b = await find_slot_center_binary_from_nominal_center(
        hcapi, mount, slot_b
    )
    await hcapi.move_rel(mount, Point(0, 0, BELT_CAL_TRANSIT_HEIGHT))
    point_c, nominal_point_c = await find_slot_center_binary_from_nominal_center(
        hcapi, mount, slot_c
    )
    expected = (
        (nominal_point_a.x, nominal_point_a.y, nominal_point_a.z),
        (nominal_point_b.x, nominal_point_b.y, nominal_point_b.z),
        (nominal_point_c.x, nominal_point_c.y, nominal_point_c.z),
    )
    actual = (
        (point_a.x, point_a.y, point_a.z),
        (point_b.x, point_b.y, point_b.z),
        (point_c.x, point_c.y, point_c.z),
    )
    return solve_attitude(expected, actual)


>>>>>>> e5947595
def gripper_pin_offsets_mean(front: Point, rear: Point) -> Point:
    """
    Get calibration offset of a gripper from its front and rear pin offsets.

    This function should be used for gripper calibration only.

    Params
    ------
    front: gripper's front pin calibration offset
    rear: gripper's rear pin calibration offset

    Returns
    -------
    The gripper calibration offset.
    """
    return 0.5 * (front + rear)


async def calibrate_gripper_jaw(
    hcapi: OT3API,
    probe: GripperProbe,
    slot: int = 5,
    method: CalibrationMethod = CalibrationMethod.LINEAR_SEARCH,
) -> Point:
    """
    Run automatic calibration for gripper jaw.

    Before running this function, make sure that the appropriate probe
    has been attached or prepped on the tool (for instance, a capacitive
    tip has been attached, or the conductive probe has been attached,
    or the probe has been lowered). The robot should be homed.

    This process must be performed on the front
    and rear calibration pins separately. The gripper calibration offset is
    the average of the pin offsets, which can be obtained by passing the
    two offsets into the `gripper_pin_offsets_mean` func.
    """
    try:
        await hcapi.reset_instrument_offset(OT3Mount.GRIPPER)
        hcapi.add_gripper_probe(probe)
        await hcapi.grip(GRIPPER_GRIP_FORCE)
        offset = await _calibrate_mount(hcapi, OT3Mount.GRIPPER, slot, method)
        LOG.info(f"Gripper {probe.name} probe offset: {offset}")
        return offset
    finally:
        hcapi.remove_gripper_probe()
        await hcapi.ungrip()


async def calibrate_gripper(
    hcapi: OT3API, offset_front: Point, offset_rear: Point
) -> Point:
    """Calibrate gripper."""
    offset = gripper_pin_offsets_mean(front=offset_front, rear=offset_rear)
    LOG.info(f"Gripper calibration offset: {offset}")
    await hcapi.save_instrument_offset(OT3Mount.GRIPPER, offset)
    return offset


async def calibrate_pipette(
    hcapi: OT3API,
    mount: Literal[OT3Mount.LEFT, OT3Mount.RIGHT],
    slot: int = 5,
    method: CalibrationMethod = CalibrationMethod.LINEAR_SEARCH,
) -> Point:
    """
    Run automatic calibration for pipette.

    Before running this function, make sure that the appropriate probe
    has been attached or prepped on the tool (for instance, a capacitive
    tip has been attached, or the conductive probe has been attached,
    or the probe has been lowered).
    """
    try:
        await hcapi.reset_instrument_offset(mount)
        await hcapi.add_tip(mount, hcapi.config.calibration.probe_length)
        offset = await _calibrate_mount(hcapi, mount, slot, method)
        await hcapi.save_instrument_offset(mount, offset)
        return offset
    finally:
        await hcapi.remove_tip(mount)


async def calibrate_module(
    hcapi: OT3API,
    mount: OT3Mount,
    slot: int,
    module_id: str,
<<<<<<< HEAD
    nominal_position: Point,
    method: CalibrationMethod = CalibrationMethod.LINEAR_SEARCH,
=======
>>>>>>> e5947595
) -> Point:
    """
    Run automatic calibration for a module.

    Before running this function, make sure that the appropriate probe
    has been attached or prepped on the tool (for instance, a capacitive
    tip has been attached, or the conductive probe has been attached,
    or the probe has been lowered). We also need to have the module
    prepped for calibration (for example, not heating, lid closed,
    not shaking, etc) and the corresponding module calibration
    block placed in the module slot.

    The robot should be homed before calling this function.
    """

    try:
        # add the probe depending on the mount
        if mount == OT3Mount.GRIPPER:
            hcapi.add_gripper_probe(GripperProbe.FRONT)
        else:
            await hcapi.add_tip(mount, hcapi.config.calibration.probe_length)

        # find the offset
<<<<<<< HEAD
        offset = await  find_calibration_structure_position(
            hcapi, mount, nominal_position, method
        )
=======
        offset = await _calibrate_module(hcapi, mount, slot)
>>>>>>> e5947595
        await hcapi.save_module_offset(module_id, mount, slot, offset)
        return offset
    finally:
        # remove probe
        if mount == OT3Mount.GRIPPER:
            hcapi.remove_gripper_probe()
            await hcapi.ungrip()
        else:
            await hcapi.remove_tip(mount)


async def calibrate_belts(
    hcapi: OT3API,
    mount: OT3Mount,
) -> AttitudeMatrix:
    """
    Run automatic calibration for the gantry x and y belts attached to the specified mount.

    Params
    ------
    hcapi: a hardware control api to run commands against
    mount: the mount to calibration

    Returns
    -------
    A listed matrix of the linear transform in the x and y dimensions that accounts for the stretch of the gantry x and y belts.
    """
    if mount == OT3Mount.GRIPPER:
        raise RuntimeError("Must use pipette mount, not gripper")
    try:
        await hcapi.add_tip(mount, hcapi.config.calibration.probe_length)
        return await _determine_transform_matrix(hcapi, mount)
    finally:
        await hcapi.remove_tip(mount)<|MERGE_RESOLUTION|>--- conflicted
+++ resolved
@@ -15,17 +15,13 @@
 from opentrons.config.types import CapacitivePassSettings, EdgeSenseSettings
 import json
 
-<<<<<<< HEAD
 from opentrons_shared_data.deck import (
     get_calibration_square_position_in_slot,
     Z_PREP_OFFSET,
     CALIBRATION_PROBE_DIAMETER,
     CALIBRATION_SQUARE_EDGES as SQUARE_EDGES,
 )
-=======
-from opentrons_shared_data.deck import load as load_deck
 from opentrons.calibration_storage.types import AttitudeMatrix
->>>>>>> e5947595
 
 if TYPE_CHECKING:
     from .ot3api import OT3API
@@ -259,13 +255,8 @@
     will cause a collision is not 0. This routine finds that value.
     """
     z_pass_settings = hcapi.config.calibration.z_offset.pass_settings
-<<<<<<< HEAD
     z_prep_point = nominal_center + PREP_OFFSET_DEPTH
-    deck_z = await _probe_deck_at(hcapi, mount, z_prep_point, z_pass_settings)
-=======
-    z_prep_point = nominal_center + Z_PREP_OFFSET
     structure_z = await _probe_deck_at(hcapi, mount, z_prep_point, z_pass_settings)
->>>>>>> e5947595
     z_limit = nominal_center.z - z_pass_settings.max_overrun_distance_mm
     if structure_z < z_limit:
         raise StructureNotFoundError(structure_z, z_limit)
@@ -696,25 +687,6 @@
     return found_center
 
 
-async def find_calibration_structure_position(
-    hcapi: OT3API,
-    mount: OT3Mount,
-    nominal_center: Point,
-    method: CalibrationMethod = CalibrationMethod.LINEAR_SEARCH,
-) -> Point:
-    """Find the calibration square offset given an arbitry postition on the deck."""
-    # Find the estimated structure plate height. This will be used to baseline the edge detection points.
-    z_height = await find_calibration_structure_height(hcapi, mount, nominal_center)
-    test_center = nominal_center._replace(z=z_height)
-    LOG.info(f"Found structure plate at {z_height}mm")
-
-    # Find the calibration square center using the given method
-    found_center = await find_calibration_structure_center(
-        hcapi, mount, test_center, method
-    )
-    return nominal_center - found_center
-
-
 async def _calibrate_mount(
     hcapi: OT3API,
     mount: OT3Mount,
@@ -764,8 +736,6 @@
         raise
 
 
-<<<<<<< HEAD
-=======
 async def find_calibration_structure_position(
     hcapi: OT3API,
     mount: OT3Mount,
@@ -785,22 +755,6 @@
     return nominal_center - found_center
 
 
-async def _calibrate_module(
-    hcapi: OT3API,
-    mount: OT3Mount,
-    slot: int,
-    method: CalibrationMethod = CalibrationMethod.BINARY_SEARCH,
-) -> Point:
-    """This will find the position of the calibration square for a given module."""
-    # Find the module calibration offsets
-    # TODO (ba, 2023-03-14): the nominal_center will be passed in from protocol engine in the future,
-    # where it would have the module + module calibration geometric offsets applied.
-    nominal_center = _get_calibration_square_position_in_slot(slot)
-    offset = await find_calibration_structure_position(
-        hcapi, mount, nominal_center, method
-    )
-    return offset
-
 
 async def find_slot_center_binary_from_nominal_center(
     hcapi: OT3API,
@@ -820,7 +774,7 @@
     -------
     The actual and nominal centers of the specified slot.
     """
-    nominal_center = _get_calibration_square_position_in_slot(slot)
+    nominal_center = Point(*get_calibration_square_position_in_slot(slot))
     offset = await find_calibration_structure_position(
         hcapi, mount, nominal_center, method=CalibrationMethod.BINARY_SEARCH
     )
@@ -869,7 +823,6 @@
     return solve_attitude(expected, actual)
 
 
->>>>>>> e5947595
 def gripper_pin_offsets_mean(front: Point, rear: Point) -> Point:
     """
     Get calibration offset of a gripper from its front and rear pin offsets.
@@ -958,11 +911,7 @@
     mount: OT3Mount,
     slot: int,
     module_id: str,
-<<<<<<< HEAD
     nominal_position: Point,
-    method: CalibrationMethod = CalibrationMethod.LINEAR_SEARCH,
-=======
->>>>>>> e5947595
 ) -> Point:
     """
     Run automatic calibration for a module.
@@ -986,13 +935,9 @@
             await hcapi.add_tip(mount, hcapi.config.calibration.probe_length)
 
         # find the offset
-<<<<<<< HEAD
         offset = await  find_calibration_structure_position(
-            hcapi, mount, nominal_position, method
-        )
-=======
-        offset = await _calibrate_module(hcapi, mount, slot)
->>>>>>> e5947595
+            hcapi, mount, nominal_position, method=CalibrationMethod.BINARY_SEARCH
+        )
         await hcapi.save_module_offset(module_id, mount, slot, offset)
         return offset
     finally:
