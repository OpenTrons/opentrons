--- conflicted
+++ resolved
@@ -159,15 +159,9 @@
         return modules.discover()
 
     async def build_module(self,
-<<<<<<< HEAD
-                     port: str,
-                     model: str,
-                     interrupt_callback) -> modules.AbstractModule:
-=======
                            port: str,
                            model: str,
                            interrupt_callback) -> modules.AbstractModule:
->>>>>>> 34af2690
         return await modules.build(
             port=port,
             which=model,
