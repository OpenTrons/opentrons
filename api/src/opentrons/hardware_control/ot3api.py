--- conflicted
+++ resolved
@@ -1226,16 +1226,6 @@
                 else:
                     await self._cache_current_position()
                     await self._cache_encoder_position()
-<<<<<<< HEAD
-                    if axis == OT3Axis.G:
-                        try:
-                            self._gripper_handler.set_jaw_state(
-                                GripperJawState.HOMED_READY
-                            )
-                        except GripperNotAttachedError:
-                            pass
-=======
->>>>>>> f9e9e823
 
     @ExecutionManagerProvider.wait_for_running
     async def home(
