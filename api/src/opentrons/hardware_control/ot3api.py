import asyncio
import contextlib
from functools import partial, lru_cache
from dataclasses import replace
import logging
from collections import OrderedDict
from typing import (
    cast,
    Callable,
    Dict,
    Union,
    List,
    Optional,
    Sequence,
    Set,
    Any,
    TypeVar,
)


from opentrons_shared_data.pipette.dev_types import (
    PipetteName,
)
from opentrons_shared_data.gripper.constants import IDLE_STATE_GRIP_FORCE

from opentrons import types as top_types
from opentrons.config import robot_configs, ot3_pipette_config
from opentrons.config.types import (
    RobotConfig,
    OT3Config,
    GantryLoad,
    CapacitivePassSettings,
    LiquidProbeSettings,
)
from opentrons.drivers.rpi_drivers.types import USBPort
from opentrons_hardware.hardware_control.motion_planning import (
    Move,
    MoveManager,
    MoveTarget,
    ZeroLengthMoveError,
)

from opentrons_hardware.hardware_control.motion import MoveStopCondition
from opentrons_shared_data.pipette.pipette_definition import PipetteChannelType

from .util import use_or_initialize_loop, check_motion_bounds

from .instruments.ot3.pipette import (
    Pipette,
    load_from_config_and_check_skip,
)
from .instruments.ot3.gripper import compare_gripper_config_and_check_skip
from .instruments.ot3.instrument_calibration import (
    GripperCalibrationOffset,
    PipetteOffsetByPipetteMount,
)
from .backends.ot3controller import OT3Controller
from .backends.ot3simulator import OT3Simulator
from .backends.ot3utils import get_system_constraints, axis_convert
from .execution_manager import ExecutionManagerProvider
from .pause_manager import PauseManager
from .module_control import AttachedModulesControl
from .util import DeckTransformState
from .types import (
    Axis,
    CriticalPoint,
    DoorState,
    DoorStateNotification,
    ErrorMessageNotification,
    HardwareEventHandler,
    HardwareAction,
    MotionChecks,
    PipetteSubType,
    PauseType,
    OT3Axis,
    OT3AxisKind,
    OT3Mount,
    OT3AxisMap,
    GripperJawState,
    InstrumentProbeType,
    GripperProbe,
    EarlyLiquidSenseTrigger,
    LiquidNotFound,
)
from .errors import MustHomeError, GripperNotAttachedError
from . import modules
from .robot_calibration import (
    OT3Transforms,
    RobotCalibration,
    build_ot3_transforms,
)

from .protocols import HardwareControlAPI

# TODO (lc 09/15/2022) We should update our pipette handler to reflect OT-3 properties
# in a follow-up PR.
from .instruments.ot3.pipette_handler import (
    OT3PipetteHandler,
    InstrumentsByMount,
    PickUpTipSpec,
    TipMotorPickUpTipSpec,
)
from .instruments.ot3.instrument_calibration import load_pipette_offset
from .instruments.ot3.gripper_handler import GripperHandler
from .instruments.ot3.instrument_calibration import (
    load_gripper_calibration_offset,
)

from .motion_utilities import (
    target_position_from_absolute,
    target_position_from_relative,
    target_position_from_plunger,
    offset_for_mount,
    deck_from_machine,
    machine_from_deck,
    machine_vector_from_deck_vector,
)

from .dev_types import (
    AttachedGripper,
    OT3AttachedPipette,
    PipetteDict,
    InstrumentDict,
    GripperDict,
)
from opentrons_hardware.hardware_control.motion_planning.move_utils import (
    MoveConditionNotMet,
)

mod_log = logging.getLogger(__name__)


class OT3API(
    ExecutionManagerProvider,
    # This MUST be kept last in the inheritance list so that it is
    # deprioritized in the method resolution order; otherwise, invocations
    # of methods that are present in the protocol will call the (empty,
    # do-nothing) methods in the protocol. This will happily make all the
    # tests fail.
    HardwareControlAPI,
):
    """This API is the primary interface to the hardware controller.

    Because the hardware manager controls access to the system's hardware
    as a whole, it is designed as a class of which only one should be
    instantiated at a time. This class's methods should be the only method
    of external access to the hardware. Each method may be minimal - it may
    only delegate the call to another submodule of the hardware manager -
    but its purpose is to be gathered here to provide a single interface.

    This implements the protocols in opentrons.hardware_control.protocols,
    and longer method docstrings may be found there. Docstrings for the
    methods in this class only note where their behavior is different or
    extended from that described in the protocol.
    """

    CLS_LOG = mod_log.getChild("OT3API")

    def __init__(
        self,
        backend: Union[OT3Simulator, OT3Controller],
        loop: asyncio.AbstractEventLoop,
        config: OT3Config,
    ) -> None:
        """Initialize an API instance.

        This should rarely be explicitly invoked by an external user; instead,
        one of the factory methods build_hardware_controller or
        build_hardware_simulator should be used.
        """
        self._log = self.CLS_LOG.getChild(str(id(self)))
        self._config = config
        self._backend = backend
        self._loop = loop

        self._callbacks: Set[HardwareEventHandler] = set()
        # {'X': 0.0, 'Y': 0.0, 'Z': 0.0, 'A': 0.0, 'B': 0.0, 'C': 0.0}
        self._current_position: OT3AxisMap[float] = {}
        self._encoder_position: OT3AxisMap[float] = {}

        self._last_moved_mount: Optional[OT3Mount] = None
        # The motion lock synchronizes calls to long-running physical tasks
        # involved in motion. This fixes issue where for instance a move()
        # or home() call is in flight and something else calls
        # current_position(), which will not be updated until the move() or
        # home() call succeeds or fails.
        self._motion_lock = asyncio.Lock()
        self._door_state = DoorState.CLOSED
        self._pause_manager = PauseManager()
        self._transforms = build_ot3_transforms(self._config)
        self._gantry_load = GantryLoad.NONE
        self._move_manager = MoveManager(
            constraints=get_system_constraints(
                self._config.motion_settings, self._gantry_load
            )
        )

        self._pipette_handler = OT3PipetteHandler({m: None for m in OT3Mount})
        self._gripper_handler = GripperHandler(gripper=None)
        ExecutionManagerProvider.__init__(self, isinstance(backend, OT3Simulator))

    def set_robot_calibration(self, robot_calibration: RobotCalibration) -> None:
        self._transforms.deck_calibration = robot_calibration.deck_calibration

    def reset_robot_calibration(self) -> None:
        self._transforms = build_ot3_transforms(self._config)

    @property
    def robot_calibration(self) -> OT3Transforms:
        return self._transforms

    def validate_calibration(self) -> DeckTransformState:
        return DeckTransformState.OK

    @property
    def door_state(self) -> DoorState:
        return self._door_state

    @door_state.setter
    def door_state(self, door_state: DoorState) -> None:
        self._door_state = door_state

    @property
    def gantry_load(self) -> GantryLoad:
        return self._gantry_load

    async def set_gantry_load(self, gantry_load: GantryLoad) -> None:
        mod_log.info(f"Setting gantry load to {gantry_load}")
        self._gantry_load = gantry_load
        self._move_manager.update_constraints(
            get_system_constraints(self._config.motion_settings, gantry_load)
        )
        await self._backend.update_to_default_current_settings(gantry_load)

    def _update_door_state(self, door_state: DoorState) -> None:
        mod_log.info(f"Updating the window switch status: {door_state}")
        self.door_state = door_state
        for cb in self._callbacks:
            hw_event = DoorStateNotification(new_state=door_state)
            try:
                cb(hw_event)
            except Exception:
                mod_log.exception("Errored during door state event callback")

    def _reset_last_mount(self) -> None:
        self._last_moved_mount = None

    def _deck_from_machine(
        self, machine_pos: Dict[OT3Axis, float]
    ) -> Dict[OT3Axis, float]:
        return deck_from_machine(
            machine_pos,
            self._transforms.deck_calibration.attitude,
            self._transforms.carriage_offset,
        )

    @classmethod
    async def build_hardware_controller(
        cls,
        attached_instruments: Optional[
            Dict[Union[top_types.Mount, OT3Mount], Dict[str, Optional[str]]]
        ] = None,
        attached_modules: Optional[List[str]] = None,
        config: Union[OT3Config, RobotConfig, None] = None,
        loop: Optional[asyncio.AbstractEventLoop] = None,
        strict_attached_instruments: bool = True,
    ) -> "OT3API":
        """Build an ot3 hardware controller."""
        checked_loop = use_or_initialize_loop(loop)
        if not isinstance(config, OT3Config):
            checked_config = robot_configs.load_ot3()
        else:
            checked_config = config
        backend = await OT3Controller.build(checked_config)
        api_instance = cls(backend, loop=checked_loop, config=checked_config)
        await api_instance.cache_instruments()
        module_controls = await AttachedModulesControl.build(
            api_instance, board_revision=backend.board_revision
        )
        backend.module_controls = module_controls
        checked_loop.create_task(backend.watch(loop=checked_loop))
        return api_instance

    @classmethod
    async def build_hardware_simulator(
        cls,
        attached_instruments: Optional[
            Dict[Union[top_types.Mount, OT3Mount], Dict[str, Optional[str]]]
        ] = None,
        attached_modules: Optional[List[str]] = None,
        config: Union[RobotConfig, OT3Config, None] = None,
        loop: Optional[asyncio.AbstractEventLoop] = None,
        strict_attached_instruments: bool = True,
    ) -> "OT3API":
        """Build a simulating hardware controller.

        This method may be used both on a real robot and on dev machines.
        Multiple simulating hardware controllers may be active at one time.
        """

        checked_attached = attached_instruments or {}
        checked_modules = attached_modules or []

        checked_loop = use_or_initialize_loop(loop)
        if not isinstance(config, OT3Config):
            checked_config = robot_configs.load_ot3()
        else:
            checked_config = config
        backend = await OT3Simulator.build(
            {OT3Mount.from_mount(k): v for k, v in checked_attached.items()},
            checked_modules,
            checked_config,
            checked_loop,
            strict_attached_instruments,
        )
        api_instance = cls(backend, loop=checked_loop, config=checked_config)
        await api_instance.cache_instruments()
        module_controls = await AttachedModulesControl.build(
            api_instance, board_revision=backend.board_revision
        )
        backend.module_controls = module_controls
        await backend.watch(api_instance.loop)
        return api_instance

    def __repr__(self) -> str:
        return "<{} using backend {}>".format(type(self), type(self._backend))

    @property
    def loop(self) -> asyncio.AbstractEventLoop:
        """The event loop used by this instance."""
        return self._loop

    @property
    def is_simulator(self) -> bool:
        """`True` if this is a simulator; `False` otherwise."""
        return isinstance(self._backend, OT3Simulator)

    def register_callback(self, cb: HardwareEventHandler) -> Callable[[], None]:
        """Allows the caller to register a callback, and returns a closure
        that can be used to unregister the provided callback
        """
        self._callbacks.add(cb)

        def unregister() -> None:
            self._callbacks.remove(cb)

        return unregister

    def get_fw_version(self) -> str:
        """
        Return the firmware version of the connected hardware.
        """
        from_backend = self._backend.fw_version
        if from_backend is None:
            return "unknown"
        else:
            return from_backend

    @property
    def fw_version(self) -> str:
        return self.get_fw_version()

    @property
    def board_revision(self) -> str:
        return str(self._backend.board_revision)

    # Incidentals (i.e. not motion) API

    async def set_lights(
        self, button: Optional[bool] = None, rails: Optional[bool] = None
    ) -> None:
        """Control the robot lights."""
        self._backend.set_lights(button, rails)

    def get_lights(self) -> Dict[str, bool]:
        """Return the current status of the robot lights."""
        return self._backend.get_lights()

    async def identify(self, duration_s: int = 5) -> None:
        """Blink the button light to identify the robot."""
        count = duration_s * 4
        on = False
        for sec in range(count):
            then = self._loop.time()
            await self.set_lights(button=on)
            on = not on
            now = self._loop.time()
            await asyncio.sleep(max(0, 0.25 - (now - then)))
        await self.set_lights(button=True)

    @ExecutionManagerProvider.wait_for_running
    async def delay(self, duration_s: float) -> None:
        """Delay execution by pausing and sleeping."""
        self.pause(PauseType.DELAY)
        try:
            await self.do_delay(duration_s)
        finally:
            self.resume(PauseType.DELAY)

    @property
    def attached_modules(self) -> List[modules.AbstractModule]:
        return self._backend.module_controls.available_modules

    async def create_simulating_module(
        self,
        model: modules.types.ModuleModel,
    ) -> modules.AbstractModule:
        """Create a simulating module hardware interface."""
        assert (
            self.is_simulator
        ), "Cannot build simulating module from non-simulating hardware control API"

        return await self._backend.module_controls.build_module(
            port="",
            usb_port=USBPort(name="", port_number=0),
            type=modules.ModuleType.from_model(model),
            sim_model=model.value,
        )

    @staticmethod
    def _pipette_subtype_from_pipette(pipette: Pipette) -> PipetteSubType:
        pipettes = {
            PipetteChannelType.SINGLE_CHANNEL: PipetteSubType.pipette_single,
            PipetteChannelType.EIGHT_CHANNEL: PipetteSubType.pipette_multi,
            PipetteChannelType.NINETY_SIX_CHANNEL: PipetteSubType.pipette_96,
        }
        return pipettes[pipette.channels]

    async def do_firmware_updates(self) -> None:
        """Update all the firmware."""
        # get the attached instruments so we can get the type of pipettes attached
        pipettes: Dict[OT3Mount, PipetteSubType] = dict()
        attached_instruments = self._pipette_handler.get_attached_instruments()
        for mount, _ in attached_instruments.items():
            if self._pipette_handler.has_pipette(mount):
                pipette = self._pipette_handler.get_pipette(mount)
                pipettes[mount] = self._pipette_subtype_from_pipette(pipette)
        await self._backend.update_firmware(pipettes)

    def _gantry_load_from_instruments(self) -> GantryLoad:
        """Compute the gantry load based on attached instruments."""
        left = self._pipette_handler.has_pipette(OT3Mount.LEFT)
        right = self._pipette_handler.has_pipette(OT3Mount.RIGHT)
        gripper = self._gripper_handler.has_gripper()
        if left and right:
            # Only low-throughputs can have the two-instrument case
            return GantryLoad.TWO_LOW_THROUGHPUT
        if right:
            # only a low-throughput pipette can be on the right mount
            return GantryLoad.LOW_THROUGHPUT
        if left:
            # as good a measure as any to define low vs high throughput, though
            # we'll want to touch this up as we get pipette definitions for HT
            # pipettes
            left_hw_pipette = self._pipette_handler.get_pipette(OT3Mount.LEFT)
            if left_hw_pipette.config.channels.as_int <= 8:
                return GantryLoad.LOW_THROUGHPUT
            else:
                return GantryLoad.HIGH_THROUGHPUT
        if gripper:
            # only a gripper is attached
            return GantryLoad.GRIPPER
        return GantryLoad.NONE

    async def cache_pipette(
        self,
        mount: OT3Mount,
        instrument_data: OT3AttachedPipette,
        req_instr: Optional[PipetteName],
    ) -> None:
        """Set up pipette based on scanned information."""
        config = instrument_data.get("config")
        pip_id = instrument_data.get("id")
        pip_offset_cal = load_pipette_offset(pip_id, mount)
        p, _ = load_from_config_and_check_skip(
            config,
            self._pipette_handler.hardware_instruments[mount],
            req_instr,
            pip_id,
            pip_offset_cal,
        )
        self._pipette_handler.hardware_instruments[mount] = p
        # TODO (lc 12-5-2022) Properly support backwards compatibility
        # when applicable

    async def cache_gripper(self, instrument_data: AttachedGripper) -> None:
        """Set up gripper based on scanned information."""
        grip_cal = load_gripper_calibration_offset(instrument_data.get("id"))
        g = compare_gripper_config_and_check_skip(
            instrument_data,
            self._gripper_handler._gripper,
            grip_cal,
        )
        self._gripper_handler.gripper = g

    def get_all_attached_instr(self) -> Dict[OT3Mount, Optional[InstrumentDict]]:
        return {
            OT3Mount.LEFT: self.attached_pipettes[top_types.Mount.LEFT],
            OT3Mount.RIGHT: self.attached_pipettes[top_types.Mount.RIGHT],
            OT3Mount.GRIPPER: self.attached_gripper,
        }

    # TODO (spp, 2023-01-31): add unit tests
    async def cache_instruments(
        self, require: Optional[Dict[top_types.Mount, PipetteName]] = None
    ) -> None:
        """
        Scan the attached instruments, take necessary configuration actions,
        and set up hardware controller internal state if necessary.
        """
        self._log.info("Updating instrument model cache")
        checked_require = {
            OT3Mount.from_mount(m): v for m, v in (require or {}).items()
        }
        for mount, name in checked_require.items():
            # TODO (lc 12-5-2022) cache instruments should be receiving
            # a pipette type / channels rather than the named config.
            # We should also check version here once we're comfortable.
            if not ot3_pipette_config.supported_pipette(name):
                raise RuntimeError(f"{name} is not a valid pipette name")
        async with self._motion_lock:
            # we're not actually checking the required instrument except in the context
            # of simulation and it feels like a lot of work for this function
            # actually be doing.
            found = await self._backend.get_attached_instruments(checked_require)

        if OT3Mount.GRIPPER in found.keys():
            await self.cache_gripper(cast(AttachedGripper, found.get(OT3Mount.GRIPPER)))
        elif self._gripper_handler.gripper:
            await self._gripper_handler.reset()

        for pipette_mount in [OT3Mount.LEFT, OT3Mount.RIGHT]:
            if pipette_mount in found.keys():
                req_instr_name = checked_require.get(pipette_mount, None)
                await self.cache_pipette(
                    pipette_mount,
                    cast(OT3AttachedPipette, found.get(pipette_mount)),
                    req_instr_name,
                )
            else:
                self._pipette_handler.hardware_instruments[pipette_mount] = None

        await self._backend.probe_network()
        await self.refresh_positions()
        await self.set_gantry_load(self._gantry_load_from_instruments())

    @ExecutionManagerProvider.wait_for_running
    async def _update_position_estimation(
        self, axes: Optional[Union[List[Axis], List[OT3Axis]]] = None
    ) -> None:
        """
        Function to update motor estimation for a set of axes
        """

        if axes:
            checked_axes = [OT3Axis.from_axis(ax) for ax in axes]
        else:
            checked_axes = [ax for ax in OT3Axis]
        await self._backend.update_motor_estimation(checked_axes)

    # Global actions API
    def pause(self, pause_type: PauseType) -> None:
        """
        Pause motion of the robot after a current motion concludes."""
        self._pause_manager.pause(pause_type)

        async def _chained_calls() -> None:
            await self._execution_manager.pause()
            self._backend.pause()

        asyncio.run_coroutine_threadsafe(_chained_calls(), self._loop)

    def pause_with_message(self, message: str) -> None:
        self._log.warning(f"Pause with message: {message}")
        notification = ErrorMessageNotification(message=message)
        for cb in self._callbacks:
            cb(notification)
        self.pause(PauseType.PAUSE)

    def resume(self, pause_type: PauseType) -> None:
        """
        Resume motion after a call to :py:meth:`pause`.
        """
        self._pause_manager.resume(pause_type)

        if self._pause_manager.should_pause:
            return

        # Resume must be called immediately to awaken thread running hardware
        #  methods (ThreadManager)
        self._backend.resume()

        async def _chained_calls() -> None:
            # mirror what happens API.pause.
            await self._execution_manager.resume()
            self._backend.resume()

        asyncio.run_coroutine_threadsafe(_chained_calls(), self._loop)

    async def halt(self) -> None:
        """Immediately stop motion."""
        await self._backend.hard_halt()
        asyncio.run_coroutine_threadsafe(self._execution_manager.cancel(), self._loop)

    async def stop(self, home_after: bool = True) -> None:
        """Stop motion as soon as possible, reset, and optionally home."""
        await self._backend.halt()
        self._log.info("Recovering from halt")
        await self.reset()

        # TODO: (2022-11-21 AA) remove this logic when encoder is added to the gripper
        # Always refresh gripper z position as a safeguard, since we don't have an
        # encoder position for reference
        await self.home_z(OT3Mount.GRIPPER)

        if home_after:
            await self.home()

    async def reset(self) -> None:
        """Reset the stored state of the system."""
        self._pause_manager.reset()
        await self._execution_manager.reset()
        await self._pipette_handler.reset()
        await self._gripper_handler.reset()
        await self.cache_instruments()

    # Gantry/frame (i.e. not pipette) action API
    # TODO(mc, 2022-07-25): add "home both if necessary" functionality
    # https://github.com/Opentrons/opentrons/pull/11072
    async def home_z(
        self,
        mount: Optional[Union[top_types.Mount, OT3Mount]] = None,
        allow_home_other: bool = True,
    ) -> None:
        """Home all of the z-axes."""
        self._reset_last_mount()
        if isinstance(mount, (top_types.Mount, OT3Mount)):
            axes = [OT3Axis.by_mount(mount)]
        else:
            axes = list(OT3Axis.mount_axes())
        await self.home(axes)

    async def home_gripper_jaw(self) -> None:
        """
        Home the jaw of the gripper.
        """
        gripper = self._gripper_handler.get_gripper()
        dc = self._gripper_handler.get_duty_cycle_by_grip_force(
            gripper.default_home_force
        )
        await self._ungrip(duty_cycle=dc)
        gripper.state = GripperJawState.HOMED_READY

    async def home_plunger(self, mount: Union[top_types.Mount, OT3Mount]) -> None:
        """
        Home the plunger motor for a mount, and then return it to the 'bottom'
        position.
        """

        checked_mount = OT3Mount.from_mount(mount)
        await self.home([OT3Axis.of_main_tool_actuator(checked_mount)])
        instr = self._pipette_handler.hardware_instruments[checked_mount]
        if instr:
            target_pos = target_position_from_plunger(
                checked_mount, instr.plunger_positions.bottom, self._current_position
            )
            self._log.info("Attempting to move the plunger to bottom.")
            await self._move(target_pos, acquire_lock=False, home_flagged_axes=False)
            await self.current_position_ot3(mount=checked_mount, refresh=True)

    @lru_cache(1)
    def _carriage_offset(self) -> top_types.Point:
        return top_types.Point(*self._config.carriage_offset)

    async def current_position(
        self,
        mount: Union[top_types.Mount, OT3Mount],
        critical_point: Optional[CriticalPoint] = None,
        refresh: bool = False,
        fail_on_not_homed: bool = False,
    ) -> Dict[Axis, float]:
        realmount = OT3Mount.from_mount(mount)
        ot3_pos = await self.current_position_ot3(
            realmount, critical_point, refresh, fail_on_not_homed
        )
        return self._axis_map_from_ot3axis_map(ot3_pos)

    async def current_position_ot3(
        self,
        mount: OT3Mount,
        critical_point: Optional[CriticalPoint] = None,
        # TODO(mc, 2021-11-15): combine with `refresh` for more reliable
        # position reporting when motors are not homed
        refresh: bool = False,
        fail_on_not_homed: bool = False,
    ) -> Dict[OT3Axis, float]:
        """Return the postion (in deck coords) of the critical point of the
        specified mount.
        """
        z_ax = OT3Axis.by_mount(mount)
        plunger_ax = OT3Axis.of_main_tool_actuator(mount)
        position_axes = [OT3Axis.X, OT3Axis.Y, z_ax, plunger_ax]

        if fail_on_not_homed and (
            not self._backend.check_motor_status(position_axes)
            or not self._current_position
        ):
            raise MustHomeError(
                f"Current position of {str(mount)} pipette is unknown, please home."
            )

        elif not self._current_position and not refresh:
            raise MustHomeError("Current position is unknown; please home motors.")

        if refresh:
            await self.refresh_positions()
        return self._effector_pos_from_carriage_pos(
            OT3Mount.from_mount(mount), self._current_position, critical_point
        )

    async def refresh_positions(self) -> None:
        """Request and update both the motor and encoder positions from backend."""
        async with self._motion_lock:
            await self._backend.update_motor_status()
            self._cache_current_position()
            self._cache_encoder_position()

    def _cache_current_position(self) -> Dict[OT3Axis, float]:
        """Cache current position from backend and return in absolute deck coords."""
        self._current_position = self._deck_from_machine(
            self._backend.update_position()
        )
        return self._current_position

    def _cache_encoder_position(self) -> Dict[OT3Axis, float]:
        """Cache encoder position from backend and return in absolute deck coords."""
        self._encoder_position = self._deck_from_machine(
            self._backend.update_encoder_position()
        )
        return self._encoder_position

    async def encoder_current_position(
        self,
        mount: Union[top_types.Mount, OT3Mount],
        critical_point: Optional[CriticalPoint] = None,
        refresh: bool = False,
        fail_on_not_homed: bool = False,
    ) -> Dict[Axis, float]:
        """
        Return the encoder position in absolute deck coords specified mount.
        """
        ot3pos = await self.encoder_current_position_ot3(
            mount, critical_point, refresh, fail_on_not_homed
        )
        return {ot3ax.to_axis(): value for ot3ax, value in ot3pos.items()}

    async def encoder_current_position_ot3(
        self,
        mount: Union[top_types.Mount, OT3Mount],
        critical_point: Optional[CriticalPoint] = None,
        refresh: bool = False,
        fail_on_not_homed: bool = False,
    ) -> Dict[OT3Axis, float]:
        """
        Return the encoder position in absolute deck coords specified mount.
        """
        z_ax = OT3Axis.by_mount(mount)
        plunger_ax = OT3Axis.of_main_tool_actuator(mount)
        position_axes = [OT3Axis.X, OT3Axis.Y, z_ax, plunger_ax]

        if fail_on_not_homed and (
            not self._backend.check_motor_status(position_axes)
            or not self._encoder_position
        ):
            raise MustHomeError(
                f"Current position of {str(mount)} pipette is unknown, please home."
            )
        elif not self._encoder_position and not refresh:
            raise MustHomeError("Encoder position is unknown; please home motors.")
        async with self._motion_lock:
            if refresh:
                await self.refresh_positions()
            ot3pos = self._effector_pos_from_carriage_pos(
                OT3Mount.from_mount(mount),
                self._encoder_position,
                critical_point,
            )
            return ot3pos

    def _effector_pos_from_carriage_pos(
        self,
        mount: OT3Mount,
        carriage_position: OT3AxisMap[float],
        critical_point: Optional[CriticalPoint],
    ) -> OT3AxisMap[float]:
        offset = offset_for_mount(
            mount,
            top_types.Point(*self._config.left_mount_offset),
            top_types.Point(*self._config.right_mount_offset),
            top_types.Point(*self._config.gripper_mount_offset),
        )
        cp = self.critical_point_for(mount, critical_point)
        z_ax = OT3Axis.by_mount(mount)
        plunger_ax = OT3Axis.of_main_tool_actuator(mount)

        return {
            OT3Axis.X: carriage_position[OT3Axis.X] + offset[0] + cp.x,
            OT3Axis.Y: carriage_position[OT3Axis.Y] + offset[1] + cp.y,
            z_ax: carriage_position[z_ax] + offset[2] + cp.z,
            plunger_ax: carriage_position[plunger_ax],
        }

    async def gantry_position(
        self,
        mount: Union[top_types.Mount, OT3Mount],
        critical_point: Optional[CriticalPoint] = None,
        refresh: bool = False,
        # TODO(mc, 2021-11-15): combine with `refresh` for more reliable
        # position reporting when motors are not homed
        fail_on_not_homed: bool = False,
    ) -> top_types.Point:
        """Return the position of the critical point as pertains to the gantry."""
        realmount = OT3Mount.from_mount(mount)
        cur_pos = await self.current_position_ot3(
            realmount,
            critical_point,
            refresh,
            fail_on_not_homed,
        )
        return top_types.Point(
            x=cur_pos[OT3Axis.X],
            y=cur_pos[OT3Axis.Y],
            z=cur_pos[OT3Axis.by_mount(realmount)],
        )

    async def move_to(
        self,
        mount: Union[top_types.Mount, OT3Mount],
        abs_position: top_types.Point,
        speed: Optional[float] = None,
        critical_point: Optional[CriticalPoint] = None,
        max_speeds: Union[None, Dict[Axis, float], OT3AxisMap[float]] = None,
        _check_stalls: bool = False,  # For testing only
    ) -> None:
        """Move the critical point of the specified mount to a location
        relative to the deck, at the specified speed."""
        realmount = OT3Mount.from_mount(mount)

        # Refresh current position
        self._cache_current_position()
        self._cache_encoder_position()

        axes_moving = [OT3Axis.X, OT3Axis.Y, OT3Axis.by_mount(mount)]
        if not self._backend.check_motor_status(axes_moving):
            await self.home(axes_moving)

        target_position = target_position_from_absolute(
            realmount,
            abs_position,
            partial(self.critical_point_for, cp_override=critical_point),
            top_types.Point(*self._config.left_mount_offset),
            top_types.Point(*self._config.right_mount_offset),
            top_types.Point(*self._config.gripper_mount_offset),
        )
        if max_speeds:
            checked_max: Optional[OT3AxisMap[float]] = {
                OT3Axis.from_axis(k): v for k, v in max_speeds.items()
            }
        else:
            checked_max = None

        await self._cache_and_maybe_retract_mount(realmount)
        await self._move_gripper_to_idle_position(realmount)
        await self._move(
            target_position,
            speed=speed,
            max_speeds=checked_max,
            check_stalls=_check_stalls,
        )

    async def move_rel(
        self,
        mount: Union[top_types.Mount, OT3Mount],
        delta: top_types.Point,
        speed: Optional[float] = None,
        max_speeds: Union[None, Dict[Axis, float], OT3AxisMap[float]] = None,
        check_bounds: MotionChecks = MotionChecks.NONE,
        fail_on_not_homed: bool = False,
        _check_stalls: bool = False,  # For testing only
    ) -> None:
        """Move the critical point of the specified mount by a specified
        displacement in a specified direction, at the specified speed."""

        # TODO: Remove the fail_on_not_homed and make this the behavior all the time.
        # Having the optional arg makes the bug stick around in existing code and we
        # really want to fix it when we're not gearing up for a release.
        mhe = MustHomeError(
            "Cannot make a relative move because absolute position is unknown"
        )

        realmount = OT3Mount.from_mount(mount)
        axes_moving = [OT3Axis.X, OT3Axis.Y, OT3Axis.by_mount(mount)]
        if not self._backend.check_motor_status([axis for axis in axes_moving]):
            if fail_on_not_homed:
                raise mhe
            else:
                await self.home(axes_moving)

        # Refresh current position
        await self.refresh_positions()

        target_position = target_position_from_relative(
            realmount, delta, self._current_position
        )
        if fail_on_not_homed and not self._backend.check_motor_status(
            [axis for axis in axes_moving if axis is not None]
        ):
            raise mhe
        if max_speeds:
            checked_max: Optional[OT3AxisMap[float]] = {
                OT3Axis.from_axis(k): v for k, v in max_speeds.items()
            }
        else:
            checked_max = None
        await self._cache_and_maybe_retract_mount(realmount)
        await self._move_gripper_to_idle_position(realmount)
        await self._move(
            target_position,
            speed=speed,
            max_speeds=checked_max,
            check_bounds=check_bounds,
            check_stalls=_check_stalls,
        )

    async def _cache_and_maybe_retract_mount(self, mount: OT3Mount) -> None:
        """Retract the 'other' mount if necessary

        If `mount` does not match the value in :py:attr:`_last_moved_mount`
        (and :py:attr:`_last_moved_mount` exists) then retract the mount
        in :py:attr:`_last_moved_mount`. Also unconditionally update
        :py:attr:`_last_moved_mount` to contain `mount`.
        """
        if mount != self._last_moved_mount and self._last_moved_mount:
            await self.retract(self._last_moved_mount, 10)
        self._last_moved_mount = mount

    async def _move_gripper_to_idle_position(self, mount_in_use: OT3Mount) -> None:
        """Move gripper to its idle, gripped position.

        If the gripper is not currently in use, puts its jaws in a low-current,
        gripped position. Experimental behavior in order to prevent gripper jaws
        from colliding into thermocycler lid & lid latch clips.
        """
        # TODO: see https://opentrons.atlassian.net/browse/RLAB-214
        if (
            self._gripper_handler.gripper
            and mount_in_use != OT3Mount.GRIPPER
            and self._gripper_handler.gripper.state != GripperJawState.GRIPPING
        ):
            if self._gripper_handler.gripper.state == GripperJawState.UNHOMED:
                self._log.warning(
                    "Gripper jaw is not homed. Can't be moved to idle position"
                )
            else:
                # allows for safer gantry movement at minimum force
                await self.grip(force_newtons=IDLE_STATE_GRIP_FORCE)

    def _build_moves(
        self,
        origin: Dict[OT3Axis, float],
        target: Dict[OT3Axis, float],
        speed: Optional[float] = None,
    ) -> List[List[Move[OT3Axis]]]:
        """Build move with Move Manager with machine positions."""
        # TODO: (2022-02-10) Use actual max speed for MoveTarget
        checked_speed = speed or 400
        move_target = MoveTarget.build(position=target, max_speed=checked_speed)
        _, moves = self._move_manager.plan_motion(
            origin=origin, target_list=[move_target]
        )
        return moves

    @ExecutionManagerProvider.wait_for_running
    async def _move(
        self,
        target_position: "OrderedDict[OT3Axis, float]",
        speed: Optional[float] = None,
        home_flagged_axes: bool = True,
        max_speeds: Optional[OT3AxisMap[float]] = None,
        acquire_lock: bool = True,
        check_bounds: MotionChecks = MotionChecks.NONE,
        check_stalls: bool = False,
    ) -> None:
        """Worker function to apply robot motion."""
        machine_pos = machine_from_deck(
            target_position,
            self._transforms.deck_calibration.attitude,
            self._transforms.carriage_offset,
        )
        bounds = self._backend.axis_bounds
        to_check = {
            ax: machine_pos[ax]
            for ax in target_position.keys()
            if ax in OT3Axis.gantry_axes()
        }
        check_motion_bounds(to_check, target_position, bounds, check_bounds)
<<<<<<< HEAD

        origin = self._backend.update_position()
=======
        # TODO: (2022-02-10) Use actual max speed for MoveTarget
        checked_speed = speed or 400
        self._move_manager.update_constraints(
            get_system_constraints(self._config.motion_settings, self._gantry_load)
        )
        move_target = MoveTarget.build(position=machine_pos, max_speed=checked_speed)
        origin = await self._backend.update_position()
>>>>>>> b58e61bb
        try:
            moves = self._build_moves(origin, machine_pos, speed)
        except ZeroLengthMoveError as zero_length_error:
            self._log.info(f"{str(zero_length_error)}, ignoring")
            return
        self._log.info(
            f"move: {target_position} becomes {machine_pos} from {origin} "
            f"requiring {moves}"
        )
        async with contextlib.AsyncExitStack() as stack:
            if acquire_lock:
                await stack.enter_async_context(self._motion_lock)
            try:
                await self._backend.move(
                    origin,
                    moves[0],
                    MoveStopCondition.stall if check_stalls else MoveStopCondition.none,
                )
            except Exception:
                self._log.exception("Move failed")
                self._current_position.clear()
                raise
            else:
                self._cache_current_position()
                self._cache_encoder_position()

    async def _home_axis(self, axis: OT3Axis) -> None:
        """
        Perform home; base on axis motor/encoder statuses, shorten homing time
        if possible.

        1. If stepper position status is valid, move directly to the home position.
        2. If encoder position status is valid, update position estimation.
           If axis encoder is accurate (Zs & Ps ONLY), move directly to home position.
           Or, if axis encoder is not accurate, move to 20mm away from home position,
           then home.
        3. If both stepper and encoder statuses are invalid, home full axis.

        Note that when an axis is move directly to the home position, the axis limit
        switch will not be triggered.
        """
        # G, Q should be handled in the backend through `self._home()`
        assert axis not in [OT3Axis.G, OT3Axis.Q]

        # retrieve home position
        origin = self._backend.update_position()
        target_pos = {ax: pos for ax, pos in origin.items()}
        target_pos.update({axis: self._backend.home_position()[axis]})
        if self._backend.check_motor_status([axis]):
            # move directly the home position if the stepper position is valid
            moves = self._build_moves(origin, target_pos)
            await self._backend.move(
                origin,
                moves[0],
                MoveStopCondition.none,
            )
        elif self._backend.check_encoder_status([axis]):
            # update stepper position using the valid encoder position
            await self._update_position_estimation([axis])
            if OT3Axis.to_kind(axis) in [OT3AxisKind.Z, OT3AxisKind.P]:
                # we can move directly to the home position for accuracy axes
                # move directly the home position if the stepper position is valid
                moves = self._build_moves(origin, target_pos)
                await self._backend.move(
                    origin,
                    moves[0],
                    MoveStopCondition.none,
                )
            else:
                # FIXME: (AA 2/15/23) This is a temporary workaround because of
                # XY encoder inaccuracy. We should remove this and move axes directly
                # to the home position when we fix the encoder issues.
                # Move to 20 mm away from the home position and then home
                target_pos[axis] += 20.00
                moves = self._build_moves(origin, target_pos)
                await self._backend.move(
                    origin,
                    moves[0],
                    MoveStopCondition.none,
                )
                await self._backend.home([axis])
        else:
            # both stepper and encoder positions are invalid, must home
            await self._backend.home([axis])

    async def _home(self, axes: Sequence[OT3Axis]) -> None:
        """Home one axis at a time."""
        async with self._motion_lock:
            for axis in axes:
                try:
                    # let backend handle homing gripper jaw and pipette plunger
                    if axis in [OT3Axis.G, OT3Axis.Q]:
                        await self._backend.home([axis])
                    else:
                        await self._home_axis(axis)
                except ZeroLengthMoveError:
                    self._log.info(f"{axis} already at home position, skip homing")
                    pass
                except (MoveConditionNotMet, Exception):
                    self._log.exception("Homing failed")
                    self._current_position.clear()
                    raise
                else:
                    self._cache_current_position()
                    self._cache_encoder_position()
                    if axis == OT3Axis.G:
                        try:
                            self._gripper_handler.set_jaw_state(
                                GripperJawState.HOMED_READY
                            )
                            self._gripper_handler.set_jaw_displacement(
                                self._encoder_position[OT3Axis.G]
                            )
                        except GripperNotAttachedError:
                            pass

    @ExecutionManagerProvider.wait_for_running
    async def home(
        self, axes: Optional[Union[List[Axis], List[OT3Axis]]] = None
    ) -> None:
        """
        Worker function to home the robot by axis or list of
        desired axes.
        """
        # make sure current position is up-to-date
        await self.refresh_positions()

        if axes:
            checked_axes = [OT3Axis.from_axis(ax) for ax in axes]
        else:
            checked_axes = [ax for ax in OT3Axis if ax != OT3Axis.Q]
        if self.gantry_load == GantryLoad.HIGH_THROUGHPUT:
            checked_axes.append(OT3Axis.Q)
        self._log.info(f"Homing {axes}")

        home_seq = [ax for ax in OT3Axis.home_order() if ax in checked_axes]
        await self._home(home_seq)

    def get_engaged_axes(self) -> Dict[Axis, bool]:
        """Which axes are engaged and holding."""
        return self._axis_map_from_ot3axis_map(self._backend.engaged_axes())

    @property
    def engaged_axes(self) -> Dict[Axis, bool]:
        return self.get_engaged_axes()

    async def disengage_axes(self, which: Union[List[Axis], List[OT3Axis]]) -> None:
        axes = [OT3Axis.from_axis(ax) for ax in which]
        await self._backend.disengage_axes(axes)

    async def engage_axes(self, which: Union[List[Axis], List[OT3Axis]]) -> None:
        axes = [OT3Axis.from_axis(ax) for ax in which]
        await self._backend.engage_axes(axes)

    async def get_limit_switches(self) -> Dict[OT3Axis, bool]:
        res = await self._backend.get_limit_switches()
        return {ax: val for ax, val in res.items()}

    async def _fast_home(
        self, axes: Sequence[OT3Axis], margin: float
    ) -> OT3AxisMap[float]:
        return await self._backend.fast_home(axes, margin)

    @ExecutionManagerProvider.wait_for_running
    async def retract(
        self, mount: Union[top_types.Mount, OT3Mount], margin: float = 10
    ) -> None:
        """Pull the specified mount up to its home position.

        Works regardless of critical point or home status.
        """
        machine_ax = OT3Axis.by_mount(mount)

        async with self._motion_lock:
            machine_pos = await self._fast_home((machine_ax,), margin)
            self._current_position = deck_from_machine(
                machine_pos,
                self._transforms.deck_calibration.attitude,
                self._transforms.carriage_offset,
            )

    # Gantry/frame (i.e. not pipette) config API
    @property
    def config(self) -> OT3Config:
        """Get the robot's configuration object.

        :returns .RobotConfig: The object.
        """
        return self._config

    @config.setter
    def config(self, config: Union[OT3Config, RobotConfig]) -> None:
        """Replace the currently-loaded config"""
        if isinstance(config, OT3Config):
            self._config = config
        else:
            self._log.error("Tried to specify an OT2 config object")

    def get_config(self) -> OT3Config:
        """
        Get the robot's configuration object.

        :returns .RobotConfig: The object.
        """
        return self.config

    def set_config(self, config: Union[OT3Config, RobotConfig]) -> None:
        """Replace the currently-loaded config"""
        if isinstance(config, OT3Config):
            self.config = config
        else:
            self._log.error("Tried to specify an OT2 config object")

    async def update_config(self, **kwargs: Any) -> None:
        """Update values of the robot's configuration."""
        self._config = replace(self._config, **kwargs)

    async def update_deck_calibration(self, new_transform: RobotCalibration) -> None:
        pass

    @ExecutionManagerProvider.wait_for_running
    async def _grip(self, duty_cycle: float) -> None:
        """Move the gripper jaw inward to close."""
        try:
            await self._backend.gripper_grip_jaw(duty_cycle=duty_cycle)
            encoder_pos = self._backend.update_encoder_position()
            self._encoder_position = deck_from_machine(
                encoder_pos,
                self._transforms.deck_calibration.attitude,
                self._transforms.carriage_offset,
            )
            self._gripper_handler.set_jaw_displacement(
                self._encoder_position[OT3Axis.G]
            )
        except Exception:
            self._log.exception(
                f"Gripper grip failed, encoder pos: {self._encoder_position[OT3Axis.G]}"
            )
            raise

    @ExecutionManagerProvider.wait_for_running
    async def _ungrip(self, duty_cycle: float) -> None:
        """Move the gripper jaw outward to reach the homing switch."""
        try:
            await self._backend.gripper_home_jaw(duty_cycle=duty_cycle)
            encoder_pos = self._backend.update_encoder_position()
            self._encoder_position = deck_from_machine(
                encoder_pos,
                self._transforms.deck_calibration.attitude,
                self._transforms.carriage_offset,
            )
            self._gripper_handler.set_jaw_displacement(
                self._encoder_position[OT3Axis.G]
            )
        except Exception:
            self._log.exception("Gripper home failed")
            raise

    @ExecutionManagerProvider.wait_for_running
    async def _hold_jaw_width(self, jaw_width_mm: float) -> None:
        """Move the gripper jaw to a specific width."""
        try:
            if not self._gripper_handler.is_valid_jaw_width(jaw_width_mm):
                raise ValueError("Setting gripper jaw width out of bounds")
            await self._backend.gripper_hold_jaw(
                int(
                    1000
                    * (
                        self._gripper_handler.get_gripper().config.geometry.jaw_width[
                            "max"
                        ]
                        - jaw_width_mm
                    )
                    / 2
                )
            )
            encoder_pos = self._backend.update_encoder_position()
            self._encoder_position = deck_from_machine(
                encoder_pos,
                self._transforms.deck_calibration.attitude,
                self._transforms.carriage_offset,
            )
            self._gripper_handler.set_jaw_displacement(
                self._encoder_position[OT3Axis.G]
            )
        except Exception:
            self._log.exception("Gripper set width failed")
            raise

    async def grip(self, force_newtons: Optional[float] = None) -> None:
        self._gripper_handler.check_ready_for_jaw_move()
        dc = self._gripper_handler.get_duty_cycle_by_grip_force(
            force_newtons or self._gripper_handler.get_gripper().default_grip_force
        )
        await self._grip(duty_cycle=dc)
        self._gripper_handler.set_jaw_state(GripperJawState.GRIPPING)

    async def ungrip(self, force_newtons: Optional[float] = None) -> None:
        # get default grip force for release if not provided
        self._gripper_handler.check_ready_for_jaw_move()
        dc = self._gripper_handler.get_duty_cycle_by_grip_force(
            force_newtons or self._gripper_handler.get_gripper().default_home_force
        )
        await self._ungrip(duty_cycle=dc)
        self._gripper_handler.set_jaw_state(GripperJawState.HOMED_READY)

    async def hold_jaw_width(self, jaw_width_mm: int) -> None:
        self._gripper_handler.check_ready_for_jaw_move()
        await self._hold_jaw_width(jaw_width_mm)
        self._gripper_handler.set_jaw_state(GripperJawState.HOLDING_CLOSED)

    # Pipette action API
    async def prepare_for_aspirate(
        self, mount: Union[top_types.Mount, OT3Mount], rate: float = 1.0
    ) -> None:
        """Prepare the pipette for aspiration."""
        checked_mount = OT3Mount.from_mount(mount)
        instrument = self._pipette_handler.get_pipette(checked_mount)

        self._pipette_handler.ready_for_tip_action(
            instrument, HardwareAction.PREPARE_ASPIRATE
        )

        if instrument.current_volume == 0:
            speed = self._pipette_handler.plunger_speed(
                instrument, instrument.blow_out_flow_rate, "aspirate"
            )
            bottom = instrument.plunger_positions.bottom
            target_pos = target_position_from_plunger(
                OT3Mount.from_mount(mount), bottom, self._current_position
            )
            await self._move(
                target_pos,
                speed=(speed * rate),
                home_flagged_axes=False,
            )
            instrument.ready_to_aspirate = True

    async def aspirate(
        self,
        mount: Union[top_types.Mount, OT3Mount],
        volume: Optional[float] = None,
        rate: float = 1.0,
    ) -> None:
        """
        Aspirate a volume of liquid (in microliters/uL) using this pipette."""
        realmount = OT3Mount.from_mount(mount)
        aspirate_spec = self._pipette_handler.plan_check_aspirate(
            realmount, volume, rate
        )
        if not aspirate_spec:
            return
        target_pos = target_position_from_plunger(
            realmount,
            aspirate_spec.plunger_distance,
            self._current_position,
        )

        try:
            await self._backend.set_active_current(
                {OT3Axis.from_axis(aspirate_spec.axis): aspirate_spec.current}
            )

            await self._move(
                target_pos,
                speed=aspirate_spec.speed,
                home_flagged_axes=False,
            )
        except Exception:
            self._log.exception("Aspirate failed")
            aspirate_spec.instr.set_current_volume(0)
            raise
        else:
            aspirate_spec.instr.add_current_volume(aspirate_spec.volume)

    async def dispense(
        self,
        mount: Union[top_types.Mount, OT3Mount],
        volume: Optional[float] = None,
        rate: float = 1.0,
    ) -> None:
        """
        Dispense a volume of liquid in microliters(uL) using this pipette."""
        realmount = OT3Mount.from_mount(mount)
        dispense_spec = self._pipette_handler.plan_check_dispense(
            realmount, volume, rate
        )
        if not dispense_spec:
            return
        target_pos = target_position_from_plunger(
            realmount,
            dispense_spec.plunger_distance,
            self._current_position,
        )

        try:
            await self._backend.set_active_current(
                {OT3Axis.from_axis(dispense_spec.axis): dispense_spec.current}
            )
            await self._move(
                target_pos,
                speed=dispense_spec.speed,
                home_flagged_axes=False,
            )
        except Exception:
            self._log.exception("Dispense failed")
            dispense_spec.instr.set_current_volume(0)
            raise
        else:
            dispense_spec.instr.remove_current_volume(dispense_spec.volume)

    async def blow_out(self, mount: Union[top_types.Mount, OT3Mount]) -> None:
        """
        Force any remaining liquid to dispense. The liquid will be dispensed at
        the current location of pipette
        """
        realmount = OT3Mount.from_mount(mount)
        blowout_spec = self._pipette_handler.plan_check_blow_out(realmount)
        await self._backend.set_active_current(
            {blowout_spec.axis: blowout_spec.current}
        )
        target_pos = target_position_from_plunger(
            realmount,
            blowout_spec.plunger_distance,
            self._current_position,
        )

        try:
            await self._move(
                target_pos,
                speed=blowout_spec.speed,
                home_flagged_axes=False,
            )
        except Exception:
            self._log.exception("Blow out failed")
            raise
        finally:
            blowout_spec.instr.set_current_volume(0)
            blowout_spec.instr.ready_to_aspirate = False

    async def _force_pick_up_tip(
        self, mount: OT3Mount, pipette_spec: PickUpTipSpec
    ) -> None:
        for press in pipette_spec.presses:
            async with self._backend.restore_current():
                await self._backend.set_active_current(
                    {axis: current for axis, current in press.current.items()}
                )
                target_down = target_position_from_relative(
                    mount, press.relative_down, self._current_position
                )
                await self._move(target_down, speed=press.speed)
            target_up = target_position_from_relative(
                mount, press.relative_up, self._current_position
            )
            await self._move(target_up)

    async def _motor_pick_up_tip(
        self, mount: OT3Mount, pipette_spec: TipMotorPickUpTipSpec
    ) -> None:
        async with self._backend.restore_current():
            await self._backend.set_active_current(
                {axis: current for axis, current in pipette_spec.currents.items()}
            )
            # Move to pick up position
            target_down = target_position_from_relative(
                mount,
                pipette_spec.tiprack_down,
                self._current_position,
            )
            await self._move(target_down)
            # perform pick up tip
            await self._backend.tip_action(
                [OT3Axis.of_main_tool_actuator(mount)],
                pipette_spec.pick_up_distance,
                pipette_spec.speed,
                "clamp",
            )
            # back clamps off the adapter posts
            await self._backend.tip_action(
                [OT3Axis.of_main_tool_actuator(mount)],
                pipette_spec.pick_up_distance,
                pipette_spec.speed,
                "home",
            )

    async def pick_up_tip(
        self,
        mount: Union[top_types.Mount, OT3Mount],
        tip_length: float,
        presses: Optional[int] = None,
        increment: Optional[float] = None,
        prep_after: bool = True,
    ) -> None:
        """Pick up tip from current location."""
        realmount = OT3Mount.from_mount(mount)
        spec, _add_tip_to_instrs = self._pipette_handler.plan_check_pick_up_tip(
            realmount, tip_length, presses, increment
        )

        if spec.pick_up_motor_actions:
            await self._motor_pick_up_tip(realmount, spec.pick_up_motor_actions)
        else:
            await self._force_pick_up_tip(realmount, spec)

        # neighboring tips tend to get stuck in the space between
        # the volume chamber and the drop-tip sleeve on p1000.
        # This extra shake ensures those tips are removed
        for rel_point, speed in spec.shake_off_list:
            await self.move_rel(realmount, rel_point, speed=speed)
        # Here we add in the debounce distance for the switch as
        # a safety precaution
        await self.retract(realmount, spec.retract_target)

        _add_tip_to_instrs()

        if prep_after:
            await self.prepare_for_aspirate(realmount)

    def set_current_tiprack_diameter(
        self, mount: Union[top_types.Mount, OT3Mount], tiprack_diameter: float
    ) -> None:
        instrument = self._pipette_handler.get_pipette(OT3Mount.from_mount(mount))
        self._log.info(
            "Updating tip rack diameter on pipette mount: "
            f"{mount.name}, tip diameter: {tiprack_diameter} mm"
        )
        instrument.current_tiprack_diameter = tiprack_diameter

    def set_working_volume(
        self, mount: Union[top_types.Mount, OT3Mount], tip_volume: int
    ) -> None:
        instrument = self._pipette_handler.get_pipette(OT3Mount.from_mount(mount))
        self._log.info(
            "Updating working volume on pipette mount:"
            f"{mount.name}, tip volume: {tip_volume} ul"
        )
        instrument.working_volume = tip_volume

    async def drop_tip(
        self, mount: Union[top_types.Mount, OT3Mount], home_after: bool = True
    ) -> None:
        """Drop tip at the current location."""
        realmount = OT3Mount.from_mount(mount)
        spec, _remove = self._pipette_handler.plan_check_drop_tip(realmount, home_after)
        for move in spec.drop_moves:
            await self._backend.set_active_current(
                {
                    OT3Axis.from_axis(axis): current
                    for axis, current in move.current.items()
                }
            )

            if move.is_ht_tip_action and move.speed:
                # The speed check is needed because speed can sometimes be None.
                # Not sure why
                await self._backend.tip_action(
                    [OT3Axis.of_main_tool_actuator(mount)],
                    move.target_position,
                    move.speed,
                    "clamp",
                )
                await self._backend.tip_action(
                    [OT3Axis.of_main_tool_actuator(mount)],
                    move.target_position,
                    move.speed,
                    "home",
                )
            else:
                target_pos = target_position_from_plunger(
                    realmount, move.target_position, self._current_position
                )
                await self._move(
                    target_pos,
                    speed=move.speed,
                    home_flagged_axes=False,
                )
            if move.home_after:
                machine_pos = await self._backend.fast_home(
                    [OT3Axis.from_axis(ax) for ax in move.home_axes],
                    move.home_after_safety_margin,
                )
                self._current_position = deck_from_machine(
                    machine_pos,
                    self._transforms.deck_calibration.attitude,
                    self._transforms.carriage_offset,
                )

        for shake in spec.shake_moves:
            await self.move_rel(mount, shake[0], speed=shake[1])

        await self._backend.set_active_current(
            {
                OT3Axis.from_axis(axis): current
                for axis, current in spec.ending_current.items()
            }
        )
        _remove()

    async def clean_up(self) -> None:
        """Get the API ready to stop cleanly."""
        await self._backend.clean_up()

    def critical_point_for(
        self,
        mount: Union[top_types.Mount, OT3Mount],
        cp_override: Optional[CriticalPoint] = None,
    ) -> top_types.Point:
        if mount == OT3Mount.GRIPPER:
            return self._gripper_handler.get_critical_point(cp_override)
        else:
            return self._pipette_handler.critical_point_for(
                OT3Mount.from_mount(mount), cp_override
            )

    @property
    def hardware_pipettes(self) -> InstrumentsByMount[top_types.Mount]:
        # TODO (lc 12-5-2022) We should have ONE entry point into knowing
        # what pipettes are attached from the hardware controller.
        return {
            m.to_mount(): i
            for m, i in self._pipette_handler.hardware_instruments.items()
            if m != OT3Mount.GRIPPER
        }

    @property
    def hardware_instruments(self) -> InstrumentsByMount[top_types.Mount]:  # type: ignore
        # see comment in `protocols.instrument_configurer`
        # override required for type matching
        # Warning: don't use this in new code, used `hardware_pipettes` instead
        return self.hardware_pipettes

    def get_attached_pipettes(self) -> Dict[top_types.Mount, PipetteDict]:
        return {
            m.to_mount(): pd
            for m, pd in self._pipette_handler.get_attached_instruments().items()
            if m != OT3Mount.GRIPPER
        }

    def get_attached_instruments(self) -> Dict[top_types.Mount, PipetteDict]:
        # Warning: don't use this in new code, used `get_attached_pipettes` instead
        return self.get_attached_pipettes()

    def reset_instrument(
        self, mount: Union[top_types.Mount, OT3Mount, None] = None
    ) -> None:
        if mount:
            checked_mount: Optional[OT3Mount] = OT3Mount.from_mount(mount)
        else:
            checked_mount = None
        if checked_mount == OT3Mount.GRIPPER:
            self._gripper_handler.reset_gripper()
        else:
            self._pipette_handler.reset_instrument(checked_mount)

    async def reset_instrument_offset(
        self, mount: Union[top_types.Mount, OT3Mount], to_default: bool = True
    ) -> None:
        """Reset the given instrument to system offsets."""
        checked_mount = OT3Mount.from_mount(mount)
        if checked_mount == OT3Mount.GRIPPER:
            self._gripper_handler.reset_instrument_offset(to_default)
        else:
            self._pipette_handler.reset_instrument_offset(checked_mount, to_default)

    async def save_instrument_offset(
        self, mount: Union[top_types.Mount, OT3Mount], delta: top_types.Point
    ) -> Union[GripperCalibrationOffset, PipetteOffsetByPipetteMount]:
        """Save a new offset for a given instrument."""
        checked_mount = OT3Mount.from_mount(mount)
        if checked_mount == OT3Mount.GRIPPER:
            self._log.info(f"Saving instrument offset: {delta} for gripper")
            return self._gripper_handler.save_instrument_offset(delta)
        else:
            return self._pipette_handler.save_instrument_offset(checked_mount, delta)

    def get_attached_pipette(
        self, mount: Union[top_types.Mount, OT3Mount]
    ) -> PipetteDict:
        return self._pipette_handler.get_attached_instrument(OT3Mount.from_mount(mount))

    def get_attached_instrument(
        self, mount: Union[top_types.Mount, OT3Mount]
    ) -> PipetteDict:
        # Warning: don't use this in new code, used `get_attached_pipette` instead
        return self.get_attached_pipette(mount)

    @property
    def attached_instruments(self) -> Any:
        # Warning: don't use this in new code, used `attached_pipettes` instead
        return self.attached_pipettes

    @property
    def attached_pipettes(self) -> Dict[top_types.Mount, PipetteDict]:
        return {
            m.to_mount(): d
            for m, d in self._pipette_handler.attached_instruments.items()
            if m != OT3Mount.GRIPPER
        }

    @property
    def attached_gripper(self) -> Optional[GripperDict]:
        return self._gripper_handler.get_gripper_dict()

    def has_gripper(self) -> bool:
        return self._gripper_handler.has_gripper()

    def calibrate_plunger(
        self,
        mount: Union[top_types.Mount, OT3Mount],
        top: Optional[float] = None,
        bottom: Optional[float] = None,
        blow_out: Optional[float] = None,
        drop_tip: Optional[float] = None,
    ) -> None:
        self._pipette_handler.calibrate_plunger(
            OT3Mount.from_mount(mount), top, bottom, blow_out, drop_tip
        )

    def set_flow_rate(
        self,
        mount: Union[top_types.Mount, OT3Mount],
        aspirate: Optional[float] = None,
        dispense: Optional[float] = None,
        blow_out: Optional[float] = None,
    ) -> None:
        return self._pipette_handler.set_flow_rate(
            OT3Mount.from_mount(mount), aspirate, dispense, blow_out
        )

    def set_pipette_speed(
        self,
        mount: Union[top_types.Mount, OT3Mount],
        aspirate: Optional[float] = None,
        dispense: Optional[float] = None,
        blow_out: Optional[float] = None,
    ) -> None:
        self._pipette_handler.set_pipette_speed(
            OT3Mount.from_mount(mount), aspirate, dispense, blow_out
        )

    def get_instrument_max_height(
        self,
        mount: Union[top_types.Mount, OT3Mount],
        critical_point: Optional[CriticalPoint] = None,
    ) -> float:
        carriage_pos = deck_from_machine(
            self._backend.home_position(),
            self._transforms.deck_calibration.attitude,
            self._transforms.carriage_offset,
        )
        pos_at_home = self._effector_pos_from_carriage_pos(
            OT3Mount.from_mount(mount), carriage_pos, critical_point
        )

        return pos_at_home[OT3Axis.by_mount(mount)] - self._config.z_retract_distance

    async def add_tip(
        self, mount: Union[top_types.Mount, OT3Mount], tip_length: float
    ) -> None:
        await self._pipette_handler.add_tip(OT3Mount.from_mount(mount), tip_length)

    async def remove_tip(self, mount: Union[top_types.Mount, OT3Mount]) -> None:
        await self._pipette_handler.remove_tip(OT3Mount.from_mount(mount))

    def add_gripper_probe(self, probe: GripperProbe) -> None:
        self._gripper_handler.add_probe(probe)

    def remove_gripper_probe(self) -> None:
        self._gripper_handler.remove_probe()

    async def liquid_probe(
        self,
        mount: OT3Mount,
        probe_settings: Optional[LiquidProbeSettings] = None,
    ) -> float:
        """Search for and return liquid level height.

        This function begins by moving the mount the distance specified by starting_mount_height in the
        LiquidProbeSettings. After this, the mount and plunger motors will move simultaneously while
        reading from the pressure sensor.

        If the move is completed without the specified threshold being triggered, a
        LiquidNotFound error will be thrown.
        If the threshold is triggered before the minimum z distance has been traveled,
        a EarlyLiquidSenseTrigger error will be thrown.

        Otherwise, the function will stop moving once the threshold is triggered,
        and return the position of the
        z axis in deck coordinates, as well as the encoder position, where
        the liquid was found.
        """

        checked_mount = OT3Mount.from_mount(mount)
        instrument = self._pipette_handler.get_pipette(checked_mount)
        self._pipette_handler.ready_for_tip_action(
            instrument, HardwareAction.LIQUID_PROBE
        )

        if not probe_settings:
            probe_settings = self.config.liquid_sense
        mount_axis = OT3Axis.by_mount(mount)

        gantry_position = await self.gantry_position(mount, refresh=True)

        await self.move_to(
            mount,
            top_types.Point(
                x=gantry_position.x,
                y=gantry_position.y,
                z=probe_settings.starting_mount_height,
            ),
        )

        if probe_settings.aspirate_while_sensing:
            await self.home_plunger(mount)

        plunger_direction = -1 if probe_settings.aspirate_while_sensing else 1

        machine_pos_node_id = await self._backend.liquid_probe(
            mount,
            probe_settings.max_z_distance,
            probe_settings.mount_speed,
            (probe_settings.plunger_speed * plunger_direction),
            probe_settings.sensor_threshold_pascals,
            probe_settings.log_pressure,
        )
        machine_pos = axis_convert(machine_pos_node_id, 0.0)
        position = deck_from_machine(
            machine_pos,
            self._transforms.deck_calibration.attitude,
            self._transforms.carriage_offset,
        )
        z_distance_traveled = (
            position[mount_axis] - probe_settings.starting_mount_height
        )
        if z_distance_traveled < probe_settings.min_z_distance:
            min_z_travel_pos = position
            min_z_travel_pos[mount_axis] = probe_settings.min_z_distance
            raise EarlyLiquidSenseTrigger(
                triggered_at=position,
                min_z_pos=min_z_travel_pos,
            )
        elif z_distance_traveled > probe_settings.max_z_distance:
            max_z_travel_pos = position
            max_z_travel_pos[mount_axis] = probe_settings.max_z_distance
            raise LiquidNotFound(
                position=position,
                max_z_pos=max_z_travel_pos,
            )

        return position[mount_axis]

    async def capacitive_probe(
        self,
        mount: OT3Mount,
        moving_axis: OT3Axis,
        target_pos: float,
        pass_settings: CapacitivePassSettings,
    ) -> float:
        """Determine the position of something using the capacitive sensor.

        This function orchestrates detecting the position of a collision between the
        capacitive probe on the tool on the specified mount, and some fixed element
        of the robot.

        When calling this function, the mount's probe critical point should already
        be aligned in the probe axis with the item to be probed.

        It will move the mount's probe critical point to a small distance behind
        the expected position of the element (which is target_pos, in deck coordinates,
        in the axis to be probed) while running the tool's capacitive sensor. When the
        sensor senses contact, the mount stops.

        This function moves away and returns the sensed position.

        This sensed position can be used in several ways, including
        - To get an absolute position in deck coordinates of whatever was
        targeted, if something was guaranteed to be physically present.
        - To detect whether a collision occured at all. If this function
        returns a value far enough past the anticipated position, then it indicates
        there was no material there.
        """
        if moving_axis not in [
            OT3Axis.X,
            OT3Axis.Y,
        ] and moving_axis != OT3Axis.by_mount(mount):
            raise RuntimeError(
                "Probing must be done with a gantry axis or the mount of the sensing"
                " tool"
            )

        here = await self.gantry_position(mount, refresh=True)
        origin_pos = moving_axis.of_point(here)
        if origin_pos < target_pos:
            pass_start = target_pos - pass_settings.prep_distance_mm
            pass_distance = (
                pass_settings.prep_distance_mm + pass_settings.max_overrun_distance_mm
            )
        else:
            pass_start = target_pos + pass_settings.prep_distance_mm
            pass_distance = -1.0 * (
                pass_settings.prep_distance_mm + pass_settings.max_overrun_distance_mm
            )
        machine_pass_distance = moving_axis.of_point(
            machine_vector_from_deck_vector(
                moving_axis.set_in_point(top_types.Point(0, 0, 0), pass_distance),
                self._transforms.deck_calibration.attitude,
            )
        )
        pass_start_pos = moving_axis.set_in_point(here, pass_start)
        await self.move_to(mount, pass_start_pos)
        if mount == OT3Mount.GRIPPER:
            probe = self._gripper_handler.get_attached_probe()
            assert probe
            await self._backend.capacitive_probe(
                mount,
                moving_axis,
                machine_pass_distance,
                pass_settings.speed_mm_per_s,
                pass_settings.sensor_threshold_pf,
                GripperProbe.to_type(probe),
            )
        else:
            await self._backend.capacitive_probe(
                mount,
                moving_axis,
                machine_pass_distance,
                pass_settings.speed_mm_per_s,
                pass_settings.sensor_threshold_pf,
                probe=InstrumentProbeType.PRIMARY,
            )
        end_pos = await self.gantry_position(mount, refresh=True)
        await self.move_to(mount, pass_start_pos)
        return moving_axis.of_point(end_pos)

    async def capacitive_sweep(
        self,
        mount: OT3Mount,
        moving_axis: OT3Axis,
        begin: top_types.Point,
        end: top_types.Point,
        speed_mm_s: float,
    ) -> List[float]:
        if moving_axis not in [
            OT3Axis.X,
            OT3Axis.Y,
        ] and moving_axis != OT3Axis.by_mount(mount):
            raise RuntimeError(
                "Probing must be done with a gantry axis or the mount of the sensing"
                " tool"
            )
        sweep_distance = moving_axis.of_point(
            machine_vector_from_deck_vector(
                end - begin, self._transforms.deck_calibration.attitude
            )
        )

        await self.move_to(mount, begin)
        if mount == OT3Mount.GRIPPER:
            probe = self._gripper_handler.get_attached_probe()
            assert probe
            values = await self._backend.capacitive_pass(
                mount,
                moving_axis,
                sweep_distance,
                speed_mm_s,
                GripperProbe.to_type(probe),
            )
        else:
            values = await self._backend.capacitive_pass(
                mount,
                moving_axis,
                sweep_distance,
                speed_mm_s,
                probe=InstrumentProbeType.PRIMARY,
            )
        await self.move_to(mount, begin)
        return values

    AMKey = TypeVar("AMKey")

    @staticmethod
    def _axis_map_from_ot3axis_map(
        inval: Dict[OT3Axis, "OT3API.AMKey"]
    ) -> Dict[Axis, "OT3API.AMKey"]:
        ret: Dict[Axis, OT3API.AMKey] = {}
        for ax in Axis:
            try:
                ret[ax] = inval[OT3Axis.from_axis(ax)]
            except KeyError:
                pass
        return ret<|MERGE_RESOLUTION|>--- conflicted
+++ resolved
@@ -1004,18 +1004,8 @@
             if ax in OT3Axis.gantry_axes()
         }
         check_motion_bounds(to_check, target_position, bounds, check_bounds)
-<<<<<<< HEAD
 
         origin = self._backend.update_position()
-=======
-        # TODO: (2022-02-10) Use actual max speed for MoveTarget
-        checked_speed = speed or 400
-        self._move_manager.update_constraints(
-            get_system_constraints(self._config.motion_settings, self._gantry_load)
-        )
-        move_target = MoveTarget.build(position=machine_pos, max_speed=checked_speed)
-        origin = await self._backend.update_position()
->>>>>>> b58e61bb
         try:
             moves = self._build_moves(origin, machine_pos, speed)
         except ZeroLengthMoveError as zero_length_error:
