--- conflicted
+++ resolved
@@ -1570,12 +1570,8 @@
         """Save a new offset for a given instrument."""
         checked_mount = OT3Mount.from_mount(mount)
         if checked_mount == OT3Mount.GRIPPER:
-<<<<<<< HEAD
             self._log.info(f"Saving instrument offset: {delta} for gripper")
-            self._gripper_handler.save_instrument_offset(delta)
-=======
             return self._gripper_handler.save_instrument_offset(delta)
->>>>>>> d0ed119f
         else:
             return self._pipette_handler.save_instrument_offset(checked_mount, delta)
 
