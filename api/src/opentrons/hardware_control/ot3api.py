import asyncio
from concurrent.futures import Future
import contextlib
from functools import partial, lru_cache, wraps
from dataclasses import replace
import logging
from collections import OrderedDict
from typing import (
    AsyncIterator,
    cast,
    Callable,
    Dict,
    Union,
    List,
    Optional,
    Sequence,
    Set,
    Any,
    TypeVar,
    Tuple,
    Mapping,
    Awaitable,
)
from opentrons.hardware_control.modules.module_calibration import (
    ModuleCalibrationOffset,
)


from opentrons_shared_data.pipette.types import (
    PipetteName,
)
from opentrons_shared_data.pipette import (
    pipette_load_name_conversions as pipette_load_name,
)
from opentrons_shared_data.robot.types import RobotType

from opentrons import types as top_types
from opentrons.config import robot_configs
from opentrons.config.types import (
    RobotConfig,
    OT3Config,
    GantryLoad,
    CapacitivePassSettings,
    LiquidProbeSettings,
)
from opentrons.drivers.rpi_drivers.types import USBPort, PortGroup
from opentrons.hardware_control.nozzle_manager import NozzleConfigurationType
from opentrons_shared_data.errors.exceptions import (
    EnumeratedError,
    PythonException,
    PositionUnknownError,
    GripperNotPresentError,
    InvalidActuator,
    FirmwareUpdateFailedError,
    PipetteLiquidNotFoundError,
)

from .util import use_or_initialize_loop, check_motion_bounds

from .instruments.ot3.pipette import (
    load_from_config_and_check_skip,
)
from .instruments.ot3.gripper import compare_gripper_config_and_check_skip, Gripper
from .instruments.ot3.instrument_calibration import (
    GripperCalibrationOffset,
    PipetteOffsetSummary,
)

from .execution_manager import ExecutionManagerProvider
from .pause_manager import PauseManager
from .module_control import AttachedModulesControl
from .types import (
    CriticalPoint,
    DoorState,
    DoorStateNotification,
    ErrorMessageNotification,
    HardwareEvent,
    HardwareEventHandler,
    HardwareAction,
    HepaFanState,
    HepaUVState,
    MotionChecks,
    SubSystem,
    PauseType,
    Axis,
    OT3AxisKind,
    OT3Mount,
    OT3AxisMap,
    InstrumentProbeType,
    GripperProbe,
    UpdateStatus,
    StatusBarState,
    SubSystemState,
    TipStateType,
    EstopOverallStatus,
    EstopStateNotification,
    EstopState,
    HardwareFeatureFlags,
    FailedTipStateCheck,
)
from .errors import (
    UpdateOngoingError,
)
from . import modules
from .ot3_calibration import OT3Transforms, OT3RobotCalibrationProvider

from .protocols import FlexHardwareControlInterface

# TODO (lc 09/15/2022) We should update our pipette handler to reflect OT-3 properties
# in a follow-up PR.
from .instruments.ot3.pipette_handler import (
    OT3PipetteHandler,
    InstrumentsByMount,
    TipActionSpec,
    TipActionMoveSpec,
)
from .instruments.ot3.instrument_calibration import load_pipette_offset
from .instruments.ot3.gripper_handler import GripperHandler
from .instruments.ot3.instrument_calibration import (
    load_gripper_calibration_offset,
)

from .motion_utilities import (
    target_position_from_absolute,
    target_position_from_relative,
    target_position_from_plunger,
    offset_for_mount,
    deck_from_machine,
    machine_from_deck,
    machine_vector_from_deck_vector,
)

from .dev_types import (
    AttachedGripper,
    AttachedPipette,
    PipetteDict,
    PipetteStateDict,
    InstrumentDict,
    GripperDict,
)
from .backends.types import HWStopCondition
from .backends.flex_protocol import FlexBackend
from .backends.ot3simulator import OT3Simulator
from .backends.errors import SubsystemUpdating


mod_log = logging.getLogger(__name__)

AXES_IN_HOMING_ORDER: Tuple[Axis, Axis, Axis, Axis, Axis, Axis, Axis, Axis, Axis] = (
    *Axis.ot3_mount_axes(),
    Axis.X,
    Axis.Y,
    *Axis.pipette_axes(),
    Axis.G,
    Axis.Q,
)

Wrapped = TypeVar("Wrapped", bound=Callable[..., Awaitable[Any]])


def _adjust_high_throughput_z_current(func: Wrapped) -> Wrapped:
    """
    A decorator that temproarily and conditionally changes the active current (based on the axis input)
    before a function is executed and the cleans up afterwards
    """
    # only home and retract should be wrappeed by this decorator
    @wraps(func)
    async def wrapper(self: Any, axis: Axis, *args: Any, **kwargs: Any) -> Any:
        async with contextlib.AsyncExitStack() as stack:
            if axis == Axis.Z_R and self.gantry_load == GantryLoad.HIGH_THROUGHPUT:
                await stack.enter_async_context(self._backend.restore_z_r_run_current())
            return await func(self, axis, *args, **kwargs)

    return cast(Wrapped, wrapper)


class OT3API(
    ExecutionManagerProvider,
    OT3RobotCalibrationProvider,
    # This MUST be kept last in the inheritance list so that it is
    # deprioritized in the method resolution order; otherwise, invocations
    # of methods that are present in the protocol will call the (empty,
    # do-nothing) methods in the protocol. This will happily make all the
    # tests fail.
    FlexHardwareControlInterface[
        OT3Transforms, Union[top_types.Mount, OT3Mount], OT3Config
    ],
):
    """This API is the primary interface to the hardware controller.

    Because the hardware manager controls access to the system's hardware
    as a whole, it is designed as a class of which only one should be
    instantiated at a time. This class's methods should be the only method
    of external access to the hardware. Each method may be minimal - it may
    only delegate the call to another submodule of the hardware manager -
    but its purpose is to be gathered here to provide a single interface.

    This implements the protocols in opentrons.hardware_control.protocols,
    and longer method docstrings may be found there. Docstrings for the
    methods in this class only note where their behavior is different or
    extended from that described in the protocol.
    """

    CLS_LOG = mod_log.getChild("OT3API")

    def __init__(
        self,
        backend: FlexBackend,
        loop: asyncio.AbstractEventLoop,
        config: OT3Config,
        feature_flags: HardwareFeatureFlags,
    ) -> None:
        """Initialize an API instance.

        This should rarely be explicitly invoked by an external user; instead,
        one of the factory methods build_hardware_controller or
        build_hardware_simulator should be used.
        """
        self._log = self.CLS_LOG.getChild(str(id(self)))
        self._config = config
        self._backend = backend
        self._loop = loop

        def estop_cb(event: HardwareEvent) -> None:
            self._update_estop_state(event)

        self._feature_flags = feature_flags
        backend.add_estop_callback(estop_cb)

        self._callbacks: Set[HardwareEventHandler] = set()
        # {'X': 0.0, 'Y': 0.0, 'Z': 0.0, 'A': 0.0, 'B': 0.0, 'C': 0.0}
        self._current_position: OT3AxisMap[float] = {}
        self._encoder_position: OT3AxisMap[float] = {}

        self._last_moved_mount: Optional[OT3Mount] = None
        # The motion lock synchronizes calls to long-running physical tasks
        # involved in motion. This fixes issue where for instance a move()
        # or home() call is in flight and something else calls
        # current_position(), which will not be updated until the move() or
        # home() call succeeds or fails.
        self._motion_lock = asyncio.Lock()
        self._door_state = DoorState.CLOSED
        self._pause_manager = PauseManager()
        self._pipette_handler = OT3PipetteHandler({m: None for m in OT3Mount})
        self._gripper_handler = GripperHandler(gripper=None)
        self._gantry_load = GantryLoad.LOW_THROUGHPUT
        self._configured_since_update = True
        OT3RobotCalibrationProvider.__init__(self, self._config)
        ExecutionManagerProvider.__init__(self, isinstance(backend, OT3Simulator))

    def is_idle_mount(self, mount: Union[top_types.Mount, OT3Mount]) -> bool:
        """Only the gripper mount or the 96-channel pipette mount would be idle
        (disengaged).

        If gripper mount is NOT the last moved mount, it's idle.
        If a 96-channel pipette is attached, the mount is idle if it's not
        the last moved mount.
        """
        realmount = OT3Mount.from_mount(mount)
        if realmount == OT3Mount.GRIPPER or (
            realmount == OT3Mount.LEFT
            and self._gantry_load == GantryLoad.HIGH_THROUGHPUT
        ):
            ax = Axis.by_mount(realmount)
            if ax in self.engaged_axes.keys():
                return not self.engaged_axes[ax]

        return False

    @property
    def door_state(self) -> DoorState:
        return self._door_state

    @door_state.setter
    def door_state(self, door_state: DoorState) -> None:
        self._door_state = door_state

    @property
    def gantry_load(self) -> GantryLoad:
        return self._gantry_load

    async def set_gantry_load(self, gantry_load: GantryLoad) -> None:
        mod_log.info(f"Setting gantry load to {gantry_load}")
        self._gantry_load = gantry_load
        self._backend.update_constraints_for_gantry_load(gantry_load)
        await self._backend.update_to_default_current_settings(gantry_load)

    async def get_serial_number(self) -> Optional[str]:
        return await self._backend.get_serial_number()

    async def set_system_constraints_for_calibration(self) -> None:
        self._backend.update_constraints_for_calibration_with_gantry_load(
            self._gantry_load
        )

    async def set_system_constraints_for_plunger_acceleration(
        self, mount: OT3Mount, acceleration: float
    ) -> None:
        self._backend.update_constraints_for_plunger_acceleration(
            mount, acceleration, self._gantry_load
        )

    @contextlib.asynccontextmanager
    async def restore_system_constrants(self) -> AsyncIterator[None]:
        async with self._backend.restore_system_constraints():
            yield

    def _update_door_state(self, door_state: DoorState) -> None:
        mod_log.info(f"Updating the window switch status: {door_state}")
        self.door_state = door_state
        for cb in self._callbacks:
            hw_event = DoorStateNotification(new_state=door_state)
            try:
                cb(hw_event)
            except Exception:
                mod_log.exception("Errored during door state event callback")

    def _update_estop_state(self, event: HardwareEvent) -> "List[Future[None]]":
        if not isinstance(event, EstopStateNotification):
            return []
        mod_log.info(
            f"Updating the estop status from {event.old_state} to {event.new_state}"
        )
        futures: "List[Future[None]]" = []
        if (
            event.new_state == EstopState.PHYSICALLY_ENGAGED
            and event.old_state != EstopState.PHYSICALLY_ENGAGED
        ):
            # If the estop was just pressed, turn off every module.
            for mod in self._backend.module_controls.available_modules:
                futures.append(
                    asyncio.run_coroutine_threadsafe(
                        modules.utils.disable_module(mod), self._loop
                    )
                )
        for cb in self._callbacks:
            try:
                cb(event)
            except Exception:
                mod_log.exception("Errored during estop state event callback")

        return futures

    def _reset_last_mount(self) -> None:
        self._last_moved_mount = None

    def _deck_from_machine(self, machine_pos: Dict[Axis, float]) -> Dict[Axis, float]:
        return deck_from_machine(
            machine_pos=machine_pos,
            attitude=self._robot_calibration.deck_calibration.attitude,
            offset=self._robot_calibration.carriage_offset,
            robot_type=cast(RobotType, "OT-3 Standard"),
        )

    @classmethod
    async def build_hardware_controller(
        cls,
        attached_instruments: Optional[
            Dict[Union[top_types.Mount, OT3Mount], Dict[str, Optional[str]]]
        ] = None,
        attached_modules: Optional[List[str]] = None,
        config: Union[OT3Config, RobotConfig, None] = None,
        loop: Optional[asyncio.AbstractEventLoop] = None,
        strict_attached_instruments: bool = True,
        use_usb_bus: bool = False,
        update_firmware: bool = True,
        status_bar_enabled: bool = True,
        feature_flags: Optional[HardwareFeatureFlags] = None,
    ) -> "OT3API":
        """Build an ot3 hardware controller."""
        checked_loop = use_or_initialize_loop(loop)
        if feature_flags is None:
            # If no feature flag set is defined, we will use the default values
            feature_flags = HardwareFeatureFlags()
        if not isinstance(config, OT3Config):
            checked_config = robot_configs.load_ot3()
        else:
            checked_config = config
        from .backends.ot3controller import OT3Controller

        backend = await OT3Controller.build(
            checked_config,
            use_usb_bus,
            check_updates=update_firmware,
            feature_flags=feature_flags,
        )

        api_instance = cls(
            backend,
            loop=checked_loop,
            config=checked_config,
            feature_flags=feature_flags,
        )

        await api_instance.set_status_bar_enabled(status_bar_enabled)
        module_controls = await AttachedModulesControl.build(
            api_instance, board_revision=backend.board_revision
        )
        backend.module_controls = module_controls
        await backend.build_estop_detector()
        door_state = await backend.door_state()
        api_instance._update_door_state(door_state)
        backend.add_door_state_listener(api_instance._update_door_state)
        checked_loop.create_task(backend.watch(loop=checked_loop))
        backend.initialized = True
        await api_instance.refresh_positions()
        return api_instance

    @classmethod
    async def build_hardware_simulator(
        cls,
        attached_instruments: Union[
            None,
            Dict[OT3Mount, Dict[str, Optional[str]]],
            Dict[top_types.Mount, Dict[str, Optional[str]]],
        ] = None,
        attached_modules: Optional[Dict[str, List[modules.SimulatingModule]]] = None,
        config: Union[RobotConfig, OT3Config, None] = None,
        loop: Optional[asyncio.AbstractEventLoop] = None,
        strict_attached_instruments: bool = True,
        feature_flags: Optional[HardwareFeatureFlags] = None,
    ) -> "OT3API":
        """Build a simulating hardware controller.

        This method may be used both on a real robot and on dev machines.
        Multiple simulating hardware controllers may be active at one time.
        """
        if feature_flags is None:
            feature_flags = HardwareFeatureFlags()

        checked_modules = attached_modules or {}

        checked_loop = use_or_initialize_loop(loop)
        if not isinstance(config, OT3Config):
            checked_config = robot_configs.load_ot3()
        else:
            checked_config = config

        backend = await OT3Simulator.build(
            {OT3Mount.from_mount(k): v for k, v in attached_instruments.items()}
            if attached_instruments
            else {},
            checked_modules,
            checked_config,
            checked_loop,
            strict_attached_instruments,
            feature_flags,
        )
        api_instance = cls(
            backend,
            loop=checked_loop,
            config=checked_config,
            feature_flags=feature_flags,
        )
        await api_instance.cache_instruments()
        module_controls = await AttachedModulesControl.build(
            api_instance, board_revision=backend.board_revision
        )
        backend.module_controls = module_controls
        await backend.watch(api_instance.loop)
        await api_instance.refresh_positions()
        return api_instance

    def __repr__(self) -> str:
        return "<{} using backend {}>".format(type(self), type(self._backend))

    @property
    def loop(self) -> asyncio.AbstractEventLoop:
        """The event loop used by this instance."""
        return self._loop

    @property
    def is_simulator(self) -> bool:
        """`True` if this is a simulator; `False` otherwise."""
        return isinstance(self._backend, OT3Simulator)

    def register_callback(self, cb: HardwareEventHandler) -> Callable[[], None]:
        """Allows the caller to register a callback, and returns a closure
        that can be used to unregister the provided callback
        """
        self._callbacks.add(cb)

        def unregister() -> None:
            self._callbacks.remove(cb)

        return unregister

    def get_fw_version(self) -> str:
        """
        Return the firmware version of the connected hardware.
        """
        from_backend = self._backend.fw_version
        uniques = set(version for version in from_backend.values())
        if not from_backend:
            return "unknown"
        else:
            return ", ".join(str(version) for version in uniques)

    @property
    def fw_version(self) -> str:
        return self.get_fw_version()

    @property
    def board_revision(self) -> str:
        return str(self._backend.board_revision)

    async def update_firmware(
        self, subsystems: Optional[Set[SubSystem]] = None, force: bool = False
    ) -> AsyncIterator[UpdateStatus]:
        """Start the firmware update for one or more subsystems and return update progress iterator."""
        subsystems = subsystems or set()
        if SubSystem.head in subsystems:
            await self.disengage_axes([Axis.Z_L, Axis.Z_R])
        if SubSystem.gripper in subsystems:
            await self.disengage_axes([Axis.Z_G])
        # start the updates and yield the progress
        async with self._motion_lock:
            try:
                async for update_status in self._backend.update_firmware(
                    subsystems, force
                ):
                    yield update_status
            except SubsystemUpdating as e:
                raise UpdateOngoingError(e.msg) from e
            except EnumeratedError:
                raise
            except BaseException as e:
                mod_log.exception("Firmware update failed")
                raise FirmwareUpdateFailedError(
                    message="Update failed because of uncaught error",
                    wrapping=[PythonException(e)],
                ) from e
            finally:
                self._configured_since_update = False

    # Incidentals (i.e. not motion) API

    async def set_lights(
        self, button: Optional[bool] = None, rails: Optional[bool] = None
    ) -> None:
        """Control the robot lights."""
        await self._backend.set_lights(button, rails)

    async def get_lights(self) -> Dict[str, bool]:
        """Return the current status of the robot lights."""
        return await self._backend.get_lights()

    async def identify(self, duration_s: int = 5) -> None:
        """Blink the button light to identify the robot."""
        count = duration_s * 4
        on = False
        for sec in range(count):
            then = self._loop.time()
            await self.set_lights(button=on)
            on = not on
            now = self._loop.time()
            await asyncio.sleep(max(0, 0.25 - (now - then)))
        await self.set_lights(button=True)

    async def set_status_bar_state(self, state: StatusBarState) -> None:
        await self._backend.set_status_bar_state(state)

    async def set_status_bar_enabled(self, enabled: bool) -> None:
        await self._backend.set_status_bar_enabled(enabled)

    def get_status_bar_state(self) -> StatusBarState:
        return self._backend.get_status_bar_state()

    @ExecutionManagerProvider.wait_for_running
    async def delay(self, duration_s: float) -> None:
        """Delay execution by pausing and sleeping."""
        self.pause(PauseType.DELAY)
        try:
            await self.do_delay(duration_s)
        finally:
            self.resume(PauseType.DELAY)

    @property
    def attached_modules(self) -> List[modules.AbstractModule]:
        return self._backend.module_controls.available_modules

    async def create_simulating_module(
        self,
        model: modules.types.ModuleModel,
    ) -> modules.AbstractModule:
        """Create a simulating module hardware interface."""
        assert (
            self.is_simulator
        ), "Cannot build simulating module from non-simulating hardware control API"

        return await self._backend.module_controls.build_module(
            port="",
            usb_port=USBPort(name="", port_number=1, port_group=PortGroup.LEFT),
            type=modules.ModuleType.from_model(model),
            sim_model=model.value,
        )

    def _gantry_load_from_instruments(self) -> GantryLoad:
        """Compute the gantry load based on attached instruments."""
        left = self._pipette_handler.has_pipette(OT3Mount.LEFT)
        if left:
            pip = self._pipette_handler.get_pipette(OT3Mount.LEFT)
            if pip.config.channels > 8:
                return GantryLoad.HIGH_THROUGHPUT
        return GantryLoad.LOW_THROUGHPUT

    async def cache_pipette(
        self,
        mount: OT3Mount,
        instrument_data: AttachedPipette,
        req_instr: Optional[PipetteName],
    ) -> bool:
        """Set up pipette based on scanned information."""
        config = instrument_data.get("config")
        pip_id = instrument_data.get("id")
        pip_offset_cal = load_pipette_offset(pip_id, mount)

        p, skipped = load_from_config_and_check_skip(
            config,
            self._pipette_handler.hardware_instruments[mount],
            req_instr,
            pip_id,
            pip_offset_cal,
            self._feature_flags.use_old_aspiration_functions,
        )
        self._pipette_handler.hardware_instruments[mount] = p
        # TODO (lc 12-5-2022) Properly support backwards compatibility
        # when applicable
        return skipped

    async def cache_gripper(self, instrument_data: AttachedGripper) -> bool:
        """Set up gripper based on scanned information."""
        grip_cal = load_gripper_calibration_offset(instrument_data.get("id"))
        g, skipped = compare_gripper_config_and_check_skip(
            instrument_data,
            self._gripper_handler._gripper,
            grip_cal,
        )
        self._gripper_handler.gripper = g
        return skipped

    def get_all_attached_instr(self) -> Dict[OT3Mount, Optional[InstrumentDict]]:
        # NOTE (spp, 2023-03-07): The return type of this method indicates that
        #  if a particular mount has no attached instrument then it will provide a
        #  None value for that mount. But in reality, we get an empty dict.
        #  We should either not call the value Optional, or have `_attached_...` return
        #  a None for empty mounts.
        return {
            OT3Mount.LEFT: self.attached_pipettes[top_types.Mount.LEFT],
            OT3Mount.RIGHT: self.attached_pipettes[top_types.Mount.RIGHT],
            OT3Mount.GRIPPER: self.attached_gripper,
        }

    # TODO (spp, 2023-01-31): add unit tests
    async def cache_instruments(
        self,
        require: Optional[Dict[top_types.Mount, PipetteName]] = None,
        skip_if_would_block: bool = False,
    ) -> None:
        """
        Scan the attached instruments, take necessary configuration actions,
        and set up hardware controller internal state if necessary.
        """
        if skip_if_would_block and self._motion_lock.locked():
            return
        async with self._motion_lock:
            skip_configure = await self._cache_instruments(require)
            if not skip_configure or not self._configured_since_update:
                self._log.info("Reconfiguring instrument cache")
                await self._configure_instruments()

    async def _cache_instruments(  # noqa: C901
        self, require: Optional[Dict[top_types.Mount, PipetteName]] = None
    ) -> bool:
        """Actually cache instruments and scan network.

        Returns True if nothing changed since the last call and can skip any follow-up
        configuration; False if we need to reconfigure.
        """
        checked_require = {
            OT3Mount.from_mount(m): v for m, v in (require or {}).items()
        }
        skip_configure = True
        for mount, name in checked_require.items():
            # TODO (lc 12-5-2022) cache instruments should be receiving
            # a pipette type / channels rather than the named config.
            # We should also check version here once we're comfortable.
            if not pipette_load_name.supported_pipette(name):
                raise RuntimeError(f"{name} is not a valid pipette name")

        # we're not actually checking the required instrument except in the context
        # of simulation and it feels like a lot of work for this function
        # actually be doing.
        found = await self._backend.get_attached_instruments(checked_require)

        if OT3Mount.GRIPPER in found.keys():
            # Is now a gripper, ask if it's ok to skip
            gripper_skip = await self.cache_gripper(
                cast(AttachedGripper, found.get(OT3Mount.GRIPPER))
            )
            skip_configure &= gripper_skip
            if not gripper_skip:
                self._log.info(
                    "cache_instruments: must configure because gripper now attached or changed config"
                )
        elif self._gripper_handler.gripper:
            # Is no gripper, have a cached gripper, definitely need to reconfig
            await self._gripper_handler.reset()
            skip_configure = False
            self._log.info("cache_instruments: must configure because gripper now gone")

        for pipette_mount in [OT3Mount.LEFT, OT3Mount.RIGHT]:
            if pipette_mount in found.keys():
                # is now a pipette, ask if we need to reconfig
                req_instr_name = checked_require.get(pipette_mount, None)
                pipette_skip = await self.cache_pipette(
                    pipette_mount,
                    cast(AttachedPipette, found.get(pipette_mount)),
                    req_instr_name,
                )
                skip_configure &= pipette_skip
                if not pipette_skip:
                    self._log.info(
                        f"cache_instruments: must configure because {pipette_mount.name} now attached or changed"
                    )

            elif self._pipette_handler.hardware_instruments[pipette_mount]:
                # Is no pipette, have a cached pipette, need to reconfig
                skip_configure = False
                self._pipette_handler.hardware_instruments[pipette_mount] = None
                self._log.info(
                    f"cache_instruments: must configure because {pipette_mount.name} now empty"
                )

        return skip_configure

    async def _configure_instruments(self) -> None:
        """Configure instruments"""
        await self.set_gantry_load(self._gantry_load_from_instruments())
        await self.refresh_positions(acquire_lock=False)
        await self.reset_tip_detectors(False)
        self._configured_since_update = True

    async def reset_tip_detectors(
        self,
        refresh_state: bool = True,
    ) -> None:
        """Reset tip detector whenever we configure instruments."""
        for mount in [OT3Mount.LEFT, OT3Mount.RIGHT]:
            # rebuild tip detector using the attached instrument
            self._log.info(f"resetting tip detector for mount {mount}")
            if self._pipette_handler.has_pipette(mount):
                await self._backend.update_tip_detector(
                    mount, self._pipette_handler.get_tip_sensor_count(mount)
                )
            else:
                await self._backend.teardown_tip_detector(mount)

            if refresh_state and self._pipette_handler.has_pipette(mount):
                await self.get_tip_presence_status(mount)

    @ExecutionManagerProvider.wait_for_running
    async def _update_position_estimation(
        self, axes: Optional[List[Axis]] = None
    ) -> None:
        """
        Function to update motor estimation for a set of axes
        """

        if axes:
            checked_axes = [ax for ax in axes if ax in Axis]
        else:
            checked_axes = [ax for ax in Axis]
        await self._backend.update_motor_estimation(checked_axes)

    # Global actions API
    def pause(self, pause_type: PauseType) -> None:
        """
        Pause motion of the robot after a current motion concludes."""
        self._pause_manager.pause(pause_type)

        async def _chained_calls() -> None:
            await self._execution_manager.pause()
            self._backend.pause()

        asyncio.run_coroutine_threadsafe(_chained_calls(), self._loop)

    def pause_with_message(self, message: str) -> None:
        self._log.warning(f"Pause with message: {message}")
        notification = ErrorMessageNotification(message=message)
        for cb in self._callbacks:
            cb(notification)
        self.pause(PauseType.PAUSE)

    def resume(self, pause_type: PauseType) -> None:
        """
        Resume motion after a call to :py:meth:`pause`.
        """
        self._pause_manager.resume(pause_type)

        if self._pause_manager.should_pause:
            return

        # Resume must be called immediately to awaken thread running hardware
        #  methods (ThreadManager)
        self._backend.resume()

        async def _chained_calls() -> None:
            # mirror what happens API.pause.
            await self._execution_manager.resume()
            self._backend.resume()

        asyncio.run_coroutine_threadsafe(_chained_calls(), self._loop)

    def is_movement_execution_taskified(self) -> bool:
        return self.taskify_movement_execution

    def should_taskify_movement_execution(self, taskify: bool) -> None:
        self.taskify_movement_execution = taskify

    async def _stop_motors(self) -> None:
        """Immediately stop motors."""
        await self._backend.halt()

    async def cancel_execution_and_running_tasks(self) -> None:
        await self._execution_manager.cancel()

    async def halt(self, disengage_before_stopping: bool = False) -> None:
        """Immediately disengage all present motors and clear motor and module tasks."""
        if disengage_before_stopping:
            await self.disengage_axes(
                [ax for ax in Axis if self._backend.axis_is_present(ax) if ax != Axis.G]
            )
        await self._stop_motors()

    async def stop(self, home_after: bool = True) -> None:
        """Stop motion as soon as possible, reset, and optionally home."""
        await self._stop_motors()
        await self.cancel_execution_and_running_tasks()
        self._log.info("Resetting OT3API")
        await self.reset()
        if home_after:
            skip = []
            if (
                self._gripper_handler.has_gripper()
                and not self._gripper_handler.is_ready_for_jaw_home()
            ):
                skip.append(Axis.G)
            await self.home(skip=skip)

    async def reset(self) -> None:
        """Reset the stored state of the system."""
        self._pause_manager.reset()
        await self._execution_manager.reset()
        await self._pipette_handler.reset()
        await self._gripper_handler.reset()
        await self.cache_instruments()

    # Gantry/frame (i.e. not pipette) action API
    # TODO(mc, 2022-07-25): add "home both if necessary" functionality
    # https://github.com/Opentrons/opentrons/pull/11072
    async def home_z(
        self,
        mount: Optional[Union[top_types.Mount, OT3Mount]] = None,
        allow_home_other: bool = True,
    ) -> None:
        """Home all of the z-axes."""
        self._reset_last_mount()
        if isinstance(mount, (top_types.Mount, OT3Mount)):
            axes = [Axis.by_mount(mount)]
        else:
            axes = list(Axis.ot3_mount_axes())
        await self.home(axes)

    async def _do_home_and_maybe_calibrate_gripper_jaw(self) -> None:
        gripper = self._gripper_handler.get_gripper()
        self._log.info("Homing gripper jaw.")
        dc = self._gripper_handler.get_duty_cycle_by_grip_force(
            gripper.default_home_force
        )
        await self._ungrip(duty_cycle=dc)
        if not gripper.has_jaw_width_calibration:
            self._log.info("Calibrating gripper jaw.")
            await self._grip(
                duty_cycle=dc, expected_displacement=gripper.max_jaw_displacement()
            )
            jaw_at_closed = (await self._cache_encoder_position())[Axis.G]
            gripper.update_jaw_open_position_from_closed_position(jaw_at_closed)
            await self._ungrip(duty_cycle=dc)

    async def home_gripper_jaw(self) -> None:
        """Home the jaw of the gripper."""
        try:
            await self._do_home_and_maybe_calibrate_gripper_jaw()
        except GripperNotPresentError:
            pass

    async def home_plunger(self, mount: Union[top_types.Mount, OT3Mount]) -> None:
        """
        Home the plunger motor for a mount, and then return it to the 'bottom'
        position.
        """

        checked_mount = OT3Mount.from_mount(mount)
        await self.home([Axis.of_main_tool_actuator(checked_mount)])
        instr = self._pipette_handler.hardware_instruments[checked_mount]
        if instr:
            self._log.info("Attempting to move the plunger to bottom.")
            await self._move_to_plunger_bottom(
                checked_mount, rate=1.0, acquire_lock=False
            )

    async def home_gear_motors(self) -> None:
        homing_velocity = self._config.motion_settings.max_speed_discontinuity[
            GantryLoad.HIGH_THROUGHPUT
        ][OT3AxisKind.Q]

        max_distance = self._backend.axis_bounds[Axis.Q][1]
        # if position is not known, move toward limit switch at a constant velocity
        if self._backend.gear_motor_position is None:
            await self._backend.home_tip_motors(
                distance=max_distance,
                velocity=homing_velocity,
            )
            return

        current_pos_float = self._backend.gear_motor_position or 0.0

        # We filter out a distance more than `max_distance` because, if the tip motor was stopped during
        # a slow-home motion, the position may be stuck at an enormous large value.
        if (
            current_pos_float > self._config.safe_home_distance
            and current_pos_float < max_distance
        ):

            # move toward home until a safe distance
            await self._backend.tip_action(
                origin={Axis.Q: current_pos_float},
                targets=[({Axis.Q: self._config.safe_home_distance}, 400)],
            )

            # update current position
            current_pos_float = self._backend.gear_motor_position or 0.0

        # move until the limit switch is triggered, with no acceleration
        await self._backend.home_tip_motors(
            distance=min(
                current_pos_float + self._config.safe_home_distance, max_distance
            ),
            velocity=homing_velocity,
        )

    @lru_cache(1)
    def _carriage_offset(self) -> top_types.Point:
        return top_types.Point(*self._config.carriage_offset)

    async def current_position(
        self,
        mount: Union[top_types.Mount, OT3Mount],
        critical_point: Optional[CriticalPoint] = None,
        refresh: bool = False,
        fail_on_not_homed: bool = False,
    ) -> Dict[Axis, float]:
        realmount = OT3Mount.from_mount(mount)
        ot3_pos = await self.current_position_ot3(realmount, critical_point, refresh)
        return ot3_pos

    async def current_position_ot3(
        self,
        mount: OT3Mount,
        critical_point: Optional[CriticalPoint] = None,
        refresh: bool = False,
    ) -> Dict[Axis, float]:
        """Return the postion (in deck coords) of the critical point of the
        specified mount.
        """
        if mount == OT3Mount.GRIPPER and not self._gripper_handler.has_gripper():
            raise GripperNotPresentError(
                message=f"Cannot return position for {mount} if no gripper is attached",
                detail={"mount": str(mount)},
            )
        mount_axes = [Axis.X, Axis.Y, Axis.by_mount(mount)]
        if refresh:
            await self.refresh_positions()
        elif not self._current_position:
            raise PositionUnknownError(
                message=f"Motor positions for {str(mount)} mount are missing ("
                f"{mount_axes}); must first home motors.",
                detail={"mount": str(mount), "missing_axes": str(mount_axes)},
            )
        self._assert_motor_ok(mount_axes)

        return self._effector_pos_from_carriage_pos(
            OT3Mount.from_mount(mount), self._current_position, critical_point
        )

    async def refresh_positions(self, acquire_lock: bool = True) -> None:
        """Request and update both the motor and encoder positions from backend."""
        async with contextlib.AsyncExitStack() as stack:
            if acquire_lock:
                await stack.enter_async_context(self._motion_lock)
            await self._backend.update_motor_status()
            await self._cache_current_position()
            await self._cache_encoder_position()
            await self._refresh_jaw_state()

    async def _refresh_jaw_state(self) -> None:
        try:
            gripper = self._gripper_handler.get_gripper()
            gripper.state = await self._backend.get_jaw_state()
        except GripperNotPresentError:
            pass

    async def _cache_current_position(self) -> Dict[Axis, float]:
        """Cache current position from backend and return in absolute deck coords."""
        self._current_position = self._deck_from_machine(
            await self._backend.update_position()
        )
        return self._current_position

    async def _cache_encoder_position(self) -> Dict[Axis, float]:
        """Cache encoder position from backend and return in absolute deck coords."""
        self._encoder_position = self._deck_from_machine(
            await self._backend.update_encoder_position()
        )
        if self.has_gripper():
            self._gripper_handler.set_jaw_displacement(self._encoder_position[Axis.G])
        return self._encoder_position

    def _assert_motor_ok(self, axes: Sequence[Axis]) -> None:
        invalid_axes = self._backend.get_invalid_motor_axes(axes)
        if invalid_axes:
            axes_str = ",".join([ax.name for ax in invalid_axes])
            raise PositionUnknownError(
                message=f"Motor position of axes ({axes_str}) is invalid; please home motors.",
                detail={"axes": axes_str},
            )

    def _assert_encoder_ok(self, axes: Sequence[Axis]) -> None:
        invalid_axes = self._backend.get_invalid_motor_axes(axes)
        if invalid_axes:
            axes_str = ",".join([ax.name for ax in invalid_axes])
            raise PositionUnknownError(
                message=f"Encoder position of axes ({axes_str}) is invalid; please home motors.",
                detail={"axes": axes_str},
            )

    def motor_status_ok(self, axis: Axis) -> bool:
        return self._backend.check_motor_status([axis])

    def encoder_status_ok(self, axis: Axis) -> bool:
        return self._backend.check_encoder_status([axis])

    async def encoder_current_position(
        self,
        mount: Union[top_types.Mount, OT3Mount],
        critical_point: Optional[CriticalPoint] = None,
        refresh: bool = False,
    ) -> Dict[Axis, float]:
        """
        Return the encoder position in absolute deck coords specified mount.
        """
        return await self.encoder_current_position_ot3(mount, critical_point, refresh)

    async def encoder_current_position_ot3(
        self,
        mount: Union[top_types.Mount, OT3Mount],
        critical_point: Optional[CriticalPoint] = None,
        refresh: bool = False,
    ) -> Dict[Axis, float]:
        """
        Return the encoder position in absolute deck coords specified mount.
        """
        if refresh:
            await self.refresh_positions()
        elif not self._encoder_position:
            raise PositionUnknownError(
                message=f"Encoder positions for {str(mount)} are missing; must first home motors.",
                detail={"mount": str(mount)},
            )

        if mount == OT3Mount.GRIPPER and not self._gripper_handler.has_gripper():
            raise GripperNotPresentError(
                message=f"Cannot return encoder position for {mount} if no gripper is attached",
                detail={"mount": str(mount)},
            )

        self._assert_encoder_ok([Axis.X, Axis.Y, Axis.by_mount(mount)])

        ot3pos = self._effector_pos_from_carriage_pos(
            OT3Mount.from_mount(mount),
            self._encoder_position,
            critical_point,
        )
        return ot3pos

    def _effector_pos_from_carriage_pos(
        self,
        mount: OT3Mount,
        carriage_position: OT3AxisMap[float],
        critical_point: Optional[CriticalPoint],
    ) -> OT3AxisMap[float]:
        offset = offset_for_mount(
            mount,
            top_types.Point(*self._config.left_mount_offset),
            top_types.Point(*self._config.right_mount_offset),
            top_types.Point(*self._config.gripper_mount_offset),
        )
        cp = self.critical_point_for(mount, critical_point)
        z_ax = Axis.by_mount(mount)
        plunger_ax = Axis.of_main_tool_actuator(mount)

        effector_pos = {
            Axis.X: carriage_position[Axis.X] + offset[0] + cp.x,
            Axis.Y: carriage_position[Axis.Y] + offset[1] + cp.y,
            z_ax: carriage_position[z_ax] + offset[2] + cp.z,
            plunger_ax: carriage_position[plunger_ax],
        }
        if self._gantry_load == GantryLoad.HIGH_THROUGHPUT:
            effector_pos[Axis.Q] = self._backend.gear_motor_position or 0.0

        return effector_pos

    async def gantry_position(
        self,
        mount: Union[top_types.Mount, OT3Mount],
        critical_point: Optional[CriticalPoint] = None,
        refresh: bool = False,
        fail_on_not_homed: bool = False,
    ) -> top_types.Point:
        """Return the position of the critical point as pertains to the gantry."""
        realmount = OT3Mount.from_mount(mount)
        cur_pos = await self.current_position_ot3(
            realmount,
            critical_point,
            refresh,
        )
        return top_types.Point(
            x=cur_pos[Axis.X],
            y=cur_pos[Axis.Y],
            z=cur_pos[Axis.by_mount(realmount)],
        )

    async def move_to(
        self,
        mount: Union[top_types.Mount, OT3Mount],
        abs_position: top_types.Point,
        speed: Optional[float] = None,
        critical_point: Optional[CriticalPoint] = None,
        max_speeds: Union[None, Dict[Axis, float], OT3AxisMap[float]] = None,
        _expect_stalls: bool = False,
    ) -> None:
        """Move the critical point of the specified mount to a location
        relative to the deck, at the specified speed."""
        realmount = OT3Mount.from_mount(mount)
        axes_moving = [Axis.X, Axis.Y, Axis.by_mount(mount)]

        if (
            self.gantry_load == GantryLoad.HIGH_THROUGHPUT
            and realmount == OT3Mount.RIGHT
        ):
            raise RuntimeError(
                f"unable to move {realmount.name} "
                f"with {self.gantry_load.name} gantry load"
            )

        # Cache current position from backend
        if not self._current_position:
            await self.refresh_positions()

        if not self._backend.check_encoder_status(axes_moving):
            # a moving axis has not been homed before, homing robot now
            await self.home()
        else:
            self._assert_motor_ok(axes_moving)

        target_position = target_position_from_absolute(
            realmount,
            abs_position,
            partial(self.critical_point_for, cp_override=critical_point),
            top_types.Point(*self._config.left_mount_offset),
            top_types.Point(*self._config.right_mount_offset),
            top_types.Point(*self._config.gripper_mount_offset),
        )
        if max_speeds:
            checked_max: Optional[OT3AxisMap[float]] = max_speeds
        else:
            checked_max = None

        await self.prepare_for_mount_movement(realmount)
        await self._move(
            target_position,
            speed=speed,
            max_speeds=checked_max,
            expect_stalls=_expect_stalls,
        )

    async def move_axes(  # noqa: C901
        self,
        position: Mapping[Axis, float],
        speed: Optional[float] = None,
        max_speeds: Optional[Dict[Axis, float]] = None,
    ) -> None:
        """Moves the effectors of the specified axis to the specified position.
        The effector of the x,y axis is the center of the carriage.
        The effector of the pipette mount axis are the mount critical points but only in z.
        """
        if not self._current_position:
            await self.refresh_positions()

        for axis in position.keys():
            if not self._backend.axis_is_present(axis):
                raise InvalidActuator(
                    message=f"{axis} is not present", detail={"axis": str(axis)}
                )

        if not self._backend.check_encoder_status(list(position.keys())):
            await self.home()
        self._assert_motor_ok(list(position.keys()))

        absolute_positions: "OrderedDict[Axis, float]" = OrderedDict()
        current_position = self._current_position
        if Axis.X in position:
            absolute_positions[Axis.X] = position[Axis.X]
        else:
            absolute_positions[Axis.X] = current_position[Axis.X]
        if Axis.Y in position:
            absolute_positions[Axis.Y] = position[Axis.Y]
        else:
            absolute_positions[Axis.Y] = current_position[Axis.Y]

        have_z = False
        for axis in [Axis.Z_L, Axis.Z_R, Axis.Z_G]:
            if axis in position:
                have_z = True
                if Axis.Z_L:
                    carriage_effectors_offset = (
                        self._robot_calibration.left_mount_offset
                    )
                elif Axis.Z_R:
                    carriage_effectors_offset = (
                        self._robot_calibration.right_mount_offset
                    )
                else:
                    carriage_effectors_offset = (
                        self._robot_calibration.gripper_mount_offset
                    )
                absolute_positions[axis] = position[axis] - carriage_effectors_offset.z

        if not have_z:
            absolute_positions[Axis.Z_L] = current_position[Axis.Z_L]
        for axis, position_value in position.items():
            if axis not in absolute_positions:
                absolute_positions[axis] = position_value

        await self._move(target_position=absolute_positions, speed=speed)

    async def move_rel(
        self,
        mount: Union[top_types.Mount, OT3Mount],
        delta: top_types.Point,
        speed: Optional[float] = None,
        max_speeds: Union[None, Dict[Axis, float], OT3AxisMap[float]] = None,
        check_bounds: MotionChecks = MotionChecks.NONE,
        fail_on_not_homed: bool = False,
        _expect_stalls: bool = False,
    ) -> None:
        """Move the critical point of the specified mount by a specified
        displacement in a specified direction, at the specified speed."""
        if not self._current_position:
            await self.refresh_positions()

        realmount = OT3Mount.from_mount(mount)
        axes_moving = [Axis.X, Axis.Y, Axis.by_mount(mount)]

        if (
            self.gantry_load == GantryLoad.HIGH_THROUGHPUT
            and realmount == OT3Mount.RIGHT
        ):
            raise RuntimeError(
                f"unable to move {realmount.name} "
                f"with {self.gantry_load.name} gantry load"
            )

        if not self._backend.check_encoder_status(axes_moving):
            await self.home()

        # Cache current position from backend
        await self._cache_current_position()
        await self._cache_encoder_position()

        self._assert_motor_ok([axis for axis in axes_moving])

        target_position = target_position_from_relative(
            realmount, delta, self._current_position
        )
        if max_speeds:
            checked_max: Optional[OT3AxisMap[float]] = max_speeds
        else:
            checked_max = None

        await self.prepare_for_mount_movement(realmount)
        await self._move(
            target_position,
            speed=speed,
            max_speeds=checked_max,
            check_bounds=check_bounds,
            expect_stalls=_expect_stalls,
        )

    async def _cache_and_maybe_retract_mount(self, mount: OT3Mount) -> None:
        """Retract the 'other' mount if necessary.

        If `mount` does not match the value in :py:attr:`_last_moved_mount`
        (and :py:attr:`_last_moved_mount` exists) then retract the mount
        in :py:attr:`_last_moved_mount`. Also unconditionally update
        :py:attr:`_last_moved_mount` to contain `mount`.

        Disengage the 96-channel and gripper mount if retracted. Re-engage
        the 96-channel or gripper mount if it is about to move.
        """
        last_moved = self._last_moved_mount
        # if gripper exists and it's not the moving mount, it should retract
        if (
            self.has_gripper()
            and mount != OT3Mount.GRIPPER
            and not self.is_idle_mount(OT3Mount.GRIPPER)
        ):
            await self.retract(OT3Mount.GRIPPER, 10)
            await self.disengage_axes([Axis.Z_G])
            await self.idle_gripper()

        # if 96-channel pipette is attached and not being moved, it should retract
        if (
            mount != OT3Mount.LEFT
            and self._gantry_load == GantryLoad.HIGH_THROUGHPUT
            and not self.is_idle_mount(OT3Mount.LEFT)
        ):
            await self.retract(OT3Mount.LEFT, 10)
            await self.disengage_axes([Axis.Z_L])

        # if the last moved mount is not covered in neither of the above scenario,
        # simply retract the last moved mount
        if last_moved and not self.is_idle_mount(last_moved) and mount != last_moved:
            await self.retract(last_moved, 10)

        # finally, home the current left/gripper mount to prepare for movement
        if self.is_idle_mount(mount):
            await self.home_z(mount)
        self._last_moved_mount = mount

    async def prepare_for_mount_movement(
        self, mount: Union[top_types.Mount, OT3Mount]
    ) -> None:
        """Retract the idle mount if necessary."""
        realmount = OT3Mount.from_mount(mount)
        await self._cache_and_maybe_retract_mount(realmount)

    async def idle_gripper(self) -> None:
        """Move gripper to its idle, gripped position."""
        try:
            gripper = self._gripper_handler.get_gripper()
            if self._gripper_handler.is_ready_for_idle():
                await self.grip(
                    force_newtons=gripper.default_idle_force,
                    stay_engaged=False,
                )
        except GripperNotPresentError:
            pass

    def raise_error_if_gripper_pickup_failed(
        self,
        expected_grip_width: float,
        grip_width_uncertainty_wider: float,
        grip_width_uncertainty_narrower: float,
    ) -> None:
        """Ensure that a gripper pickup succeeded.

        The labware width is the width of the labware at the point of the grip, as closely as it is known.
        The uncertainty values should be specified to handle the case where the labware definition does not
        provide that information.

        Both values should be positive; their direcitonal sense is determined by which argument they are.
        """
        # check if the gripper is at an acceptable position after attempting to
        #  pick up labware
        gripper = self._gripper_handler.get_gripper()
        self._backend.check_gripper_position_within_bounds(
            expected_grip_width,
            grip_width_uncertainty_wider,
            grip_width_uncertainty_narrower,
            gripper.jaw_width,
            gripper.max_allowed_grip_error,
            gripper.max_jaw_width,
            gripper.min_jaw_width,
        )

    def gripper_jaw_can_home(self) -> bool:
        return self._gripper_handler.is_ready_for_jaw_home()

    @ExecutionManagerProvider.wait_for_running
    async def _move(
        self,
        target_position: "OrderedDict[Axis, float]",
        speed: Optional[float] = None,
        home_flagged_axes: bool = True,
        max_speeds: Optional[OT3AxisMap[float]] = None,
        acquire_lock: bool = True,
        check_bounds: MotionChecks = MotionChecks.NONE,
        expect_stalls: bool = False,
    ) -> None:
        """Worker function to apply robot motion."""
        machine_pos = machine_from_deck(
            deck_pos=target_position,
            attitude=self._robot_calibration.deck_calibration.attitude,
            offset=self._robot_calibration.carriage_offset,
            robot_type=cast(RobotType, "OT-3 Standard"),
        )
        bounds = self._backend.axis_bounds
        to_check = {
            ax: machine_pos[ax]
            for ax in target_position.keys()
            if ax in Axis.gantry_axes()
        }
        check_motion_bounds(to_check, target_position, bounds, check_bounds)
        self._log.info(f"Move: deck {target_position} becomes machine {machine_pos}")
        origin = await self._backend.update_position()
        async with contextlib.AsyncExitStack() as stack:
            if acquire_lock:
                await stack.enter_async_context(self._motion_lock)
            try:
                await self._backend.move(
                    origin,
                    machine_pos,
                    speed or 400.0,
                    HWStopCondition.stall if expect_stalls else HWStopCondition.none,
                )
            except Exception:
                self._log.exception("Move failed")
                self._current_position.clear()
                raise
            else:
                await self._cache_current_position()
                await self._cache_encoder_position()

    async def _set_plunger_current_and_home(
        self,
        axis: Axis,
        motor_ok: bool,
        encoder_ok: bool,
    ) -> None:
        mount = Axis.to_ot3_mount(axis)
        instr = self._pipette_handler.hardware_instruments[mount]
        if instr is None:
            self._log.warning("no pipette found")
            return

        origin, target_pos = await self._retrieve_home_position(axis)

        if encoder_ok and motor_ok:
            if origin[axis] - target_pos[axis] > self._config.safe_home_distance:
                target_pos[axis] += self._config.safe_home_distance
                async with self._backend.motor_current(
                    run_currents={
                        axis: instr.config.plunger_homing_configurations.current
                    }
                ):
                    await self._backend.move(
                        origin,
                        target_pos,
                        instr.config.plunger_homing_configurations.speed,
                        HWStopCondition.none,
                    )
                    await self._backend.home([axis], self.gantry_load)
        else:
            async with self._backend.motor_current(
                run_currents={axis: instr.config.plunger_homing_configurations.current}
            ):
                await self._backend.home([axis], self.gantry_load)

    async def _retrieve_home_position(
        self, axis: Axis
    ) -> Tuple[OT3AxisMap[float], OT3AxisMap[float]]:
        origin = await self._backend.update_position()
        origin_pos = {axis: origin[axis]}
        target_pos = {axis: self._backend.home_position()[axis]}
        return origin_pos, target_pos

    async def _enable_before_update_estimation(self, axis: Axis) -> None:
        enabled = await self._backend.is_motor_engaged(axis)

        if not enabled:
            if axis == Axis.Z_L and self.gantry_load == GantryLoad.HIGH_THROUGHPUT:
                # we're here if the left mount has been idle and the brake is engaged
                # we want to temporarily increase its hold current to prevent the z
                # stage from dropping when switching off the ebrake
                async with self._backend.increase_z_l_hold_current():
                    await self.engage_axes([axis])
            else:
                await self.engage_axes([axis])

        # now that motor is enabled, we can update position estimation
        await self._update_position_estimation([axis])

    @_adjust_high_throughput_z_current
    async def _home_axis(self, axis: Axis) -> None:
        """
        Perform home; base on axis motor/encoder statuses, shorten homing time
        if possible.

        1. If stepper position status is valid, move directly to the home position.
        2. If encoder position status is valid, update position estimation.
           If axis encoder is accurate (Zs & Ps ONLY), move directly to home position.
           Or, if axis encoder is not accurate, move to 20mm away from home position,
           then home.
        3. If both stepper and encoder statuses are invalid, home full axis.

        Note that when an axis is move directly to the home position, the axis limit
        switch will not be triggered.
        """

        # G, Q should be handled in the backend through `self._home()`
        assert axis not in [Axis.G, Axis.Q]

        encoder_ok = self._backend.check_encoder_status([axis])
        if encoder_ok:
            # enable motor (if needed) and update estimation
            await self._enable_before_update_estimation(axis)

        # refresh motor status after position estimation update
        motor_ok = self._backend.check_motor_status([axis])

        if Axis.to_kind(axis) == OT3AxisKind.P:
            await self._set_plunger_current_and_home(axis, motor_ok, encoder_ok)
            return

        # TODO: (ba, 2024-04-19): We need to explictly engage the axis and enable
        # the motor when we are attempting to move. This should be already
        # happening but something on the firmware is either not enabling the motor or
        # disabling the motor.
        await self.engage_axes([axis])

        # we can move to safe home distance!
        if encoder_ok and motor_ok:
            origin, target_pos = await self._retrieve_home_position(axis)
            if Axis.to_kind(axis) == OT3AxisKind.Z:
                axis_home_dist = self._config.safe_home_distance
            else:
                # FIXME: (AA 2/15/23) This is a temporary workaround because of
                # XY encoder inaccuracy. Otherwise, we should be able to use
                # 5.0 mm for all axes.
                # Move to 20 mm away from the home position and then home
                axis_home_dist = 20.0
            if origin[axis] - target_pos[axis] > axis_home_dist:
                target_pos[axis] += axis_home_dist
                await self._backend.move(
                    origin,
                    target_pos,
                    speed=400,
                    stop_condition=HWStopCondition.none,
                )
            await self._backend.home([axis], self.gantry_load)
        else:
            # both stepper and encoder positions are invalid, must home
            await self._backend.home([axis], self.gantry_load)

    async def _home(self, axes: Sequence[Axis]) -> None:
        """Home one axis at a time."""
        for axis in axes:
            try:
                if axis == Axis.G:
                    await self.home_gripper_jaw()
                elif axis == Axis.Q:
                    await self._backend.home([axis], self.gantry_load)
                else:
                    await self._home_axis(axis)
            except BaseException as e:
                self._log.exception(f"Homing failed: {e}")
                self._current_position.clear()
                raise
            else:
                await self._cache_current_position()
                await self._cache_encoder_position()

    @ExecutionManagerProvider.wait_for_running
    async def home(
        self,
        axes: Optional[List[Axis]] = None,
        skip: Optional[List[Axis]] = None,
    ) -> None:
        """
        Worker function to home the robot by axis or list of
        desired axes.
        """
        # make sure current position is up-to-date
        await self.refresh_positions()

        if axes:
            checked_axes = axes
        else:
            checked_axes = [ax for ax in Axis if ax != Axis.Q]
        if self.gantry_load == GantryLoad.HIGH_THROUGHPUT:
            checked_axes.append(Axis.Q)
        if skip:
            checked_axes = [ax for ax in checked_axes if ax not in skip]
        self._log.info(f"Homing {axes}")

        home_seq = [
            ax
            for ax in AXES_IN_HOMING_ORDER
            if (ax in checked_axes and self._backend.axis_is_present(ax))
        ]
        self._log.info(f"home was called with {axes} generating sequence {home_seq}")
        async with self._motion_lock:
            await self._home(home_seq)

    def get_engaged_axes(self) -> Dict[Axis, bool]:
        """Which axes are engaged and holding."""
        return self._backend.engaged_axes()

    @property
    def engaged_axes(self) -> Dict[Axis, bool]:
        return self.get_engaged_axes()

    async def disengage_axes(self, which: List[Axis]) -> None:
        await self._backend.disengage_axes(which)

    async def engage_axes(self, which: List[Axis]) -> None:
        await self._backend.engage_axes(which)

    async def get_limit_switches(self) -> Dict[Axis, bool]:
        res = await self._backend.get_limit_switches()
        return {ax: val for ax, val in res.items()}

    @ExecutionManagerProvider.wait_for_running
    async def retract(
        self, mount: Union[top_types.Mount, OT3Mount], margin: float = 10
    ) -> None:
        """Pull the specified mount up to its home position.

        Works regardless of critical point or home status.
        """
        await self.retract_axis(Axis.by_mount(mount))

    @ExecutionManagerProvider.wait_for_running
    @_adjust_high_throughput_z_current
    async def retract_axis(self, axis: Axis) -> None:
        """
        Move an axis to its home position, without engaging the limit switch,
        whenever we can.

        OT-2 uses this function to recover from a stall. In order to keep
        the behaviors between the two robots similar, retract_axis on the FLEX
        will call home if the stepper position is inaccurate.
        """
        motor_ok = self._backend.check_motor_status([axis])
        encoder_ok = self._backend.check_encoder_status([axis])

        async with self._motion_lock:
            if motor_ok and encoder_ok:
                # TODO: (ba, 2024-04-19): We need to explictly engage the axis and enable
                # the motor when we are attempting to move. This should be already
                # happening but something on the firmware is either not enabling the motor or
                # disabling the motor.
                await self.engage_axes([axis])

                # we can move to the home position without checking the limit switch
                origin = await self._backend.update_position()
                target_pos = {axis: self._backend.home_position()[axis]}
                await self._backend.move(origin, target_pos, 400, HWStopCondition.none)
            else:
                # home the axis
                await self._home_axis(axis)

            await self._cache_current_position()
            await self._cache_encoder_position()

    # Gantry/frame (i.e. not pipette) config API
    @property
    def config(self) -> OT3Config:
        """Get the robot's configuration object.

        :returns .RobotConfig: The object.
        """
        return self._config

    @config.setter
    def config(self, config: Union[OT3Config, RobotConfig]) -> None:
        """Replace the currently-loaded config"""
        if isinstance(config, OT3Config):
            self._config = config
        else:
            self._log.error("Tried to specify an OT2 config object")

    def get_config(self) -> OT3Config:
        """
        Get the robot's configuration object.

        :returns .RobotConfig: The object.
        """
        return self.config

    def set_config(self, config: Union[OT3Config, RobotConfig]) -> None:
        """Replace the currently-loaded config"""
        if isinstance(config, OT3Config):
            self.config = config
        else:
            self._log.error("Tried to specify an OT2 config object")

    async def update_config(self, **kwargs: Any) -> None:
        """Update values of the robot's configuration."""
        self._config = replace(self._config, **kwargs)

    @property
    def hardware_feature_flags(self) -> HardwareFeatureFlags:
        return self._feature_flags

    @hardware_feature_flags.setter
    def hardware_feature_flags(self, feature_flags: HardwareFeatureFlags) -> None:
        self._feature_flags = feature_flags
        self._backend.update_feature_flags(self._feature_flags)

    @ExecutionManagerProvider.wait_for_running
    async def _grip(
        self, duty_cycle: float, expected_displacement: float, stay_engaged: bool = True
    ) -> None:
        """Move the gripper jaw inward to close."""
        try:
            await self._backend.gripper_grip_jaw(
                duty_cycle=duty_cycle,
                expected_displacement=self._gripper_handler.get_gripper().max_jaw_displacement(),
                stay_engaged=stay_engaged,
            )
            await self._cache_encoder_position()
            self._gripper_handler.set_jaw_state(await self._backend.get_jaw_state())
        except Exception:
            self._log.exception(
                f"Gripper grip failed, encoder pos: {self._encoder_position[Axis.G]}"
            )
            raise

    @ExecutionManagerProvider.wait_for_running
    async def _ungrip(self, duty_cycle: float) -> None:
        """Move the gripper jaw outward to reach the homing switch."""
        try:
            await self._backend.gripper_home_jaw(duty_cycle=duty_cycle)
            await self._cache_encoder_position()
            self._gripper_handler.set_jaw_state(await self._backend.get_jaw_state())
        except Exception:
            self._log.exception("Gripper home failed")
            raise

    @ExecutionManagerProvider.wait_for_running
    async def _hold_jaw_width(self, jaw_width_mm: float) -> None:
        """Move the gripper jaw to a specific width."""
        try:
            if not self._gripper_handler.is_valid_jaw_width(jaw_width_mm):
                raise ValueError("Setting gripper jaw width out of bounds")
            gripper = self._gripper_handler.get_gripper()
            width_max = gripper.config.geometry.jaw_width["max"]
            jaw_displacement_mm = (width_max - jaw_width_mm) / 2.0
            await self._backend.gripper_hold_jaw(int(1000 * jaw_displacement_mm))
            await self._cache_encoder_position()
            self._gripper_handler.set_jaw_state(await self._backend.get_jaw_state())
        except Exception:
            self._log.exception("Gripper set width failed")
            raise

    async def grip(
        self, force_newtons: Optional[float] = None, stay_engaged: bool = True
    ) -> None:
        self._gripper_handler.check_ready_for_jaw_move("grip")
        dc = self._gripper_handler.get_duty_cycle_by_grip_force(
            force_newtons or self._gripper_handler.get_gripper().default_grip_force
        )
        await self._grip(
            duty_cycle=dc,
            expected_displacement=self._gripper_handler.get_gripper().max_jaw_displacement(),
            stay_engaged=stay_engaged,
        )

    async def ungrip(self, force_newtons: Optional[float] = None) -> None:
        """
        Release gripped object.

        To simply open the jaw, use `home_gripper_jaw` instead.
        """
        # get default grip force for release if not provided
        self._gripper_handler.check_ready_for_jaw_move("ungrip")
        # TODO: check jaw width to make sure it is actually gripping something
        dc = self._gripper_handler.get_duty_cycle_by_grip_force(
            force_newtons or self._gripper_handler.get_gripper().default_home_force
        )
        await self._ungrip(duty_cycle=dc)

    async def hold_jaw_width(self, jaw_width_mm: int) -> None:
        self._gripper_handler.check_ready_for_jaw_move("hold_jaw_width")
        await self._hold_jaw_width(jaw_width_mm)

    async def tip_pickup_moves(
        self,
        mount: Union[top_types.Mount, OT3Mount],
        presses: Optional[int] = None,
        increment: Optional[float] = None,
    ) -> None:
        """This is a slightly more barebones variation of pick_up_tip. This is only the motor routine
        directly involved in tip pickup, and leaves any state updates and plunger moves to the caller."""
        realmount = OT3Mount.from_mount(mount)
        instrument = self._pipette_handler.get_pipette(realmount)

        if (
            self.gantry_load == GantryLoad.HIGH_THROUGHPUT
            and instrument.nozzle_manager.current_configuration.configuration
            == NozzleConfigurationType.FULL
        ):
            spec = self._pipette_handler.plan_ht_pick_up_tip(
                instrument.nozzle_manager.current_configuration.tip_count
            )
            if spec.z_distance_to_tiprack:
                await self.move_rel(
                    realmount, top_types.Point(z=spec.z_distance_to_tiprack)
                )
            await self._tip_motor_action(realmount, spec.tip_action_moves)
        else:
            spec = self._pipette_handler.plan_lt_pick_up_tip(
                realmount,
                instrument.nozzle_manager.current_configuration.tip_count,
                presses,
                increment,
            )
            await self._force_pick_up_tip(realmount, spec)

        # neighboring tips tend to get stuck in the space between
        # the volume chamber and the drop-tip sleeve on p1000.
        # This extra shake ensures those tips are removed
        for rel_point, speed in spec.shake_off_moves:
            await self.move_rel(realmount, rel_point, speed=speed)

        if isinstance(self._backend, OT3Simulator):
            self._backend._update_tip_state(realmount, True)

        # fixme: really only need this during labware position check so user
        # can verify if a tip is properly attached
        if spec.ending_z_retract_distance:
            await self.move_rel(
                realmount, top_types.Point(z=spec.ending_z_retract_distance)
            )

    async def _move_to_plunger_bottom(
        self,
        mount: OT3Mount,
        rate: float,
        acquire_lock: bool = True,
        check_current_vol: bool = True,
    ) -> None:
        """
        Move an instrument's plunger to its bottom position, while no liquids
        are held by said instrument.

        Possible events where this occurs:

        1. After homing the plunger
        2. After picking up a new tip
        3. Between a blow-out and an aspiration (eg: re-using tips)

        Three possible physical tip states when this happens:

        1. no tip on pipette
        2. empty and dry (unused) tip on pipette
        3. empty and wet (used) tip on pipette

        With wet tips, the primary concern is leftover droplets inside the tip.
        These droplets ideally only move down and out of the tip, not up into the tip.
        Therefore, it is preferable to use the "blow-out" speed when moving the
        plunger down, and the slower "aspirate" speed when moving the plunger up.

        Assume all tips are wet, because we do not differentiate between wet/dry tips.

        When no tip is attached, moving at the max speed is preferable, to save time.
        """
        checked_mount = OT3Mount.from_mount(mount)
        instrument = self._pipette_handler.get_pipette(checked_mount)
        if check_current_vol and instrument.current_volume > 0:
            raise RuntimeError("cannot position plunger while holding liquid")
        # target position is plunger BOTTOM
        target_pos = target_position_from_plunger(
            OT3Mount.from_mount(mount),
            instrument.plunger_positions.bottom,
            self._current_position,
        )
        pip_ax = Axis.of_main_tool_actuator(checked_mount)
        # speed depends on if there is a tip, and which direction to move
        if instrument.has_tip_length:
            # using slower aspirate flow-rate, to avoid pulling droplets up
            speed_up = self._pipette_handler.plunger_speed(
                instrument, instrument.aspirate_flow_rate, "aspirate"
            )
            # use blow-out flow-rate, so we can push droplets out
            speed_down = self._pipette_handler.plunger_speed(
                instrument, instrument.blow_out_flow_rate, "dispense"
            )
        else:
            # save time by using max speed
            max_speeds = self.config.motion_settings.default_max_speed
            speed_up = max_speeds[self.gantry_load][OT3AxisKind.P]
            speed_down = speed_up
        # IMPORTANT: Here is our backlash compensation.
        #            The plunger is pre-loaded in the "aspirate" direction
        backlash_pos = target_pos.copy()
        backlash_pos[pip_ax] += instrument.backlash_distance
        # NOTE: plunger position (mm) decreases up towards homing switch
        # NOTE: if already at BOTTOM, we still need to run backlash-compensation movement,
        #       because we do not know if we arrived at BOTTOM from above or below.
        async with self._backend.motor_current(
            run_currents={
                pip_ax: instrument.config.plunger_homing_configurations.current
            }
        ):
            if self._current_position[pip_ax] < backlash_pos[pip_ax]:
                await self._move(
                    backlash_pos,
                    speed=(speed_down * rate),
                    acquire_lock=acquire_lock,
                )
            # NOTE: This should ALWAYS be moving UP.
            #       There should never be a time that this function is called and
            #       the plunger doesn't physically move UP into it's BOTTOM position.
            #       This is to make sure we are always engaged at the beginning of aspirate.
            await self._move(
                target_pos,
                speed=(speed_up * rate),
                acquire_lock=acquire_lock,
            )

<<<<<<< HEAD
    async def _move_to_plunger_top(
        self,
        mount: OT3Mount,
        volume: float,
        rate: float,
        acquire_lock: bool = True,
        check_current_vol: bool = True,
    ) -> None:
        """
        Move an instrument's plunger to its bottom position, while no liquids
        are held by said instrument.

        Possible events where this occurs:

        1. After homing the plunger
        2. After picking up a new tip
        3. Between a blow-out and an aspiration (eg: re-using tips)

        Three possible physical tip states when this happens:

        1. no tip on pipette
        2. empty and dry (unused) tip on pipette
        3. empty and wet (used) tip on pipette

        With wet tips, the primary concern is leftover droplets inside the tip.
        These droplets ideally only move down and out of the tip, not up into the tip.
        Therefore, it is preferable to use the "blow-out" speed when moving the
        plunger down, and the slower "aspirate" speed when moving the plunger up.

        Assume all tips are wet, because we do not differentiate between wet/dry tips.

        When no tip is attached, moving at the max speed is preferable, to save time.
        """
        checked_mount = OT3Mount.from_mount(mount)
        instrument = self._pipette_handler.get_pipette(checked_mount)
        if check_current_vol and instrument.current_volume > 0:
            raise RuntimeError("cannot position plunger while holding liquid")
        pos = self._pipette_handler.plunger_position(instrument, volume, 'aspirate')
        # target position is plunger BOTTOM
        target_pos = target_position_from_plunger(
            OT3Mount.from_mount(mount),
            pos,
            self._current_position,
        )
        pip_ax = Axis.of_main_tool_actuator(checked_mount)
        # speed depends on if there is a tip, and which direction to move
        if instrument.has_tip_length:
            # using slower aspirate flow-rate, to avoid pulling droplets up
            speed_up = self._pipette_handler.plunger_speed(
                instrument, instrument.aspirate_flow_rate, "aspirate"
            )
            # use blow-out flow-rate, so we can push droplets out
            speed_down = self._pipette_handler.plunger_speed(
                instrument, instrument.blow_out_flow_rate, "dispense"
            )
        else:
            # save time by using max speed
            max_speeds = self.config.motion_settings.default_max_speed
            speed_up = max_speeds[self.gantry_load][OT3AxisKind.P]
            speed_down = speed_up
        # IMPORTANT: Here is our backlash compensation.
        #            The plunger is pre-loaded in the "aspirate" direction
        backlash_pos = target_pos.copy()
        backlash_pos[pip_ax] += instrument.backlash_distance
        # NOTE: plunger position (mm) decreases up towards homing switch
        # NOTE: if already at BOTTOM, we still need to run backlash-compensation movement,
        #       because we do not know if we arrived at BOTTOM from above or below.
        async with self._backend.motor_current(
            run_currents={
                pip_ax: instrument.config.plunger_homing_configurations.current
            }
        ):
            if self._current_position[pip_ax] < backlash_pos[pip_ax]:
                await self._move(
                    backlash_pos,
                    speed=(speed_down * rate),
                    acquire_lock=acquire_lock,
                )
            # NOTE: This should ALWAYS be moving UP.
            #       There should never be a time that this function is called and
            #       the plunger doesn't physically move UP into it's BOTTOM position.
            #       This is to make sure we are always engaged at the beginning of aspirate.
            await self._move(
                target_pos,
                speed=(speed_up * rate),
                acquire_lock=acquire_lock,
            )
            instrument.add_current_volume(volume)
=======
    async def _move_to_plunger_top_for_liquid_probe(
        self,
        mount: OT3Mount,
        rate: float,
        acquire_lock: bool = True,
    ) -> None:
        """
        Move an instrument's plunger to the top, to prepare for a following
        liquid probe action.

        The plunger backlash distance (mm) is used to ensure the plunger is pre-loaded
        in the downward direction. This means that the final position will not be
        the plunger's configured "top" position, but "top" plus the "backlashDistance".
        """
        max_speeds = self.config.motion_settings.default_max_speed
        speed = max_speeds[self.gantry_load][OT3AxisKind.P]
        instrument = self._pipette_handler.get_pipette(mount)
        top_plunger_pos = target_position_from_plunger(
            OT3Mount.from_mount(mount),
            instrument.plunger_positions.top,
            self._current_position,
        )
        target_pos = top_plunger_pos.copy()
        target_pos[Axis.of_main_tool_actuator(mount)] += instrument.backlash_distance
        await self._move(top_plunger_pos, speed=speed * rate, acquire_lock=acquire_lock)
        # NOTE: This should ALWAYS be moving DOWN.
        #       There should never be a time that this function is called and
        #       the plunger doesn't physically move DOWN.
        #       This is to make sure we are always engaged at the beginning of liquid-probe.
        await self._move(target_pos, speed=speed * rate, acquire_lock=acquire_lock)
>>>>>>> adb75f53

    async def configure_for_volume(
        self, mount: Union[top_types.Mount, OT3Mount], volume: float
    ) -> None:
        checked_mount = OT3Mount.from_mount(mount)
        await self._pipette_handler.configure_for_volume(checked_mount, volume)

    async def set_liquid_class(
        self, mount: Union[top_types.Mount, OT3Mount], liquid_class: str
    ) -> None:
        checked_mount = OT3Mount.from_mount(mount)
        await self._pipette_handler.set_liquid_class(checked_mount, liquid_class)

    # Pipette action API
    async def prepare_for_aspirate(
        self, mount: Union[top_types.Mount, OT3Mount], rate: float = 1.0
    ) -> None:
        """Prepare the pipette for aspiration."""
        checked_mount = OT3Mount.from_mount(mount)
        instrument = self._pipette_handler.get_pipette(checked_mount)
        self._pipette_handler.ready_for_tip_action(
            instrument, HardwareAction.PREPARE_ASPIRATE, checked_mount
        )
        if instrument.current_volume == 0:
            await self._move_to_plunger_bottom(checked_mount, rate)
            instrument.ready_to_aspirate = True

    async def aspirate(
        self,
        mount: Union[top_types.Mount, OT3Mount],
        volume: Optional[float] = None,
        rate: float = 1.0,
    ) -> None:
        """
        Aspirate a volume of liquid (in microliters/uL) using this pipette."""
        realmount = OT3Mount.from_mount(mount)
        aspirate_spec = self._pipette_handler.plan_check_aspirate(
            realmount, volume, rate
        )
        if not aspirate_spec:
            return

        target_pos = target_position_from_plunger(
            realmount,
            aspirate_spec.plunger_distance,
            self._current_position,
        )

        try:
            await self._backend.set_active_current(
                {aspirate_spec.axis: aspirate_spec.current}
            )
            async with self.restore_system_constrants():
                await self.set_system_constraints_for_plunger_acceleration(
                    realmount, aspirate_spec.acceleration
                )
                await self._move(
                    target_pos,
                    speed=aspirate_spec.speed,
                    home_flagged_axes=False,
                )
        except Exception:
            self._log.exception("Aspirate failed")
            aspirate_spec.instr.set_current_volume(0)
            raise
        else:
            aspirate_spec.instr.add_current_volume(aspirate_spec.volume)

    async def dispense(
        self,
        mount: Union[top_types.Mount, OT3Mount],
        volume: Optional[float] = None,
        rate: float = 1.0,
        push_out: Optional[float] = None,
    ) -> None:
        """
        Dispense a volume of liquid in microliters(uL) using this pipette."""
        realmount = OT3Mount.from_mount(mount)
        dispense_spec = self._pipette_handler.plan_check_dispense(
            realmount, volume, rate, push_out
        )
        if not dispense_spec:
            return
        target_pos = target_position_from_plunger(
            realmount,
            dispense_spec.plunger_distance,
            self._current_position,
        )

        try:
            await self._backend.set_active_current(
                {dispense_spec.axis: dispense_spec.current}
            )
            async with self.restore_system_constrants():
                await self.set_system_constraints_for_plunger_acceleration(
                    realmount, dispense_spec.acceleration
                )
                await self._move(
                    target_pos,
                    speed=dispense_spec.speed,
                    home_flagged_axes=False,
                )
        except Exception:
            self._log.exception("Dispense failed")
            dispense_spec.instr.set_current_volume(0)
            raise
        else:
            dispense_spec.instr.remove_current_volume(dispense_spec.volume)
            bottom = dispense_spec.instr.plunger_positions.bottom
            plunger_target_pos = target_pos[Axis.of_main_tool_actuator(realmount)]
            if plunger_target_pos > bottom:
                dispense_spec.instr.ready_to_aspirate = False

    async def blow_out(
        self,
        mount: Union[top_types.Mount, OT3Mount],
        volume: Optional[float] = None,
    ) -> None:
        """
        Force any remaining liquid to dispense. The liquid will be dispensed at
        the current location of pipette
        """
        realmount = OT3Mount.from_mount(mount)
        instrument = self._pipette_handler.get_pipette(realmount)
        blowout_spec = self._pipette_handler.plan_check_blow_out(realmount, volume)

        max_blowout_pos = instrument.plunger_positions.blow_out
        # start at the bottom position and move additional distance
        # determined by plan_check_blow_out
        blowout_distance = (
            instrument.plunger_positions.bottom + blowout_spec.plunger_distance
        )
        if blowout_distance > max_blowout_pos:
            raise ValueError(
                f"Blow out distance exceeds plunger position limit: blowout dist = {blowout_distance}, "
                f"max blowout distance = {max_blowout_pos}"
            )

        await self._backend.set_active_current(
            {blowout_spec.axis: blowout_spec.current}
        )

        target_pos = target_position_from_plunger(
            realmount,
            blowout_distance,
            self._current_position,
        )

        try:
            async with self.restore_system_constrants():
                await self.set_system_constraints_for_plunger_acceleration(
                    realmount, blowout_spec.acceleration
                )
                await self._move(
                    target_pos,
                    speed=blowout_spec.speed,
                    home_flagged_axes=False,
                )
        except Exception:
            self._log.exception("Blow out failed")
            raise
        finally:
            blowout_spec.instr.set_current_volume(0)
            blowout_spec.instr.ready_to_aspirate = False

    @contextlib.asynccontextmanager
    async def _high_throughput_check_tip(self) -> AsyncIterator[None]:
        """Tip action required for high throughput pipettes to get tip status."""
        instrument = self._pipette_handler.get_pipette(OT3Mount.LEFT)
        tip_presence_check_target = instrument.tip_presence_check_dist_mm

        # if position is not known, home gear motors before any potential movement
        if self._backend.gear_motor_position is None:
            await self.home_gear_motors()

        tip_motor_pos_float = self._backend.gear_motor_position or 0.0

        # only move tip motors if they are not already below the sensor
        if tip_motor_pos_float < tip_presence_check_target:
            await self._backend.tip_action(
                origin={Axis.Q: tip_motor_pos_float},
                targets=[({Axis.Q: tip_presence_check_target}, 400)],
            )
        try:
            yield
        finally:
            await self.home_gear_motors()

    async def _high_throughput_evo_push(self) -> None:
        """Tip action required for high throughput pipettes to get tip status."""
        instrument = self._pipette_handler.get_pipette(OT3Mount.LEFT)
        tip_presence_check_target = instrument.tip_presence_check_dist_mm

        # if position is not known, home gear motors before any potential movement
        if self._backend.gear_motor_position is None:
            await self.home_gear_motors()

        tip_motor_pos_float = self._backend.gear_motor_position or 0.0

        # only move tip motors if they are not already below the sensor
        if tip_motor_pos_float < tip_presence_check_target:
            await self._backend.tip_action(
                origin={Axis.Q: tip_motor_pos_float},
                targets=[({Axis.Q: tip_presence_check_target}, 400)],
            )

        await self.home_gear_motors()

    async def get_tip_presence_status(
        self,
        mount: Union[top_types.Mount, OT3Mount],
        follow_singular_sensor: Optional[InstrumentProbeType] = None,
    ) -> TipStateType:
        """
        Check tip presence status. If a high throughput pipette is present,
        move the tip motors down before checking the sensor status.
        """
        async with self._motion_lock:
            real_mount = OT3Mount.from_mount(mount)
            async with contextlib.AsyncExitStack() as stack:
                if (
                    real_mount == OT3Mount.LEFT
                    and self._gantry_load == GantryLoad.HIGH_THROUGHPUT
                ):
                    await stack.enter_async_context(self._high_throughput_check_tip())
                result = await self._backend.get_tip_status(
                    real_mount, follow_singular_sensor
                )
            return result

    async def verify_tip_presence(
        self,
        mount: Union[top_types.Mount, OT3Mount],
        expected: TipStateType,
        follow_singular_sensor: Optional[InstrumentProbeType] = None,
    ) -> None:
        real_mount = OT3Mount.from_mount(mount)
        status = await self.get_tip_presence_status(real_mount, follow_singular_sensor)
        if status != expected:
            raise FailedTipStateCheck(expected, status)

    async def _force_pick_up_tip(
        self, mount: OT3Mount, pipette_spec: TipActionSpec
    ) -> None:
        for press in pipette_spec.tip_action_moves:
            async with self._backend.motor_current(run_currents=press.currents):
                target = target_position_from_relative(
                    mount, top_types.Point(z=press.distance), self._current_position
                )
                if press.distance < 0:
                    # we expect a stall has happened during a downward movement into the tiprack, so
                    # we want to update the motor estimation
                    await self._move(target, speed=press.speed, expect_stalls=True)
                    await self._update_position_estimation([Axis.by_mount(mount)])
                else:
                    # we should not ignore stalls that happen during the retract part of the routine
                    await self._move(target, speed=press.speed, expect_stalls=False)

    async def _tip_motor_action(
        self, mount: OT3Mount, pipette_spec: List[TipActionMoveSpec]
    ) -> None:
        # currents should be the same for each move in tip motor pickup
        assert [move.currents == pipette_spec[0].currents for move in pipette_spec]
        currents = pipette_spec[0].currents
        # Move to pickup position
        async with self._backend.motor_current(run_currents=currents):
            if self._backend.gear_motor_position is None:
                # home gear motor if position not known
                await self.home_gear_motors()
            gear_origin_float = self._backend.gear_motor_position or 0.0

            move_targets = [
                ({Axis.Q: move_segment.distance}, move_segment.speed or 400)
                for move_segment in pipette_spec
            ]
            await self._backend.tip_action(
                origin={Axis.Q: gear_origin_float}, targets=move_targets
            )
            await self.home_gear_motors()

    def cache_tip(
        self, mount: Union[top_types.Mount, OT3Mount], tip_length: float
    ) -> None:
        realmount = OT3Mount.from_mount(mount)
        instrument = self._pipette_handler.get_pipette(realmount)

        instrument.add_tip(tip_length=tip_length)
        instrument.set_current_volume(0)

    async def pick_up_tip(
        self,
        mount: Union[top_types.Mount, OT3Mount],
        tip_length: float,
        presses: Optional[int] = None,
        increment: Optional[float] = None,
        prep_after: bool = True,
    ) -> None:
        """Pick up tip from current location."""
        realmount = OT3Mount.from_mount(mount)
        instrument = self._pipette_handler.get_pipette(realmount)

        def add_tip_to_instr() -> None:
            instrument.add_tip(tip_length=tip_length)
            instrument.set_current_volume(0)

        await self._move_to_plunger_bottom(realmount, rate=1.0)

        await self.tip_pickup_moves(mount, presses, increment)

        add_tip_to_instr()

        if prep_after:
            await self.prepare_for_aspirate(realmount)

    async def evo_pick_up_tip(
        self,
        mount: Union[top_types.Mount, OT3Mount],
        tip_length: float,
        presses: Optional[int] = None,
        increment: Optional[float] = None,
        volume: Optional[float] = None,
    ) -> None:
        """Pick up tip from current location."""
        realmount = OT3Mount.from_mount(mount)
        instrument = self._pipette_handler.get_pipette(realmount)

        def add_tip_to_instr() -> None:
            instrument.add_tip(tip_length=tip_length)
            instrument.set_current_volume(volume)

        # await self._move_to_plunger_top(realmount, rate=1.0)

        await self.tip_pickup_moves(realmount, presses, increment)

        add_tip_to_instr()

        # if prep_after:
        #     await self.prepare_for_aspirate(realmount)

    def set_current_tiprack_diameter(
        self, mount: Union[top_types.Mount, OT3Mount], tiprack_diameter: float
    ) -> None:
        instrument = self._pipette_handler.get_pipette(OT3Mount.from_mount(mount))
        self._log.info(
            "Updating tip rack diameter on pipette mount: "
            f"{mount.name}, tip diameter: {tiprack_diameter} mm"
        )
        instrument.current_tiprack_diameter = tiprack_diameter

    def set_working_volume(
        self, mount: Union[top_types.Mount, OT3Mount], tip_volume: float
    ) -> None:
        instrument = self._pipette_handler.get_pipette(OT3Mount.from_mount(mount))
        self._log.info(
            "Updating working volume on pipette mount:"
            f"{mount.name}, tip volume: {tip_volume} ul"
        )
        instrument.working_volume = tip_volume

    async def drop_tip(
        self, mount: Union[top_types.Mount, OT3Mount], home_after: bool = False
    ) -> None:
        """Drop tip at the current location."""
        realmount = OT3Mount.from_mount(mount)
        instrument = self._pipette_handler.get_pipette(realmount)

        def _remove_tips() -> None:
            instrument.set_current_volume(0)
            instrument.current_tiprack_diameter = 0.0
            instrument.remove_tip()

        await self._move_to_plunger_bottom(realmount, rate=1.0, check_current_vol=False)

        if self.gantry_load == GantryLoad.HIGH_THROUGHPUT:
            spec = self._pipette_handler.plan_ht_drop_tip()
            await self._tip_motor_action(realmount, spec.tip_action_moves)
        else:
            spec = self._pipette_handler.plan_lt_drop_tip(realmount)
            for move in spec.tip_action_moves:
                async with self._backend.motor_current(move.currents):
                    target_pos = target_position_from_plunger(
                        realmount, move.distance, self._current_position
                    )
                    await self._move(
                        target_pos,
                        speed=move.speed,
                        home_flagged_axes=False,
                    )

        for shake in spec.shake_off_moves:
            await self.move_rel(mount, shake[0], speed=shake[1])

        # home mount axis
        if home_after:
            await self._home([Axis.by_mount(mount)])

        _remove_tips()
        # call this in case we're simulating
        if isinstance(self._backend, OT3Simulator):
            self._backend._update_tip_state(realmount, False)

    async def clean_up(self) -> None:
        """Get the API ready to stop cleanly."""
        await self._backend.clean_up()

    def critical_point_for(
        self,
        mount: Union[top_types.Mount, OT3Mount],
        cp_override: Optional[CriticalPoint] = None,
    ) -> top_types.Point:
        if mount == OT3Mount.GRIPPER:
            return self._gripper_handler.get_critical_point(cp_override)
        else:
            return self._pipette_handler.critical_point_for(
                OT3Mount.from_mount(mount), cp_override
            )

    @property
    def hardware_pipettes(self) -> InstrumentsByMount[top_types.Mount]:
        # TODO (lc 12-5-2022) We should have ONE entry point into knowing
        # what pipettes are attached from the hardware controller.
        return {
            m.to_mount(): i
            for m, i in self._pipette_handler.hardware_instruments.items()
            if m != OT3Mount.GRIPPER
        }

    @property
    def hardware_gripper(self) -> Optional[Gripper]:
        if not self.has_gripper():
            return None
        return self._gripper_handler.get_gripper()

    @property
    def hardware_instruments(self) -> InstrumentsByMount[top_types.Mount]:  # type: ignore
        # see comment in `protocols.instrument_configurer`
        # override required for type matching
        # Warning: don't use this in new code, used `hardware_pipettes` instead
        return self.hardware_pipettes

    def get_attached_pipettes(self) -> Dict[top_types.Mount, PipetteDict]:
        return {
            m.to_mount(): pd
            for m, pd in self._pipette_handler.get_attached_instruments().items()
            if m != OT3Mount.GRIPPER
        }

    def get_attached_instruments(self) -> Dict[top_types.Mount, PipetteDict]:
        # Warning: don't use this in new code, used `get_attached_pipettes` instead
        return self.get_attached_pipettes()

    async def get_instrument_state(
        self,
        mount: Union[top_types.Mount, OT3Mount],
    ) -> PipetteStateDict:
        # TODO we should have a PipetteState that can be returned from
        # this function with additional state (such as critical points)
        realmount = OT3Mount.from_mount(mount)
        tip_attached = self._backend.current_tip_state(realmount)
        pipette_state_for_mount: PipetteStateDict = {
            "tip_detected": tip_attached if tip_attached is not None else False
        }
        return pipette_state_for_mount

    def reset_instrument(
        self, mount: Union[top_types.Mount, OT3Mount, None] = None
    ) -> None:
        if mount:
            checked_mount: Optional[OT3Mount] = OT3Mount.from_mount(mount)
        else:
            checked_mount = None
        if checked_mount == OT3Mount.GRIPPER:
            self._gripper_handler.reset_gripper()
        else:
            self._pipette_handler.reset_instrument(checked_mount)

    def get_instrument_offset(
        self, mount: Union[top_types.Mount, OT3Mount]
    ) -> Union[GripperCalibrationOffset, PipetteOffsetSummary, None]:
        """Get instrument calibration data."""
        # TODO (spp, 2023-04-19): We haven't introduced a 'calibration_offset' key in
        #  PipetteDict because the dict is shared with OT2 pipettes which have
        #  different offset type. Once we figure out if we want the calibration data
        #  to be a part of the dict, this getter can be updated to fetch pipette offset
        #  from the dict, or just remove this getter entirely.

        ot3_mount = OT3Mount.from_mount(mount)

        if ot3_mount == OT3Mount.GRIPPER:
            gripper_dict = self._gripper_handler.get_gripper_dict()
            return gripper_dict["calibration_offset"] if gripper_dict else None
        else:
            return self._pipette_handler.get_instrument_offset(mount=ot3_mount)

    async def reset_instrument_offset(
        self, mount: Union[top_types.Mount, OT3Mount], to_default: bool = True
    ) -> None:
        """Reset the given instrument to system offsets."""
        checked_mount = OT3Mount.from_mount(mount)
        if checked_mount == OT3Mount.GRIPPER:
            self._gripper_handler.reset_instrument_offset(to_default)
        else:
            self._pipette_handler.reset_instrument_offset(checked_mount, to_default)

    async def save_instrument_offset(
        self, mount: Union[top_types.Mount, OT3Mount], delta: top_types.Point
    ) -> Union[GripperCalibrationOffset, PipetteOffsetSummary]:
        """Save a new offset for a given instrument."""
        checked_mount = OT3Mount.from_mount(mount)
        if checked_mount == OT3Mount.GRIPPER:
            self._log.info(f"Saving instrument offset: {delta} for gripper")
            return self._gripper_handler.save_instrument_offset(delta)
        else:
            return self._pipette_handler.save_instrument_offset(checked_mount, delta)

    async def save_module_offset(
        self, module_id: str, mount: OT3Mount, slot: str, offset: top_types.Point
    ) -> Optional[ModuleCalibrationOffset]:
        """Save a new offset for a given module."""
        module = self._backend.module_controls.get_module_by_module_id(module_id)
        if not module:
            self._log.warning(f"Could not save calibration: unknown module {module_id}")
            return None
        # TODO (ba, 2023-03-22): gripper_id and pipette_id should probably be combined to instrument_id
        if self._pipette_handler.has_pipette(mount):
            instrument_id = self._pipette_handler.get_pipette(mount).pipette_id
        elif mount == OT3Mount.GRIPPER and self._gripper_handler.has_gripper():
            instrument_id = self._gripper_handler.get_gripper().gripper_id
        else:
            self._log.warning(
                f"Could not save calibration: no instrument found for {mount}"
            )
            return None
        module_type = module.MODULE_TYPE
        self._log.info(
            f"Saving module offset: {offset} for module {module_type.name} {module_id}."
        )
        return self._backend.module_controls.save_module_offset(
            module_type, module_id, mount, slot, offset, instrument_id
        )

    def get_module_calibration_offset(
        self, serial_number: str
    ) -> Optional[ModuleCalibrationOffset]:
        """Get the module calibration offset of a module."""
        module = self._backend.module_controls.get_module_by_module_id(serial_number)
        if not module:
            self._log.warning(
                f"Could not load calibration: unknown module {serial_number}"
            )
            return None
        module_type = module.MODULE_TYPE
        return self._backend.module_controls.load_module_offset(
            module_type, serial_number
        )

    def get_attached_pipette(
        self, mount: Union[top_types.Mount, OT3Mount]
    ) -> PipetteDict:
        return self._pipette_handler.get_attached_instrument(OT3Mount.from_mount(mount))

    def get_attached_instrument(
        self, mount: Union[top_types.Mount, OT3Mount]
    ) -> PipetteDict:
        # Warning: don't use this in new code, used `get_attached_pipette` instead
        return self.get_attached_pipette(mount)

    @property
    def attached_instruments(self) -> Any:
        # Warning: don't use this in new code, used `attached_pipettes` instead
        return self.attached_pipettes

    @property
    def attached_pipettes(self) -> Dict[top_types.Mount, PipetteDict]:
        return {
            m.to_mount(): d
            for m, d in self._pipette_handler.attached_instruments.items()
            if m != OT3Mount.GRIPPER
        }

    @property
    def attached_gripper(self) -> Optional[GripperDict]:
        return self._gripper_handler.get_gripper_dict()

    def has_gripper(self) -> bool:
        return self._gripper_handler.has_gripper()

    def calibrate_plunger(
        self,
        mount: Union[top_types.Mount, OT3Mount],
        top: Optional[float] = None,
        bottom: Optional[float] = None,
        blow_out: Optional[float] = None,
        drop_tip: Optional[float] = None,
    ) -> None:
        self._pipette_handler.calibrate_plunger(
            OT3Mount.from_mount(mount), top, bottom, blow_out, drop_tip
        )

    def set_flow_rate(
        self,
        mount: Union[top_types.Mount, OT3Mount],
        aspirate: Optional[float] = None,
        dispense: Optional[float] = None,
        blow_out: Optional[float] = None,
    ) -> None:
        return self._pipette_handler.set_flow_rate(
            OT3Mount.from_mount(mount), aspirate, dispense, blow_out
        )

    def set_pipette_speed(
        self,
        mount: Union[top_types.Mount, OT3Mount],
        aspirate: Optional[float] = None,
        dispense: Optional[float] = None,
        blow_out: Optional[float] = None,
    ) -> None:
        self._pipette_handler.set_pipette_speed(
            OT3Mount.from_mount(mount), aspirate, dispense, blow_out
        )

    def get_instrument_max_height(
        self,
        mount: Union[top_types.Mount, OT3Mount],
        critical_point: Optional[CriticalPoint] = None,
    ) -> float:
        carriage_pos = self._deck_from_machine(self._backend.home_position())
        pos_at_home = self._effector_pos_from_carriage_pos(
            OT3Mount.from_mount(mount), carriage_pos, critical_point
        )

        return pos_at_home[Axis.by_mount(mount)]

    async def update_nozzle_configuration_for_mount(
        self,
        mount: Union[top_types.Mount, OT3Mount],
        back_left_nozzle: Optional[str] = None,
        front_right_nozzle: Optional[str] = None,
        starting_nozzle: Optional[str] = None,
    ) -> None:
        """
        The expectation of this function is that the back_left_nozzle/front_right_nozzle are the two corners
        of a rectangle of nozzles. A call to this function that does not follow that schema will result
        in an error.

        :param mount: A robot mount that the instrument is on.
        :param back_left_nozzle: A string representing a nozzle name of the form <LETTER><NUMBER> such as 'A1'.
        :param front_right_nozzle: A string representing a nozzle name of the form <LETTER><NUMBER> such as 'A1'.
        :param starting_nozzle: A string representing the starting nozzle which will be used as the critical point
        of the pipette nozzle configuration. By default, the back left nozzle will be the starting nozzle if
        none is provided.
        :return: None.

        If none of the nozzle parameters are provided, the nozzle configuration will be reset to default.
        """
        if not back_left_nozzle and not front_right_nozzle and not starting_nozzle:
            await self._pipette_handler.reset_nozzle_configuration(
                OT3Mount.from_mount(mount)
            )
        else:
            assert back_left_nozzle and front_right_nozzle
            await self._pipette_handler.update_nozzle_configuration(
                OT3Mount.from_mount(mount),
                back_left_nozzle,
                front_right_nozzle,
                starting_nozzle,
            )

    async def add_tip(
        self, mount: Union[top_types.Mount, OT3Mount], tip_length: float
    ) -> None:
        await self._pipette_handler.add_tip(OT3Mount.from_mount(mount), tip_length)

    async def remove_tip(self, mount: Union[top_types.Mount, OT3Mount]) -> None:
        await self._pipette_handler.remove_tip(OT3Mount.from_mount(mount))

    def add_gripper_probe(self, probe: GripperProbe) -> None:
        self._gripper_handler.add_probe(probe)

    def remove_gripper_probe(self) -> None:
        self._gripper_handler.remove_probe()

    @staticmethod
    def liquid_probe_non_responsive_z_distance(z_speed: float) -> float:
        """Calculate the Z distance travelled where the LLD pass will be unresponsive."""
        # NOTE: (sigler) Here lye some magic numbers.
        #       The Z axis probing motion uses the first 20 samples to calculate
        #       a baseline for all following samples, making the very beginning of
        #       that Z motion unable to detect liquid. The sensor is configured for
        #       4ms sample readings, and so we then assume it takes ~80ms to complete.
        #       If the Z is moving at 5mm/sec, then ~80ms equates to ~0.4
        baseline_during_z_sample_num = 20  # FIXME: (sigler) shouldn't be defined here?
        sample_time_sec = 0.004  # FIXME: (sigler) shouldn't be defined here?
        baseline_duration_sec = baseline_during_z_sample_num * sample_time_sec
        non_responsive_z_mm = baseline_duration_sec * z_speed
        return non_responsive_z_mm

    async def _liquid_probe_pass(
        self,
        mount: OT3Mount,
        probe_settings: LiquidProbeSettings,
        probe: InstrumentProbeType,
        p_travel: float,
        force_both_sensors: bool = False,
    ) -> float:
        plunger_direction = -1 if probe_settings.aspirate_while_sensing else 1
        await self._backend.liquid_probe(
            mount,
            p_travel,
            probe_settings.mount_speed,
            (probe_settings.plunger_speed * plunger_direction),
            probe_settings.sensor_threshold_pascals,
            probe_settings.plunger_impulse_time,
            probe_settings.output_option,
            probe_settings.data_files,
            probe=probe,
            force_both_sensors=force_both_sensors,
        )
        end_pos = await self.gantry_position(mount, refresh=True)
        return end_pos.z

    async def liquid_probe(
        self,
        mount: Union[top_types.Mount, OT3Mount],
        max_z_dist: float,
        probe_settings: Optional[LiquidProbeSettings] = None,
        probe: Optional[InstrumentProbeType] = None,
        force_both_sensors: bool = False,
    ) -> float:
        """Search for and return liquid level height.

        This function begins by moving the mount 2 mm upward to protect against a case where the tip starts right at a
        liquid meniscus.
        After this, the mount and plunger motors will move simultaneously while
        reading from the pressure sensor.

        If the move is completed without the specified threshold being triggered, a
        PipetteLiquidNotFoundError error will be thrown.

        Otherwise, the function will stop moving once the threshold is triggered,
        and return the position of the
        z axis in deck coordinates, as well as the encoder position, where
        the liquid was found.
        """

        checked_mount = OT3Mount.from_mount(mount)
        instrument = self._pipette_handler.get_pipette(checked_mount)
        self._pipette_handler.ready_for_tip_action(
            instrument, HardwareAction.LIQUID_PROBE, checked_mount
        )

        if not probe_settings:
            probe_settings = self.config.liquid_sense

        probe_start_pos = await self.gantry_position(checked_mount, refresh=True)

        # plunger travel distance is from TOP->BOTTOM (minus the backlash distance + impulse)
        # FIXME: logic for how plunger moves is divided between here and tool_sensors.py
        p_impulse_mm = (
            probe_settings.plunger_impulse_time * probe_settings.plunger_speed
        )
        p_total_mm = (
            instrument.plunger_positions.bottom - instrument.plunger_positions.top
        )

        # We need to significatly slow down the 96 channel liquid probe
        if self.gantry_load == GantryLoad.HIGH_THROUGHPUT:
            max_plunger_speed = self.config.motion_settings.max_speed_discontinuity[
                GantryLoad.HIGH_THROUGHPUT
            ][OT3AxisKind.P]
            probe_settings.plunger_speed = min(
                max_plunger_speed, probe_settings.plunger_speed
            )

        p_working_mm = p_total_mm - (instrument.backlash_distance + p_impulse_mm)

        # height where probe action will begin
        # TODO: (sigler) add this to pipette's liquid def (per tip)
        probe_pass_overlap_mm = 0.1
        non_responsive_z_mm = OT3API.liquid_probe_non_responsive_z_distance(
            probe_settings.mount_speed
        )
        probe_pass_z_offset_mm = non_responsive_z_mm + probe_pass_overlap_mm

        # height that is considered safe to reset the plunger without disturbing liquid
        # this usually needs to at least 1-2mm from liquid, to avoid splashes from air
        # TODO: (sigler) add this to pipette's liquid def (per tip)
        probe_safe_reset_mm = max(2.0, probe_pass_z_offset_mm)

        error: Optional[PipetteLiquidNotFoundError] = None
        pos = await self.gantry_position(checked_mount, refresh=True)
        while (probe_start_pos.z - pos.z) < max_z_dist:
            # safe distance so we don't accidentally aspirate liquid if we're already close to liquid
            safe_plunger_pos = top_types.Point(
                pos.x, pos.y, pos.z + probe_safe_reset_mm
            )
            # overlap amount we want to use between passes
            pass_start_pos = top_types.Point(
                pos.x, pos.y, pos.z + probe_pass_z_offset_mm
            )
            max_z_time = (
                max_z_dist - (probe_start_pos.z - safe_plunger_pos.z)
            ) / probe_settings.mount_speed
            p_travel_required_for_z = max_z_time * probe_settings.plunger_speed
            p_pass_travel = min(p_travel_required_for_z, p_working_mm)
            # Prep the plunger
            await self.move_to(checked_mount, safe_plunger_pos)
            if probe_settings.aspirate_while_sensing:
                # TODO(cm, 7/8/24): remove p_prep_speed from the rate at some point
                await self._move_to_plunger_bottom(checked_mount, rate=1)
            else:
                await self._move_to_plunger_top_for_liquid_probe(checked_mount, rate=1)

            try:
                # move to where we want to start a pass and run a pass
                await self.move_to(checked_mount, pass_start_pos)
                height = await self._liquid_probe_pass(
                    checked_mount,
                    probe_settings,
                    probe if probe else InstrumentProbeType.PRIMARY,
                    p_pass_travel + p_impulse_mm,
                )
                # if we made it here without an error we found the liquid
                error = None
                break
            except PipetteLiquidNotFoundError as lnfe:
                error = lnfe
            pos = await self.gantry_position(checked_mount, refresh=True)
        await self.move_to(checked_mount, probe_start_pos + top_types.Point(z=2))
        await self.prepare_for_aspirate(checked_mount)
        await self.move_to(checked_mount, probe_start_pos)
        if error is not None:
            # if we never found liquid raise an error
            raise error
        return height

    async def capacitive_probe(
        self,
        mount: OT3Mount,
        moving_axis: Axis,
        target_pos: float,
        pass_settings: CapacitivePassSettings,
        retract_after: bool = True,
        probe: Optional[InstrumentProbeType] = None,
    ) -> Tuple[float, bool]:
        if moving_axis not in [
            Axis.X,
            Axis.Y,
        ] and moving_axis != Axis.by_mount(mount):
            raise RuntimeError(
                "Probing must be done with a gantry axis or the mount of the sensing"
                " tool"
            )

        here = await self.gantry_position(mount, refresh=True)
        origin_pos = moving_axis.of_point(here)
        if origin_pos < target_pos:
            pass_start = target_pos - pass_settings.prep_distance_mm
            pass_distance = (
                pass_settings.prep_distance_mm + pass_settings.max_overrun_distance_mm
            )
        else:
            pass_start = target_pos + pass_settings.prep_distance_mm
            pass_distance = -1.0 * (
                pass_settings.prep_distance_mm + pass_settings.max_overrun_distance_mm
            )
        machine_pass_distance = moving_axis.of_point(
            machine_vector_from_deck_vector(
                moving_axis.set_in_point(top_types.Point(0, 0, 0), pass_distance),
                self._robot_calibration.deck_calibration.attitude,
            )
        )
        pass_start_pos = moving_axis.set_in_point(here, pass_start)
        await self.move_to(mount, pass_start_pos)
        if probe is None:
            if mount == OT3Mount.GRIPPER:
                gripper_probe = self._gripper_handler.get_attached_probe()
                assert gripper_probe
                probe = GripperProbe.to_type(gripper_probe)
            else:
                # default to primary (rear) probe
                probe = InstrumentProbeType.PRIMARY
        contact = await self._backend.capacitive_probe(
            mount,
            moving_axis,
            machine_pass_distance,
            pass_settings.speed_mm_per_s,
            pass_settings.sensor_threshold_pf,
            probe,
            pass_settings.output_option,
            pass_settings.data_files,
        )
        end_pos = await self.gantry_position(mount, refresh=True)
        if retract_after:
            await self.move_to(mount, pass_start_pos)
        return moving_axis.of_point(end_pos), contact

    async def capacitive_sweep(
        self,
        mount: OT3Mount,
        moving_axis: Axis,
        begin: top_types.Point,
        end: top_types.Point,
        speed_mm_s: float,
    ) -> List[float]:
        if moving_axis not in [
            Axis.X,
            Axis.Y,
        ] and moving_axis != Axis.by_mount(mount):
            raise RuntimeError(
                "Probing must be done with a gantry axis or the mount of the sensing"
                " tool"
            )
        sweep_distance = moving_axis.of_point(
            machine_vector_from_deck_vector(
                end - begin,
                self._robot_calibration.deck_calibration.attitude,
            )
        )

        await self.move_to(mount, begin)
        if mount == OT3Mount.GRIPPER:
            probe = self._gripper_handler.get_attached_probe()
            assert probe
            values = await self._backend.capacitive_pass(
                mount,
                moving_axis,
                sweep_distance,
                speed_mm_s,
                GripperProbe.to_type(probe),
            )
        else:
            values = await self._backend.capacitive_pass(
                mount,
                moving_axis,
                sweep_distance,
                speed_mm_s,
                probe=InstrumentProbeType.PRIMARY,
            )
        await self.move_to(mount, begin)
        return values

    AMKey = TypeVar("AMKey")

    @property
    def attached_subsystems(self) -> Dict[SubSystem, SubSystemState]:
        """Get a view of the state of the currently-attached subsystems."""
        return self._backend.subsystems

    @property
    def estop_status(self) -> EstopOverallStatus:
        return self._backend.estop_status

    def estop_acknowledge_and_clear(self) -> EstopOverallStatus:
        """Attempt to acknowledge an Estop event and clear the status.

        Returns the estop status after clearing the status."""
        self._backend.estop_acknowledge_and_clear()
        return self.estop_status

    def get_estop_state(self) -> EstopState:
        return self._backend.get_estop_state()

    async def set_hepa_fan_state(
        self, turn_on: bool = False, duty_cycle: int = 75
    ) -> bool:
        """Sets the state and duty cycle of the Hepa/UV module."""
        return await self._backend.set_hepa_fan_state(turn_on, duty_cycle)

    async def get_hepa_fan_state(self) -> Optional[HepaFanState]:
        return await self._backend.get_hepa_fan_state()

    async def set_hepa_uv_state(
        self, turn_on: bool = False, uv_duration_s: int = 900
    ) -> bool:
        """Sets the state and duration (seconds) of the UV light for the Hepa/UV module."""
        return await self._backend.set_hepa_uv_state(turn_on, uv_duration_s)

    async def get_hepa_uv_state(self) -> Optional[HepaUVState]:
        return await self._backend.get_hepa_uv_state()<|MERGE_RESOLUTION|>--- conflicted
+++ resolved
@@ -1932,7 +1932,6 @@
                 acquire_lock=acquire_lock,
             )
 
-<<<<<<< HEAD
     async def _move_to_plunger_top(
         self,
         mount: OT3Mount,
@@ -2021,7 +2020,7 @@
                 acquire_lock=acquire_lock,
             )
             instrument.add_current_volume(volume)
-=======
+
     async def _move_to_plunger_top_for_liquid_probe(
         self,
         mount: OT3Mount,
@@ -2052,7 +2051,6 @@
         #       the plunger doesn't physically move DOWN.
         #       This is to make sure we are always engaged at the beginning of liquid-probe.
         await self._move(target_pos, speed=speed * rate, acquire_lock=acquire_lock)
->>>>>>> adb75f53
 
     async def configure_for_volume(
         self, mount: Union[top_types.Mount, OT3Mount], volume: float
