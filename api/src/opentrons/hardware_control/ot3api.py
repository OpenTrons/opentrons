import asyncio
import contextlib
from functools import partial, lru_cache
from dataclasses import replace
import logging
from collections import OrderedDict
from typing import (
    AsyncIterator,
    cast,
    Callable,
    Dict,
    Union,
    List,
    Optional,
    Sequence,
    Set,
    Any,
    TypeVar,
    Tuple,
)
from opentrons.hardware_control.modules.module_calibration import (
    ModuleCalibrationOffset,
)


from opentrons_shared_data.pipette.dev_types import (
    PipetteName,
)
from opentrons_shared_data.gripper.constants import IDLE_STATE_GRIP_FORCE

from opentrons import types as top_types
from opentrons.config import robot_configs, ot3_pipette_config
from opentrons.config.types import (
    RobotConfig,
    OT3Config,
    GantryLoad,
    CapacitivePassSettings,
    LiquidProbeSettings,
)
from opentrons.drivers.rpi_drivers.types import USBPort
from opentrons_hardware.hardware_control.motion_planning import (
    Move,
    MoveManager,
    MoveTarget,
    ZeroLengthMoveError,
)

from opentrons_hardware.hardware_control.motion import MoveStopCondition

from .util import use_or_initialize_loop, check_motion_bounds

from .instruments.ot3.pipette import (
    load_from_config_and_check_skip,
)
from .instruments.ot3.gripper import compare_gripper_config_and_check_skip, Gripper
from .instruments.ot3.instrument_calibration import (
    GripperCalibrationOffset,
    PipetteOffsetByPipetteMount,
)
from .backends.ot3controller import OT3Controller
from .backends.ot3simulator import OT3Simulator
from .backends.ot3utils import (
    get_system_constraints,
    axis_convert,
    mount_from_subsystem,
    sub_system_to_node_id,
    subsystem_from_mount,
)
from .execution_manager import ExecutionManagerProvider
from .pause_manager import PauseManager
from .module_control import AttachedModulesControl
from .util import DeckTransformState
from .types import (
    Axis,
    CriticalPoint,
    DoorState,
    DoorStateNotification,
    ErrorMessageNotification,
    HardwareEventHandler,
    HardwareAction,
    InstrumentUpdateStatus,
    MotionChecks,
    OT3SubSystem,
    PipetteSubType,
    PauseType,
    OT3Axis,
    OT3AxisKind,
    OT3Mount,
    OT3AxisMap,
    GripperJawState,
    InstrumentProbeType,
    GripperProbe,
    EarlyLiquidSenseTrigger,
    LiquidNotFound,
    UpdateStatus,
    StatusBarState,
)
from .errors import MustHomeError, GripperNotAttachedError
from . import modules
from .robot_calibration import (
    OT3Transforms,
    RobotCalibration,
    build_ot3_transforms,
)

from .protocols import HardwareControlAPI

# TODO (lc 09/15/2022) We should update our pipette handler to reflect OT-3 properties
# in a follow-up PR.
from .instruments.ot3.pipette_handler import (
    OT3PipetteHandler,
    InstrumentsByMount,
    PickUpTipSpec,
    TipMotorPickUpTipSpec,
)
from .instruments.ot3.instrument_calibration import load_pipette_offset
from .instruments.ot3.gripper_handler import GripperHandler
from .instruments.ot3.instrument_calibration import (
    load_gripper_calibration_offset,
)

from .motion_utilities import (
    target_position_from_absolute,
    target_position_from_relative,
    target_position_from_plunger,
    offset_for_mount,
    deck_from_machine,
    machine_from_deck,
    machine_vector_from_deck_vector,
)

from .dev_types import (
    AttachedGripper,
    OT3AttachedPipette,
    PipetteDict,
    InstrumentDict,
    GripperDict,
)
from opentrons_hardware.hardware_control.motion_planning.move_utils import (
    MoveConditionNotMet,
)

from opentrons_hardware.firmware_bindings.constants import FirmwareTarget, USBTarget

from .status_bar_state import StatusBarStateController

mod_log = logging.getLogger(__name__)


class OT3API(
    ExecutionManagerProvider,
    # This MUST be kept last in the inheritance list so that it is
    # deprioritized in the method resolution order; otherwise, invocations
    # of methods that are present in the protocol will call the (empty,
    # do-nothing) methods in the protocol. This will happily make all the
    # tests fail.
    HardwareControlAPI,
):
    """This API is the primary interface to the hardware controller.

    Because the hardware manager controls access to the system's hardware
    as a whole, it is designed as a class of which only one should be
    instantiated at a time. This class's methods should be the only method
    of external access to the hardware. Each method may be minimal - it may
    only delegate the call to another submodule of the hardware manager -
    but its purpose is to be gathered here to provide a single interface.

    This implements the protocols in opentrons.hardware_control.protocols,
    and longer method docstrings may be found there. Docstrings for the
    methods in this class only note where their behavior is different or
    extended from that described in the protocol.
    """

    CLS_LOG = mod_log.getChild("OT3API")

    def __init__(
        self,
        backend: Union[OT3Simulator, OT3Controller],
        loop: asyncio.AbstractEventLoop,
        config: OT3Config,
    ) -> None:
        """Initialize an API instance.

        This should rarely be explicitly invoked by an external user; instead,
        one of the factory methods build_hardware_controller or
        build_hardware_simulator should be used.
        """
        self._log = self.CLS_LOG.getChild(str(id(self)))
        self._config = config
        self._backend = backend
        self._loop = loop

        self._callbacks: Set[HardwareEventHandler] = set()
        # {'X': 0.0, 'Y': 0.0, 'Z': 0.0, 'A': 0.0, 'B': 0.0, 'C': 0.0}
        self._current_position: OT3AxisMap[float] = {}
        self._encoder_position: OT3AxisMap[float] = {}

        self._last_moved_mount: Optional[OT3Mount] = None
        # The motion lock synchronizes calls to long-running physical tasks
        # involved in motion. This fixes issue where for instance a move()
        # or home() call is in flight and something else calls
        # current_position(), which will not be updated until the move() or
        # home() call succeeds or fails.
        self._motion_lock = asyncio.Lock()
        self._door_state = DoorState.CLOSED
        self._pause_manager = PauseManager()
        self._transforms = build_ot3_transforms(self._config)
        self._gantry_load = GantryLoad.LOW_THROUGHPUT
        self._move_manager = MoveManager(
            constraints=get_system_constraints(
                self._config.motion_settings, self._gantry_load
            )
        )
        self._status_bar_controller = StatusBarStateController(
            self._backend.status_bar_interface()
        )

        self._pipette_handler = OT3PipetteHandler({m: None for m in OT3Mount})
        self._gripper_handler = GripperHandler(gripper=None)
        ExecutionManagerProvider.__init__(self, isinstance(backend, OT3Simulator))

    def set_robot_calibration(self, robot_calibration: RobotCalibration) -> None:
        self._transforms.deck_calibration = robot_calibration.deck_calibration

    def reset_robot_calibration(self) -> None:
        self._transforms = build_ot3_transforms(self._config)

    @property
    def robot_calibration(self) -> OT3Transforms:
        return self._transforms

    def validate_calibration(self) -> DeckTransformState:
        return DeckTransformState.OK

    @property
    def door_state(self) -> DoorState:
        return self._door_state

    @door_state.setter
    def door_state(self, door_state: DoorState) -> None:
        self._door_state = door_state

    @property
    def gantry_load(self) -> GantryLoad:
        return self._gantry_load

    async def set_gantry_load(self, gantry_load: GantryLoad) -> None:
        mod_log.info(f"Setting gantry load to {gantry_load}")
        self._gantry_load = gantry_load
        self._move_manager.update_constraints(
            get_system_constraints(self._config.motion_settings, gantry_load)
        )
        await self._backend.update_to_default_current_settings(gantry_load)

    def _update_door_state(self, door_state: DoorState) -> None:
        mod_log.info(f"Updating the window switch status: {door_state}")
        self.door_state = door_state
        for cb in self._callbacks:
            hw_event = DoorStateNotification(new_state=door_state)
            try:
                cb(hw_event)
            except Exception:
                mod_log.exception("Errored during door state event callback")

    def _reset_last_mount(self) -> None:
        self._last_moved_mount = None

    def _deck_from_machine(
        self, machine_pos: Dict[OT3Axis, float]
    ) -> Dict[OT3Axis, float]:
        return deck_from_machine(
            machine_pos,
            self._transforms.deck_calibration.attitude,
            self._transforms.carriage_offset,
        )

    @classmethod
    async def build_hardware_controller(
        cls,
        attached_instruments: Optional[
            Dict[Union[top_types.Mount, OT3Mount], Dict[str, Optional[str]]]
        ] = None,
        attached_modules: Optional[List[str]] = None,
        config: Union[OT3Config, RobotConfig, None] = None,
        loop: Optional[asyncio.AbstractEventLoop] = None,
        strict_attached_instruments: bool = True,
        use_usb_bus: bool = False,
    ) -> "OT3API":
        """Build an ot3 hardware controller."""
        checked_loop = use_or_initialize_loop(loop)
        if not isinstance(config, OT3Config):
            checked_config = robot_configs.load_ot3()
        else:
            checked_config = config
        backend = await OT3Controller.build(checked_config, use_usb_bus)

        api_instance = cls(backend, loop=checked_loop, config=checked_config)
        await api_instance._cache_instruments()

        await api_instance.set_status_bar_state(StatusBarState.IDLE)

        # check for and start firmware updates if required
        async for _ in api_instance.update_firmware():
            pass

        await api_instance._configure_instruments()
        module_controls = await AttachedModulesControl.build(
            api_instance, board_revision=backend.board_revision
        )
        backend.module_controls = module_controls
        door_state = await backend.door_state()
        api_instance._update_door_state(door_state)
        backend.add_door_state_listener(api_instance._update_door_state)
        checked_loop.create_task(backend.watch(loop=checked_loop))
        backend.initialized = True
        return api_instance

    @classmethod
    async def build_hardware_simulator(
        cls,
        attached_instruments: Optional[
            Dict[Union[top_types.Mount, OT3Mount], Dict[str, Optional[str]]]
        ] = None,
        attached_modules: Optional[List[str]] = None,
        config: Union[RobotConfig, OT3Config, None] = None,
        loop: Optional[asyncio.AbstractEventLoop] = None,
        strict_attached_instruments: bool = True,
    ) -> "OT3API":
        """Build a simulating hardware controller.

        This method may be used both on a real robot and on dev machines.
        Multiple simulating hardware controllers may be active at one time.
        """

        checked_attached = attached_instruments or {}
        checked_modules = attached_modules or []

        checked_loop = use_or_initialize_loop(loop)
        if not isinstance(config, OT3Config):
            checked_config = robot_configs.load_ot3()
        else:
            checked_config = config
        backend = await OT3Simulator.build(
            {OT3Mount.from_mount(k): v for k, v in checked_attached.items()},
            checked_modules,
            checked_config,
            checked_loop,
            strict_attached_instruments,
        )
        api_instance = cls(backend, loop=checked_loop, config=checked_config)
        await api_instance.cache_instruments()
        module_controls = await AttachedModulesControl.build(
            api_instance, board_revision=backend.board_revision
        )
        backend.module_controls = module_controls
        await backend.watch(api_instance.loop)
        return api_instance

    def __repr__(self) -> str:
        return "<{} using backend {}>".format(type(self), type(self._backend))

    @property
    def loop(self) -> asyncio.AbstractEventLoop:
        """The event loop used by this instance."""
        return self._loop

    @property
    def is_simulator(self) -> bool:
        """`True` if this is a simulator; `False` otherwise."""
        return isinstance(self._backend, OT3Simulator)

    def register_callback(self, cb: HardwareEventHandler) -> Callable[[], None]:
        """Allows the caller to register a callback, and returns a closure
        that can be used to unregister the provided callback
        """
        self._callbacks.add(cb)

        def unregister() -> None:
            self._callbacks.remove(cb)

        return unregister

    def get_fw_version(self) -> str:
        """
        Return the firmware version of the connected hardware.
        """
        from_backend = self._backend.fw_version
        if from_backend is None:
            return "unknown"
        else:
            return from_backend

    @property
    def fw_version(self) -> str:
        return self.get_fw_version()

    @property
    def board_revision(self) -> str:
        return str(self._backend.board_revision)

    def _get_pipette_subtypes(self) -> Dict[OT3Mount, PipetteSubType]:
        """Get attached pipette subtypes.

        The PipetteSubType is a direct map of PipetteChannelType (single, multi, 96).
        This is needed because unlike the rest of the subsystems, the pipettes have different firmware that gets
        installed based on the PipetteChannelType.
        """
        # Get the attached instruments so we can get determine the PipetteSubType attached.
        pipette_subtypes: Dict[OT3Mount, PipetteSubType] = dict()
        attached_instruments = self._pipette_handler.get_attached_instruments()
        for mount, _ in attached_instruments.items():
            # we can exclude the gripper here since we can use the OT3SubSystem to map to NodeId directly.
            if self._pipette_handler.has_pipette(mount):
                pipette = self._pipette_handler.get_pipette(mount)
                pipette_subtypes[mount] = PipetteSubType.from_channels(pipette.channels)
        return pipette_subtypes

    def get_firmware_update_progress(self) -> Dict[OT3Mount, InstrumentUpdateStatus]:
        """Get the update progress for instruments currently updating."""
        progress_updates: Dict[OT3Mount, InstrumentUpdateStatus] = {}
        instruments = {
            OT3SubSystem.pipette_left,
            OT3SubSystem.pipette_right,
            OT3SubSystem.gripper,
        }
        for update_status in self._backend.get_update_progress():
            # we only want instruments, this will drop core substystems
            if update_status.subsystem in instruments:
                mount = mount_from_subsystem(update_status.subsystem)
                state = update_status.state
                progress = update_status.progress
                if not progress_updates.get(mount):
                    progress_updates[mount] = InstrumentUpdateStatus(
                        mount, state, progress
                    )
                progress_updates[mount].update(state, progress)
        return progress_updates

    async def update_instrument_firmware(
        self, mount: Optional[OT3Mount] = None
    ) -> None:
        """Update the firmware on one or all instruments."""
        # check that mount is actually attached
        # TODO (ba, 2023-03-03) get_attached_instruments should probably return gripper as well, for now just add it
        attached_instruments = self._pipette_handler.get_attached_instruments()
        attached_instruments[OT3Mount.GRIPPER] = self.attached_gripper  # type: ignore
        if mount and not attached_instruments.get(mount):
            mod_log.debug(f"Can't update instrument, mount {mount} is not attached.")
            return
        mounts = {mount} if mount else set(attached_instruments)
        subsystems = {subsystem_from_mount(mount) for mount in mounts}
        async for update_status in self.update_firmware(subsystems):
            mod_log.debug(update_status)

    async def update_firmware(
        self, subsystems: Optional[Set[OT3SubSystem]] = None, force: bool = False
    ) -> AsyncIterator[Set[UpdateStatus]]:
        """Start the firmware update for one or more subsystems and return update progress iterator."""
        subsystems = subsystems or set()
        targets: Set[FirmwareTarget] = set()
        for subsystem in subsystems:
            if subsystem is OT3SubSystem.rear_panel:
                targets.add(USBTarget.rear_panel)
            else:
                targets.add(sub_system_to_node_id(subsystem))
        # get the attached pipette subtypes so we can determine which binary to install for pipettes
        pipettes = self._get_pipette_subtypes()
        # start the updates and yield the progress
        async for update_status in self._backend.update_firmware(
            pipettes, targets, force
        ):
            yield update_status
        # refresh Instrument cache
        await self._cache_instruments()

    # Incidentals (i.e. not motion) API

    async def set_lights(
        self, button: Optional[bool] = None, rails: Optional[bool] = None
    ) -> None:
        """Control the robot lights."""
        await self._backend.set_lights(button, rails)

    async def get_lights(self) -> Dict[str, bool]:
        """Return the current status of the robot lights."""
        return await self._backend.get_lights()

    async def identify(self, duration_s: int = 5) -> None:
        """Blink the button light to identify the robot."""
        count = duration_s * 4
        on = False
        for sec in range(count):
            then = self._loop.time()
            await self.set_lights(button=on)
            on = not on
            now = self._loop.time()
            await asyncio.sleep(max(0, 0.25 - (now - then)))
        await self.set_lights(button=True)

    async def set_status_bar_state(self, state: StatusBarState) -> None:
        await self._status_bar_controller.set_status_bar_state(state)

    @ExecutionManagerProvider.wait_for_running
    async def delay(self, duration_s: float) -> None:
        """Delay execution by pausing and sleeping."""
        self.pause(PauseType.DELAY)
        try:
            await self.do_delay(duration_s)
        finally:
            self.resume(PauseType.DELAY)

    @property
    def attached_modules(self) -> List[modules.AbstractModule]:
        return self._backend.module_controls.available_modules

    async def create_simulating_module(
        self,
        model: modules.types.ModuleModel,
    ) -> modules.AbstractModule:
        """Create a simulating module hardware interface."""
        assert (
            self.is_simulator
        ), "Cannot build simulating module from non-simulating hardware control API"

        return await self._backend.module_controls.build_module(
            port="",
            usb_port=USBPort(name="", port_number=0),
            type=modules.ModuleType.from_model(model),
            sim_model=model.value,
        )

    def _gantry_load_from_instruments(self) -> GantryLoad:
        """Compute the gantry load based on attached instruments."""
        left = self._pipette_handler.has_pipette(OT3Mount.LEFT)
        if left:
            pip = self._pipette_handler.get_pipette(OT3Mount.LEFT)
            if pip.config.channels.as_int > 8:
                return GantryLoad.HIGH_THROUGHPUT
        return GantryLoad.LOW_THROUGHPUT

    async def cache_pipette(
        self,
        mount: OT3Mount,
        instrument_data: OT3AttachedPipette,
        req_instr: Optional[PipetteName],
    ) -> None:
        """Set up pipette based on scanned information."""
        config = instrument_data.get("config")
        pip_id = instrument_data.get("id")
        pip_offset_cal = load_pipette_offset(pip_id, mount)

        pipete_subtype = (
            PipetteSubType.from_channels(config.channels) if config else None
        )
        fw_update_info = self._backend.get_instrument_update(mount, pipete_subtype)
        p, _ = load_from_config_and_check_skip(
            config,
            self._pipette_handler.hardware_instruments[mount],
            req_instr,
            pip_id,
            pip_offset_cal,
            fw_update_info,
        )
        self._pipette_handler.hardware_instruments[mount] = p
        # TODO (lc 12-5-2022) Properly support backwards compatibility
        # when applicable

    async def cache_gripper(self, instrument_data: AttachedGripper) -> None:
        """Set up gripper based on scanned information."""
        fw_update_info = self._backend.get_instrument_update(OT3Mount.GRIPPER)
        grip_cal = load_gripper_calibration_offset(instrument_data.get("id"))
        g = compare_gripper_config_and_check_skip(
            instrument_data,
            self._gripper_handler._gripper,
            grip_cal,
            fw_update_info,
        )
        self._gripper_handler.gripper = g

    def get_all_attached_instr(self) -> Dict[OT3Mount, Optional[InstrumentDict]]:
        return {
            OT3Mount.LEFT: self.attached_pipettes[top_types.Mount.LEFT],
            OT3Mount.RIGHT: self.attached_pipettes[top_types.Mount.RIGHT],
            OT3Mount.GRIPPER: self.attached_gripper,
        }

    # TODO (spp, 2023-01-31): add unit tests
    async def cache_instruments(
        self, require: Optional[Dict[top_types.Mount, PipetteName]] = None
    ) -> None:
        """
        Scan the attached instruments, take necessary configuration actions,
        and set up hardware controller internal state if necessary.
        """
        await self._cache_instruments(require)
        await self._configure_instruments()

    async def _cache_instruments(
        self, require: Optional[Dict[top_types.Mount, PipetteName]] = None
    ) -> None:
        """Actually cache instruments and scan network."""
        self._log.info("Updating instrument model cache")
        checked_require = {
            OT3Mount.from_mount(m): v for m, v in (require or {}).items()
        }
        for mount, name in checked_require.items():
            # TODO (lc 12-5-2022) cache instruments should be receiving
            # a pipette type / channels rather than the named config.
            # We should also check version here once we're comfortable.
            if not ot3_pipette_config.supported_pipette(name):
                raise RuntimeError(f"{name} is not a valid pipette name")
        async with self._motion_lock:
            # we're not actually checking the required instrument except in the context
            # of simulation and it feels like a lot of work for this function
            # actually be doing.
            found = await self._backend.get_attached_instruments(checked_require)

        if OT3Mount.GRIPPER in found.keys():
            await self.cache_gripper(cast(AttachedGripper, found.get(OT3Mount.GRIPPER)))
        elif self._gripper_handler.gripper:
            await self._gripper_handler.reset()

        for pipette_mount in [OT3Mount.LEFT, OT3Mount.RIGHT]:
            if pipette_mount in found.keys():
                req_instr_name = checked_require.get(pipette_mount, None)
                await self.cache_pipette(
                    pipette_mount,
                    cast(OT3AttachedPipette, found.get(pipette_mount)),
                    req_instr_name,
                )
            else:
                self._pipette_handler.hardware_instruments[pipette_mount] = None

        await self._backend.probe_network()
        await self.refresh_positions()

    async def _configure_instruments(self) -> None:
        """Configure instruments"""
        await self._backend.update_motor_status()
        await self.set_gantry_load(self._gantry_load_from_instruments())

    @ExecutionManagerProvider.wait_for_running
    async def _update_position_estimation(
        self, axes: Optional[Union[List[Axis], List[OT3Axis]]] = None
    ) -> None:
        """
        Function to update motor estimation for a set of axes
        """

        if axes:
            checked_axes = [OT3Axis.from_axis(ax) for ax in axes]
        else:
            checked_axes = [ax for ax in OT3Axis]
        await self._backend.update_motor_estimation(checked_axes)

    # Global actions API
    def pause(self, pause_type: PauseType) -> None:
        """
        Pause motion of the robot after a current motion concludes."""
        self._pause_manager.pause(pause_type)

        async def _chained_calls() -> None:
            await self._execution_manager.pause()
            self._backend.pause()

        asyncio.run_coroutine_threadsafe(_chained_calls(), self._loop)

    def pause_with_message(self, message: str) -> None:
        self._log.warning(f"Pause with message: {message}")
        notification = ErrorMessageNotification(message=message)
        for cb in self._callbacks:
            cb(notification)
        self.pause(PauseType.PAUSE)

    def resume(self, pause_type: PauseType) -> None:
        """
        Resume motion after a call to :py:meth:`pause`.
        """
        self._pause_manager.resume(pause_type)

        if self._pause_manager.should_pause:
            return

        # Resume must be called immediately to awaken thread running hardware
        #  methods (ThreadManager)
        self._backend.resume()

        async def _chained_calls() -> None:
            # mirror what happens API.pause.
            await self._execution_manager.resume()
            self._backend.resume()

        asyncio.run_coroutine_threadsafe(_chained_calls(), self._loop)

    async def halt(self) -> None:
        """Immediately stop motion."""
        await self._backend.hard_halt()
        asyncio.run_coroutine_threadsafe(self._execution_manager.cancel(), self._loop)

    async def stop(self, home_after: bool = True) -> None:
        """Stop motion as soon as possible, reset, and optionally home."""
        await self._backend.halt()
        self._log.info("Recovering from halt")
        await self.reset()

        # TODO: (2022-11-21 AA) remove this logic when encoder is added to the gripper
        # Always refresh gripper z position as a safeguard, since we don't have an
        # encoder position for reference
        await self.home_z(OT3Mount.GRIPPER)

        if home_after:
            await self.home()

    async def reset(self) -> None:
        """Reset the stored state of the system."""
        self._pause_manager.reset()
        await self._execution_manager.reset()
        await self._pipette_handler.reset()
        await self._gripper_handler.reset()
        await self.cache_instruments()

    # Gantry/frame (i.e. not pipette) action API
    # TODO(mc, 2022-07-25): add "home both if necessary" functionality
    # https://github.com/Opentrons/opentrons/pull/11072
    async def home_z(
        self,
        mount: Optional[Union[top_types.Mount, OT3Mount]] = None,
        allow_home_other: bool = True,
    ) -> None:
        """Home all of the z-axes."""
        self._reset_last_mount()
        if isinstance(mount, (top_types.Mount, OT3Mount)):
            axes = [OT3Axis.by_mount(mount)]
        else:
            axes = list(OT3Axis.mount_axes())
        await self.home(axes)

    async def home_gripper_jaw(self) -> None:
        """
        Home the jaw of the gripper.
        """
        try:
            gripper = self._gripper_handler.get_gripper()
            self._log.info("Homing gripper jaw.")
            dc = self._gripper_handler.get_duty_cycle_by_grip_force(
                gripper.default_home_force
            )
            await self._ungrip(duty_cycle=dc)
            gripper.state = GripperJawState.HOMED_READY
        except GripperNotAttachedError:
            pass

    async def home_plunger(self, mount: Union[top_types.Mount, OT3Mount]) -> None:
        """
        Home the plunger motor for a mount, and then return it to the 'bottom'
        position.
        """

        checked_mount = OT3Mount.from_mount(mount)
        await self.home([OT3Axis.of_main_tool_actuator(checked_mount)])
        instr = self._pipette_handler.hardware_instruments[checked_mount]
        if instr:
            target_pos = target_position_from_plunger(
                checked_mount, instr.plunger_positions.bottom, self._current_position
            )
            self._log.info("Attempting to move the plunger to bottom.")
            await self._move(target_pos, acquire_lock=False, home_flagged_axes=False)
            await self.current_position_ot3(mount=checked_mount, refresh=True)

    @lru_cache(1)
    def _carriage_offset(self) -> top_types.Point:
        return top_types.Point(*self._config.carriage_offset)

    async def current_position(
        self,
        mount: Union[top_types.Mount, OT3Mount],
        critical_point: Optional[CriticalPoint] = None,
        refresh: bool = False,
        fail_on_not_homed: bool = False,
    ) -> Dict[Axis, float]:
        realmount = OT3Mount.from_mount(mount)
        ot3_pos = await self.current_position_ot3(
            realmount, critical_point, refresh, fail_on_not_homed
        )
        return self._axis_map_from_ot3axis_map(ot3_pos)

    async def current_position_ot3(
        self,
        mount: OT3Mount,
        critical_point: Optional[CriticalPoint] = None,
        # TODO(mc, 2021-11-15): combine with `refresh` for more reliable
        # position reporting when motors are not homed
        refresh: bool = False,
        fail_on_not_homed: bool = False,
    ) -> Dict[OT3Axis, float]:
        """Return the postion (in deck coords) of the critical point of the
        specified mount.
        """
        z_ax = OT3Axis.by_mount(mount)
        plunger_ax = OT3Axis.of_main_tool_actuator(mount)
        position_axes = [OT3Axis.X, OT3Axis.Y, z_ax, plunger_ax]

        if fail_on_not_homed and (
            not self._backend.check_motor_status(position_axes)
            or not self._current_position
        ):
            raise MustHomeError(
                f"Current position of {str(mount)} pipette is unknown, please home."
            )

        elif not self._current_position and not refresh:
            raise MustHomeError("Current position is unknown; please home motors.")

        if refresh:
            await self.refresh_positions()
        return self._effector_pos_from_carriage_pos(
            OT3Mount.from_mount(mount), self._current_position, critical_point
        )

    async def refresh_positions(self) -> None:
        """Request and update both the motor and encoder positions from backend."""
        async with self._motion_lock:
            await self._backend.update_motor_status()
            await self._cache_current_position()
            await self._cache_encoder_position()

    async def _cache_current_position(self) -> Dict[OT3Axis, float]:
        """Cache current position from backend and return in absolute deck coords."""
        self._current_position = self._deck_from_machine(
            await self._backend.update_position()
        )
        return self._current_position

    async def _cache_encoder_position(self) -> Dict[OT3Axis, float]:
        """Cache encoder position from backend and return in absolute deck coords."""
        self._encoder_position = self._deck_from_machine(
            await self._backend.update_encoder_position()
        )
        if self.has_gripper():
            self._gripper_handler.set_jaw_displacement(
                self._encoder_position[OT3Axis.G]
            )
        return self._encoder_position

    async def encoder_current_position(
        self,
        mount: Union[top_types.Mount, OT3Mount],
        critical_point: Optional[CriticalPoint] = None,
        refresh: bool = False,
        fail_on_not_homed: bool = False,
    ) -> Dict[Axis, float]:
        """
        Return the encoder position in absolute deck coords specified mount.
        """
        ot3pos = await self.encoder_current_position_ot3(
            mount, critical_point, refresh, fail_on_not_homed
        )
        return {ot3ax.to_axis(): value for ot3ax, value in ot3pos.items()}

    async def encoder_current_position_ot3(
        self,
        mount: Union[top_types.Mount, OT3Mount],
        critical_point: Optional[CriticalPoint] = None,
        refresh: bool = False,
        fail_on_not_homed: bool = False,
    ) -> Dict[OT3Axis, float]:
        """
        Return the encoder position in absolute deck coords specified mount.
        """
        z_ax = OT3Axis.by_mount(mount)
        plunger_ax = OT3Axis.of_main_tool_actuator(mount)
        position_axes = [OT3Axis.X, OT3Axis.Y, z_ax, plunger_ax]

        if fail_on_not_homed and (
            not self._backend.check_motor_status(position_axes)
            or not self._encoder_position
        ):
            raise MustHomeError(
                f"Current position of {str(mount)} pipette is unknown, please home."
            )
        elif not self._encoder_position and not refresh:
            raise MustHomeError("Encoder position is unknown; please home motors.")
        async with self._motion_lock:
            if refresh:
                await self.refresh_positions()
            ot3pos = self._effector_pos_from_carriage_pos(
                OT3Mount.from_mount(mount),
                self._encoder_position,
                critical_point,
            )
            return ot3pos

    def _effector_pos_from_carriage_pos(
        self,
        mount: OT3Mount,
        carriage_position: OT3AxisMap[float],
        critical_point: Optional[CriticalPoint],
    ) -> OT3AxisMap[float]:
        offset = offset_for_mount(
            mount,
            top_types.Point(*self._config.left_mount_offset),
            top_types.Point(*self._config.right_mount_offset),
            top_types.Point(*self._config.gripper_mount_offset),
        )
        cp = self.critical_point_for(mount, critical_point)
        z_ax = OT3Axis.by_mount(mount)
        plunger_ax = OT3Axis.of_main_tool_actuator(mount)

        return {
            OT3Axis.X: carriage_position[OT3Axis.X] + offset[0] + cp.x,
            OT3Axis.Y: carriage_position[OT3Axis.Y] + offset[1] + cp.y,
            z_ax: carriage_position[z_ax] + offset[2] + cp.z,
            plunger_ax: carriage_position[plunger_ax],
        }

    async def gantry_position(
        self,
        mount: Union[top_types.Mount, OT3Mount],
        critical_point: Optional[CriticalPoint] = None,
        refresh: bool = False,
        # TODO(mc, 2021-11-15): combine with `refresh` for more reliable
        # position reporting when motors are not homed
        fail_on_not_homed: bool = False,
    ) -> top_types.Point:
        """Return the position of the critical point as pertains to the gantry."""
        realmount = OT3Mount.from_mount(mount)
        cur_pos = await self.current_position_ot3(
            realmount,
            critical_point,
            refresh,
            fail_on_not_homed,
        )
        return top_types.Point(
            x=cur_pos[OT3Axis.X],
            y=cur_pos[OT3Axis.Y],
            z=cur_pos[OT3Axis.by_mount(realmount)],
        )

    async def move_to(
        self,
        mount: Union[top_types.Mount, OT3Mount],
        abs_position: top_types.Point,
        speed: Optional[float] = None,
        critical_point: Optional[CriticalPoint] = None,
        max_speeds: Union[None, Dict[Axis, float], OT3AxisMap[float]] = None,
        _check_stalls: bool = False,  # For testing only
    ) -> None:
        """Move the critical point of the specified mount to a location
        relative to the deck, at the specified speed."""
        realmount = OT3Mount.from_mount(mount)

        # Refresh current position
        await self._cache_current_position()
        await self._cache_encoder_position()

        axes_moving = [OT3Axis.X, OT3Axis.Y, OT3Axis.by_mount(mount)]
        if not self._backend.check_motor_status(axes_moving):
            await self.home(axes_moving)

        target_position = target_position_from_absolute(
            realmount,
            abs_position,
            partial(self.critical_point_for, cp_override=critical_point),
            top_types.Point(*self._config.left_mount_offset),
            top_types.Point(*self._config.right_mount_offset),
            top_types.Point(*self._config.gripper_mount_offset),
        )
        if max_speeds:
            checked_max: Optional[OT3AxisMap[float]] = {
                OT3Axis.from_axis(k): v for k, v in max_speeds.items()
            }
        else:
            checked_max = None

        await self._cache_and_maybe_retract_mount(realmount)
        await self._move_gripper_to_idle_position(realmount)
        await self._move(
            target_position,
            speed=speed,
            max_speeds=checked_max,
            check_stalls=_check_stalls,
        )

    async def move_rel(
        self,
        mount: Union[top_types.Mount, OT3Mount],
        delta: top_types.Point,
        speed: Optional[float] = None,
        max_speeds: Union[None, Dict[Axis, float], OT3AxisMap[float]] = None,
        check_bounds: MotionChecks = MotionChecks.NONE,
        fail_on_not_homed: bool = False,
        _check_stalls: bool = False,  # For testing only
    ) -> None:
        """Move the critical point of the specified mount by a specified
        displacement in a specified direction, at the specified speed."""

        # TODO: Remove the fail_on_not_homed and make this the behavior all the time.
        # Having the optional arg makes the bug stick around in existing code and we
        # really want to fix it when we're not gearing up for a release.
        mhe = MustHomeError(
            "Cannot make a relative move because absolute position is unknown"
        )

        realmount = OT3Mount.from_mount(mount)
        axes_moving = [OT3Axis.X, OT3Axis.Y, OT3Axis.by_mount(mount)]
        if not self._backend.check_motor_status([axis for axis in axes_moving]):
            if fail_on_not_homed:
                raise mhe
            else:
                await self.home(axes_moving)

        # Refresh current position
        await self.refresh_positions()

        target_position = target_position_from_relative(
            realmount, delta, self._current_position
        )
        if fail_on_not_homed and not self._backend.check_motor_status(
            [axis for axis in axes_moving if axis is not None]
        ):
            raise mhe
        if max_speeds:
            checked_max: Optional[OT3AxisMap[float]] = {
                OT3Axis.from_axis(k): v for k, v in max_speeds.items()
            }
        else:
            checked_max = None
        await self._cache_and_maybe_retract_mount(realmount)
        await self._move_gripper_to_idle_position(realmount)
        await self._move(
            target_position,
            speed=speed,
            max_speeds=checked_max,
            check_bounds=check_bounds,
            check_stalls=_check_stalls,
        )

    async def _cache_and_maybe_retract_mount(self, mount: OT3Mount) -> None:
        """Retract the 'other' mount if necessary

        If `mount` does not match the value in :py:attr:`_last_moved_mount`
        (and :py:attr:`_last_moved_mount` exists) then retract the mount
        in :py:attr:`_last_moved_mount`. Also unconditionally update
        :py:attr:`_last_moved_mount` to contain `mount`.
        """
        if mount != self._last_moved_mount and self._last_moved_mount:
            await self.retract(self._last_moved_mount, 10)
        self._last_moved_mount = mount

    async def _move_gripper_to_idle_position(self, mount_in_use: OT3Mount) -> None:
        """Move gripper to its idle, gripped position.

        If the gripper is not currently in use, puts its jaws in a low-current,
        gripped position. Experimental behavior in order to prevent gripper jaws
        from colliding into thermocycler lid & lid latch clips.
        """
        # TODO: see https://opentrons.atlassian.net/browse/RLAB-214
        if (
            self._gripper_handler.gripper
            and mount_in_use != OT3Mount.GRIPPER
            and self._gripper_handler.gripper.state != GripperJawState.GRIPPING
        ):
            if self._gripper_handler.gripper.state == GripperJawState.UNHOMED:
                self._log.warning(
                    "Gripper jaw is not homed. Can't be moved to idle position"
                )
            else:
                # allows for safer gantry movement at minimum force
                await self.grip(force_newtons=IDLE_STATE_GRIP_FORCE)

    def _build_moves(
        self,
        origin: Dict[OT3Axis, float],
        target: Dict[OT3Axis, float],
        speed: Optional[float] = None,
    ) -> List[List[Move[OT3Axis]]]:
        """Build move with Move Manager with machine positions."""
        # TODO: (2022-02-10) Use actual max speed for MoveTarget
        checked_speed = speed or 400
        move_target = MoveTarget.build(position=target, max_speed=checked_speed)
        _, moves = self._move_manager.plan_motion(
            origin=origin, target_list=[move_target]
        )
        return moves

    @ExecutionManagerProvider.wait_for_running
    async def _move(
        self,
        target_position: "OrderedDict[OT3Axis, float]",
        speed: Optional[float] = None,
        home_flagged_axes: bool = True,
        max_speeds: Optional[OT3AxisMap[float]] = None,
        acquire_lock: bool = True,
        check_bounds: MotionChecks = MotionChecks.NONE,
        check_stalls: bool = False,
    ) -> None:
        """Worker function to apply robot motion."""
        machine_pos = machine_from_deck(
            target_position,
            self._transforms.deck_calibration.attitude,
            self._transforms.carriage_offset,
        )
        bounds = self._backend.axis_bounds
        to_check = {
            ax: machine_pos[ax]
            for ax in target_position.keys()
            if ax in OT3Axis.gantry_axes()
        }
        check_motion_bounds(to_check, target_position, bounds, check_bounds)

        origin = await self._backend.update_position()
        try:
            moves = self._build_moves(origin, machine_pos, speed)
        except ZeroLengthMoveError as zero_length_error:
            self._log.info(f"{str(zero_length_error)}, ignoring")
            return
        self._log.info(
            f"move: {target_position} becomes {machine_pos} from {origin} "
            f"requiring {moves}"
        )
        async with contextlib.AsyncExitStack() as stack:
            if acquire_lock:
                await stack.enter_async_context(self._motion_lock)
            try:
                await self._backend.move(
                    origin,
                    moves[0],
                    MoveStopCondition.stall if check_stalls else MoveStopCondition.none,
                )
            except Exception:
                self._log.exception("Move failed")
                self._current_position.clear()
                raise
            else:
                await self._cache_current_position()
                await self._cache_encoder_position()

    async def _home_axis(self, axis: OT3Axis) -> None:
        """
        Perform home; base on axis motor/encoder statuses, shorten homing time
        if possible.

        1. If stepper position status is valid, move directly to the home position.
        2. If encoder position status is valid, update position estimation.
           If axis encoder is accurate (Zs & Ps ONLY), move directly to home position.
           Or, if axis encoder is not accurate, move to 20mm away from home position,
           then home.
        3. If both stepper and encoder statuses are invalid, home full axis.

        Note that when an axis is move directly to the home position, the axis limit
        switch will not be triggered.
        """

        async def _retrieve_home_position() -> Tuple[
            OT3AxisMap[float], OT3AxisMap[float]
        ]:
            origin = await self._backend.update_position()
            target_pos = {ax: pos for ax, pos in origin.items()}
            target_pos.update({axis: self._backend.home_position()[axis]})
            return origin, target_pos

        # G, Q should be handled in the backend through `self._home()`
        assert axis not in [OT3Axis.G, OT3Axis.Q]

        # FIXME: See https://github.com/Opentrons/opentrons/pull/11978
        # Because of the workaround introduced above, we cannot fully trust the motor
        # flag until the already_homed check is removed. Until then, we should only
        # evaluate the encoder status and update motor pos as a safeguard.
        # if self._backend.check_motor_status(
        #     [axis]
        # ) and self._backend.check_encoder_status([axis]):
        #     # retrieve home position
        #     origin, target_pos = await _retrieve_home_position()
        #     # move directly the home position if the stepper position is valid
        #     moves = self._build_moves(origin, target_pos)
        #     await self._backend.move(
        #         origin,
        #         moves[0],
        #         MoveStopCondition.none,
        #     )
        if self._backend.check_encoder_status([axis]):
            # ensure stepper position can be updated after boot
            await self.engage_axes([axis])
            # update stepper position using the valid encoder position
            await self._update_position_estimation([axis])
            origin, target_pos = await _retrieve_home_position()
            if OT3Axis.to_kind(axis) in [OT3AxisKind.Z, OT3AxisKind.P]:
                axis_home_dist = self._config.safe_home_distance
            else:
                # FIXME: (AA 2/15/23) This is a temporary workaround because of
                # XY encoder inaccuracy. Otherwise, we should be able to use
                # 5.0 mm for all axes.
                # Move to 20 mm away from the home position and then home
                axis_home_dist = 20.0
            if origin[axis] - target_pos[axis] > axis_home_dist:
                target_pos[axis] += axis_home_dist
                moves = self._build_moves(origin, target_pos)
                await self._backend.move(
                    origin,
                    moves[0],
                    MoveStopCondition.none,
                )
            await self._backend.home([axis])
        else:
            # both stepper and encoder positions are invalid, must home
            await self._backend.home([axis])

    async def _home(self, axes: Sequence[OT3Axis]) -> None:
        """Home one axis at a time."""
        async with self._motion_lock:
            for axis in axes:
                try:
                    if axis == OT3Axis.G:
                        await self.home_gripper_jaw()
                    elif axis == OT3Axis.Q:
                        await self._backend.home([axis])
                    else:
                        await self._home_axis(axis)
                except ZeroLengthMoveError:
                    self._log.info(f"{axis} already at home position, skip homing")
                    continue
                except (MoveConditionNotMet, Exception):
                    self._log.exception("Homing failed")
                    self._current_position.clear()
                    raise
                else:
                    await self._cache_current_position()
                    await self._cache_encoder_position()
<<<<<<< HEAD
                    if axis == OT3Axis.G:
                        try:
                            self._gripper_handler.set_jaw_state(
                                GripperJawState.HOMED_READY
                            )
                        except GripperNotAttachedError:
                            pass
=======
>>>>>>> c44cc9eb

    @ExecutionManagerProvider.wait_for_running
    async def home(
        self, axes: Optional[Union[List[Axis], List[OT3Axis]]] = None
    ) -> None:
        """
        Worker function to home the robot by axis or list of
        desired axes.
        """
        # make sure current position is up-to-date
        await self.refresh_positions()

        if axes:
            checked_axes = [OT3Axis.from_axis(ax) for ax in axes]
        else:
            checked_axes = [ax for ax in OT3Axis if ax != OT3Axis.Q]
        if self.gantry_load == GantryLoad.HIGH_THROUGHPUT:
            checked_axes.append(OT3Axis.Q)
        self._log.info(f"Homing {axes}")

        home_seq = [ax for ax in OT3Axis.home_order() if ax in checked_axes]
        await self._home(home_seq)

    def get_engaged_axes(self) -> Dict[Axis, bool]:
        """Which axes are engaged and holding."""
        return self._axis_map_from_ot3axis_map(self._backend.engaged_axes())

    @property
    def engaged_axes(self) -> Dict[Axis, bool]:
        return self.get_engaged_axes()

    async def disengage_axes(self, which: Union[List[Axis], List[OT3Axis]]) -> None:
        axes = [OT3Axis.from_axis(ax) for ax in which]
        await self._backend.disengage_axes(axes)

    async def engage_axes(self, which: Union[List[Axis], List[OT3Axis]]) -> None:
        axes = [OT3Axis.from_axis(ax) for ax in which]
        await self._backend.engage_axes(axes)

    async def get_limit_switches(self) -> Dict[OT3Axis, bool]:
        res = await self._backend.get_limit_switches()
        return {ax: val for ax, val in res.items()}

    @ExecutionManagerProvider.wait_for_running
    async def retract(
        self, mount: Union[top_types.Mount, OT3Mount], margin: float = 10
    ) -> None:
        """Pull the specified mount up to its home position.

        Works regardless of critical point or home status.
        """
        machine_ax = OT3Axis.by_mount(mount)
        await self._home((machine_ax,))

    # Gantry/frame (i.e. not pipette) config API
    @property
    def config(self) -> OT3Config:
        """Get the robot's configuration object.

        :returns .RobotConfig: The object.
        """
        return self._config

    @config.setter
    def config(self, config: Union[OT3Config, RobotConfig]) -> None:
        """Replace the currently-loaded config"""
        if isinstance(config, OT3Config):
            self._config = config
        else:
            self._log.error("Tried to specify an OT2 config object")

    def get_config(self) -> OT3Config:
        """
        Get the robot's configuration object.

        :returns .RobotConfig: The object.
        """
        return self.config

    def set_config(self, config: Union[OT3Config, RobotConfig]) -> None:
        """Replace the currently-loaded config"""
        if isinstance(config, OT3Config):
            self.config = config
        else:
            self._log.error("Tried to specify an OT2 config object")

    async def update_config(self, **kwargs: Any) -> None:
        """Update values of the robot's configuration."""
        self._config = replace(self._config, **kwargs)

    async def update_deck_calibration(self, new_transform: RobotCalibration) -> None:
        pass

    @ExecutionManagerProvider.wait_for_running
    async def _grip(self, duty_cycle: float) -> None:
        """Move the gripper jaw inward to close."""
        try:
            await self._backend.gripper_grip_jaw(duty_cycle=duty_cycle)
            await self._cache_encoder_position()
        except Exception:
            self._log.exception(
                f"Gripper grip failed, encoder pos: {self._encoder_position[OT3Axis.G]}"
            )
            raise

    @ExecutionManagerProvider.wait_for_running
    async def _ungrip(self, duty_cycle: float) -> None:
        """Move the gripper jaw outward to reach the homing switch."""
        try:
            await self._backend.gripper_home_jaw(duty_cycle=duty_cycle)
            await self._cache_encoder_position()
        except Exception:
            self._log.exception("Gripper home failed")
            raise

    @ExecutionManagerProvider.wait_for_running
    async def _hold_jaw_width(self, jaw_width_mm: float) -> None:
        """Move the gripper jaw to a specific width."""
        try:
            if not self._gripper_handler.is_valid_jaw_width(jaw_width_mm):
                raise ValueError("Setting gripper jaw width out of bounds")
<<<<<<< HEAD
            await self._backend.gripper_hold_jaw(
                int(
                    1000
                    * (
                        self._gripper_handler.get_gripper().config.geometry.jaw_width[
                            "max"
                        ]
                        - jaw_width_mm
                    )
                    / 2
                )
            )
=======
            gripper = self._gripper_handler.get_gripper()
            width_max = gripper.config.geometry.jaw_width["max"]
            jaw_displacement_mm = (width_max - jaw_width_mm) / 2.0
            await self._backend.gripper_hold_jaw(int(1000 * jaw_displacement_mm))
>>>>>>> c44cc9eb
            await self._cache_encoder_position()
        except Exception:
            self._log.exception("Gripper set width failed")
            raise

    async def grip(self, force_newtons: Optional[float] = None) -> None:
        self._gripper_handler.check_ready_for_jaw_move()
        dc = self._gripper_handler.get_duty_cycle_by_grip_force(
            force_newtons or self._gripper_handler.get_gripper().default_grip_force
        )
        await self._grip(duty_cycle=dc)
        self._gripper_handler.set_jaw_state(GripperJawState.GRIPPING)

    async def ungrip(self, force_newtons: Optional[float] = None) -> None:
        # get default grip force for release if not provided
        self._gripper_handler.check_ready_for_jaw_move()
        dc = self._gripper_handler.get_duty_cycle_by_grip_force(
            force_newtons or self._gripper_handler.get_gripper().default_home_force
        )
        await self._ungrip(duty_cycle=dc)
        self._gripper_handler.set_jaw_state(GripperJawState.HOMED_READY)

    async def hold_jaw_width(self, jaw_width_mm: int) -> None:
        self._gripper_handler.check_ready_for_jaw_move()
        await self._hold_jaw_width(jaw_width_mm)
        self._gripper_handler.set_jaw_state(GripperJawState.HOLDING_CLOSED)

    @property
    def jaw_width(self) -> Optional[float]:
        if not self.has_gripper():
            return None
        return self._gripper_handler.get_jaw_width()

    # Pipette action API
    async def prepare_for_aspirate(
        self, mount: Union[top_types.Mount, OT3Mount], rate: float = 1.0
    ) -> None:
        """Prepare the pipette for aspiration."""
        checked_mount = OT3Mount.from_mount(mount)
        instrument = self._pipette_handler.get_pipette(checked_mount)

        self._pipette_handler.ready_for_tip_action(
            instrument, HardwareAction.PREPARE_ASPIRATE
        )

        if instrument.current_volume == 0:
            speed = self._pipette_handler.plunger_speed(
                instrument, instrument.blow_out_flow_rate, "aspirate"
            )
            bottom = instrument.plunger_positions.bottom
            target_pos = target_position_from_plunger(
                OT3Mount.from_mount(mount), bottom, self._current_position
            )
            await self._move(
                target_pos,
                speed=(speed * rate),
                home_flagged_axes=False,
            )
            instrument.ready_to_aspirate = True

    async def aspirate(
        self,
        mount: Union[top_types.Mount, OT3Mount],
        volume: Optional[float] = None,
        rate: float = 1.0,
    ) -> None:
        """
        Aspirate a volume of liquid (in microliters/uL) using this pipette."""
        realmount = OT3Mount.from_mount(mount)
        aspirate_spec = self._pipette_handler.plan_check_aspirate(
            realmount, volume, rate
        )
        if not aspirate_spec:
            return
        target_pos = target_position_from_plunger(
            realmount,
            aspirate_spec.plunger_distance,
            self._current_position,
        )

        try:
            await self._backend.set_active_current(
                {OT3Axis.from_axis(aspirate_spec.axis): aspirate_spec.current}
            )

            await self._move(
                target_pos,
                speed=aspirate_spec.speed,
                home_flagged_axes=False,
            )
        except Exception:
            self._log.exception("Aspirate failed")
            aspirate_spec.instr.set_current_volume(0)
            raise
        else:
            aspirate_spec.instr.add_current_volume(aspirate_spec.volume)

    async def dispense(
        self,
        mount: Union[top_types.Mount, OT3Mount],
        volume: Optional[float] = None,
        rate: float = 1.0,
    ) -> None:
        """
        Dispense a volume of liquid in microliters(uL) using this pipette."""
        realmount = OT3Mount.from_mount(mount)
        dispense_spec = self._pipette_handler.plan_check_dispense(
            realmount, volume, rate
        )
        if not dispense_spec:
            return
        target_pos = target_position_from_plunger(
            realmount,
            dispense_spec.plunger_distance,
            self._current_position,
        )

        try:
            await self._backend.set_active_current(
                {OT3Axis.from_axis(dispense_spec.axis): dispense_spec.current}
            )
            await self._move(
                target_pos,
                speed=dispense_spec.speed,
                home_flagged_axes=False,
            )
        except Exception:
            self._log.exception("Dispense failed")
            dispense_spec.instr.set_current_volume(0)
            raise
        else:
            dispense_spec.instr.remove_current_volume(dispense_spec.volume)

    async def blow_out(self, mount: Union[top_types.Mount, OT3Mount]) -> None:
        """
        Force any remaining liquid to dispense. The liquid will be dispensed at
        the current location of pipette
        """
        realmount = OT3Mount.from_mount(mount)
        blowout_spec = self._pipette_handler.plan_check_blow_out(realmount)
        await self._backend.set_active_current(
            {blowout_spec.axis: blowout_spec.current}
        )
        target_pos = target_position_from_plunger(
            realmount,
            blowout_spec.plunger_distance,
            self._current_position,
        )

        try:
            await self._move(
                target_pos,
                speed=blowout_spec.speed,
                home_flagged_axes=False,
            )
        except Exception:
            self._log.exception("Blow out failed")
            raise
        finally:
            blowout_spec.instr.set_current_volume(0)
            blowout_spec.instr.ready_to_aspirate = False

    async def _force_pick_up_tip(
        self, mount: OT3Mount, pipette_spec: PickUpTipSpec
    ) -> None:
        for press in pipette_spec.presses:
            async with self._backend.restore_current():
                await self._backend.set_active_current(
                    {axis: current for axis, current in press.current.items()}
                )
                target_down = target_position_from_relative(
                    mount, press.relative_down, self._current_position
                )
                await self._move(target_down, speed=press.speed)
            target_up = target_position_from_relative(
                mount, press.relative_up, self._current_position
            )
            await self._move(target_up)

    async def _motor_pick_up_tip(
        self, mount: OT3Mount, pipette_spec: TipMotorPickUpTipSpec
    ) -> None:
        async with self._backend.restore_current():
            await self._backend.set_active_current(
                {axis: current for axis, current in pipette_spec.currents.items()}
            )
            # Move to pick up position
            target_down = target_position_from_relative(
                mount,
                pipette_spec.tiprack_down,
                self._current_position,
            )
            await self._move(target_down)
            # perform pick up tip
            await self._backend.tip_action(
                [OT3Axis.of_main_tool_actuator(mount)],
                pipette_spec.pick_up_distance,
                pipette_spec.speed,
                "clamp",
            )
            # back clamps off the adapter posts
            await self._backend.tip_action(
                [OT3Axis.of_main_tool_actuator(mount)],
                pipette_spec.pick_up_distance,
                pipette_spec.speed,
                "home",
            )

    async def pick_up_tip(
        self,
        mount: Union[top_types.Mount, OT3Mount],
        tip_length: float,
        presses: Optional[int] = None,
        increment: Optional[float] = None,
        prep_after: bool = True,
    ) -> None:
        """Pick up tip from current location."""
        realmount = OT3Mount.from_mount(mount)
        spec, _add_tip_to_instrs = self._pipette_handler.plan_check_pick_up_tip(
            realmount, tip_length, presses, increment
        )

        if spec.pick_up_motor_actions:
            await self._motor_pick_up_tip(realmount, spec.pick_up_motor_actions)
        else:
            await self._force_pick_up_tip(realmount, spec)

        # we expect a stall has happened during pick up, so we want to
        # update the motor estimation
        await self._update_position_estimation([OT3Axis.by_mount(realmount)])

        # neighboring tips tend to get stuck in the space between
        # the volume chamber and the drop-tip sleeve on p1000.
        # This extra shake ensures those tips are removed
        for rel_point, speed in spec.shake_off_list:
            await self.move_rel(realmount, rel_point, speed=speed)

        _add_tip_to_instrs()

        if prep_after:
            await self.prepare_for_aspirate(realmount)

    def set_current_tiprack_diameter(
        self, mount: Union[top_types.Mount, OT3Mount], tiprack_diameter: float
    ) -> None:
        instrument = self._pipette_handler.get_pipette(OT3Mount.from_mount(mount))
        self._log.info(
            "Updating tip rack diameter on pipette mount: "
            f"{mount.name}, tip diameter: {tiprack_diameter} mm"
        )
        instrument.current_tiprack_diameter = tiprack_diameter

    def set_working_volume(
        self, mount: Union[top_types.Mount, OT3Mount], tip_volume: float
    ) -> None:
        instrument = self._pipette_handler.get_pipette(OT3Mount.from_mount(mount))
        self._log.info(
            "Updating working volume on pipette mount:"
            f"{mount.name}, tip volume: {tip_volume} ul"
        )
        instrument.working_volume = tip_volume

    async def drop_tip(
        self, mount: Union[top_types.Mount, OT3Mount], home_after: bool = False
    ) -> None:
        """Drop tip at the current location."""
        realmount = OT3Mount.from_mount(mount)
        spec, _remove = self._pipette_handler.plan_check_drop_tip(realmount, home_after)
        for move in spec.drop_moves:
            await self._backend.set_active_current(
                {
                    OT3Axis.from_axis(axis): current
                    for axis, current in move.current.items()
                }
            )

            if move.is_ht_tip_action and move.speed:
                # The speed check is needed because speed can sometimes be None.
                # Not sure why
                await self._backend.tip_action(
                    [OT3Axis.of_main_tool_actuator(mount)],
                    move.target_position,
                    move.speed,
                    "clamp",
                )
                await self._backend.tip_action(
                    [OT3Axis.of_main_tool_actuator(mount)],
                    move.target_position,
                    move.speed,
                    "home",
                )
            else:
                target_pos = target_position_from_plunger(
                    realmount, move.target_position, self._current_position
                )
                await self._move(
                    target_pos,
                    speed=move.speed,
                    home_flagged_axes=False,
                )
        if move.home_after:
            await self._home([OT3Axis.from_axis(ax) for ax in move.home_axes])

        for shake in spec.shake_moves:
            await self.move_rel(mount, shake[0], speed=shake[1])

        await self._backend.set_active_current(
            {
                OT3Axis.from_axis(axis): current
                for axis, current in spec.ending_current.items()
            }
        )
        _remove()

    async def clean_up(self) -> None:
        """Get the API ready to stop cleanly."""
        await self._backend.clean_up()

    def critical_point_for(
        self,
        mount: Union[top_types.Mount, OT3Mount],
        cp_override: Optional[CriticalPoint] = None,
    ) -> top_types.Point:
        if mount == OT3Mount.GRIPPER:
            return self._gripper_handler.get_critical_point(cp_override)
        else:
            return self._pipette_handler.critical_point_for(
                OT3Mount.from_mount(mount), cp_override
            )

    @property
    def hardware_pipettes(self) -> InstrumentsByMount[top_types.Mount]:
        # TODO (lc 12-5-2022) We should have ONE entry point into knowing
        # what pipettes are attached from the hardware controller.
        return {
            m.to_mount(): i
            for m, i in self._pipette_handler.hardware_instruments.items()
            if m != OT3Mount.GRIPPER
        }

    @property
    def hardware_gripper(self) -> Optional[Gripper]:
        if not self.has_gripper():
            return None
        return self._gripper_handler.get_gripper()

    @property
    def hardware_instruments(self) -> InstrumentsByMount[top_types.Mount]:  # type: ignore
        # see comment in `protocols.instrument_configurer`
        # override required for type matching
        # Warning: don't use this in new code, used `hardware_pipettes` instead
        return self.hardware_pipettes

    def get_attached_pipettes(self) -> Dict[top_types.Mount, PipetteDict]:
        return {
            m.to_mount(): pd
            for m, pd in self._pipette_handler.get_attached_instruments().items()
            if m != OT3Mount.GRIPPER
        }

    def get_attached_instruments(self) -> Dict[top_types.Mount, PipetteDict]:
        # Warning: don't use this in new code, used `get_attached_pipettes` instead
        return self.get_attached_pipettes()

    def reset_instrument(
        self, mount: Union[top_types.Mount, OT3Mount, None] = None
    ) -> None:
        if mount:
            checked_mount: Optional[OT3Mount] = OT3Mount.from_mount(mount)
        else:
            checked_mount = None
        if checked_mount == OT3Mount.GRIPPER:
            self._gripper_handler.reset_gripper()
        else:
            self._pipette_handler.reset_instrument(checked_mount)

    async def reset_instrument_offset(
        self, mount: Union[top_types.Mount, OT3Mount], to_default: bool = True
    ) -> None:
        """Reset the given instrument to system offsets."""
        checked_mount = OT3Mount.from_mount(mount)
        if checked_mount == OT3Mount.GRIPPER:
            self._gripper_handler.reset_instrument_offset(to_default)
        else:
            self._pipette_handler.reset_instrument_offset(checked_mount, to_default)

    async def save_instrument_offset(
        self, mount: Union[top_types.Mount, OT3Mount], delta: top_types.Point
    ) -> Union[GripperCalibrationOffset, PipetteOffsetByPipetteMount]:
        """Save a new offset for a given instrument."""
        checked_mount = OT3Mount.from_mount(mount)
        if checked_mount == OT3Mount.GRIPPER:
            self._log.info(f"Saving instrument offset: {delta} for gripper")
            return self._gripper_handler.save_instrument_offset(delta)
        else:
            return self._pipette_handler.save_instrument_offset(checked_mount, delta)

    async def save_module_offset(
        self, module_id: str, mount: OT3Mount, slot: int, offset: top_types.Point
    ) -> Optional[ModuleCalibrationOffset]:
        """Save a new offset for a given module."""
        module = self._backend.module_controls.get_module_by_module_id(module_id)
        if not module:
            self._log.warning(f"Could not save calibration: unknown module {module_id}")
            return None
        # TODO (ba, 2023-03-22): gripper_id and pipette_id should probably be combined to instrument_id
        instrument_id = None
        if self._gripper_handler.has_gripper():
            instrument_id = self._gripper_handler.get_gripper().gripper_id
        elif self._pipette_handler.has_pipette(mount):
            instrument_id = self._pipette_handler.get_pipette(mount).pipette_id
        module_type = module.MODULE_TYPE
        self._log.info(
            f"Saving module offset: {offset} for module {module_type.name} {module_id}."
        )
        return self._backend.module_controls.save_module_offset(
            module_type, module_id, mount, slot, offset, instrument_id
        )

    def get_attached_pipette(
        self, mount: Union[top_types.Mount, OT3Mount]
    ) -> PipetteDict:
        return self._pipette_handler.get_attached_instrument(OT3Mount.from_mount(mount))

    def get_attached_instrument(
        self, mount: Union[top_types.Mount, OT3Mount]
    ) -> PipetteDict:
        # Warning: don't use this in new code, used `get_attached_pipette` instead
        return self.get_attached_pipette(mount)

    @property
    def attached_instruments(self) -> Any:
        # Warning: don't use this in new code, used `attached_pipettes` instead
        return self.attached_pipettes

    @property
    def attached_pipettes(self) -> Dict[top_types.Mount, PipetteDict]:
        return {
            m.to_mount(): d
            for m, d in self._pipette_handler.attached_instruments.items()
            if m != OT3Mount.GRIPPER
        }

    @property
    def attached_gripper(self) -> Optional[GripperDict]:
        return self._gripper_handler.get_gripper_dict()

    def has_gripper(self) -> bool:
        return self._gripper_handler.has_gripper()

    def calibrate_plunger(
        self,
        mount: Union[top_types.Mount, OT3Mount],
        top: Optional[float] = None,
        bottom: Optional[float] = None,
        blow_out: Optional[float] = None,
        drop_tip: Optional[float] = None,
    ) -> None:
        self._pipette_handler.calibrate_plunger(
            OT3Mount.from_mount(mount), top, bottom, blow_out, drop_tip
        )

    def set_flow_rate(
        self,
        mount: Union[top_types.Mount, OT3Mount],
        aspirate: Optional[float] = None,
        dispense: Optional[float] = None,
        blow_out: Optional[float] = None,
    ) -> None:
        return self._pipette_handler.set_flow_rate(
            OT3Mount.from_mount(mount), aspirate, dispense, blow_out
        )

    def set_pipette_speed(
        self,
        mount: Union[top_types.Mount, OT3Mount],
        aspirate: Optional[float] = None,
        dispense: Optional[float] = None,
        blow_out: Optional[float] = None,
    ) -> None:
        self._pipette_handler.set_pipette_speed(
            OT3Mount.from_mount(mount), aspirate, dispense, blow_out
        )

    def get_instrument_max_height(
        self,
        mount: Union[top_types.Mount, OT3Mount],
        critical_point: Optional[CriticalPoint] = None,
    ) -> float:
        carriage_pos = self._deck_from_machine(self._backend.home_position())
        pos_at_home = self._effector_pos_from_carriage_pos(
            OT3Mount.from_mount(mount), carriage_pos, critical_point
        )

        return pos_at_home[OT3Axis.by_mount(mount)] - self._config.z_retract_distance

    async def add_tip(
        self, mount: Union[top_types.Mount, OT3Mount], tip_length: float
    ) -> None:
        await self._pipette_handler.add_tip(OT3Mount.from_mount(mount), tip_length)

    async def remove_tip(self, mount: Union[top_types.Mount, OT3Mount]) -> None:
        await self._pipette_handler.remove_tip(OT3Mount.from_mount(mount))

    def add_gripper_probe(self, probe: GripperProbe) -> None:
        self._gripper_handler.add_probe(probe)

    def remove_gripper_probe(self) -> None:
        self._gripper_handler.remove_probe()

    async def liquid_probe(
        self,
        mount: OT3Mount,
        probe_settings: Optional[LiquidProbeSettings] = None,
    ) -> float:
        """Search for and return liquid level height.

        This function begins by moving the mount the distance specified by starting_mount_height in the
        LiquidProbeSettings. After this, the mount and plunger motors will move simultaneously while
        reading from the pressure sensor.

        If the move is completed without the specified threshold being triggered, a
        LiquidNotFound error will be thrown.
        If the threshold is triggered before the minimum z distance has been traveled,
        a EarlyLiquidSenseTrigger error will be thrown.

        Otherwise, the function will stop moving once the threshold is triggered,
        and return the position of the
        z axis in deck coordinates, as well as the encoder position, where
        the liquid was found.
        """

        checked_mount = OT3Mount.from_mount(mount)
        instrument = self._pipette_handler.get_pipette(checked_mount)
        self._pipette_handler.ready_for_tip_action(
            instrument, HardwareAction.LIQUID_PROBE
        )

        if not probe_settings:
            probe_settings = self.config.liquid_sense
        mount_axis = OT3Axis.by_mount(mount)

        gantry_position = await self.gantry_position(mount, refresh=True)

        await self.move_to(
            mount,
            top_types.Point(
                x=gantry_position.x,
                y=gantry_position.y,
                z=probe_settings.starting_mount_height,
            ),
        )

        if probe_settings.aspirate_while_sensing:
            await self.home_plunger(mount)

        plunger_direction = -1 if probe_settings.aspirate_while_sensing else 1

        machine_pos_node_id = await self._backend.liquid_probe(
            mount,
            probe_settings.max_z_distance,
            probe_settings.mount_speed,
            (probe_settings.plunger_speed * plunger_direction),
            probe_settings.sensor_threshold_pascals,
            probe_settings.log_pressure,
            probe_settings.auto_zero_sensor,
            probe_settings.num_baseline_reads,
        )
        machine_pos = axis_convert(machine_pos_node_id, 0.0)
        position = self._deck_from_machine(machine_pos)
        z_distance_traveled = (
            position[mount_axis] - probe_settings.starting_mount_height
        )
        if z_distance_traveled < probe_settings.min_z_distance:
            min_z_travel_pos = position
            min_z_travel_pos[mount_axis] = probe_settings.min_z_distance
            raise EarlyLiquidSenseTrigger(
                triggered_at=position,
                min_z_pos=min_z_travel_pos,
            )
        elif z_distance_traveled > probe_settings.max_z_distance:
            max_z_travel_pos = position
            max_z_travel_pos[mount_axis] = probe_settings.max_z_distance
            raise LiquidNotFound(
                position=position,
                max_z_pos=max_z_travel_pos,
            )

        return position[mount_axis]

    async def capacitive_probe(
        self,
        mount: OT3Mount,
        moving_axis: OT3Axis,
        target_pos: float,
        pass_settings: CapacitivePassSettings,
    ) -> float:
        """Determine the position of something using the capacitive sensor.

        This function orchestrates detecting the position of a collision between the
        capacitive probe on the tool on the specified mount, and some fixed element
        of the robot.

        When calling this function, the mount's probe critical point should already
        be aligned in the probe axis with the item to be probed.

        It will move the mount's probe critical point to a small distance behind
        the expected position of the element (which is target_pos, in deck coordinates,
        in the axis to be probed) while running the tool's capacitive sensor. When the
        sensor senses contact, the mount stops.

        This function moves away and returns the sensed position.

        This sensed position can be used in several ways, including
        - To get an absolute position in deck coordinates of whatever was
        targeted, if something was guaranteed to be physically present.
        - To detect whether a collision occured at all. If this function
        returns a value far enough past the anticipated position, then it indicates
        there was no material there.
        """
        if moving_axis not in [
            OT3Axis.X,
            OT3Axis.Y,
        ] and moving_axis != OT3Axis.by_mount(mount):
            raise RuntimeError(
                "Probing must be done with a gantry axis or the mount of the sensing"
                " tool"
            )

        here = await self.gantry_position(mount, refresh=True)
        origin_pos = moving_axis.of_point(here)
        if origin_pos < target_pos:
            pass_start = target_pos - pass_settings.prep_distance_mm
            pass_distance = (
                pass_settings.prep_distance_mm + pass_settings.max_overrun_distance_mm
            )
        else:
            pass_start = target_pos + pass_settings.prep_distance_mm
            pass_distance = -1.0 * (
                pass_settings.prep_distance_mm + pass_settings.max_overrun_distance_mm
            )
        machine_pass_distance = moving_axis.of_point(
            machine_vector_from_deck_vector(
                moving_axis.set_in_point(top_types.Point(0, 0, 0), pass_distance),
                self._transforms.deck_calibration.attitude,
            )
        )
        pass_start_pos = moving_axis.set_in_point(here, pass_start)
        await self.move_to(mount, pass_start_pos)
        if mount == OT3Mount.GRIPPER:
            probe = self._gripper_handler.get_attached_probe()
            assert probe
            await self._backend.capacitive_probe(
                mount,
                moving_axis,
                machine_pass_distance,
                pass_settings.speed_mm_per_s,
                pass_settings.sensor_threshold_pf,
                GripperProbe.to_type(probe),
            )
        else:
            await self._backend.capacitive_probe(
                mount,
                moving_axis,
                machine_pass_distance,
                pass_settings.speed_mm_per_s,
                pass_settings.sensor_threshold_pf,
                probe=InstrumentProbeType.PRIMARY,
            )
        end_pos = await self.gantry_position(mount, refresh=True)
        await self.move_to(mount, pass_start_pos)
        return moving_axis.of_point(end_pos)

    async def capacitive_sweep(
        self,
        mount: OT3Mount,
        moving_axis: OT3Axis,
        begin: top_types.Point,
        end: top_types.Point,
        speed_mm_s: float,
    ) -> List[float]:
        if moving_axis not in [
            OT3Axis.X,
            OT3Axis.Y,
        ] and moving_axis != OT3Axis.by_mount(mount):
            raise RuntimeError(
                "Probing must be done with a gantry axis or the mount of the sensing"
                " tool"
            )
        sweep_distance = moving_axis.of_point(
            machine_vector_from_deck_vector(
                end - begin, self._transforms.deck_calibration.attitude
            )
        )

        await self.move_to(mount, begin)
        if mount == OT3Mount.GRIPPER:
            probe = self._gripper_handler.get_attached_probe()
            assert probe
            values = await self._backend.capacitive_pass(
                mount,
                moving_axis,
                sweep_distance,
                speed_mm_s,
                GripperProbe.to_type(probe),
            )
        else:
            values = await self._backend.capacitive_pass(
                mount,
                moving_axis,
                sweep_distance,
                speed_mm_s,
                probe=InstrumentProbeType.PRIMARY,
            )
        await self.move_to(mount, begin)
        return values

    AMKey = TypeVar("AMKey")

    @staticmethod
    def _axis_map_from_ot3axis_map(
        inval: Dict[OT3Axis, "OT3API.AMKey"]
    ) -> Dict[Axis, "OT3API.AMKey"]:
        ret: Dict[Axis, OT3API.AMKey] = {}
        for ax in Axis:
            try:
                ret[ax] = inval[OT3Axis.from_axis(ax)]
            except KeyError:
                pass
        return ret<|MERGE_RESOLUTION|>--- conflicted
+++ resolved
@@ -1226,16 +1226,6 @@
                 else:
                     await self._cache_current_position()
                     await self._cache_encoder_position()
-<<<<<<< HEAD
-                    if axis == OT3Axis.G:
-                        try:
-                            self._gripper_handler.set_jaw_state(
-                                GripperJawState.HOMED_READY
-                            )
-                        except GripperNotAttachedError:
-                            pass
-=======
->>>>>>> c44cc9eb
 
     @ExecutionManagerProvider.wait_for_running
     async def home(
@@ -1357,25 +1347,10 @@
         try:
             if not self._gripper_handler.is_valid_jaw_width(jaw_width_mm):
                 raise ValueError("Setting gripper jaw width out of bounds")
-<<<<<<< HEAD
-            await self._backend.gripper_hold_jaw(
-                int(
-                    1000
-                    * (
-                        self._gripper_handler.get_gripper().config.geometry.jaw_width[
-                            "max"
-                        ]
-                        - jaw_width_mm
-                    )
-                    / 2
-                )
-            )
-=======
             gripper = self._gripper_handler.get_gripper()
             width_max = gripper.config.geometry.jaw_width["max"]
             jaw_displacement_mm = (width_max - jaw_width_mm) / 2.0
             await self._backend.gripper_hold_jaw(int(1000 * jaw_displacement_mm))
->>>>>>> c44cc9eb
             await self._cache_encoder_position()
         except Exception:
             self._log.exception("Gripper set width failed")
