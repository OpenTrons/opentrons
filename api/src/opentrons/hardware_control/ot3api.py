import asyncio
import contextlib
from functools import partial, lru_cache
from dataclasses import replace
import logging
from copy import deepcopy
from collections import OrderedDict
from typing import (
    AsyncIterator,
    cast,
    Callable,
    Dict,
    Union,
    List,
    Optional,
    Sequence,
    Set,
    Any,
    TypeVar,
    Tuple,
    Mapping,
)
from opentrons.hardware_control.modules.module_calibration import (
    ModuleCalibrationOffset,
)


from opentrons_shared_data.pipette.dev_types import (
    PipetteName,
)
from opentrons_shared_data.pipette import (
    pipette_load_name_conversions as pipette_load_name,
)
from opentrons_shared_data.gripper.constants import IDLE_STATE_GRIP_FORCE
from opentrons_shared_data.robot.dev_types import RobotType

from opentrons import types as top_types
from opentrons.config import robot_configs
from opentrons.config.types import (
    RobotConfig,
    OT3Config,
    GantryLoad,
    CapacitivePassSettings,
    LiquidProbeSettings,
)
from opentrons.drivers.rpi_drivers.types import USBPort, PortGroup
from opentrons_hardware.hardware_control.motion_planning import (
    Move,
    MoveManager,
    MoveTarget,
    ZeroLengthMoveError,
)

from opentrons_hardware.hardware_control.motion import MoveStopCondition

from .util import use_or_initialize_loop, check_motion_bounds

from .instruments.ot3.pipette import (
    load_from_config_and_check_skip,
)
from .instruments.ot3.gripper import compare_gripper_config_and_check_skip, Gripper
from .instruments.ot3.instrument_calibration import (
    GripperCalibrationOffset,
    PipetteOffsetByPipetteMount,
)
from .backends.ot3controller import OT3Controller
from .backends.ot3simulator import OT3Simulator
from .backends.ot3utils import (
    axis_convert,
    get_system_constraints,
    get_system_constraints_for_calibration,
    get_system_constraints_for_plunger_acceleration,
)
from .backends.errors import SubsystemUpdating
from .execution_manager import ExecutionManagerProvider
from .pause_manager import PauseManager
from .module_control import AttachedModulesControl
from .types import (
    CriticalPoint,
    DoorState,
    DoorStateNotification,
    ErrorMessageNotification,
    HardwareEvent,
    HardwareEventHandler,
    HardwareAction,
    MotionChecks,
    SubSystem,
    PauseType,
    Axis,
    OT3AxisKind,
    OT3Mount,
    OT3AxisMap,
    GripperJawState,
    InstrumentProbeType,
    GripperProbe,
    UpdateStatus,
    StatusBarState,
    SubSystemState,
    TipStateType,
    EstopOverallStatus,
    EstopAttachLocation,
<<<<<<< HEAD
    EstopStateNotification,
=======
>>>>>>> 474ef377
    EstopState,
)
from .errors import (
    MustHomeError,
    GripperNotAttachedError,
    AxisNotPresentError,
    UpdateOngoingError,
    FirmwareUpdateFailed,
)
from . import modules
from .ot3_calibration import OT3Transforms, OT3RobotCalibrationProvider

from .protocols import HardwareControlInterface

# TODO (lc 09/15/2022) We should update our pipette handler to reflect OT-3 properties
# in a follow-up PR.
from .instruments.ot3.pipette_handler import (
    OT3PipetteHandler,
    InstrumentsByMount,
    PickUpTipSpec,
    TipMotorPickUpTipSpec,
)
from .instruments.ot3.instrument_calibration import load_pipette_offset
from .instruments.ot3.gripper_handler import GripperHandler
from .instruments.ot3.instrument_calibration import (
    load_gripper_calibration_offset,
)

from .motion_utilities import (
    target_position_from_absolute,
    target_position_from_relative,
    target_position_from_plunger,
    offset_for_mount,
    deck_from_machine,
    machine_from_deck,
    machine_vector_from_deck_vector,
)

from .dev_types import (
    AttachedGripper,
    AttachedPipette,
    PipetteDict,
    PipetteStateDict,
    InstrumentDict,
    GripperDict,
)


from .status_bar_state import StatusBarStateController

mod_log = logging.getLogger(__name__)

AXES_IN_HOMING_ORDER: Tuple[Axis, Axis, Axis, Axis, Axis, Axis, Axis, Axis, Axis] = (
    *Axis.ot3_mount_axes(),
    Axis.X,
    Axis.Y,
    *Axis.pipette_axes(),
    Axis.G,
    Axis.Q,
)


class OT3API(
    ExecutionManagerProvider,
    OT3RobotCalibrationProvider,
    # This MUST be kept last in the inheritance list so that it is
    # deprioritized in the method resolution order; otherwise, invocations
    # of methods that are present in the protocol will call the (empty,
    # do-nothing) methods in the protocol. This will happily make all the
    # tests fail.
    HardwareControlInterface[OT3Transforms],
):
    """This API is the primary interface to the hardware controller.

    Because the hardware manager controls access to the system's hardware
    as a whole, it is designed as a class of which only one should be
    instantiated at a time. This class's methods should be the only method
    of external access to the hardware. Each method may be minimal - it may
    only delegate the call to another submodule of the hardware manager -
    but its purpose is to be gathered here to provide a single interface.

    This implements the protocols in opentrons.hardware_control.protocols,
    and longer method docstrings may be found there. Docstrings for the
    methods in this class only note where their behavior is different or
    extended from that described in the protocol.
    """

    CLS_LOG = mod_log.getChild("OT3API")

    def __init__(
        self,
        backend: Union[OT3Simulator, OT3Controller],
        loop: asyncio.AbstractEventLoop,
        config: OT3Config,
    ) -> None:
        """Initialize an API instance.

        This should rarely be explicitly invoked by an external user; instead,
        one of the factory methods build_hardware_controller or
        build_hardware_simulator should be used.
        """
        self._log = self.CLS_LOG.getChild(str(id(self)))
        self._config = config
        self._backend = backend
        self._loop = loop

        backend.estop_state_machine.add_listener(self._update_estop_state)

        self._callbacks: Set[HardwareEventHandler] = set()
        # {'X': 0.0, 'Y': 0.0, 'Z': 0.0, 'A': 0.0, 'B': 0.0, 'C': 0.0}
        self._current_position: OT3AxisMap[float] = {}
        self._encoder_position: OT3AxisMap[float] = {}

        self._last_moved_mount: Optional[OT3Mount] = None
        # The motion lock synchronizes calls to long-running physical tasks
        # involved in motion. This fixes issue where for instance a move()
        # or home() call is in flight and something else calls
        # current_position(), which will not be updated until the move() or
        # home() call succeeds or fails.
        self._motion_lock = asyncio.Lock()
        self._door_state = DoorState.CLOSED
        self._pause_manager = PauseManager()
        self._gantry_load = GantryLoad.LOW_THROUGHPUT
        self._move_manager = MoveManager(
            constraints=get_system_constraints(
                self._config.motion_settings, self._gantry_load
            )
        )
        self._status_bar_controller = StatusBarStateController(
            self._backend.status_bar_interface()
        )

        self._pipette_handler = OT3PipetteHandler({m: None for m in OT3Mount})
        self._gripper_handler = GripperHandler(gripper=None)
        OT3RobotCalibrationProvider.__init__(self, self._config)
        ExecutionManagerProvider.__init__(self, isinstance(backend, OT3Simulator))

    @property
    def door_state(self) -> DoorState:
        return self._door_state

    @door_state.setter
    def door_state(self, door_state: DoorState) -> None:
        self._door_state = door_state

    @property
    def gantry_load(self) -> GantryLoad:
        return self._gantry_load

    async def set_gantry_load(self, gantry_load: GantryLoad) -> None:
        mod_log.info(f"Setting gantry load to {gantry_load}")
        self._gantry_load = gantry_load
        self._move_manager.update_constraints(
            get_system_constraints(self._config.motion_settings, gantry_load)
        )
        await self._backend.update_to_default_current_settings(gantry_load)

    async def set_system_constraints_for_calibration(self) -> None:
        self._move_manager.update_constraints(
            get_system_constraints_for_calibration(
                self._config.motion_settings, self._gantry_load
            )
        )
        mod_log.debug(
            f"Set system constraints for calibration: {self._move_manager.get_constraints()}"
        )

    async def set_system_constraints_for_plunger_acceleration(
        self, mount: OT3Mount, acceleration: float
    ) -> None:
        new_constraints = get_system_constraints_for_plunger_acceleration(
            self._config.motion_settings, self._gantry_load, mount, acceleration
        )
        self._move_manager.update_constraints(new_constraints)

    @contextlib.asynccontextmanager
    async def restore_system_constrants(self) -> AsyncIterator[None]:
        old_system_constraints = deepcopy(self._move_manager.get_constraints())
        try:
            yield
        finally:
            self._move_manager.update_constraints(old_system_constraints)
            mod_log.debug(
                f"Restore previous system constraints: {old_system_constraints}"
            )

    def _update_door_state(self, door_state: DoorState) -> None:
        mod_log.info(f"Updating the window switch status: {door_state}")
        self.door_state = door_state
        for cb in self._callbacks:
            hw_event = DoorStateNotification(new_state=door_state)
            try:
                cb(hw_event)
            except Exception:
                mod_log.exception("Errored during door state event callback")

    def _update_estop_state(self, event: HardwareEvent) -> None:
        if not isinstance(event, EstopStateNotification):
            return
        mod_log.info(
            f"Updating the estop status from {event.old_state} to {event.new_state}"
        )
        if (
            event.new_state == EstopState.PHYSICALLY_ENGAGED
            and event.old_state != EstopState.PHYSICALLY_ENGAGED
        ):
            # If the estop was just pressed, turn off every module.
            for mod in self._backend.module_controls.available_modules:
                asyncio.run_coroutine_threadsafe(
                    modules.utils.disable_module(mod), self._loop
                )
        for cb in self._callbacks:
            try:
                cb(event)
            except Exception:
                mod_log.exception("Errored during estop state event callback")

    def _reset_last_mount(self) -> None:
        self._last_moved_mount = None

    def _deck_from_machine(self, machine_pos: Dict[Axis, float]) -> Dict[Axis, float]:
        return deck_from_machine(
            machine_pos=machine_pos,
            attitude=self._robot_calibration.deck_calibration.attitude,
            offset=self._robot_calibration.carriage_offset,
            robot_type=cast(RobotType, "OT-3 Standard"),
        )

    @classmethod
    async def build_hardware_controller(
        cls,
        attached_instruments: Optional[
            Dict[Union[top_types.Mount, OT3Mount], Dict[str, Optional[str]]]
        ] = None,
        attached_modules: Optional[List[str]] = None,
        config: Union[OT3Config, RobotConfig, None] = None,
        loop: Optional[asyncio.AbstractEventLoop] = None,
        strict_attached_instruments: bool = True,
        use_usb_bus: bool = False,
        update_firmware: bool = True,
        status_bar_enabled: bool = True,
    ) -> "OT3API":
        """Build an ot3 hardware controller."""
        checked_loop = use_or_initialize_loop(loop)
        if not isinstance(config, OT3Config):
            checked_config = robot_configs.load_ot3()
        else:
            checked_config = config
        backend = await OT3Controller.build(
            checked_config, use_usb_bus, check_updates=update_firmware
        )

        api_instance = cls(backend, loop=checked_loop, config=checked_config)

        await api_instance.set_status_bar_enabled(status_bar_enabled)
        module_controls = await AttachedModulesControl.build(
            api_instance, board_revision=backend.board_revision
        )
        backend.module_controls = module_controls
        await backend.build_estop_detector()
        door_state = await backend.door_state()
        api_instance._update_door_state(door_state)
        backend.add_door_state_listener(api_instance._update_door_state)
        checked_loop.create_task(backend.watch(loop=checked_loop))
        backend.initialized = True
        await api_instance.refresh_positions()
        return api_instance

    @classmethod
    async def build_hardware_simulator(
        cls,
        attached_instruments: Union[
            None,
            Dict[OT3Mount, Dict[str, Optional[str]]],
            Dict[top_types.Mount, Dict[str, Optional[str]]],
        ] = None,
        attached_modules: Optional[List[str]] = None,
        config: Union[RobotConfig, OT3Config, None] = None,
        loop: Optional[asyncio.AbstractEventLoop] = None,
        strict_attached_instruments: bool = True,
    ) -> "OT3API":
        """Build a simulating hardware controller.

        This method may be used both on a real robot and on dev machines.
        Multiple simulating hardware controllers may be active at one time.
        """

        checked_modules = attached_modules or []

        checked_loop = use_or_initialize_loop(loop)
        if not isinstance(config, OT3Config):
            checked_config = robot_configs.load_ot3()
        else:
            checked_config = config
        backend = await OT3Simulator.build(
            {OT3Mount.from_mount(k): v for k, v in attached_instruments.items()}
            if attached_instruments
            else {},
            checked_modules,
            checked_config,
            checked_loop,
            strict_attached_instruments,
        )
        api_instance = cls(backend, loop=checked_loop, config=checked_config)
        await api_instance.cache_instruments()
        module_controls = await AttachedModulesControl.build(
            api_instance, board_revision=backend.board_revision
        )
        backend.module_controls = module_controls
        await backend.watch(api_instance.loop)
        await api_instance.refresh_positions()
        return api_instance

    def __repr__(self) -> str:
        return "<{} using backend {}>".format(type(self), type(self._backend))

    @property
    def loop(self) -> asyncio.AbstractEventLoop:
        """The event loop used by this instance."""
        return self._loop

    @property
    def is_simulator(self) -> bool:
        """`True` if this is a simulator; `False` otherwise."""
        return isinstance(self._backend, OT3Simulator)

    def register_callback(self, cb: HardwareEventHandler) -> Callable[[], None]:
        """Allows the caller to register a callback, and returns a closure
        that can be used to unregister the provided callback
        """
        self._callbacks.add(cb)

        def unregister() -> None:
            self._callbacks.remove(cb)

        return unregister

    def get_fw_version(self) -> str:
        """
        Return the firmware version of the connected hardware.
        """
        from_backend = self._backend.fw_version
        uniques = set(version for version in from_backend.values())
        if not from_backend:
            return "unknown"
        else:
            return ", ".join(str(version) for version in uniques)

    @property
    def fw_version(self) -> str:
        return self.get_fw_version()

    @property
    def board_revision(self) -> str:
        return str(self._backend.board_revision)

    async def update_firmware(
        self, subsystems: Optional[Set[SubSystem]] = None, force: bool = False
    ) -> AsyncIterator[UpdateStatus]:
        """Start the firmware update for one or more subsystems and return update progress iterator."""
        subsystems = subsystems or set()
        # start the updates and yield the progress
        try:
            async for update_status in self._backend.update_firmware(subsystems, force):
                yield update_status
        except SubsystemUpdating as e:
            raise UpdateOngoingError(e.msg) from e
        except Exception as e:
            mod_log.exception("Firmware update failed")
            raise FirmwareUpdateFailed() from e

    # Incidentals (i.e. not motion) API

    async def set_lights(
        self, button: Optional[bool] = None, rails: Optional[bool] = None
    ) -> None:
        """Control the robot lights."""
        await self._backend.set_lights(button, rails)

    async def get_lights(self) -> Dict[str, bool]:
        """Return the current status of the robot lights."""
        return await self._backend.get_lights()

    async def identify(self, duration_s: int = 5) -> None:
        """Blink the button light to identify the robot."""
        count = duration_s * 4
        on = False
        for sec in range(count):
            then = self._loop.time()
            await self.set_lights(button=on)
            on = not on
            now = self._loop.time()
            await asyncio.sleep(max(0, 0.25 - (now - then)))
        await self.set_lights(button=True)

    async def set_status_bar_state(self, state: StatusBarState) -> None:
        await self._status_bar_controller.set_status_bar_state(state)

    async def set_status_bar_enabled(self, enabled: bool) -> None:
        await self._status_bar_controller.set_enabled(enabled)

    def get_status_bar_state(self) -> StatusBarState:
        return self._status_bar_controller.get_current_state()

    @ExecutionManagerProvider.wait_for_running
    async def delay(self, duration_s: float) -> None:
        """Delay execution by pausing and sleeping."""
        self.pause(PauseType.DELAY)
        try:
            await self.do_delay(duration_s)
        finally:
            self.resume(PauseType.DELAY)

    @property
    def attached_modules(self) -> List[modules.AbstractModule]:
        return self._backend.module_controls.available_modules

    async def create_simulating_module(
        self,
        model: modules.types.ModuleModel,
    ) -> modules.AbstractModule:
        """Create a simulating module hardware interface."""
        assert (
            self.is_simulator
        ), "Cannot build simulating module from non-simulating hardware control API"

        return await self._backend.module_controls.build_module(
            port="",
            usb_port=USBPort(name="", port_number=1, port_group=PortGroup.LEFT),
            type=modules.ModuleType.from_model(model),
            sim_model=model.value,
        )

    def _gantry_load_from_instruments(self) -> GantryLoad:
        """Compute the gantry load based on attached instruments."""
        left = self._pipette_handler.has_pipette(OT3Mount.LEFT)
        if left:
            pip = self._pipette_handler.get_pipette(OT3Mount.LEFT)
            if pip.config.channels > 8:
                return GantryLoad.HIGH_THROUGHPUT
        return GantryLoad.LOW_THROUGHPUT

    async def cache_pipette(
        self,
        mount: OT3Mount,
        instrument_data: AttachedPipette,
        req_instr: Optional[PipetteName],
    ) -> bool:
        """Set up pipette based on scanned information."""
        config = instrument_data.get("config")
        pip_id = instrument_data.get("id")
        pip_offset_cal = load_pipette_offset(pip_id, mount)

        p, skipped = load_from_config_and_check_skip(
            config,
            self._pipette_handler.hardware_instruments[mount],
            req_instr,
            pip_id,
            pip_offset_cal,
        )
        self._pipette_handler.hardware_instruments[mount] = p
        # TODO (lc 12-5-2022) Properly support backwards compatibility
        # when applicable
        return skipped

    async def cache_gripper(self, instrument_data: AttachedGripper) -> bool:
        """Set up gripper based on scanned information."""
        grip_cal = load_gripper_calibration_offset(instrument_data.get("id"))
        g, skipped = compare_gripper_config_and_check_skip(
            instrument_data,
            self._gripper_handler._gripper,
            grip_cal,
        )
        self._gripper_handler.gripper = g
        return skipped

    def get_all_attached_instr(self) -> Dict[OT3Mount, Optional[InstrumentDict]]:
        # NOTE (spp, 2023-03-07): The return type of this method indicates that
        #  if a particular mount has no attached instrument then it will provide a
        #  None value for that mount. But in reality, we get an empty dict.
        #  We should either not call the value Optional, or have `_attached_...` return
        #  a None for empty mounts.
        return {
            OT3Mount.LEFT: self.attached_pipettes[top_types.Mount.LEFT],
            OT3Mount.RIGHT: self.attached_pipettes[top_types.Mount.RIGHT],
            OT3Mount.GRIPPER: self.attached_gripper,
        }

    # TODO (spp, 2023-01-31): add unit tests
    async def cache_instruments(
        self, require: Optional[Dict[top_types.Mount, PipetteName]] = None
    ) -> None:
        """
        Scan the attached instruments, take necessary configuration actions,
        and set up hardware controller internal state if necessary.
        """
        skip_configure = await self._cache_instruments(require)
        self._log.info(
            f"Instrument model cache updated, skip configure: {skip_configure}"
        )
        if not skip_configure:
            await self._configure_instruments()

    async def _cache_instruments(  # noqa: C901
        self, require: Optional[Dict[top_types.Mount, PipetteName]] = None
    ) -> bool:
        """Actually cache instruments and scan network.

        Returns True if nothing changed since the last call and can skip any follow-up
        configuration; False if we need to reconfigure.
        """
        checked_require = {
            OT3Mount.from_mount(m): v for m, v in (require or {}).items()
        }
        skip_configure = True
        for mount, name in checked_require.items():
            # TODO (lc 12-5-2022) cache instruments should be receiving
            # a pipette type / channels rather than the named config.
            # We should also check version here once we're comfortable.
            if not pipette_load_name.supported_pipette(name):
                raise RuntimeError(f"{name} is not a valid pipette name")
        async with self._motion_lock:
            # we're not actually checking the required instrument except in the context
            # of simulation and it feels like a lot of work for this function
            # actually be doing.
            found = await self._backend.get_attached_instruments(checked_require)

        if OT3Mount.GRIPPER in found.keys():
            # Is now a gripper, ask if it's ok to skip
            gripper_skip = await self.cache_gripper(
                cast(AttachedGripper, found.get(OT3Mount.GRIPPER))
            )
            skip_configure &= gripper_skip
            if not gripper_skip:
                self._log.info(
                    "cache_instruments: must configure because gripper now attached or changed config"
                )
        elif self._gripper_handler.gripper:
            # Is no gripper, have a cached gripper, definitely need to reconfig
            await self._gripper_handler.reset()
            skip_configure = False
            self._log.info("cache_instruments: must configure because gripper now gone")

        for pipette_mount in [OT3Mount.LEFT, OT3Mount.RIGHT]:
            if pipette_mount in found.keys():
                # is now a pipette, ask if we need to reconfig
                req_instr_name = checked_require.get(pipette_mount, None)
                pipette_skip = await self.cache_pipette(
                    pipette_mount,
                    cast(AttachedPipette, found.get(pipette_mount)),
                    req_instr_name,
                )
                skip_configure &= pipette_skip
                if not pipette_skip:
                    self._log.info(
                        f"cache_instruments: must configure because {pipette_mount.name} now attached or changed"
                    )

            elif self._pipette_handler.hardware_instruments[pipette_mount]:
                # Is no pipette, have a cached pipette, need to reconfig
                skip_configure = False
                self._pipette_handler.hardware_instruments[pipette_mount] = None
                self._log.info(
                    f"cache_instruments: must configure because {pipette_mount.name} now empty"
                )

        return skip_configure

    async def _configure_instruments(self) -> None:
        """Configure instruments"""
        await self.set_gantry_load(self._gantry_load_from_instruments())
        await self.refresh_positions()

    @ExecutionManagerProvider.wait_for_running
    async def _update_position_estimation(
        self, axes: Optional[List[Axis]] = None
    ) -> None:
        """
        Function to update motor estimation for a set of axes
        """

        if axes:
            checked_axes = [ax for ax in axes if ax in Axis]
        else:
            checked_axes = [ax for ax in Axis]
        await self._backend.update_motor_estimation(checked_axes)

    # Global actions API
    def pause(self, pause_type: PauseType) -> None:
        """
        Pause motion of the robot after a current motion concludes."""
        self._pause_manager.pause(pause_type)

        async def _chained_calls() -> None:
            await self._execution_manager.pause()
            self._backend.pause()

        asyncio.run_coroutine_threadsafe(_chained_calls(), self._loop)

    def pause_with_message(self, message: str) -> None:
        self._log.warning(f"Pause with message: {message}")
        notification = ErrorMessageNotification(message=message)
        for cb in self._callbacks:
            cb(notification)
        self.pause(PauseType.PAUSE)

    def resume(self, pause_type: PauseType) -> None:
        """
        Resume motion after a call to :py:meth:`pause`.
        """
        self._pause_manager.resume(pause_type)

        if self._pause_manager.should_pause:
            return

        # Resume must be called immediately to awaken thread running hardware
        #  methods (ThreadManager)
        self._backend.resume()

        async def _chained_calls() -> None:
            # mirror what happens API.pause.
            await self._execution_manager.resume()
            self._backend.resume()

        asyncio.run_coroutine_threadsafe(_chained_calls(), self._loop)

    async def stop_motors(self) -> None:
        """Immediately stop motors."""
        await self._backend.halt()

    def stop_modules(self) -> None:
        """Immediately stop modules."""
        asyncio.run_coroutine_threadsafe(self._execution_manager.cancel(), self._loop)

    async def halt(self) -> None:
        """Immediately disengage all present motors and clear motor and module tasks."""
        await self.disengage_axes(
            [ax for ax in Axis if self._backend.axis_is_present(ax)]
        )
        await self.stop_motors()
        self.stop_modules()

    async def stop(self, home_after: bool = True) -> None:
        """Stop motion as soon as possible, reset, and optionally home."""
        await self.stop_motors()
        self._log.info("Recovering from halt")
        await self.reset()

        if home_after:
            await self.home()

    async def reset(self) -> None:
        """Reset the stored state of the system."""
        self._pause_manager.reset()
        await self._execution_manager.reset()
        await self._pipette_handler.reset()
        await self._gripper_handler.reset()
        await self.cache_instruments()

    # Gantry/frame (i.e. not pipette) action API
    # TODO(mc, 2022-07-25): add "home both if necessary" functionality
    # https://github.com/Opentrons/opentrons/pull/11072
    async def home_z(
        self,
        mount: Optional[Union[top_types.Mount, OT3Mount]] = None,
        allow_home_other: bool = True,
    ) -> None:
        """Home all of the z-axes."""
        self._reset_last_mount()
        if isinstance(mount, (top_types.Mount, OT3Mount)):
            axes = [Axis.by_mount(mount)]
        else:
            axes = list(Axis.ot3_mount_axes())
        await self.home(axes)

    async def home_gripper_jaw(self) -> None:
        """
        Home the jaw of the gripper.
        """
        try:
            gripper = self._gripper_handler.get_gripper()
            self._log.info("Homing gripper jaw.")
            dc = self._gripper_handler.get_duty_cycle_by_grip_force(
                gripper.default_home_force
            )
            await self._ungrip(duty_cycle=dc)
            gripper.state = GripperJawState.HOMED_READY
        except GripperNotAttachedError:
            pass

    async def home_plunger(self, mount: Union[top_types.Mount, OT3Mount]) -> None:
        """
        Home the plunger motor for a mount, and then return it to the 'bottom'
        position.
        """

        checked_mount = OT3Mount.from_mount(mount)
        await self.home([Axis.of_main_tool_actuator(checked_mount)])
        instr = self._pipette_handler.hardware_instruments[checked_mount]
        if instr:
            self._log.info("Attempting to move the plunger to bottom.")
            await self._move_to_plunger_bottom(
                checked_mount, rate=1.0, acquire_lock=False
            )

    @lru_cache(1)
    def _carriage_offset(self) -> top_types.Point:
        return top_types.Point(*self._config.carriage_offset)

    async def current_position(
        self,
        mount: Union[top_types.Mount, OT3Mount],
        critical_point: Optional[CriticalPoint] = None,
        refresh: bool = False,
        fail_on_not_homed: bool = False,
    ) -> Dict[Axis, float]:
        realmount = OT3Mount.from_mount(mount)
        ot3_pos = await self.current_position_ot3(realmount, critical_point, refresh)
        return ot3_pos

    async def current_position_ot3(
        self,
        mount: OT3Mount,
        critical_point: Optional[CriticalPoint] = None,
        refresh: bool = False,
    ) -> Dict[Axis, float]:
        """Return the postion (in deck coords) of the critical point of the
        specified mount.
        """
        if mount == OT3Mount.GRIPPER and not self._gripper_handler.has_gripper():
            raise GripperNotAttachedError(
                f"Cannot return position for {mount} if no gripper is attached"
            )

        if refresh:
            await self.refresh_positions()

        position_axes = [Axis.X, Axis.Y, Axis.by_mount(mount)]
        valid_motor = self._current_position and self._backend.check_motor_status(
            position_axes
        )
        if not valid_motor:
            raise MustHomeError(
                f"Current position of {str(mount)} is invalid; please home motors."
            )

        return self._effector_pos_from_carriage_pos(
            OT3Mount.from_mount(mount), self._current_position, critical_point
        )

    async def refresh_positions(self) -> None:
        """Request and update both the motor and encoder positions from backend."""
        async with self._motion_lock:
            await self._backend.update_motor_status()
            await self._cache_current_position()
            await self._cache_encoder_position()

    async def _cache_current_position(self) -> Dict[Axis, float]:
        """Cache current position from backend and return in absolute deck coords."""
        self._current_position = self._deck_from_machine(
            await self._backend.update_position()
        )
        return self._current_position

    async def _cache_encoder_position(self) -> Dict[Axis, float]:
        """Cache encoder position from backend and return in absolute deck coords."""
        self._encoder_position = self._deck_from_machine(
            await self._backend.update_encoder_position()
        )
        if self.has_gripper():
            self._gripper_handler.set_jaw_displacement(self._encoder_position[Axis.G])
        return self._encoder_position

    async def encoder_current_position(
        self,
        mount: Union[top_types.Mount, OT3Mount],
        critical_point: Optional[CriticalPoint] = None,
        refresh: bool = False,
    ) -> Dict[Axis, float]:
        """
        Return the encoder position in absolute deck coords specified mount.
        """
        return await self.encoder_current_position_ot3(mount, critical_point, refresh)

    async def encoder_current_position_ot3(
        self,
        mount: Union[top_types.Mount, OT3Mount],
        critical_point: Optional[CriticalPoint] = None,
        refresh: bool = False,
    ) -> Dict[Axis, float]:
        """
        Return the encoder position in absolute deck coords specified mount.
        """
        if refresh:
            await self.refresh_positions()

        if mount == OT3Mount.GRIPPER and not self._gripper_handler.has_gripper():
            raise GripperNotAttachedError(
                f"Cannot return encoder position for {mount} if no gripper is attached"
            )

        position_axes = [Axis.X, Axis.Y, Axis.by_mount(mount)]
        valid_motor = self._encoder_position and self._backend.check_encoder_status(
            position_axes
        )
        if not valid_motor:
            raise MustHomeError(
                f"Encoder position of {str(mount)} is invalid; please home motors."
            )

        ot3pos = self._effector_pos_from_carriage_pos(
            OT3Mount.from_mount(mount),
            self._encoder_position,
            critical_point,
        )
        return ot3pos

    def _effector_pos_from_carriage_pos(
        self,
        mount: OT3Mount,
        carriage_position: OT3AxisMap[float],
        critical_point: Optional[CriticalPoint],
    ) -> OT3AxisMap[float]:
        offset = offset_for_mount(
            mount,
            top_types.Point(*self._config.left_mount_offset),
            top_types.Point(*self._config.right_mount_offset),
            top_types.Point(*self._config.gripper_mount_offset),
        )
        cp = self.critical_point_for(mount, critical_point)
        z_ax = Axis.by_mount(mount)
        plunger_ax = Axis.of_main_tool_actuator(mount)

        effector_pos = {
            Axis.X: carriage_position[Axis.X] + offset[0] + cp.x,
            Axis.Y: carriage_position[Axis.Y] + offset[1] + cp.y,
            z_ax: carriage_position[z_ax] + offset[2] + cp.z,
            plunger_ax: carriage_position[plunger_ax],
        }
        if self._gantry_load == GantryLoad.HIGH_THROUGHPUT:
            effector_pos[Axis.Q] = axis_convert(self._backend.gear_motor_position, 0.0)[
                Axis.P_L
            ]

        return effector_pos

    async def gantry_position(
        self,
        mount: Union[top_types.Mount, OT3Mount],
        critical_point: Optional[CriticalPoint] = None,
        refresh: bool = False,
        fail_on_not_homed: bool = False,
    ) -> top_types.Point:
        """Return the position of the critical point as pertains to the gantry."""
        realmount = OT3Mount.from_mount(mount)
        cur_pos = await self.current_position_ot3(
            realmount,
            critical_point,
            refresh,
        )
        return top_types.Point(
            x=cur_pos[Axis.X],
            y=cur_pos[Axis.Y],
            z=cur_pos[Axis.by_mount(realmount)],
        )

    async def move_to(
        self,
        mount: Union[top_types.Mount, OT3Mount],
        abs_position: top_types.Point,
        speed: Optional[float] = None,
        critical_point: Optional[CriticalPoint] = None,
        max_speeds: Union[None, Dict[Axis, float], OT3AxisMap[float]] = None,
        _expect_stalls: bool = False,
    ) -> None:
        """Move the critical point of the specified mount to a location
        relative to the deck, at the specified speed."""
        realmount = OT3Mount.from_mount(mount)
        axes_moving = [Axis.X, Axis.Y, Axis.by_mount(mount)]

        # Cache current position from backend
        if not self._current_position:
            await self.refresh_positions()

        if not self._backend.check_encoder_status(axes_moving):
            # a moving axis has not been homed before, homing robot now
            await self.home()
        elif not self._backend.check_motor_status(axes_moving):
            raise MustHomeError(
                f"Inaccurate motor position for {str(realmount)}, please home motors."
            )

        target_position = target_position_from_absolute(
            realmount,
            abs_position,
            partial(self.critical_point_for, cp_override=critical_point),
            top_types.Point(*self._config.left_mount_offset),
            top_types.Point(*self._config.right_mount_offset),
            top_types.Point(*self._config.gripper_mount_offset),
        )
        if max_speeds:
            checked_max: Optional[OT3AxisMap[float]] = max_speeds
        else:
            checked_max = None

        await self._cache_and_maybe_retract_mount(realmount)
        await self._move_gripper_to_idle_position(realmount)
        await self._move(
            target_position,
            speed=speed,
            max_speeds=checked_max,
            expect_stalls=_expect_stalls,
        )

    async def move_axes(  # noqa: C901
        self,
        position: Mapping[Axis, float],
        speed: Optional[float] = None,
        max_speeds: Optional[Dict[Axis, float]] = None,
    ) -> None:
        """Moves the effectors of the specified axis to the specified position.
        The effector of the x,y axis is the center of the carriage.
        The effector of the pipette mount axis are the mount critical points but only in z.
        """
        if not self._current_position:
            await self.refresh_positions()

        for axis in position.keys():
            if not self._backend.axis_is_present(axis):
                raise AxisNotPresentError(f"{axis} is not present")

        if not self._backend.check_encoder_status(list(position.keys())):
            await self.home()

        valid_motor = self._current_position and self._backend.check_motor_status(
            list(position.keys())
        )
        if not valid_motor:
            raise MustHomeError("Current position is invalid; please home motors.")

        absolute_positions: "OrderedDict[Axis, float]" = OrderedDict()
        current_position = self._current_position
        if Axis.X in position:
            absolute_positions[Axis.X] = position[Axis.X]
        else:
            absolute_positions[Axis.X] = current_position[Axis.X]
        if Axis.Y in position:
            absolute_positions[Axis.Y] = position[Axis.Y]
        else:
            absolute_positions[Axis.Y] = current_position[Axis.Y]

        have_z = False
        for axis in [Axis.Z_L, Axis.Z_R, Axis.Z_G]:
            if axis in position:
                have_z = True
                if Axis.Z_L:
                    carriage_effectors_offset = (
                        self._robot_calibration.left_mount_offset
                    )
                elif Axis.Z_R:
                    carriage_effectors_offset = (
                        self._robot_calibration.right_mount_offset
                    )
                else:
                    carriage_effectors_offset = (
                        self._robot_calibration.gripper_mount_offset
                    )
                absolute_positions[axis] = position[axis] - carriage_effectors_offset.z

        if not have_z:
            absolute_positions[Axis.Z_L] = current_position[Axis.Z_L]
        for axis, position_value in position.items():
            if axis not in absolute_positions:
                absolute_positions[axis] = position_value

        await self._move(target_position=absolute_positions, speed=speed)

    async def move_rel(
        self,
        mount: Union[top_types.Mount, OT3Mount],
        delta: top_types.Point,
        speed: Optional[float] = None,
        max_speeds: Union[None, Dict[Axis, float], OT3AxisMap[float]] = None,
        check_bounds: MotionChecks = MotionChecks.NONE,
        fail_on_not_homed: bool = False,
        _expect_stalls: bool = False,
    ) -> None:
        """Move the critical point of the specified mount by a specified
        displacement in a specified direction, at the specified speed."""
        if not self._current_position:
            await self.refresh_positions()

        realmount = OT3Mount.from_mount(mount)
        axes_moving = [Axis.X, Axis.Y, Axis.by_mount(mount)]

        if not self._backend.check_encoder_status(axes_moving):
            await self.home()

        # Cache current position from backend
        await self._cache_current_position()
        await self._cache_encoder_position()

        if not self._backend.check_motor_status([axis for axis in axes_moving]):
            raise MustHomeError(
                f"Inaccurate motor position for {str(realmount)}, please home motors."
            )

        target_position = target_position_from_relative(
            realmount, delta, self._current_position
        )
        if max_speeds:
            checked_max: Optional[OT3AxisMap[float]] = max_speeds
        else:
            checked_max = None
        await self._cache_and_maybe_retract_mount(realmount)
        await self._move_gripper_to_idle_position(realmount)
        await self._move(
            target_position,
            speed=speed,
            max_speeds=checked_max,
            check_bounds=check_bounds,
            expect_stalls=_expect_stalls,
        )

    async def _cache_and_maybe_retract_mount(self, mount: OT3Mount) -> None:
        """Retract the 'other' mount if necessary

        If `mount` does not match the value in :py:attr:`_last_moved_mount`
        (and :py:attr:`_last_moved_mount` exists) then retract the mount
        in :py:attr:`_last_moved_mount`. Also unconditionally update
        :py:attr:`_last_moved_mount` to contain `mount`.
        """
        if mount != self._last_moved_mount and self._last_moved_mount:
            await self.retract(self._last_moved_mount, 10)
        self._last_moved_mount = mount

    async def _move_gripper_to_idle_position(self, mount_in_use: OT3Mount) -> None:
        """Move gripper to its idle, gripped position.

        If the gripper is not currently in use, puts its jaws in a low-current,
        gripped position. Experimental behavior in order to prevent gripper jaws
        from colliding into thermocycler lid & lid latch clips.
        """
        # TODO: see https://opentrons.atlassian.net/browse/RLAB-214
        if (
            self._gripper_handler.gripper
            and mount_in_use != OT3Mount.GRIPPER
            and self._gripper_handler.gripper.state != GripperJawState.GRIPPING
        ):
            if self._gripper_handler.gripper.state == GripperJawState.UNHOMED:
                self._log.warning(
                    "Gripper jaw is not homed. Can't be moved to idle position"
                )
            else:
                # allows for safer gantry movement at minimum force
                await self.grip(force_newtons=IDLE_STATE_GRIP_FORCE)

    def _build_moves(
        self,
        origin: Dict[Axis, float],
        target: Dict[Axis, float],
        speed: Optional[float] = None,
    ) -> List[List[Move[Axis]]]:
        """Build move with Move Manager with machine positions."""
        # TODO: (2022-02-10) Use actual max speed for MoveTarget
        checked_speed = speed or 400
        move_target = MoveTarget.build(position=target, max_speed=checked_speed)
        _, moves = self._move_manager.plan_motion(
            origin=origin, target_list=[move_target]
        )
        return moves

    @ExecutionManagerProvider.wait_for_running
    async def _move(
        self,
        target_position: "OrderedDict[Axis, float]",
        speed: Optional[float] = None,
        home_flagged_axes: bool = True,
        max_speeds: Optional[OT3AxisMap[float]] = None,
        acquire_lock: bool = True,
        check_bounds: MotionChecks = MotionChecks.NONE,
        expect_stalls: bool = False,
    ) -> None:
        """Worker function to apply robot motion."""
        machine_pos = machine_from_deck(
            deck_pos=target_position,
            attitude=self._robot_calibration.deck_calibration.attitude,
            offset=self._robot_calibration.carriage_offset,
            robot_type=cast(RobotType, "OT-3 Standard"),
        )
        bounds = self._backend.axis_bounds
        to_check = {
            ax: machine_pos[ax]
            for ax in target_position.keys()
            if ax in Axis.gantry_axes()
        }
        check_motion_bounds(to_check, target_position, bounds, check_bounds)

        origin = await self._backend.update_position()
        try:
            moves = self._build_moves(origin, machine_pos, speed)
        except ZeroLengthMoveError as zero_length_error:
            self._log.info(f"{str(zero_length_error)}, ignoring")
            return
        self._log.info(
            f"move: deck {target_position} becomes machine {machine_pos} from {origin} "
            f"requiring {moves}"
        )
        async with contextlib.AsyncExitStack() as stack:
            if acquire_lock:
                await stack.enter_async_context(self._motion_lock)
            try:
                await self._backend.move(
                    origin,
                    moves[0],
                    MoveStopCondition.stall
                    if expect_stalls
                    else MoveStopCondition.none,
                )
            except Exception:
                self._log.exception("Move failed")
                self._current_position.clear()
                raise
            else:
                await self._cache_current_position()
                await self._cache_encoder_position()

    async def _home_axis(self, axis: Axis) -> None:
        """
        Perform home; base on axis motor/encoder statuses, shorten homing time
        if possible.

        1. If stepper position status is valid, move directly to the home position.
        2. If encoder position status is valid, update position estimation.
           If axis encoder is accurate (Zs & Ps ONLY), move directly to home position.
           Or, if axis encoder is not accurate, move to 20mm away from home position,
           then home.
        3. If both stepper and encoder statuses are invalid, home full axis.

        Note that when an axis is move directly to the home position, the axis limit
        switch will not be triggered.
        """

        async def _retrieve_home_position() -> Tuple[
            OT3AxisMap[float], OT3AxisMap[float]
        ]:
            origin = await self._backend.update_position()
            target_pos = {ax: pos for ax, pos in origin.items()}
            target_pos.update({axis: self._backend.home_position()[axis]})
            return origin, target_pos

        # G, Q should be handled in the backend through `self._home()`
        assert axis not in [Axis.G, Axis.Q]

        encoder_ok = self._backend.check_encoder_status([axis])
        motor_ok = self._backend.check_motor_status([axis])

        if encoder_ok:
            # ensure stepper position can be updated after boot
            await self.engage_axes([axis])
            await self._update_position_estimation([axis])
            # refresh motor and encoder statuses after position estimation update
            motor_ok = self._backend.check_motor_status([axis])
            encoder_ok = self._backend.check_encoder_status([axis])

        # we can move to safe home distance!
        if encoder_ok and motor_ok:
            origin, target_pos = await _retrieve_home_position()
            if Axis.to_kind(axis) in [OT3AxisKind.Z, OT3AxisKind.P]:
                axis_home_dist = self._config.safe_home_distance
            else:
                # FIXME: (AA 2/15/23) This is a temporary workaround because of
                # XY encoder inaccuracy. Otherwise, we should be able to use
                # 5.0 mm for all axes.
                # Move to 20 mm away from the home position and then home
                axis_home_dist = 20.0
            if origin[axis] - target_pos[axis] > axis_home_dist:
                target_pos[axis] += axis_home_dist
                moves = self._build_moves(origin, target_pos)
                await self._backend.move(
                    origin,
                    moves[0],
                    MoveStopCondition.none,
                )
            await self._backend.home([axis], self.gantry_load)
        else:
            # both stepper and encoder positions are invalid, must home
            await self._backend.home([axis], self.gantry_load)

    async def _home(self, axes: Sequence[Axis]) -> None:
        """Home one axis at a time."""
        async with self._motion_lock:
            for axis in axes:
                try:
                    if axis == Axis.G:
                        await self.home_gripper_jaw()
                    elif axis == Axis.Q:
                        await self._backend.home([axis], self.gantry_load)
                    else:
                        await self._home_axis(axis)
                except ZeroLengthMoveError:
                    self._log.info(f"{axis} already at home position, skip homing")
                    continue
                except BaseException as e:
                    self._log.exception(f"Homing failed: {e}")
                    self._current_position.clear()
                    raise
                else:
                    await self._cache_current_position()
                    await self._cache_encoder_position()

    @ExecutionManagerProvider.wait_for_running
    async def home(self, axes: Optional[List[Axis]] = None) -> None:
        """
        Worker function to home the robot by axis or list of
        desired axes.
        """
        # make sure current position is up-to-date
        await self.refresh_positions()

        if axes:
            checked_axes = axes
        else:
            checked_axes = [ax for ax in Axis if ax != Axis.Q]
        if self.gantry_load == GantryLoad.HIGH_THROUGHPUT:
            checked_axes.append(Axis.Q)
        self._log.info(f"Homing {axes}")

        home_seq = [
            ax
            for ax in AXES_IN_HOMING_ORDER
            if (ax in checked_axes and self._backend.axis_is_present(ax))
        ]
        self._log.info(f"home was called with {axes} generating sequence {home_seq}")
        await self._home(home_seq)

    def get_engaged_axes(self) -> Dict[Axis, bool]:
        """Which axes are engaged and holding."""
        return self._backend.engaged_axes()

    @property
    def engaged_axes(self) -> Dict[Axis, bool]:
        return self.get_engaged_axes()

    async def disengage_axes(self, which: List[Axis]) -> None:
        await self._backend.disengage_axes(which)

    async def engage_axes(self, which: List[Axis]) -> None:
        await self._backend.engage_axes(which)

    async def get_limit_switches(self) -> Dict[Axis, bool]:
        res = await self._backend.get_limit_switches()
        return {ax: val for ax, val in res.items()}

    @ExecutionManagerProvider.wait_for_running
    async def retract(
        self, mount: Union[top_types.Mount, OT3Mount], margin: float = 10
    ) -> None:
        """Pull the specified mount up to its home position.

        Works regardless of critical point or home status.
        """
        await self.retract_axis(Axis.by_mount(mount))

    @ExecutionManagerProvider.wait_for_running
    async def retract_axis(self, axis: Axis) -> None:
        """
        Move an axis to its home position, without engaging the limit switch,
        whenever we can.

        OT-2 uses this function to recover from a stall. In order to keep
        the behaviors between the two robots similar, retract_axis on the FLEX
        will call home if the stepper position is inaccurate.
        """
        motor_ok = self._backend.check_motor_status([axis])
        encoder_ok = self._backend.check_encoder_status([axis])

        if motor_ok and encoder_ok:
            # we can move to the home position without checking the limit switch
            origin = await self._backend.update_position()
            target_pos = {axis: self._backend.home_position()[axis]}
            try:
                moves = self._build_moves(origin, target_pos)
                await self._backend.move(origin, moves[0], MoveStopCondition.none)
            except ZeroLengthMoveError:
                self._log.info(f"{axis} already at home position, skip retract")
        else:
            # home the axis
            await self._home_axis(axis)
        await self._cache_current_position()
        await self._cache_encoder_position()

    # Gantry/frame (i.e. not pipette) config API
    @property
    def config(self) -> OT3Config:
        """Get the robot's configuration object.

        :returns .RobotConfig: The object.
        """
        return self._config

    @config.setter
    def config(self, config: Union[OT3Config, RobotConfig]) -> None:
        """Replace the currently-loaded config"""
        if isinstance(config, OT3Config):
            self._config = config
        else:
            self._log.error("Tried to specify an OT2 config object")

    def get_config(self) -> OT3Config:
        """
        Get the robot's configuration object.

        :returns .RobotConfig: The object.
        """
        return self.config

    def set_config(self, config: Union[OT3Config, RobotConfig]) -> None:
        """Replace the currently-loaded config"""
        if isinstance(config, OT3Config):
            self.config = config
        else:
            self._log.error("Tried to specify an OT2 config object")

    async def update_config(self, **kwargs: Any) -> None:
        """Update values of the robot's configuration."""
        self._config = replace(self._config, **kwargs)

    @ExecutionManagerProvider.wait_for_running
    async def _grip(self, duty_cycle: float) -> None:
        """Move the gripper jaw inward to close."""
        try:
            await self._backend.gripper_grip_jaw(duty_cycle=duty_cycle)
            await self._cache_encoder_position()
        except Exception:
            self._log.exception(
                f"Gripper grip failed, encoder pos: {self._encoder_position[Axis.G]}"
            )
            raise

    @ExecutionManagerProvider.wait_for_running
    async def _ungrip(self, duty_cycle: float) -> None:
        """Move the gripper jaw outward to reach the homing switch."""
        try:
            await self._backend.gripper_home_jaw(duty_cycle=duty_cycle)
            await self._cache_encoder_position()
        except Exception:
            self._log.exception("Gripper home failed")
            raise

    @ExecutionManagerProvider.wait_for_running
    async def _hold_jaw_width(self, jaw_width_mm: float) -> None:
        """Move the gripper jaw to a specific width."""
        try:
            if not self._gripper_handler.is_valid_jaw_width(jaw_width_mm):
                raise ValueError("Setting gripper jaw width out of bounds")
            gripper = self._gripper_handler.get_gripper()
            width_max = gripper.config.geometry.jaw_width["max"]
            jaw_displacement_mm = (width_max - jaw_width_mm) / 2.0
            await self._backend.gripper_hold_jaw(int(1000 * jaw_displacement_mm))
            await self._cache_encoder_position()
        except Exception:
            self._log.exception("Gripper set width failed")
            raise

    async def grip(self, force_newtons: Optional[float] = None) -> None:
        self._gripper_handler.check_ready_for_jaw_move()
        dc = self._gripper_handler.get_duty_cycle_by_grip_force(
            force_newtons or self._gripper_handler.get_gripper().default_grip_force
        )
        await self._grip(duty_cycle=dc)
        self._gripper_handler.set_jaw_state(GripperJawState.GRIPPING)

    async def ungrip(self, force_newtons: Optional[float] = None) -> None:
        # get default grip force for release if not provided
        self._gripper_handler.check_ready_for_jaw_move()
        dc = self._gripper_handler.get_duty_cycle_by_grip_force(
            force_newtons or self._gripper_handler.get_gripper().default_home_force
        )
        await self._ungrip(duty_cycle=dc)
        self._gripper_handler.set_jaw_state(GripperJawState.HOMED_READY)

    async def hold_jaw_width(self, jaw_width_mm: int) -> None:
        self._gripper_handler.check_ready_for_jaw_move()
        await self._hold_jaw_width(jaw_width_mm)
        self._gripper_handler.set_jaw_state(GripperJawState.HOLDING_CLOSED)

    async def _move_to_plunger_bottom(
        self, mount: OT3Mount, rate: float, acquire_lock: bool = True
    ) -> None:
        """
        Move an instrument's plunger to its bottom position, while no liquids
        are held by said instrument.

        Possible events where this occurs:

        1. After homing the plunger
        2. Between a blow-out and an aspiration (eg: re-using tips)

        Three possible physical tip states when this happens:

        1. no tip on pipette
        2. empty and dry (unused) tip on pipette
        3. empty and wet (used) tip on pipette

        With wet tips, the primary concern is leftover droplets inside the tip.
        These droplets ideally only move down and out of the tip, not up into the tip.
        Therefore, it is preferable to use the "blow-out" speed when moving the
        plunger down, and the slower "aspirate" speed when moving the plunger up.

        Assume all tips are wet, because we do not differentiate between wet/dry tips.

        When no tip is attached, moving at the max speed is preferable, to save time.
        """
        checked_mount = OT3Mount.from_mount(mount)
        instrument = self._pipette_handler.get_pipette(checked_mount)
        if instrument.current_volume > 0:
            raise RuntimeError("cannot position plunger while holding liquid")
        target_pos = target_position_from_plunger(
            OT3Mount.from_mount(mount),
            instrument.plunger_positions.bottom,
            self._current_position,
        )
        pip_ax = Axis.of_main_tool_actuator(mount)
        current_pos = self._current_position[pip_ax]
        if instrument.has_tip:
            if current_pos > target_pos[pip_ax]:
                # using slower aspirate flow-rate, to avoid pulling droplets up
                speed = self._pipette_handler.plunger_speed(
                    instrument, instrument.aspirate_flow_rate, "aspirate"
                )
            else:
                # use blow-out flow-rate, so we can push droplets out
                speed = self._pipette_handler.plunger_speed(
                    instrument, instrument.blow_out_flow_rate, "dispense"
                )
        else:
            # save time by using max speed
            max_speeds = self.config.motion_settings.default_max_speed
            speed = max_speeds[self.gantry_load][OT3AxisKind.P]
        # IMPORTANT: Here is our backlash compensation.
        #            The plunger is pre-loaded in the "aspirate" direction
        # NOTE: plunger position (mm) decreases up towards homing switch
        if current_pos < target_pos[pip_ax]:
            # move down below "bottom", before moving back up to "bottom"
            backlash_pos = target_pos.copy()
            backlash_pos[pip_ax] += instrument.backlash_distance
            await self._move(
                backlash_pos,
                speed=(speed * rate),
                acquire_lock=acquire_lock,
            )
        await self._move(
            target_pos,
            speed=(speed * rate),
            acquire_lock=acquire_lock,
        )

    # Pipette action API
    async def prepare_for_aspirate(
        self, mount: Union[top_types.Mount, OT3Mount], rate: float = 1.0
    ) -> None:
        """Prepare the pipette for aspiration."""
        checked_mount = OT3Mount.from_mount(mount)
        instrument = self._pipette_handler.get_pipette(checked_mount)
        self._pipette_handler.ready_for_tip_action(
            instrument, HardwareAction.PREPARE_ASPIRATE
        )
        if instrument.current_volume == 0:
            await self._move_to_plunger_bottom(checked_mount, rate)
            instrument.ready_to_aspirate = True

    async def aspirate(
        self,
        mount: Union[top_types.Mount, OT3Mount],
        volume: Optional[float] = None,
        rate: float = 1.0,
    ) -> None:
        """
        Aspirate a volume of liquid (in microliters/uL) using this pipette."""
        realmount = OT3Mount.from_mount(mount)
        aspirate_spec = self._pipette_handler.plan_check_aspirate(
            realmount, volume, rate
        )
        if not aspirate_spec:
            return

        target_pos = target_position_from_plunger(
            realmount,
            aspirate_spec.plunger_distance,
            self._current_position,
        )

        try:
            await self._backend.set_active_current(
                {aspirate_spec.axis: aspirate_spec.current}
            )
            async with self.restore_system_constrants():
                await self.set_system_constraints_for_plunger_acceleration(
                    realmount, aspirate_spec.acceleration
                )
                await self._move(
                    target_pos,
                    speed=aspirate_spec.speed,
                    home_flagged_axes=False,
                )
        except Exception:
            self._log.exception("Aspirate failed")
            aspirate_spec.instr.set_current_volume(0)
            raise
        else:
            aspirate_spec.instr.add_current_volume(aspirate_spec.volume)

    async def dispense(
        self,
        mount: Union[top_types.Mount, OT3Mount],
        volume: Optional[float] = None,
        rate: float = 1.0,
    ) -> None:
        """
        Dispense a volume of liquid in microliters(uL) using this pipette."""
        realmount = OT3Mount.from_mount(mount)
        dispense_spec = self._pipette_handler.plan_check_dispense(
            realmount, volume, rate
        )
        if not dispense_spec:
            return
        target_pos = target_position_from_plunger(
            realmount,
            dispense_spec.plunger_distance,
            self._current_position,
        )

        try:
            await self._backend.set_active_current(
                {dispense_spec.axis: dispense_spec.current}
            )
            async with self.restore_system_constrants():
                await self.set_system_constraints_for_plunger_acceleration(
                    realmount, dispense_spec.acceleration
                )
                await self._move(
                    target_pos,
                    speed=dispense_spec.speed,
                    home_flagged_axes=False,
                )
        except Exception:
            self._log.exception("Dispense failed")
            dispense_spec.instr.set_current_volume(0)
            raise
        else:
            dispense_spec.instr.remove_current_volume(dispense_spec.volume)

    async def blow_out(
        self,
        mount: Union[top_types.Mount, OT3Mount],
        volume: Optional[float] = None,
    ) -> None:
        """
        Force any remaining liquid to dispense. The liquid will be dispensed at
        the current location of pipette
        """
        realmount = OT3Mount.from_mount(mount)
        instrument = self._pipette_handler.get_pipette(realmount)
        blowout_spec = self._pipette_handler.plan_check_blow_out(realmount, volume)

        max_blowout_pos = instrument.plunger_positions.blow_out
        # start at the bottom position and move additional distance
        # determined by plan_check_blow_out
        blowout_distance = (
            instrument.plunger_positions.bottom + blowout_spec.plunger_distance
        )
        if blowout_distance > max_blowout_pos:
            raise ValueError(
                f"Blow out distance exceeds plunger position limit: blowout dist = {blowout_distance}, "
                f"max blowout distance = {max_blowout_pos}"
            )

        await self._backend.set_active_current(
            {blowout_spec.axis: blowout_spec.current}
        )

        target_pos = target_position_from_plunger(
            realmount,
            blowout_distance,
            self._current_position,
        )

        try:
            async with self.restore_system_constrants():
                await self.set_system_constraints_for_plunger_acceleration(
                    realmount, blowout_spec.acceleration
                )
                await self._move(
                    target_pos,
                    speed=blowout_spec.speed,
                    home_flagged_axes=False,
                )
        except Exception:
            self._log.exception("Blow out failed")
            raise
        finally:
            blowout_spec.instr.set_current_volume(0)
            blowout_spec.instr.ready_to_aspirate = False

    async def _force_pick_up_tip(
        self, mount: OT3Mount, pipette_spec: PickUpTipSpec
    ) -> None:
        for press in pipette_spec.presses:
            async with self._backend.restore_current():
                await self._backend.set_active_current(
                    {axis: current for axis, current in press.current.items()}
                )
                target_down = target_position_from_relative(
                    mount, press.relative_down, self._current_position
                )
                await self._move(target_down, speed=press.speed, expect_stalls=True)
            # we expect a stall has happened during pick up, so we want to
            # update the motor estimation
            await self._update_position_estimation([Axis.by_mount(mount)])
            target_up = target_position_from_relative(
                mount, press.relative_up, self._current_position
            )
            await self._move(target_up)

    async def _motor_pick_up_tip(
        self, mount: OT3Mount, pipette_spec: TipMotorPickUpTipSpec
    ) -> None:
        async with self._backend.restore_current():
            await self._backend.set_active_current(
                {axis: current for axis, current in pipette_spec.currents.items()}
            )
            # Move to pick up position
            target_down = target_position_from_relative(
                mount,
                pipette_spec.tiprack_down,
                self._current_position,
            )
            await self._move(target_down)
            homing_velocity = self._config.motion_settings.max_speed_discontinuity[
                GantryLoad.HIGH_THROUGHPUT
            ][OT3AxisKind.Q]
            # check if position is known before pick up tip
            if not any(self._backend.gear_motor_position):
                # home gear motor if position not known
                await self._backend.tip_action(
                    distance=self._backend.axis_bounds[Axis.Q][1],
                    velocity=homing_velocity,
                    tip_action="home",
                )
            pipette_axis = Axis.of_main_tool_actuator(mount)
            gear_origin_float = axis_convert(self._backend.gear_motor_position, 0.0)[
                pipette_axis
            ]
            clamp_move_target = pipette_spec.pick_up_distance
            clamp_moves = self._build_moves(
                {Axis.Q: gear_origin_float}, {Axis.Q: clamp_move_target}
            )
            await self._backend.tip_action(moves=clamp_moves[0], tip_action="clamp")

            gear_pos_float = axis_convert(self._backend.gear_motor_position, 0.0)[
                Axis.P_L
            ]

            fast_home_moves = self._build_moves(
                {Axis.Q: gear_pos_float}, {Axis.Q: self._config.safe_home_distance}
            )
            # move toward home until a safe distance
            await self._backend.tip_action(moves=fast_home_moves[0], tip_action="clamp")
            # move the rest of the way home with no acceleration
            await self._backend.tip_action(
                distance=(self._config.safe_home_distance + pipette_spec.home_buffer),
                velocity=homing_velocity,
                tip_action="home",
            )

    async def pick_up_tip(
        self,
        mount: Union[top_types.Mount, OT3Mount],
        tip_length: float,
        presses: Optional[int] = None,
        increment: Optional[float] = None,
        prep_after: bool = True,
    ) -> None:
        """Pick up tip from current location."""
        realmount = OT3Mount.from_mount(mount)
        spec, _add_tip_to_instrs = self._pipette_handler.plan_check_pick_up_tip(
            realmount, tip_length, presses, increment
        )

        await self._move_to_plunger_bottom(realmount, rate=1.0)
        if spec.pick_up_motor_actions:
            await self._motor_pick_up_tip(realmount, spec.pick_up_motor_actions)
        else:
            await self._force_pick_up_tip(realmount, spec)

        # neighboring tips tend to get stuck in the space between
        # the volume chamber and the drop-tip sleeve on p1000.
        # This extra shake ensures those tips are removed
        for rel_point, speed in spec.shake_off_list:
            await self.move_rel(realmount, rel_point, speed=speed)

        # TODO: implement tip-detection sequence during pick-up-tip for 96ch,
        #       but not with DVT pipettes because those can only detect drops

        if self.gantry_load != GantryLoad.HIGH_THROUGHPUT:
            await self._backend.get_tip_present(realmount, TipStateType.PRESENT)

        _add_tip_to_instrs()

        if prep_after:
            await self.prepare_for_aspirate(realmount)

    def set_current_tiprack_diameter(
        self, mount: Union[top_types.Mount, OT3Mount], tiprack_diameter: float
    ) -> None:
        instrument = self._pipette_handler.get_pipette(OT3Mount.from_mount(mount))
        self._log.info(
            "Updating tip rack diameter on pipette mount: "
            f"{mount.name}, tip diameter: {tiprack_diameter} mm"
        )
        instrument.current_tiprack_diameter = tiprack_diameter

    def set_working_volume(
        self, mount: Union[top_types.Mount, OT3Mount], tip_volume: float
    ) -> None:
        instrument = self._pipette_handler.get_pipette(OT3Mount.from_mount(mount))
        self._log.info(
            "Updating working volume on pipette mount:"
            f"{mount.name}, tip volume: {tip_volume} ul"
        )
        instrument.working_volume = tip_volume

    async def drop_tip(
        self, mount: Union[top_types.Mount, OT3Mount], home_after: bool = False
    ) -> None:
        """Drop tip at the current location."""
        realmount = OT3Mount.from_mount(mount)
        spec, _remove = self._pipette_handler.plan_check_drop_tip(realmount, home_after)

        homing_velocity = self._config.motion_settings.max_speed_discontinuity[
            GantryLoad.HIGH_THROUGHPUT
        ][OT3AxisKind.Q]
        for move in spec.drop_moves:
            await self._backend.set_active_current(move.current)

            if move.is_ht_tip_action and move.speed:
                # The speed check is needed because speed can sometimes be None.
                # Not sure why
                if not any(self._backend.gear_motor_position):
                    # home gear motor if position not known
                    await self._backend.tip_action(
                        distance=self._backend.axis_bounds[Axis.Q][1],
                        velocity=homing_velocity,
                        tip_action="home",
                    )

                gear_start_position = axis_convert(
                    self._backend.gear_motor_position, 0.0
                )[Axis.P_L]
                drop_moves = self._build_moves(
                    {Axis.Q: gear_start_position}, {Axis.Q: move.target_position}
                )
                await self._backend.tip_action(moves=drop_moves[0], tip_action="clamp")

                gear_pos_float = axis_convert(self._backend.gear_motor_position, 0.0)[
                    Axis.P_L
                ]

                fast_home_moves = self._build_moves(
                    {Axis.Q: gear_pos_float}, {Axis.Q: self._config.safe_home_distance}
                )
                # move toward home until a safe distance
                await self._backend.tip_action(
                    moves=fast_home_moves[0], tip_action="clamp"
                )
                # move the rest of the way home with no acceleration
                await self._backend.tip_action(
                    distance=(self._config.safe_home_distance + move.home_buffer),
                    velocity=homing_velocity,
                    tip_action="home",
                )

            else:
                target_pos = target_position_from_plunger(
                    realmount, move.target_position, self._current_position
                )
                await self._move(
                    target_pos,
                    speed=move.speed,
                    home_flagged_axes=False,
                )
            if move.home_after:
                await self._home(move.home_axes)

        for shake in spec.shake_moves:
            await self.move_rel(mount, shake[0], speed=shake[1])

        await self._backend.set_active_current(spec.ending_current)
        # TODO: implement tip-detection sequence during drop-tip for 96ch
        if self.gantry_load != GantryLoad.HIGH_THROUGHPUT:
            await self._backend.get_tip_present(realmount, TipStateType.ABSENT)

        # home mount axis
        if home_after:
            await self._home([Axis.by_mount(mount)])

        _remove()

    async def clean_up(self) -> None:
        """Get the API ready to stop cleanly."""
        await self._backend.clean_up()

    def critical_point_for(
        self,
        mount: Union[top_types.Mount, OT3Mount],
        cp_override: Optional[CriticalPoint] = None,
    ) -> top_types.Point:
        if mount == OT3Mount.GRIPPER:
            return self._gripper_handler.get_critical_point(cp_override)
        else:
            return self._pipette_handler.critical_point_for(
                OT3Mount.from_mount(mount), cp_override
            )

    @property
    def hardware_pipettes(self) -> InstrumentsByMount[top_types.Mount]:
        # TODO (lc 12-5-2022) We should have ONE entry point into knowing
        # what pipettes are attached from the hardware controller.
        return {
            m.to_mount(): i
            for m, i in self._pipette_handler.hardware_instruments.items()
            if m != OT3Mount.GRIPPER
        }

    @property
    def hardware_gripper(self) -> Optional[Gripper]:
        if not self.has_gripper():
            return None
        return self._gripper_handler.get_gripper()

    @property
    def hardware_instruments(self) -> InstrumentsByMount[top_types.Mount]:  # type: ignore
        # see comment in `protocols.instrument_configurer`
        # override required for type matching
        # Warning: don't use this in new code, used `hardware_pipettes` instead
        return self.hardware_pipettes

    def get_attached_pipettes(self) -> Dict[top_types.Mount, PipetteDict]:
        return {
            m.to_mount(): pd
            for m, pd in self._pipette_handler.get_attached_instruments().items()
            if m != OT3Mount.GRIPPER
        }

    def get_attached_instruments(self) -> Dict[top_types.Mount, PipetteDict]:
        # Warning: don't use this in new code, used `get_attached_pipettes` instead
        return self.get_attached_pipettes()

    async def get_instrument_state(
        self, mount: Union[top_types.Mount, OT3Mount]
    ) -> PipetteStateDict:
        # TODO we should have a PipetteState that can be returned from
        # this function with additional state (such as critical points)
        realmount = OT3Mount.from_mount(mount)
        res = await self._backend.get_tip_present_state(realmount)
        pipette_state_for_mount: PipetteStateDict = {"tip_detected": bool(res)}
        return pipette_state_for_mount

    def reset_instrument(
        self, mount: Union[top_types.Mount, OT3Mount, None] = None
    ) -> None:
        if mount:
            checked_mount: Optional[OT3Mount] = OT3Mount.from_mount(mount)
        else:
            checked_mount = None
        if checked_mount == OT3Mount.GRIPPER:
            self._gripper_handler.reset_gripper()
        else:
            self._pipette_handler.reset_instrument(checked_mount)

    def get_instrument_offset(
        self, mount: OT3Mount
    ) -> Union[GripperCalibrationOffset, PipetteOffsetByPipetteMount, None]:
        """Get instrument calibration data."""
        # TODO (spp, 2023-04-19): We haven't introduced a 'calibration_offset' key in
        #  PipetteDict because the dict is shared with OT2 pipettes which have
        #  different offset type. Once we figure out if we want the calibration data
        #  to be a part of the dict, this getter can be updated to fetch pipette offset
        #  from the dict, or just remove this getter entirely.

        if mount == OT3Mount.GRIPPER:
            gripper_dict = self._gripper_handler.get_gripper_dict()
            return gripper_dict["calibration_offset"] if gripper_dict else None
        else:
            return self._pipette_handler.get_instrument_offset(mount=mount)

    async def reset_instrument_offset(
        self, mount: Union[top_types.Mount, OT3Mount], to_default: bool = True
    ) -> None:
        """Reset the given instrument to system offsets."""
        checked_mount = OT3Mount.from_mount(mount)
        if checked_mount == OT3Mount.GRIPPER:
            self._gripper_handler.reset_instrument_offset(to_default)
        else:
            self._pipette_handler.reset_instrument_offset(checked_mount, to_default)

    async def save_instrument_offset(
        self, mount: Union[top_types.Mount, OT3Mount], delta: top_types.Point
    ) -> Union[GripperCalibrationOffset, PipetteOffsetByPipetteMount]:
        """Save a new offset for a given instrument."""
        checked_mount = OT3Mount.from_mount(mount)
        if checked_mount == OT3Mount.GRIPPER:
            self._log.info(f"Saving instrument offset: {delta} for gripper")
            return self._gripper_handler.save_instrument_offset(delta)
        else:
            return self._pipette_handler.save_instrument_offset(checked_mount, delta)

    async def save_module_offset(
        self, module_id: str, mount: OT3Mount, slot: str, offset: top_types.Point
    ) -> Optional[ModuleCalibrationOffset]:
        """Save a new offset for a given module."""
        module = self._backend.module_controls.get_module_by_module_id(module_id)
        if not module:
            self._log.warning(f"Could not save calibration: unknown module {module_id}")
            return None
        # TODO (ba, 2023-03-22): gripper_id and pipette_id should probably be combined to instrument_id
        instrument_id = None
        if self._gripper_handler.has_gripper():
            instrument_id = self._gripper_handler.get_gripper().gripper_id
        elif self._pipette_handler.has_pipette(mount):
            instrument_id = self._pipette_handler.get_pipette(mount).pipette_id
        module_type = module.MODULE_TYPE
        self._log.info(
            f"Saving module offset: {offset} for module {module_type.name} {module_id}."
        )
        return self._backend.module_controls.save_module_offset(
            module_type, module_id, mount, slot, offset, instrument_id
        )

    def get_module_calibration_offset(
        self, serial_number: str
    ) -> Optional[ModuleCalibrationOffset]:
        """Get the module calibration offset of a module."""
        module = self._backend.module_controls.get_module_by_module_id(serial_number)
        if not module:
            self._log.warning(
                f"Could not load calibration: unknown module {serial_number}"
            )
            return None
        module_type = module.MODULE_TYPE
        return self._backend.module_controls.load_module_offset(
            module_type, serial_number
        )

    def get_attached_pipette(
        self, mount: Union[top_types.Mount, OT3Mount]
    ) -> PipetteDict:
        return self._pipette_handler.get_attached_instrument(OT3Mount.from_mount(mount))

    def get_attached_instrument(
        self, mount: Union[top_types.Mount, OT3Mount]
    ) -> PipetteDict:
        # Warning: don't use this in new code, used `get_attached_pipette` instead
        return self.get_attached_pipette(mount)

    @property
    def attached_instruments(self) -> Any:
        # Warning: don't use this in new code, used `attached_pipettes` instead
        return self.attached_pipettes

    @property
    def attached_pipettes(self) -> Dict[top_types.Mount, PipetteDict]:
        return {
            m.to_mount(): d
            for m, d in self._pipette_handler.attached_instruments.items()
            if m != OT3Mount.GRIPPER
        }

    @property
    def attached_gripper(self) -> Optional[GripperDict]:
        return self._gripper_handler.get_gripper_dict()

    def has_gripper(self) -> bool:
        return self._gripper_handler.has_gripper()

    def calibrate_plunger(
        self,
        mount: Union[top_types.Mount, OT3Mount],
        top: Optional[float] = None,
        bottom: Optional[float] = None,
        blow_out: Optional[float] = None,
        drop_tip: Optional[float] = None,
    ) -> None:
        self._pipette_handler.calibrate_plunger(
            OT3Mount.from_mount(mount), top, bottom, blow_out, drop_tip
        )

    def set_flow_rate(
        self,
        mount: Union[top_types.Mount, OT3Mount],
        aspirate: Optional[float] = None,
        dispense: Optional[float] = None,
        blow_out: Optional[float] = None,
    ) -> None:
        return self._pipette_handler.set_flow_rate(
            OT3Mount.from_mount(mount), aspirate, dispense, blow_out
        )

    def set_pipette_speed(
        self,
        mount: Union[top_types.Mount, OT3Mount],
        aspirate: Optional[float] = None,
        dispense: Optional[float] = None,
        blow_out: Optional[float] = None,
    ) -> None:
        self._pipette_handler.set_pipette_speed(
            OT3Mount.from_mount(mount), aspirate, dispense, blow_out
        )

    def get_instrument_max_height(
        self,
        mount: Union[top_types.Mount, OT3Mount],
        critical_point: Optional[CriticalPoint] = None,
    ) -> float:
        carriage_pos = self._deck_from_machine(self._backend.home_position())
        pos_at_home = self._effector_pos_from_carriage_pos(
            OT3Mount.from_mount(mount), carriage_pos, critical_point
        )

        return pos_at_home[Axis.by_mount(mount)] - self._config.z_retract_distance

    async def add_tip(
        self, mount: Union[top_types.Mount, OT3Mount], tip_length: float
    ) -> None:
        await self._pipette_handler.add_tip(OT3Mount.from_mount(mount), tip_length)

    async def remove_tip(self, mount: Union[top_types.Mount, OT3Mount]) -> None:
        await self._pipette_handler.remove_tip(OT3Mount.from_mount(mount))

    def add_gripper_probe(self, probe: GripperProbe) -> None:
        self._gripper_handler.add_probe(probe)

    def remove_gripper_probe(self) -> None:
        self._gripper_handler.remove_probe()

    async def liquid_probe(
        self,
        mount: OT3Mount,
        probe_settings: Optional[LiquidProbeSettings] = None,
    ) -> float:
        """Search for and return liquid level height.

        This function begins by moving the mount the distance specified by starting_mount_height in the
        LiquidProbeSettings. After this, the mount and plunger motors will move simultaneously while
        reading from the pressure sensor.

        If the move is completed without the specified threshold being triggered, a
        LiquidNotFound error will be thrown.
        If the threshold is triggered before the minimum z distance has been traveled,
        a EarlyLiquidSenseTrigger error will be thrown.

        Otherwise, the function will stop moving once the threshold is triggered,
        and return the position of the
        z axis in deck coordinates, as well as the encoder position, where
        the liquid was found.
        """

        checked_mount = OT3Mount.from_mount(mount)
        instrument = self._pipette_handler.get_pipette(checked_mount)
        self._pipette_handler.ready_for_tip_action(
            instrument, HardwareAction.LIQUID_PROBE
        )

        if not probe_settings:
            probe_settings = self.config.liquid_sense

        pos = await self.gantry_position(mount, refresh=True)
        probe_start_pos = pos._replace(z=probe_settings.starting_mount_height)
        await self.move_to(mount, probe_start_pos)

        if probe_settings.aspirate_while_sensing:
            await self._move_to_plunger_bottom(mount, rate=1.0)
        else:
            # TODO: shorten this distance by only moving just far enough
            #       to account for the specified "max-z-distance"
            target_pos = target_position_from_plunger(
                checked_mount, instrument.plunger_positions.top, self._current_position
            )
            # FIXME: this should really be the slower "aspirate" speed,
            #        but this is still in testing phase so let's bias towards speed
            max_speeds = self.config.motion_settings.default_max_speed
            speed = max_speeds[self.gantry_load][OT3AxisKind.P]
            await self._move(target_pos, speed=speed, acquire_lock=True)

        plunger_direction = -1 if probe_settings.aspirate_while_sensing else 1
        await self._backend.liquid_probe(
            mount,
            probe_settings.max_z_distance,
            probe_settings.mount_speed,
            (probe_settings.plunger_speed * plunger_direction),
            probe_settings.sensor_threshold_pascals,
            probe_settings.log_pressure,
            probe_settings.auto_zero_sensor,
            probe_settings.num_baseline_reads,
        )
        end_pos = await self.gantry_position(mount, refresh=True)
        await self.move_to(mount, probe_start_pos)
        return end_pos.z

    async def capacitive_probe(
        self,
        mount: OT3Mount,
        moving_axis: Axis,
        target_pos: float,
        pass_settings: CapacitivePassSettings,
        retract_after: bool = True,
    ) -> float:
        """Determine the position of something using the capacitive sensor.

        This function orchestrates detecting the position of a collision between the
        capacitive probe on the tool on the specified mount, and some fixed element
        of the robot.

        When calling this function, the mount's probe critical point should already
        be aligned in the probe axis with the item to be probed.

        It will move the mount's probe critical point to a small distance behind
        the expected position of the element (which is target_pos, in deck coordinates,
        in the axis to be probed) while running the tool's capacitive sensor. When the
        sensor senses contact, the mount stops.

        This function moves away and returns the sensed position.

        This sensed position can be used in several ways, including
        - To get an absolute position in deck coordinates of whatever was
        targeted, if something was guaranteed to be physically present.
        - To detect whether a collision occured at all. If this function
        returns a value far enough past the anticipated position, then it indicates
        there was no material there.
        """
        if moving_axis not in [
            Axis.X,
            Axis.Y,
        ] and moving_axis != Axis.by_mount(mount):
            raise RuntimeError(
                "Probing must be done with a gantry axis or the mount of the sensing"
                " tool"
            )

        here = await self.gantry_position(mount, refresh=True)
        origin_pos = moving_axis.of_point(here)
        if origin_pos < target_pos:
            pass_start = target_pos - pass_settings.prep_distance_mm
            pass_distance = (
                pass_settings.prep_distance_mm + pass_settings.max_overrun_distance_mm
            )
        else:
            pass_start = target_pos + pass_settings.prep_distance_mm
            pass_distance = -1.0 * (
                pass_settings.prep_distance_mm + pass_settings.max_overrun_distance_mm
            )
        machine_pass_distance = moving_axis.of_point(
            machine_vector_from_deck_vector(
                moving_axis.set_in_point(top_types.Point(0, 0, 0), pass_distance),
                self._robot_calibration.deck_calibration.attitude,
            )
        )
        pass_start_pos = moving_axis.set_in_point(here, pass_start)
        await self.move_to(mount, pass_start_pos)
        if mount == OT3Mount.GRIPPER:
            probe = self._gripper_handler.get_attached_probe()
            assert probe
            await self._backend.capacitive_probe(
                mount,
                moving_axis,
                machine_pass_distance,
                pass_settings.speed_mm_per_s,
                pass_settings.sensor_threshold_pf,
                GripperProbe.to_type(probe),
            )
        else:
            await self._backend.capacitive_probe(
                mount,
                moving_axis,
                machine_pass_distance,
                pass_settings.speed_mm_per_s,
                pass_settings.sensor_threshold_pf,
                probe=InstrumentProbeType.PRIMARY,
            )
        end_pos = await self.gantry_position(mount, refresh=True)
        if retract_after:
            await self.move_to(mount, pass_start_pos)
        return moving_axis.of_point(end_pos)

    async def capacitive_sweep(
        self,
        mount: OT3Mount,
        moving_axis: Axis,
        begin: top_types.Point,
        end: top_types.Point,
        speed_mm_s: float,
    ) -> List[float]:
        if moving_axis not in [
            Axis.X,
            Axis.Y,
        ] and moving_axis != Axis.by_mount(mount):
            raise RuntimeError(
                "Probing must be done with a gantry axis or the mount of the sensing"
                " tool"
            )
        sweep_distance = moving_axis.of_point(
            machine_vector_from_deck_vector(
                end - begin,
                self._robot_calibration.deck_calibration.attitude,
            )
        )

        await self.move_to(mount, begin)
        if mount == OT3Mount.GRIPPER:
            probe = self._gripper_handler.get_attached_probe()
            assert probe
            values = await self._backend.capacitive_pass(
                mount,
                moving_axis,
                sweep_distance,
                speed_mm_s,
                GripperProbe.to_type(probe),
            )
        else:
            values = await self._backend.capacitive_pass(
                mount,
                moving_axis,
                sweep_distance,
                speed_mm_s,
                probe=InstrumentProbeType.PRIMARY,
            )
        await self.move_to(mount, begin)
        return values

    AMKey = TypeVar("AMKey")

    @property
    def attached_subsystems(self) -> Dict[SubSystem, SubSystemState]:
        """Get a view of the state of the currently-attached subsystems."""
        return self._backend.subsystems

    @property
    def estop_status(self) -> EstopOverallStatus:
        return EstopOverallStatus(
            state=self._backend.estop_state_machine.state,
            left_physical_state=self._backend.estop_state_machine.get_physical_status(
                EstopAttachLocation.LEFT
            ),
            right_physical_state=self._backend.estop_state_machine.get_physical_status(
                EstopAttachLocation.RIGHT
            ),
        )

    def estop_acknowledge_and_clear(self) -> EstopOverallStatus:
        """Attempt to acknowledge an Estop event and clear the status.

        Returns the estop status after clearing the status."""
        self._backend.estop_state_machine.acknowledge_and_clear()
        return self.estop_status

    def get_estop_state(self) -> EstopState:
        return self._backend.estop_state_machine.state<|MERGE_RESOLUTION|>--- conflicted
+++ resolved
@@ -99,10 +99,7 @@
     TipStateType,
     EstopOverallStatus,
     EstopAttachLocation,
-<<<<<<< HEAD
     EstopStateNotification,
-=======
->>>>>>> 474ef377
     EstopState,
 )
 from .errors import (
