import asyncio
import contextlib
from functools import partial, lru_cache
from dataclasses import replace
import logging
from collections import OrderedDict
from typing import (
    AsyncIterator,
    AsyncGenerator,
    cast,
    Callable,
    Dict,
    Union,
    List,
    Optional,
    Sequence,
    Set,
    Any,
    TypeVar,
    Tuple,
    Mapping,
)
from opentrons.hardware_control.modules.module_calibration import (
    ModuleCalibrationOffset,
)


from opentrons_shared_data.pipette.dev_types import (
    PipetteName,
)
from opentrons_shared_data.gripper.constants import IDLE_STATE_GRIP_FORCE

from opentrons import types as top_types
from opentrons.config import robot_configs, ot3_pipette_config
from opentrons.config.types import (
    RobotConfig,
    OT3Config,
    GantryLoad,
    CapacitivePassSettings,
    LiquidProbeSettings,
)
from opentrons.drivers.rpi_drivers.types import USBPort
from opentrons_hardware.hardware_control.motion_planning import (
    Move,
    MoveManager,
    MoveTarget,
    ZeroLengthMoveError,
)

from opentrons_hardware.hardware_control.motion import MoveStopCondition

from .util import use_or_initialize_loop, check_motion_bounds

from .instruments.ot3.pipette import (
    load_from_config_and_check_skip,
)
from .instruments.ot3.gripper import compare_gripper_config_and_check_skip, Gripper
from .instruments.ot3.instrument_calibration import (
    GripperCalibrationOffset,
    PipetteOffsetByPipetteMount,
)
from .backends.ot3controller import OT3Controller
from .backends.ot3simulator import OT3Simulator
from .backends.ot3utils import (
    get_system_constraints,
    axis_convert,
)
from .backends.errors import SubsystemUpdating
from .execution_manager import ExecutionManagerProvider
from .pause_manager import PauseManager
from .module_control import AttachedModulesControl
from .types import (
    CriticalPoint,
    DoorState,
    DoorStateNotification,
    ErrorMessageNotification,
    HardwareEventHandler,
    HardwareAction,
    MotionChecks,
    SubSystem,
    PauseType,
    Axis,
    OT3AxisKind,
    OT3Mount,
    OT3AxisMap,
    GripperJawState,
    InstrumentProbeType,
    GripperProbe,
    EarlyLiquidSenseTrigger,
    LiquidNotFound,
    UpdateStatus,
    StatusBarState,
    SubSystemState,
)
from .errors import (
    MustHomeError,
    GripperNotAttachedError,
    AxisNotPresentError,
    UpdateOngoingError,
    FirmwareUpdateFailed,
)
from . import modules
from .ot3_calibration import OT3Transforms, OT3RobotCalibrationProvider

from .protocols import HardwareControlInterface

# TODO (lc 09/15/2022) We should update our pipette handler to reflect OT-3 properties
# in a follow-up PR.
from .instruments.ot3.pipette_handler import (
    OT3PipetteHandler,
    InstrumentsByMount,
    PickUpTipSpec,
    TipMotorPickUpTipSpec,
)
from .instruments.ot3.instrument_calibration import load_pipette_offset
from .instruments.ot3.gripper_handler import GripperHandler
from .instruments.ot3.instrument_calibration import (
    load_gripper_calibration_offset,
)

from .motion_utilities import (
    target_position_from_absolute,
    target_position_from_relative,
    target_position_from_plunger,
    offset_for_mount,
    deck_from_machine,
    machine_from_deck,
    machine_vector_from_deck_vector,
)

from .dev_types import (
    AttachedGripper,
    OT3AttachedPipette,
    PipetteDict,
    InstrumentDict,
    GripperDict,
)
from opentrons_hardware.hardware_control.motion_planning.move_utils import (
    MoveConditionNotMet,
)

from .status_bar_state import StatusBarStateController

mod_log = logging.getLogger(__name__)


class OT3API(
    ExecutionManagerProvider,
    OT3RobotCalibrationProvider,
    # This MUST be kept last in the inheritance list so that it is
    # deprioritized in the method resolution order; otherwise, invocations
    # of methods that are present in the protocol will call the (empty,
    # do-nothing) methods in the protocol. This will happily make all the
    # tests fail.
    HardwareControlInterface[OT3Transforms, OT3Axis],
):
    """This API is the primary interface to the hardware controller.

    Because the hardware manager controls access to the system's hardware
    as a whole, it is designed as a class of which only one should be
    instantiated at a time. This class's methods should be the only method
    of external access to the hardware. Each method may be minimal - it may
    only delegate the call to another submodule of the hardware manager -
    but its purpose is to be gathered here to provide a single interface.

    This implements the protocols in opentrons.hardware_control.protocols,
    and longer method docstrings may be found there. Docstrings for the
    methods in this class only note where their behavior is different or
    extended from that described in the protocol.
    """

    CLS_LOG = mod_log.getChild("OT3API")

    def __init__(
        self,
        backend: Union[OT3Simulator, OT3Controller],
        loop: asyncio.AbstractEventLoop,
        config: OT3Config,
    ) -> None:
        """Initialize an API instance.

        This should rarely be explicitly invoked by an external user; instead,
        one of the factory methods build_hardware_controller or
        build_hardware_simulator should be used.
        """
        self._log = self.CLS_LOG.getChild(str(id(self)))
        self._config = config
        self._backend = backend
        self._loop = loop
        self._instrument_cache_lock = asyncio.Lock()

        self._callbacks: Set[HardwareEventHandler] = set()
        # {'X': 0.0, 'Y': 0.0, 'Z': 0.0, 'A': 0.0, 'B': 0.0, 'C': 0.0}
        self._current_position: OT3AxisMap[float] = {}
        self._encoder_position: OT3AxisMap[float] = {}

        self._last_moved_mount: Optional[OT3Mount] = None
        # The motion lock synchronizes calls to long-running physical tasks
        # involved in motion. This fixes issue where for instance a move()
        # or home() call is in flight and something else calls
        # current_position(), which will not be updated until the move() or
        # home() call succeeds or fails.
        self._motion_lock = asyncio.Lock()
        self._door_state = DoorState.CLOSED
        self._pause_manager = PauseManager()
        self._gantry_load = GantryLoad.LOW_THROUGHPUT
        self._move_manager = MoveManager(
            constraints=get_system_constraints(
                self._config.motion_settings, self._gantry_load
            )
        )
        self._status_bar_controller = StatusBarStateController(
            self._backend.status_bar_interface()
        )

        self._pipette_handler = OT3PipetteHandler({m: None for m in OT3Mount})
        self._gripper_handler = GripperHandler(gripper=None)
        OT3RobotCalibrationProvider.__init__(self, self._config)
        ExecutionManagerProvider.__init__(self, isinstance(backend, OT3Simulator))

    @property
    def door_state(self) -> DoorState:
        return self._door_state

    @door_state.setter
    def door_state(self, door_state: DoorState) -> None:
        self._door_state = door_state

    @property
    def gantry_load(self) -> GantryLoad:
        return self._gantry_load

    async def set_gantry_load(self, gantry_load: GantryLoad) -> None:
        mod_log.info(f"Setting gantry load to {gantry_load}")
        self._gantry_load = gantry_load
        self._move_manager.update_constraints(
            get_system_constraints(self._config.motion_settings, gantry_load)
        )
        await self._backend.update_to_default_current_settings(gantry_load)

    def _update_door_state(self, door_state: DoorState) -> None:
        mod_log.info(f"Updating the window switch status: {door_state}")
        self.door_state = door_state
        for cb in self._callbacks:
            hw_event = DoorStateNotification(new_state=door_state)
            try:
                cb(hw_event)
            except Exception:
                mod_log.exception("Errored during door state event callback")

    def _reset_last_mount(self) -> None:
        self._last_moved_mount = None

    def _deck_from_machine(self, machine_pos: Dict[Axis, float]) -> Dict[Axis, float]:
        return deck_from_machine(
            machine_pos,
            self._robot_calibration.deck_calibration.attitude,
            self._robot_calibration.carriage_offset,
        )

    @classmethod
    async def build_hardware_controller(
        cls,
        attached_instruments: Optional[
            Dict[Union[top_types.Mount, OT3Mount], Dict[str, Optional[str]]]
        ] = None,
        attached_modules: Optional[List[str]] = None,
        config: Union[OT3Config, RobotConfig, None] = None,
        loop: Optional[asyncio.AbstractEventLoop] = None,
        strict_attached_instruments: bool = True,
        use_usb_bus: bool = False,
        update_firmware: bool = True,
        status_bar_enabled: bool = True,
    ) -> "OT3API":
        """Build an ot3 hardware controller."""
        checked_loop = use_or_initialize_loop(loop)
        if not isinstance(config, OT3Config):
            checked_config = robot_configs.load_ot3()
        else:
            checked_config = config
        backend = await OT3Controller.build(
            checked_config, use_usb_bus, check_updates=update_firmware
        )

        api_instance = cls(backend, loop=checked_loop, config=checked_config)

        await api_instance.set_status_bar_enabled(status_bar_enabled)
        # TODO: Remove this line once the robot server runs the startup
        # animation after initialization!
        await api_instance.set_status_bar_state(StatusBarState.IDLE)
        module_controls = await AttachedModulesControl.build(
            api_instance, board_revision=backend.board_revision
        )
        backend.module_controls = module_controls
        door_state = await backend.door_state()
        api_instance._update_door_state(door_state)
        backend.add_door_state_listener(api_instance._update_door_state)
        checked_loop.create_task(backend.watch(loop=checked_loop))
        backend.initialized = True
        return api_instance

    @classmethod
    async def build_hardware_simulator(
        cls,
        attached_instruments: Union[
            None,
            Dict[OT3Mount, Dict[str, Optional[str]]],
            Dict[top_types.Mount, Dict[str, Optional[str]]],
        ] = None,
        attached_modules: Optional[List[str]] = None,
        config: Union[RobotConfig, OT3Config, None] = None,
        loop: Optional[asyncio.AbstractEventLoop] = None,
        strict_attached_instruments: bool = True,
    ) -> "OT3API":
        """Build a simulating hardware controller.

        This method may be used both on a real robot and on dev machines.
        Multiple simulating hardware controllers may be active at one time.
        """

        checked_modules = attached_modules or []

        checked_loop = use_or_initialize_loop(loop)
        if not isinstance(config, OT3Config):
            checked_config = robot_configs.load_ot3()
        else:
            checked_config = config
        backend = await OT3Simulator.build(
            {OT3Mount.from_mount(k): v for k, v in attached_instruments.items()}
            if attached_instruments
            else {},
            checked_modules,
            checked_config,
            checked_loop,
            strict_attached_instruments,
        )
        api_instance = cls(backend, loop=checked_loop, config=checked_config)
        await api_instance.cache_instruments()
        module_controls = await AttachedModulesControl.build(
            api_instance, board_revision=backend.board_revision
        )
        backend.module_controls = module_controls
        await backend.watch(api_instance.loop)
        return api_instance

    def __repr__(self) -> str:
        return "<{} using backend {}>".format(type(self), type(self._backend))

    @property
    def loop(self) -> asyncio.AbstractEventLoop:
        """The event loop used by this instance."""
        return self._loop

    @property
    def is_simulator(self) -> bool:
        """`True` if this is a simulator; `False` otherwise."""
        return isinstance(self._backend, OT3Simulator)

    def register_callback(self, cb: HardwareEventHandler) -> Callable[[], None]:
        """Allows the caller to register a callback, and returns a closure
        that can be used to unregister the provided callback
        """
        self._callbacks.add(cb)

        def unregister() -> None:
            self._callbacks.remove(cb)

        return unregister

    def get_fw_version(self) -> str:
        """
        Return the firmware version of the connected hardware.
        """
        from_backend = self._backend.fw_version
        uniques = set(version for version in from_backend.values())
        if not from_backend:
            return "unknown"
        else:
            return ", ".join(str(version) for version in uniques)

    @property
    def fw_version(self) -> str:
        return self.get_fw_version()

    @property
    def board_revision(self) -> str:
        return str(self._backend.board_revision)

    async def update_firmware(
        self, subsystems: Optional[Set[SubSystem]] = None, force: bool = False
    ) -> AsyncIterator[UpdateStatus]:
        """Start the firmware update for one or more subsystems and return update progress iterator."""
        subsystems = subsystems or set()
        # start the updates and yield the progress
        try:
            async for update_status in self._backend.update_firmware(subsystems, force):
                yield update_status
        except SubsystemUpdating as e:
            raise UpdateOngoingError(e.msg) from e
        except Exception as e:
            mod_log.exception("Firmware update failed")
            raise FirmwareUpdateFailed() from e

    # Incidentals (i.e. not motion) API

    async def set_lights(
        self, button: Optional[bool] = None, rails: Optional[bool] = None
    ) -> None:
        """Control the robot lights."""
        await self._backend.set_lights(button, rails)

    async def get_lights(self) -> Dict[str, bool]:
        """Return the current status of the robot lights."""
        return await self._backend.get_lights()

    async def identify(self, duration_s: int = 5) -> None:
        """Blink the button light to identify the robot."""
        count = duration_s * 4
        on = False
        for sec in range(count):
            then = self._loop.time()
            await self.set_lights(button=on)
            on = not on
            now = self._loop.time()
            await asyncio.sleep(max(0, 0.25 - (now - then)))
        await self.set_lights(button=True)

    async def set_status_bar_state(self, state: StatusBarState) -> None:
        await self._status_bar_controller.set_status_bar_state(state)

    async def set_status_bar_enabled(self, enabled: bool) -> None:
        await self._status_bar_controller.set_enabled(enabled)

    def get_status_bar_state(self) -> StatusBarState:
        return self._status_bar_controller.get_current_state()

    @ExecutionManagerProvider.wait_for_running
    async def delay(self, duration_s: float) -> None:
        """Delay execution by pausing and sleeping."""
        self.pause(PauseType.DELAY)
        try:
            await self.do_delay(duration_s)
        finally:
            self.resume(PauseType.DELAY)

    @property
    def attached_modules(self) -> List[modules.AbstractModule]:
        return self._backend.module_controls.available_modules

    async def create_simulating_module(
        self,
        model: modules.types.ModuleModel,
    ) -> modules.AbstractModule:
        """Create a simulating module hardware interface."""
        assert (
            self.is_simulator
        ), "Cannot build simulating module from non-simulating hardware control API"

        return await self._backend.module_controls.build_module(
            port="",
            usb_port=USBPort(name="", port_number=0),
            type=modules.ModuleType.from_model(model),
            sim_model=model.value,
        )

    def _gantry_load_from_instruments(self) -> GantryLoad:
        """Compute the gantry load based on attached instruments."""
        left = self._pipette_handler.has_pipette(OT3Mount.LEFT)
        if left:
            pip = self._pipette_handler.get_pipette(OT3Mount.LEFT)
            if pip.config.channels.as_int > 8:
                return GantryLoad.HIGH_THROUGHPUT
        return GantryLoad.LOW_THROUGHPUT

    async def cache_pipette(
        self,
        mount: OT3Mount,
        instrument_data: OT3AttachedPipette,
        req_instr: Optional[PipetteName],
    ) -> None:
        """Set up pipette based on scanned information."""
        config = instrument_data.get("config")
        pip_id = instrument_data.get("id")
        pip_offset_cal = load_pipette_offset(pip_id, mount)

        p, _ = load_from_config_and_check_skip(
            config,
            self._pipette_handler.hardware_instruments[mount],
            req_instr,
            pip_id,
            pip_offset_cal,
        )
        self._pipette_handler.hardware_instruments[mount] = p
        # TODO (lc 12-5-2022) Properly support backwards compatibility
        # when applicable

    async def cache_gripper(self, instrument_data: AttachedGripper) -> None:
        """Set up gripper based on scanned information."""
        grip_cal = load_gripper_calibration_offset(instrument_data.get("id"))
        g = compare_gripper_config_and_check_skip(
            instrument_data,
            self._gripper_handler._gripper,
            grip_cal,
        )
        self._gripper_handler.gripper = g

    def get_all_attached_instr(self) -> Dict[OT3Mount, Optional[InstrumentDict]]:
        # NOTE (spp, 2023-03-07): The return type of this method indicates that
        #  if a particular mount has no attached instrument then it will provide a
        #  None value for that mount. But in reality, we get an empty dict.
        #  We should either not call the value Optional, or have `_attached_...` return
        #  a None for empty mounts.
        return {
            OT3Mount.LEFT: self.attached_pipettes[top_types.Mount.LEFT],
            OT3Mount.RIGHT: self.attached_pipettes[top_types.Mount.RIGHT],
            OT3Mount.GRIPPER: self.attached_gripper,
        }

    # TODO (spp, 2023-01-31): add unit tests
    async def cache_instruments(
        self, require: Optional[Dict[top_types.Mount, PipetteName]] = None
    ) -> None:
        """
        Scan the attached instruments, take necessary configuration actions,
        and set up hardware controller internal state if necessary.
        """
        if self._instrument_cache_lock.locked():
            self._log.info("Instrument cache is locked, not refreshing")
            return
        async with self.instrument_cache_lock():
            await self._cache_instruments(require)
            await self._configure_instruments()

    async def _cache_instruments(
        self, require: Optional[Dict[top_types.Mount, PipetteName]] = None
    ) -> None:
        """Actually cache instruments and scan network."""
        self._log.info("Updating instrument model cache")
        checked_require = {
            OT3Mount.from_mount(m): v for m, v in (require or {}).items()
        }
        for mount, name in checked_require.items():
            # TODO (lc 12-5-2022) cache instruments should be receiving
            # a pipette type / channels rather than the named config.
            # We should also check version here once we're comfortable.
            if not ot3_pipette_config.supported_pipette(name):
                raise RuntimeError(f"{name} is not a valid pipette name")
        async with self._motion_lock:
            # we're not actually checking the required instrument except in the context
            # of simulation and it feels like a lot of work for this function
            # actually be doing.
            found = await self._backend.get_attached_instruments(checked_require)

        if OT3Mount.GRIPPER in found.keys():
            await self.cache_gripper(cast(AttachedGripper, found.get(OT3Mount.GRIPPER)))
        elif self._gripper_handler.gripper:
            await self._gripper_handler.reset()

        for pipette_mount in [OT3Mount.LEFT, OT3Mount.RIGHT]:
            if pipette_mount in found.keys():
                req_instr_name = checked_require.get(pipette_mount, None)
                await self.cache_pipette(
                    pipette_mount,
                    cast(OT3AttachedPipette, found.get(pipette_mount)),
                    req_instr_name,
                )
            else:
                self._pipette_handler.hardware_instruments[pipette_mount] = None

        await self.refresh_positions()

    async def _configure_instruments(self) -> None:
        """Configure instruments"""
        await self._backend.update_motor_status()
        await self.set_gantry_load(self._gantry_load_from_instruments())

    @ExecutionManagerProvider.wait_for_running
    async def _update_position_estimation(
        self, axes: Optional[List[Axis]] = None
    ) -> None:
        """
        Function to update motor estimation for a set of axes
        """

        if axes:
            # (spp): should this be a Set? 'axes' can technically be: [X, Y, Z, Z_L, A, Z_R]..
            checked_axes = [ax for ax in axes if ax in Axis]
        else:
            checked_axes = [ax for ax in Axis]
        await self._backend.update_motor_estimation(checked_axes)

    # Global actions API
    def pause(self, pause_type: PauseType) -> None:
        """
        Pause motion of the robot after a current motion concludes."""
        self._pause_manager.pause(pause_type)

        async def _chained_calls() -> None:
            await self._execution_manager.pause()
            self._backend.pause()

        asyncio.run_coroutine_threadsafe(_chained_calls(), self._loop)

    def pause_with_message(self, message: str) -> None:
        self._log.warning(f"Pause with message: {message}")
        notification = ErrorMessageNotification(message=message)
        for cb in self._callbacks:
            cb(notification)
        self.pause(PauseType.PAUSE)

    def resume(self, pause_type: PauseType) -> None:
        """
        Resume motion after a call to :py:meth:`pause`.
        """
        self._pause_manager.resume(pause_type)

        if self._pause_manager.should_pause:
            return

        # Resume must be called immediately to awaken thread running hardware
        #  methods (ThreadManager)
        self._backend.resume()

        async def _chained_calls() -> None:
            # mirror what happens API.pause.
            await self._execution_manager.resume()
            self._backend.resume()

        asyncio.run_coroutine_threadsafe(_chained_calls(), self._loop)

    async def halt(self) -> None:
        """Immediately stop motion."""
        await self._backend.halt()
        asyncio.run_coroutine_threadsafe(self._execution_manager.cancel(), self._loop)

    async def stop(self, home_after: bool = True) -> None:
        """Stop motion as soon as possible, reset, and optionally home."""
        await self._backend.halt()
        self._log.info("Recovering from halt")
        await self.reset()

        # TODO: (2022-11-21 AA) remove this logic when encoder is added to the gripper
        # Always refresh gripper z position as a safeguard, since we don't have an
        # encoder position for reference
        await self.home_z(OT3Mount.GRIPPER)

        if home_after:
            await self.home()

    async def reset(self) -> None:
        """Reset the stored state of the system."""
        self._pause_manager.reset()
        await self._execution_manager.reset()
        await self._pipette_handler.reset()
        await self._gripper_handler.reset()
        await self.cache_instruments()

    # Gantry/frame (i.e. not pipette) action API
    # TODO(mc, 2022-07-25): add "home both if necessary" functionality
    # https://github.com/Opentrons/opentrons/pull/11072
    async def home_z(
        self,
        mount: Optional[Union[top_types.Mount, OT3Mount]] = None,
        allow_home_other: bool = True,
    ) -> None:
        """Home all of the z-axes."""
        self._reset_last_mount()
        if isinstance(mount, (top_types.Mount, OT3Mount)):
            axes = [Axis.by_mount(mount)]
        else:
            axes = list(Axis.mount_axes())
        await self.home(axes)

    async def home_gripper_jaw(self) -> None:
        """
        Home the jaw of the gripper.
        """
        try:
            gripper = self._gripper_handler.get_gripper()
            self._log.info("Homing gripper jaw.")
            dc = self._gripper_handler.get_duty_cycle_by_grip_force(
                gripper.default_home_force
            )
            await self._ungrip(duty_cycle=dc)
            gripper.state = GripperJawState.HOMED_READY
        except GripperNotAttachedError:
            pass

    async def home_plunger(self, mount: Union[top_types.Mount, OT3Mount]) -> None:
        """
        Home the plunger motor for a mount, and then return it to the 'bottom'
        position.
        """

        checked_mount = OT3Mount.from_mount(mount)
        await self.home([Axis.of_main_tool_actuator(checked_mount)])
        instr = self._pipette_handler.hardware_instruments[checked_mount]
        if instr:
            self._log.info("Attempting to move the plunger to bottom.")
            await self._move_to_plunger_bottom(
                checked_mount, rate=1.0, acquire_lock=False
            )
            await self.current_position_ot3(mount=checked_mount, refresh=True)

    @lru_cache(1)
    def _carriage_offset(self) -> top_types.Point:
        return top_types.Point(*self._config.carriage_offset)

    async def current_position(
        self,
        mount: Union[top_types.Mount, OT3Mount],
        critical_point: Optional[CriticalPoint] = None,
        refresh: bool = False,
        fail_on_not_homed: bool = False,
    ) -> Dict[Axis, float]:
        realmount = OT3Mount.from_mount(mount)
        ot3_pos = await self.current_position_ot3(realmount, critical_point, refresh)
        return ot3_pos

    async def current_position_ot3(
        self,
        mount: OT3Mount,
        critical_point: Optional[CriticalPoint] = None,
        refresh: bool = False,
    ) -> Dict[Axis, float]:
        """Return the postion (in deck coords) of the critical point of the
        specified mount.
        """
        if mount == OT3Mount.GRIPPER and not self._gripper_handler.has_gripper():
            raise GripperNotAttachedError(
                f"Cannot return position for {mount} if no gripper is attached"
            )

        if refresh:
            await self.refresh_positions()

        position_axes = [Axis.X, Axis.Y, Axis.by_mount(mount)]
        valid_motor = self._current_position and self._backend.check_motor_status(
            position_axes
        )
        if not valid_motor:
            raise MustHomeError(
                f"Current position of {str(mount)} is invalid; please home motors."
            )

        return self._effector_pos_from_carriage_pos(
            OT3Mount.from_mount(mount), self._current_position, critical_point
        )

    async def refresh_positions(self) -> None:
        """Request and update both the motor and encoder positions from backend."""
        async with self._motion_lock:
            await self._backend.update_motor_status()
            await self._cache_current_position()
            await self._cache_encoder_position()

    async def _cache_current_position(self) -> Dict[Axis, float]:
        """Cache current position from backend and return in absolute deck coords."""
        self._current_position = self._deck_from_machine(
            await self._backend.update_position()
        )
        return self._current_position

    async def _cache_encoder_position(self) -> Dict[Axis, float]:
        """Cache encoder position from backend and return in absolute deck coords."""
        self._encoder_position = self._deck_from_machine(
            await self._backend.update_encoder_position()
        )
        if self.has_gripper():
            self._gripper_handler.set_jaw_displacement(self._encoder_position[Axis.G])
        return self._encoder_position

    async def encoder_current_position(
        self,
        mount: Union[top_types.Mount, OT3Mount],
        critical_point: Optional[CriticalPoint] = None,
        refresh: bool = False,
    ) -> Dict[Axis, float]:
        """
        Return the encoder position in absolute deck coords specified mount.
        """
        return await self.encoder_current_position_ot3(mount, critical_point, refresh)

    async def encoder_current_position_ot3(
        self,
        mount: Union[top_types.Mount, OT3Mount],
        critical_point: Optional[CriticalPoint] = None,
        refresh: bool = False,
    ) -> Dict[Axis, float]:
        """
        Return the encoder position in absolute deck coords specified mount.
        """
        if refresh:
            await self.refresh_positions()

        if mount == OT3Mount.GRIPPER and not self._gripper_handler.has_gripper():
            raise GripperNotAttachedError(
                f"Cannot return encoder position for {mount} if no gripper is attached"
            )

        position_axes = [Axis.X, Axis.Y, Axis.by_mount(mount)]
        valid_motor = self._encoder_position and self._backend.check_encoder_status(
            position_axes
        )
        if not valid_motor:
            raise MustHomeError(
                f"Encoder position of {str(mount)} is invalid; please home motors."
            )

        ot3pos = self._effector_pos_from_carriage_pos(
            OT3Mount.from_mount(mount),
            self._encoder_position,
            critical_point,
        )
        return ot3pos

    def _effector_pos_from_carriage_pos(
        self,
        mount: OT3Mount,
        carriage_position: OT3AxisMap[float],
        critical_point: Optional[CriticalPoint],
    ) -> OT3AxisMap[float]:
        offset = offset_for_mount(
            mount,
            top_types.Point(*self._config.left_mount_offset),
            top_types.Point(*self._config.right_mount_offset),
            top_types.Point(*self._config.gripper_mount_offset),
        )
        cp = self.critical_point_for(mount, critical_point)
        z_ax = Axis.by_mount(mount)
        plunger_ax = Axis.of_main_tool_actuator(mount)

        return {
            Axis.X: carriage_position[Axis.X] + offset[0] + cp.x,
            Axis.Y: carriage_position[Axis.Y] + offset[1] + cp.y,
            z_ax: carriage_position[z_ax] + offset[2] + cp.z,
            plunger_ax: carriage_position[plunger_ax],
        }

    async def gantry_position(
        self,
        mount: Union[top_types.Mount, OT3Mount],
        critical_point: Optional[CriticalPoint] = None,
        refresh: bool = False,
        fail_on_not_homed: bool = False,
    ) -> top_types.Point:
        """Return the position of the critical point as pertains to the gantry."""
        realmount = OT3Mount.from_mount(mount)
        cur_pos = await self.current_position_ot3(
            realmount,
            critical_point,
            refresh,
        )
        return top_types.Point(
            x=cur_pos[Axis.X],
            y=cur_pos[Axis.Y],
            z=cur_pos[Axis.by_mount(realmount)],
        )

    async def move_to(
        self,
        mount: Union[top_types.Mount, OT3Mount],
        abs_position: top_types.Point,
        speed: Optional[float] = None,
        critical_point: Optional[CriticalPoint] = None,
        max_speeds: Union[None, Dict[Axis, float], OT3AxisMap[float]] = None,
        _expect_stalls: bool = False,
    ) -> None:
        """Move the critical point of the specified mount to a location
        relative to the deck, at the specified speed."""
        realmount = OT3Mount.from_mount(mount)
        axes_moving = [Axis.X, Axis.Y, Axis.by_mount(mount)]

        # Cache current position from backend
        if not self._current_position:
            await self.refresh_positions()

        if not self._backend.check_encoder_status(axes_moving):
            # a moving axis has not been homed before, homing robot now
            await self.home()
        elif not self._backend.check_motor_status(axes_moving):
            raise MustHomeError(
                f"Inaccurate motor position for {str(realmount)}, please home motors."
            )

        target_position = target_position_from_absolute(
            realmount,
            abs_position,
            partial(self.critical_point_for, cp_override=critical_point),
            top_types.Point(*self._config.left_mount_offset),
            top_types.Point(*self._config.right_mount_offset),
            top_types.Point(*self._config.gripper_mount_offset),
        )
        if max_speeds:
            checked_max: Optional[OT3AxisMap[float]] = {
                k: v for k, v in max_speeds.items()  # (spp): is this even needed?
            }
        else:
            checked_max = None

        await self._cache_and_maybe_retract_mount(realmount)
        await self._move_gripper_to_idle_position(realmount)
        await self._move(
            target_position,
            speed=speed,
            max_speeds=checked_max,
            expect_stalls=_expect_stalls,
        )

    async def move_axes(  # noqa: C901
        self,
        position: Mapping[OT3Axis, float],
        speed: Optional[float] = None,
        max_speeds: Optional[Dict[OT3Axis, float]] = None,
    ) -> None:
        """Moves the effectors of the specified axis to the specified position.
        The effector of the x,y axis is the center of the carriage.
        The effector of the pipette mount axis are the mount critical points but only in z.
        """
        if not self._current_position:
            await self.refresh_positions()

        for axis in position.keys():
            if not self._backend.axis_is_present(axis):
                raise AxisNotPresentError(f"{axis} is not present")

        if not self._backend.check_encoder_status(list(position.keys())):
            await self.home()

        valid_motor = self._current_position and self._backend.check_motor_status(
            list(position.keys())
        )
        if not valid_motor:
            raise MustHomeError("Current position is invalid; please home motors.")

        absolute_positions: "OrderedDict[OT3Axis, float]" = OrderedDict()
        current_position = self._current_position
        if OT3Axis.X in position:
            absolute_positions[OT3Axis.X] = position[OT3Axis.X]
        else:
            absolute_positions[OT3Axis.X] = current_position[OT3Axis.X]
        if OT3Axis.Y in position:
            absolute_positions[OT3Axis.Y] = position[OT3Axis.Y]
        else:
            absolute_positions[OT3Axis.Y] = current_position[OT3Axis.Y]

        have_z = False
        for axis in [OT3Axis.Z_L, OT3Axis.Z_R, OT3Axis.Z_G]:
            if axis in position:
                have_z = True
                if OT3Axis.Z_L:
                    carriage_effectors_offset = (
                        self._robot_calibration.left_mount_offset
                    )
                elif OT3Axis.Z_R:
                    carriage_effectors_offset = (
                        self._robot_calibration.right_mount_offset
                    )
                else:
                    carriage_effectors_offset = (
                        self._robot_calibration.gripper_mount_offset
                    )
                absolute_positions[axis] = position[axis] - carriage_effectors_offset.z

        if not have_z:
            absolute_positions[OT3Axis.Z_L] = current_position[OT3Axis.Z_L]
        for axis, position_value in position.items():
            if axis not in absolute_positions:
                absolute_positions[axis] = position_value

        await self._move(target_position=absolute_positions, speed=speed)

    async def move_rel(
        self,
        mount: Union[top_types.Mount, OT3Mount],
        delta: top_types.Point,
        speed: Optional[float] = None,
        max_speeds: Union[None, Dict[Axis, float], OT3AxisMap[float]] = None,
        check_bounds: MotionChecks = MotionChecks.NONE,
        fail_on_not_homed: bool = False,
        _expect_stalls: bool = False,
    ) -> None:
        """Move the critical point of the specified mount by a specified
        displacement in a specified direction, at the specified speed."""
        if not self._current_position:
            await self.refresh_positions()

        realmount = OT3Mount.from_mount(mount)
        axes_moving = [Axis.X, Axis.Y, Axis.by_mount(mount)]

        if not self._backend.check_encoder_status(axes_moving):
            await self.home()

        # Cache current position from backend
        await self._cache_current_position()
        await self._cache_encoder_position()

        if not self._backend.check_motor_status([axis for axis in axes_moving]):
            raise MustHomeError(
                f"Inaccurate motor position for {str(realmount)}, please home motors."
            )

        target_position = target_position_from_relative(
            realmount, delta, self._current_position
        )
        if max_speeds:
            checked_max: Optional[OT3AxisMap[float]] = {
                k: v for k, v in max_speeds.items()  # (spp): is this even needed?
            }
        else:
            checked_max = None
        await self._cache_and_maybe_retract_mount(realmount)
        await self._move_gripper_to_idle_position(realmount)
        await self._move(
            target_position,
            speed=speed,
            max_speeds=checked_max,
            check_bounds=check_bounds,
            expect_stalls=_expect_stalls,
        )

    async def _cache_and_maybe_retract_mount(self, mount: OT3Mount) -> None:
        """Retract the 'other' mount if necessary

        If `mount` does not match the value in :py:attr:`_last_moved_mount`
        (and :py:attr:`_last_moved_mount` exists) then retract the mount
        in :py:attr:`_last_moved_mount`. Also unconditionally update
        :py:attr:`_last_moved_mount` to contain `mount`.
        """
        if mount != self._last_moved_mount and self._last_moved_mount:
            await self.retract(self._last_moved_mount, 10)
        self._last_moved_mount = mount

    async def _move_gripper_to_idle_position(self, mount_in_use: OT3Mount) -> None:
        """Move gripper to its idle, gripped position.

        If the gripper is not currently in use, puts its jaws in a low-current,
        gripped position. Experimental behavior in order to prevent gripper jaws
        from colliding into thermocycler lid & lid latch clips.
        """
        # TODO: see https://opentrons.atlassian.net/browse/RLAB-214
        if (
            self._gripper_handler.gripper
            and mount_in_use != OT3Mount.GRIPPER
            and self._gripper_handler.gripper.state != GripperJawState.GRIPPING
        ):
            if self._gripper_handler.gripper.state == GripperJawState.UNHOMED:
                self._log.warning(
                    "Gripper jaw is not homed. Can't be moved to idle position"
                )
            else:
                # allows for safer gantry movement at minimum force
                await self.grip(force_newtons=IDLE_STATE_GRIP_FORCE)

    def _build_moves(
        self,
        origin: Dict[Axis, float],
        target: Dict[Axis, float],
        speed: Optional[float] = None,
    ) -> List[List[Move[Axis]]]:
        """Build move with Move Manager with machine positions."""
        # TODO: (2022-02-10) Use actual max speed for MoveTarget
        checked_speed = speed or 400
        move_target = MoveTarget.build(position=target, max_speed=checked_speed)
        _, moves = self._move_manager.plan_motion(
            origin=origin, target_list=[move_target]
        )
        return moves

    @ExecutionManagerProvider.wait_for_running
    async def _move(
        self,
        target_position: "OrderedDict[Axis, float]",
        speed: Optional[float] = None,
        home_flagged_axes: bool = True,
        max_speeds: Optional[OT3AxisMap[float]] = None,
        acquire_lock: bool = True,
        check_bounds: MotionChecks = MotionChecks.NONE,
        expect_stalls: bool = False,
    ) -> None:
        """Worker function to apply robot motion."""
        machine_pos = machine_from_deck(
            target_position,
            self._robot_calibration.deck_calibration.attitude,
            self._robot_calibration.carriage_offset,
        )
        bounds = self._backend.axis_bounds
        to_check = {
            ax: machine_pos[ax]
            for ax in target_position.keys()
            if ax in Axis.gantry_axes()
        }
        check_motion_bounds(to_check, target_position, bounds, check_bounds)

        origin = await self._backend.update_position()
        try:
            moves = self._build_moves(origin, machine_pos, speed)
        except ZeroLengthMoveError as zero_length_error:
            self._log.info(f"{str(zero_length_error)}, ignoring")
            return
        self._log.info(
            f"move: deck {target_position} becomes machine {machine_pos} from {origin} "
            f"requiring {moves}"
        )
        async with contextlib.AsyncExitStack() as stack:
            if acquire_lock:
                await stack.enter_async_context(self._motion_lock)
            try:
                await self._backend.move(
                    origin,
                    moves[0],
                    MoveStopCondition.stall
                    if expect_stalls
                    else MoveStopCondition.none,
                )
            except Exception:
                self._log.exception("Move failed")
                self._current_position.clear()
                raise
            else:
                await self._cache_current_position()
                await self._cache_encoder_position()

    async def _home_axis(self, axis: Axis) -> None:
        """
        Perform home; base on axis motor/encoder statuses, shorten homing time
        if possible.

        1. If stepper position status is valid, move directly to the home position.
        2. If encoder position status is valid, update position estimation.
           If axis encoder is accurate (Zs & Ps ONLY), move directly to home position.
           Or, if axis encoder is not accurate, move to 20mm away from home position,
           then home.
        3. If both stepper and encoder statuses are invalid, home full axis.

        Note that when an axis is move directly to the home position, the axis limit
        switch will not be triggered.
        """

        async def _retrieve_home_position() -> Tuple[
            OT3AxisMap[float], OT3AxisMap[float]
        ]:
            origin = await self._backend.update_position()
            target_pos = {ax: pos for ax, pos in origin.items()}
            target_pos.update({axis: self._backend.home_position()[axis]})
            return origin, target_pos

        # G, Q should be handled in the backend through `self._home()`
        assert axis not in [Axis.G, Axis.Q]

        motor_ok = self._backend.check_motor_status([axis])
        encoder_ok = self._backend.check_encoder_status([axis])

        # we can update the motor position if the encoder position is valid
        if encoder_ok and not motor_ok:
            # ensure stepper position can be updated after boot
            await self.engage_axes([axis])
            await self._update_position_estimation([axis])
            # refresh motor and encoder statuses after position estimation update
            motor_ok = self._backend.check_motor_status([axis])
            encoder_ok = self._backend.check_encoder_status([axis])

        # we can move to safe home distance!
        if encoder_ok and motor_ok:
            origin, target_pos = await _retrieve_home_position()
            if Axis.to_kind(axis) in [OT3AxisKind.Z, OT3AxisKind.P]:
                axis_home_dist = self._config.safe_home_distance
            else:
                # FIXME: (AA 2/15/23) This is a temporary workaround because of
                # XY encoder inaccuracy. Otherwise, we should be able to use
                # 5.0 mm for all axes.
                # Move to 20 mm away from the home position and then home
                axis_home_dist = 20.0
            if origin[axis] - target_pos[axis] > axis_home_dist:
                target_pos[axis] += axis_home_dist
                moves = self._build_moves(origin, target_pos)
                await self._backend.move(
                    origin,
                    moves[0],
                    MoveStopCondition.none,
                )
            await self._backend.home([axis], self.gantry_load)
        else:
            # both stepper and encoder positions are invalid, must home
            await self._backend.home([axis], self.gantry_load)

    async def _home(self, axes: Sequence[Axis]) -> None:
        """Home one axis at a time."""
        async with self._motion_lock:
            for axis in axes:
                try:
                    if axis == Axis.G:
                        await self.home_gripper_jaw()
<<<<<<< HEAD
                    elif axis == Axis.Q:
                        await self._backend.home([axis])
=======
                    elif axis == OT3Axis.Q:
                        await self._backend.home([axis], self.gantry_load)
>>>>>>> 1ed53998
                    else:
                        await self._home_axis(axis)
                except ZeroLengthMoveError:
                    self._log.info(f"{axis} already at home position, skip homing")
                    continue
                except (MoveConditionNotMet, Exception) as e:
                    self._log.exception(f"Homing failed: {e}")
                    self._current_position.clear()
                    raise
                else:
                    await self._cache_current_position()
                    await self._cache_encoder_position()

    @ExecutionManagerProvider.wait_for_running
    async def home(self, axes: Optional[List[Axis]] = None) -> None:
        """
        Worker function to home the robot by axis or list of
        desired axes.
        """
        # make sure current position is up-to-date
        await self.refresh_positions()

        if axes:
            checked_axes = [
                ax for ax in axes if ax in Axis
            ]  # (spp): is this even needed?
        else:
            checked_axes = [ax for ax in Axis if ax != Axis.Q]
        if self.gantry_load == GantryLoad.HIGH_THROUGHPUT:
            checked_axes.append(Axis.Q)
        self._log.info(f"Homing {axes}")

        home_seq = [
            ax
            for ax in Axis.home_order()
            if (ax in checked_axes and self._backend.axis_is_present(ax))
        ]
        self._log.info(f"home was called with {axes} generating sequence {home_seq}")
        await self._home(home_seq)

    def get_engaged_axes(self) -> Dict[Axis, bool]:
        """Which axes are engaged and holding."""
        return self._backend.engaged_axes()

    @property
    def engaged_axes(self) -> Dict[Axis, bool]:
        return self.get_engaged_axes()

    async def disengage_axes(self, which: List[Axis]) -> None:
        await self._backend.disengage_axes(which)

    async def engage_axes(self, which: List[Axis]) -> None:
        await self._backend.engage_axes(which)

    async def get_limit_switches(self) -> Dict[Axis, bool]:
        res = await self._backend.get_limit_switches()
        return {ax: val for ax, val in res.items()}

    @ExecutionManagerProvider.wait_for_running
    async def retract(
        self, mount: Union[top_types.Mount, OT3Mount], margin: float = 10
    ) -> None:
        """Pull the specified mount up to its home position.

        Works regardless of critical point or home status.
        """
        machine_ax = Axis.by_mount(mount)
        await self._home((machine_ax,))

    # Gantry/frame (i.e. not pipette) config API
    @property
    def config(self) -> OT3Config:
        """Get the robot's configuration object.

        :returns .RobotConfig: The object.
        """
        return self._config

    @config.setter
    def config(self, config: Union[OT3Config, RobotConfig]) -> None:
        """Replace the currently-loaded config"""
        if isinstance(config, OT3Config):
            self._config = config
        else:
            self._log.error("Tried to specify an OT2 config object")

    def get_config(self) -> OT3Config:
        """
        Get the robot's configuration object.

        :returns .RobotConfig: The object.
        """
        return self.config

    def set_config(self, config: Union[OT3Config, RobotConfig]) -> None:
        """Replace the currently-loaded config"""
        if isinstance(config, OT3Config):
            self.config = config
        else:
            self._log.error("Tried to specify an OT2 config object")

    async def update_config(self, **kwargs: Any) -> None:
        """Update values of the robot's configuration."""
        self._config = replace(self._config, **kwargs)

    @ExecutionManagerProvider.wait_for_running
    async def _grip(self, duty_cycle: float) -> None:
        """Move the gripper jaw inward to close."""
        try:
            await self._backend.gripper_grip_jaw(duty_cycle=duty_cycle)
            await self._cache_encoder_position()
        except Exception:
            self._log.exception(
                f"Gripper grip failed, encoder pos: {self._encoder_position[Axis.G]}"
            )
            raise

    @ExecutionManagerProvider.wait_for_running
    async def _ungrip(self, duty_cycle: float) -> None:
        """Move the gripper jaw outward to reach the homing switch."""
        try:
            await self._backend.gripper_home_jaw(duty_cycle=duty_cycle)
            await self._cache_encoder_position()
        except Exception:
            self._log.exception("Gripper home failed")
            raise

    @ExecutionManagerProvider.wait_for_running
    async def _hold_jaw_width(self, jaw_width_mm: float) -> None:
        """Move the gripper jaw to a specific width."""
        try:
            if not self._gripper_handler.is_valid_jaw_width(jaw_width_mm):
                raise ValueError("Setting gripper jaw width out of bounds")
            gripper = self._gripper_handler.get_gripper()
            width_max = gripper.config.geometry.jaw_width["max"]
            jaw_displacement_mm = (width_max - jaw_width_mm) / 2.0
            await self._backend.gripper_hold_jaw(int(1000 * jaw_displacement_mm))
            await self._cache_encoder_position()
        except Exception:
            self._log.exception("Gripper set width failed")
            raise

    async def grip(self, force_newtons: Optional[float] = None) -> None:
        self._gripper_handler.check_ready_for_jaw_move()
        dc = self._gripper_handler.get_duty_cycle_by_grip_force(
            force_newtons or self._gripper_handler.get_gripper().default_grip_force
        )
        await self._grip(duty_cycle=dc)
        self._gripper_handler.set_jaw_state(GripperJawState.GRIPPING)

    async def ungrip(self, force_newtons: Optional[float] = None) -> None:
        # get default grip force for release if not provided
        self._gripper_handler.check_ready_for_jaw_move()
        dc = self._gripper_handler.get_duty_cycle_by_grip_force(
            force_newtons or self._gripper_handler.get_gripper().default_home_force
        )
        await self._ungrip(duty_cycle=dc)
        self._gripper_handler.set_jaw_state(GripperJawState.HOMED_READY)

    async def hold_jaw_width(self, jaw_width_mm: int) -> None:
        self._gripper_handler.check_ready_for_jaw_move()
        await self._hold_jaw_width(jaw_width_mm)
        self._gripper_handler.set_jaw_state(GripperJawState.HOLDING_CLOSED)

    async def _move_to_plunger_bottom(
        self, mount: OT3Mount, rate: float, acquire_lock: bool = True
    ) -> None:
        """
        Move an instrument's plunger to its bottom position, while no liquids
        are held by said instrument.

        Possible events where this occurs:

        1. After homing the plunger
        2. Between a blow-out and an aspiration (eg: re-using tips)

        Three possible physical tip states when this happens:

        1. no tip on pipette
        2. empty and dry (unused) tip on pipette
        3. empty and wet (used) tip on pipette

        With wet tips, the primary concern is leftover droplets inside the tip.
        These droplets ideally only move down and out of the tip, not up into the tip.
        Therefore, it is preferable to use the "blow-out" speed when moving the
        plunger down, and the slower "aspirate" speed when moving the plunger up.

        Assume all tips are wet, because we do not differentiate between wet/dry tips.

        When no tip is attached, moving at the max speed is preferable, to save time.
        """
        checked_mount = OT3Mount.from_mount(mount)
        instrument = self._pipette_handler.get_pipette(checked_mount)
        if instrument.current_volume > 0:
            raise RuntimeError("cannot position plunger while holding liquid")
        target_pos = target_position_from_plunger(
            OT3Mount.from_mount(mount),
            instrument.plunger_positions.bottom,
            self._current_position,
        )
        pip_ax = OT3Axis.of_main_tool_actuator(mount)
        current_pos = self._current_position[pip_ax]
        if instrument.has_tip:
            if current_pos > target_pos[pip_ax]:
                # using slower aspirate flow-rate, to avoid pulling droplets up
                speed = self._pipette_handler.plunger_speed(
                    instrument, instrument.aspirate_flow_rate, "aspirate"
                )
            else:
                # use blow-out flow-rate, so we can push droplets out
                speed = self._pipette_handler.plunger_speed(
                    instrument, instrument.blow_out_flow_rate, "dispense"
                )
        else:
            # save time by using max speed
            max_speeds = self.config.motion_settings.default_max_speed
            speed = max_speeds[self.gantry_load][OT3AxisKind.P]
        if current_pos > target_pos[pip_ax]:
            backlash_pos = target_pos.copy()
            backlash_pos[pip_ax] -= instrument.backlash_distance
            await self._move(
                backlash_pos,
                speed=(speed * rate),
                acquire_lock=acquire_lock,
            )
        await self._move(
            target_pos,
            speed=(speed * rate),
            acquire_lock=acquire_lock,
        )

    # Pipette action API
    async def prepare_for_aspirate(
        self, mount: Union[top_types.Mount, OT3Mount], rate: float = 1.0
    ) -> None:
        """Prepare the pipette for aspiration."""
        checked_mount = OT3Mount.from_mount(mount)
        instrument = self._pipette_handler.get_pipette(checked_mount)
        self._pipette_handler.ready_for_tip_action(
            instrument, HardwareAction.PREPARE_ASPIRATE
        )
        if instrument.current_volume == 0:
            await self._move_to_plunger_bottom(checked_mount, rate)
            instrument.ready_to_aspirate = True

    async def aspirate(
        self,
        mount: Union[top_types.Mount, OT3Mount],
        volume: Optional[float] = None,
        rate: float = 1.0,
    ) -> None:
        """
        Aspirate a volume of liquid (in microliters/uL) using this pipette."""
        realmount = OT3Mount.from_mount(mount)
        aspirate_spec = self._pipette_handler.plan_check_aspirate(
            realmount, volume, rate
        )
        if not aspirate_spec:
            return

        checked_mount = OT3Mount.from_mount(mount)
        instrument = self._pipette_handler.get_pipette(checked_mount)
        pip_ax = OT3Axis.of_main_tool_actuator(mount)

        target_pos = target_position_from_plunger(
            realmount,
            aspirate_spec.plunger_distance,
            self._current_position,
        )

        try:
            await self._backend.set_active_current(
                {aspirate_spec.axis: aspirate_spec.current}
            )
            backlash_pos = target_pos.copy()
            backlash_pos[pip_ax] -= instrument.backlash_distance
            await self._move(
                backlash_pos,
                speed=aspirate_spec.speed,
                home_flagged_axes=False,
            )
            await self._move(
                target_pos,
                speed=aspirate_spec.speed,
                home_flagged_axes=False,
            )
        except Exception:
            self._log.exception("Aspirate failed")
            aspirate_spec.instr.set_current_volume(0)
            raise
        else:
            aspirate_spec.instr.add_current_volume(aspirate_spec.volume)

    async def dispense(
        self,
        mount: Union[top_types.Mount, OT3Mount],
        volume: Optional[float] = None,
        rate: float = 1.0,
    ) -> None:
        """
        Dispense a volume of liquid in microliters(uL) using this pipette."""
        realmount = OT3Mount.from_mount(mount)
        dispense_spec = self._pipette_handler.plan_check_dispense(
            realmount, volume, rate
        )
        if not dispense_spec:
            return
        target_pos = target_position_from_plunger(
            realmount,
            dispense_spec.plunger_distance,
            self._current_position,
        )

        try:
            await self._backend.set_active_current(
                {dispense_spec.axis: dispense_spec.current}
            )
            await self._move(
                target_pos,
                speed=dispense_spec.speed,
                home_flagged_axes=False,
            )
        except Exception:
            self._log.exception("Dispense failed")
            dispense_spec.instr.set_current_volume(0)
            raise
        else:
            dispense_spec.instr.remove_current_volume(dispense_spec.volume)

    async def blow_out(
        self,
        mount: Union[top_types.Mount, OT3Mount],
        volume: Optional[float] = None,
    ) -> None:
        """
        Force any remaining liquid to dispense. The liquid will be dispensed at
        the current location of pipette
        """
        realmount = OT3Mount.from_mount(mount)
        instrument = self._pipette_handler.get_pipette(realmount)
        blowout_spec = self._pipette_handler.plan_check_blow_out(realmount, volume)

        max_blowout_pos = instrument.plunger_positions.blow_out
        # start at the bottom position and move additional distance
        # determined by plan_check_blow_out
        blowout_distance = (
            instrument.plunger_positions.bottom + blowout_spec.plunger_distance
        )
        if blowout_distance > max_blowout_pos:
            raise ValueError(
                f"Blow out distance exceeds plunger position limit: blowout dist = {blowout_distance}, "
                f"max blowout distance = {max_blowout_pos}"
            )

        await self._backend.set_active_current(
            {blowout_spec.axis: blowout_spec.current}
        )

        target_pos = target_position_from_plunger(
            realmount,
            blowout_distance,
            self._current_position,
        )

        try:
            await self._move(
                target_pos,
                speed=blowout_spec.speed,
                home_flagged_axes=False,
            )
        except Exception:
            self._log.exception("Blow out failed")
            raise
        finally:
            blowout_spec.instr.set_current_volume(0)
            blowout_spec.instr.ready_to_aspirate = False

    async def _force_pick_up_tip(
        self, mount: OT3Mount, pipette_spec: PickUpTipSpec
    ) -> None:
        for press in pipette_spec.presses:
            async with self._backend.restore_current():
                await self._backend.set_active_current(
                    {axis: current for axis, current in press.current.items()}
                )
                target_down = target_position_from_relative(
                    mount, press.relative_down, self._current_position
                )
                await self._move(target_down, speed=press.speed, expect_stalls=True)
            # we expect a stall has happened during pick up, so we want to
            # update the motor estimation
            await self._update_position_estimation([OT3Axis.by_mount(mount)])
            target_up = target_position_from_relative(
                mount, press.relative_up, self._current_position
            )
            await self._move(target_up)

    async def _motor_pick_up_tip(
        self, mount: OT3Mount, pipette_spec: TipMotorPickUpTipSpec
    ) -> None:
        async with self._backend.restore_current():
            await self._backend.set_active_current(
                {axis: current for axis, current in pipette_spec.currents.items()}
            )
            # Move to pick up position
            target_down = target_position_from_relative(
                mount,
                pipette_spec.tiprack_down,
                self._current_position,
            )
            await self._move(target_down)
            # perform pick up tip
            await self._backend.tip_action(
                [Axis.of_main_tool_actuator(mount)],
                pipette_spec.pick_up_distance,
                pipette_spec.speed,
                "clamp",
            )
            # back clamps off the adapter posts
            await self._backend.tip_action(
<<<<<<< HEAD
                [Axis.of_main_tool_actuator(mount)],
                pipette_spec.pick_up_distance,
=======
                [OT3Axis.of_main_tool_actuator(mount)],
                pipette_spec.pick_up_distance + pipette_spec.home_buffer,
>>>>>>> 1ed53998
                pipette_spec.speed,
                "home",
            )

    async def pick_up_tip(
        self,
        mount: Union[top_types.Mount, OT3Mount],
        tip_length: float,
        presses: Optional[int] = None,
        increment: Optional[float] = None,
        prep_after: bool = True,
    ) -> None:
        """Pick up tip from current location."""
        realmount = OT3Mount.from_mount(mount)
        spec, _add_tip_to_instrs = self._pipette_handler.plan_check_pick_up_tip(
            realmount, tip_length, presses, increment
        )

        if spec.pick_up_motor_actions:
            await self._motor_pick_up_tip(realmount, spec.pick_up_motor_actions)
        else:
            await self._force_pick_up_tip(realmount, spec)

<<<<<<< HEAD
        # we expect a stall has happened during pick up, so we want to
        # update the motor estimation
        await self._update_position_estimation([Axis.by_mount(realmount)])

=======
>>>>>>> 1ed53998
        # neighboring tips tend to get stuck in the space between
        # the volume chamber and the drop-tip sleeve on p1000.
        # This extra shake ensures those tips are removed
        for rel_point, speed in spec.shake_off_list:
            await self.move_rel(realmount, rel_point, speed=speed)

        _add_tip_to_instrs()

        if prep_after:
            await self.prepare_for_aspirate(realmount)

    def set_current_tiprack_diameter(
        self, mount: Union[top_types.Mount, OT3Mount], tiprack_diameter: float
    ) -> None:
        instrument = self._pipette_handler.get_pipette(OT3Mount.from_mount(mount))
        self._log.info(
            "Updating tip rack diameter on pipette mount: "
            f"{mount.name}, tip diameter: {tiprack_diameter} mm"
        )
        instrument.current_tiprack_diameter = tiprack_diameter

    def set_working_volume(
        self, mount: Union[top_types.Mount, OT3Mount], tip_volume: float
    ) -> None:
        instrument = self._pipette_handler.get_pipette(OT3Mount.from_mount(mount))
        self._log.info(
            "Updating working volume on pipette mount:"
            f"{mount.name}, tip volume: {tip_volume} ul"
        )
        instrument.working_volume = tip_volume

    async def drop_tip(
        self, mount: Union[top_types.Mount, OT3Mount], home_after: bool = False
    ) -> None:
        """Drop tip at the current location."""
        realmount = OT3Mount.from_mount(mount)
        spec, _remove = self._pipette_handler.plan_check_drop_tip(realmount, home_after)
        for move in spec.drop_moves:
            await self._backend.set_active_current(move.current)

            if move.is_ht_tip_action and move.speed:
                # The speed check is needed because speed can sometimes be None.
                # Not sure why
                await self._backend.tip_action(
                    [Axis.of_main_tool_actuator(mount)],
                    move.target_position,
                    move.speed,
                    "clamp",
                )
                await self._backend.tip_action(
<<<<<<< HEAD
                    [Axis.of_main_tool_actuator(mount)],
                    move.target_position,
=======
                    [OT3Axis.of_main_tool_actuator(mount)],
                    move.target_position + move.home_buffer,
>>>>>>> 1ed53998
                    move.speed,
                    "home",
                )
            else:
                target_pos = target_position_from_plunger(
                    realmount, move.target_position, self._current_position
                )
                await self._move(
                    target_pos,
                    speed=move.speed,
                    home_flagged_axes=False,
                )
            if (
                move.home_after
            ):  # (spp): this check was outside the loop previously; I think that was a bug?
                await self._home(move.home_axes)

        for shake in spec.shake_moves:
            await self.move_rel(mount, shake[0], speed=shake[1])

        await self._backend.set_active_current(spec.ending_current)
        _remove()

    async def clean_up(self) -> None:
        """Get the API ready to stop cleanly."""
        await self._backend.clean_up()

    def critical_point_for(
        self,
        mount: Union[top_types.Mount, OT3Mount],
        cp_override: Optional[CriticalPoint] = None,
    ) -> top_types.Point:
        if mount == OT3Mount.GRIPPER:
            return self._gripper_handler.get_critical_point(cp_override)
        else:
            return self._pipette_handler.critical_point_for(
                OT3Mount.from_mount(mount), cp_override
            )

    @property
    def hardware_pipettes(self) -> InstrumentsByMount[top_types.Mount]:
        # TODO (lc 12-5-2022) We should have ONE entry point into knowing
        # what pipettes are attached from the hardware controller.
        return {
            m.to_mount(): i
            for m, i in self._pipette_handler.hardware_instruments.items()
            if m != OT3Mount.GRIPPER
        }

    @property
    def hardware_gripper(self) -> Optional[Gripper]:
        if not self.has_gripper():
            return None
        return self._gripper_handler.get_gripper()

    @property
    def hardware_instruments(self) -> InstrumentsByMount[top_types.Mount]:  # type: ignore
        # see comment in `protocols.instrument_configurer`
        # override required for type matching
        # Warning: don't use this in new code, used `hardware_pipettes` instead
        return self.hardware_pipettes

    def get_attached_pipettes(self) -> Dict[top_types.Mount, PipetteDict]:
        return {
            m.to_mount(): pd
            for m, pd in self._pipette_handler.get_attached_instruments().items()
            if m != OT3Mount.GRIPPER
        }

    def get_attached_instruments(self) -> Dict[top_types.Mount, PipetteDict]:
        # Warning: don't use this in new code, used `get_attached_pipettes` instead
        return self.get_attached_pipettes()

    def reset_instrument(
        self, mount: Union[top_types.Mount, OT3Mount, None] = None
    ) -> None:
        if mount:
            checked_mount: Optional[OT3Mount] = OT3Mount.from_mount(mount)
        else:
            checked_mount = None
        if checked_mount == OT3Mount.GRIPPER:
            self._gripper_handler.reset_gripper()
        else:
            self._pipette_handler.reset_instrument(checked_mount)

    def get_instrument_offset(
        self, mount: OT3Mount
    ) -> Union[GripperCalibrationOffset, PipetteOffsetByPipetteMount, None]:
        """Get instrument calibration data."""
        # TODO (spp, 2023-04-19): We haven't introduced a 'calibration_offset' key in
        #  PipetteDict because the dict is shared with OT2 pipettes which have
        #  different offset type. Once we figure out if we want the calibration data
        #  to be a part of the dict, this getter can be updated to fetch pipette offset
        #  from the dict, or just remove this getter entirely.

        if mount == OT3Mount.GRIPPER:
            gripper_dict = self._gripper_handler.get_gripper_dict()
            return gripper_dict["calibration_offset"] if gripper_dict else None
        else:
            return self._pipette_handler.get_instrument_offset(mount=mount)

    async def reset_instrument_offset(
        self, mount: Union[top_types.Mount, OT3Mount], to_default: bool = True
    ) -> None:
        """Reset the given instrument to system offsets."""
        checked_mount = OT3Mount.from_mount(mount)
        if checked_mount == OT3Mount.GRIPPER:
            self._gripper_handler.reset_instrument_offset(to_default)
        else:
            self._pipette_handler.reset_instrument_offset(checked_mount, to_default)

    async def save_instrument_offset(
        self, mount: Union[top_types.Mount, OT3Mount], delta: top_types.Point
    ) -> Union[GripperCalibrationOffset, PipetteOffsetByPipetteMount]:
        """Save a new offset for a given instrument."""
        checked_mount = OT3Mount.from_mount(mount)
        if checked_mount == OT3Mount.GRIPPER:
            self._log.info(f"Saving instrument offset: {delta} for gripper")
            return self._gripper_handler.save_instrument_offset(delta)
        else:
            return self._pipette_handler.save_instrument_offset(checked_mount, delta)

    async def save_module_offset(
        self, module_id: str, mount: OT3Mount, slot: str, offset: top_types.Point
    ) -> Optional[ModuleCalibrationOffset]:
        """Save a new offset for a given module."""
        module = self._backend.module_controls.get_module_by_module_id(module_id)
        if not module:
            self._log.warning(f"Could not save calibration: unknown module {module_id}")
            return None
        # TODO (ba, 2023-03-22): gripper_id and pipette_id should probably be combined to instrument_id
        instrument_id = None
        if self._gripper_handler.has_gripper():
            instrument_id = self._gripper_handler.get_gripper().gripper_id
        elif self._pipette_handler.has_pipette(mount):
            instrument_id = self._pipette_handler.get_pipette(mount).pipette_id
        module_type = module.MODULE_TYPE
        self._log.info(
            f"Saving module offset: {offset} for module {module_type.name} {module_id}."
        )
        return self._backend.module_controls.save_module_offset(
            module_type, module_id, mount, slot, offset, instrument_id
        )

    def get_module_calibration_offset(
        self, serial_number: str
    ) -> Optional[ModuleCalibrationOffset]:
        """Get the module calibration offset of a module."""
        module = self._backend.module_controls.get_module_by_module_id(serial_number)
        if not module:
            self._log.warning(
                f"Could not load calibration: unknown module {serial_number}"
            )
            return None
        module_type = module.MODULE_TYPE
        return self._backend.module_controls.load_module_offset(
            module_type, serial_number
        )

    def get_attached_pipette(
        self, mount: Union[top_types.Mount, OT3Mount]
    ) -> PipetteDict:
        return self._pipette_handler.get_attached_instrument(OT3Mount.from_mount(mount))

    def get_attached_instrument(
        self, mount: Union[top_types.Mount, OT3Mount]
    ) -> PipetteDict:
        # Warning: don't use this in new code, used `get_attached_pipette` instead
        return self.get_attached_pipette(mount)

    @property
    def attached_instruments(self) -> Any:
        # Warning: don't use this in new code, used `attached_pipettes` instead
        return self.attached_pipettes

    @property
    def attached_pipettes(self) -> Dict[top_types.Mount, PipetteDict]:
        return {
            m.to_mount(): d
            for m, d in self._pipette_handler.attached_instruments.items()
            if m != OT3Mount.GRIPPER
        }

    @property
    def attached_gripper(self) -> Optional[GripperDict]:
        return self._gripper_handler.get_gripper_dict()

    def has_gripper(self) -> bool:
        return self._gripper_handler.has_gripper()

    def calibrate_plunger(
        self,
        mount: Union[top_types.Mount, OT3Mount],
        top: Optional[float] = None,
        bottom: Optional[float] = None,
        blow_out: Optional[float] = None,
        drop_tip: Optional[float] = None,
    ) -> None:
        self._pipette_handler.calibrate_plunger(
            OT3Mount.from_mount(mount), top, bottom, blow_out, drop_tip
        )

    def set_flow_rate(
        self,
        mount: Union[top_types.Mount, OT3Mount],
        aspirate: Optional[float] = None,
        dispense: Optional[float] = None,
        blow_out: Optional[float] = None,
    ) -> None:
        return self._pipette_handler.set_flow_rate(
            OT3Mount.from_mount(mount), aspirate, dispense, blow_out
        )

    def set_pipette_speed(
        self,
        mount: Union[top_types.Mount, OT3Mount],
        aspirate: Optional[float] = None,
        dispense: Optional[float] = None,
        blow_out: Optional[float] = None,
    ) -> None:
        self._pipette_handler.set_pipette_speed(
            OT3Mount.from_mount(mount), aspirate, dispense, blow_out
        )

    def get_instrument_max_height(
        self,
        mount: Union[top_types.Mount, OT3Mount],
        critical_point: Optional[CriticalPoint] = None,
    ) -> float:
        carriage_pos = self._deck_from_machine(self._backend.home_position())
        pos_at_home = self._effector_pos_from_carriage_pos(
            OT3Mount.from_mount(mount), carriage_pos, critical_point
        )

        return pos_at_home[Axis.by_mount(mount)] - self._config.z_retract_distance

    async def add_tip(
        self, mount: Union[top_types.Mount, OT3Mount], tip_length: float
    ) -> None:
        await self._pipette_handler.add_tip(OT3Mount.from_mount(mount), tip_length)

    async def remove_tip(self, mount: Union[top_types.Mount, OT3Mount]) -> None:
        await self._pipette_handler.remove_tip(OT3Mount.from_mount(mount))

    def add_gripper_probe(self, probe: GripperProbe) -> None:
        self._gripper_handler.add_probe(probe)

    def remove_gripper_probe(self) -> None:
        self._gripper_handler.remove_probe()

    async def liquid_probe(
        self,
        mount: OT3Mount,
        probe_settings: Optional[LiquidProbeSettings] = None,
    ) -> float:
        """Search for and return liquid level height.

        This function begins by moving the mount the distance specified by starting_mount_height in the
        LiquidProbeSettings. After this, the mount and plunger motors will move simultaneously while
        reading from the pressure sensor.

        If the move is completed without the specified threshold being triggered, a
        LiquidNotFound error will be thrown.
        If the threshold is triggered before the minimum z distance has been traveled,
        a EarlyLiquidSenseTrigger error will be thrown.

        Otherwise, the function will stop moving once the threshold is triggered,
        and return the position of the
        z axis in deck coordinates, as well as the encoder position, where
        the liquid was found.
        """

        checked_mount = OT3Mount.from_mount(mount)
        instrument = self._pipette_handler.get_pipette(checked_mount)
        self._pipette_handler.ready_for_tip_action(
            instrument, HardwareAction.LIQUID_PROBE
        )

        if not probe_settings:
            probe_settings = self.config.liquid_sense
        mount_axis = Axis.by_mount(mount)

        gantry_position = await self.gantry_position(mount, refresh=True)

        await self.move_to(
            mount,
            top_types.Point(
                x=gantry_position.x,
                y=gantry_position.y,
                z=probe_settings.starting_mount_height,
            ),
        )

        if probe_settings.aspirate_while_sensing:
            await self.home_plunger(mount)

        plunger_direction = -1 if probe_settings.aspirate_while_sensing else 1

        machine_pos_node_id = await self._backend.liquid_probe(
            mount,
            probe_settings.max_z_distance,
            probe_settings.mount_speed,
            (probe_settings.plunger_speed * plunger_direction),
            probe_settings.sensor_threshold_pascals,
            probe_settings.log_pressure,
            probe_settings.auto_zero_sensor,
            probe_settings.num_baseline_reads,
        )
        machine_pos = axis_convert(machine_pos_node_id, 0.0)
        position = self._deck_from_machine(machine_pos)
        z_distance_traveled = (
            position[mount_axis] - probe_settings.starting_mount_height
        )
        if z_distance_traveled < probe_settings.min_z_distance:
            min_z_travel_pos = position
            min_z_travel_pos[mount_axis] = probe_settings.min_z_distance
            raise EarlyLiquidSenseTrigger(
                triggered_at=position,
                min_z_pos=min_z_travel_pos,
            )
        elif z_distance_traveled > probe_settings.max_z_distance:
            max_z_travel_pos = position
            max_z_travel_pos[mount_axis] = probe_settings.max_z_distance
            raise LiquidNotFound(
                position=position,
                max_z_pos=max_z_travel_pos,
            )

        return position[mount_axis]

    async def capacitive_probe(
        self,
        mount: OT3Mount,
        moving_axis: Axis,
        target_pos: float,
        pass_settings: CapacitivePassSettings,
        retract_after: bool = True,
    ) -> float:
        """Determine the position of something using the capacitive sensor.

        This function orchestrates detecting the position of a collision between the
        capacitive probe on the tool on the specified mount, and some fixed element
        of the robot.

        When calling this function, the mount's probe critical point should already
        be aligned in the probe axis with the item to be probed.

        It will move the mount's probe critical point to a small distance behind
        the expected position of the element (which is target_pos, in deck coordinates,
        in the axis to be probed) while running the tool's capacitive sensor. When the
        sensor senses contact, the mount stops.

        This function moves away and returns the sensed position.

        This sensed position can be used in several ways, including
        - To get an absolute position in deck coordinates of whatever was
        targeted, if something was guaranteed to be physically present.
        - To detect whether a collision occured at all. If this function
        returns a value far enough past the anticipated position, then it indicates
        there was no material there.
        """
        if moving_axis not in [
            Axis.X,
            Axis.Y,
        ] and moving_axis != Axis.by_mount(mount):
            raise RuntimeError(
                "Probing must be done with a gantry axis or the mount of the sensing"
                " tool"
            )

        here = await self.gantry_position(mount, refresh=True)
        origin_pos = moving_axis.of_point(here)
        if origin_pos < target_pos:
            pass_start = target_pos - pass_settings.prep_distance_mm
            pass_distance = (
                pass_settings.prep_distance_mm + pass_settings.max_overrun_distance_mm
            )
        else:
            pass_start = target_pos + pass_settings.prep_distance_mm
            pass_distance = -1.0 * (
                pass_settings.prep_distance_mm + pass_settings.max_overrun_distance_mm
            )
        machine_pass_distance = moving_axis.of_point(
            machine_vector_from_deck_vector(
                moving_axis.set_in_point(top_types.Point(0, 0, 0), pass_distance),
                self._robot_calibration.deck_calibration.attitude,
            )
        )
        pass_start_pos = moving_axis.set_in_point(here, pass_start)
        await self.move_to(mount, pass_start_pos)
        if mount == OT3Mount.GRIPPER:
            probe = self._gripper_handler.get_attached_probe()
            assert probe
            await self._backend.capacitive_probe(
                mount,
                moving_axis,
                machine_pass_distance,
                pass_settings.speed_mm_per_s,
                pass_settings.sensor_threshold_pf,
                GripperProbe.to_type(probe),
            )
        else:
            await self._backend.capacitive_probe(
                mount,
                moving_axis,
                machine_pass_distance,
                pass_settings.speed_mm_per_s,
                pass_settings.sensor_threshold_pf,
                probe=InstrumentProbeType.PRIMARY,
            )
        end_pos = await self.gantry_position(mount, refresh=True)
        if retract_after:
            await self.move_to(mount, pass_start_pos)
        return moving_axis.of_point(end_pos)

    @contextlib.asynccontextmanager
    async def instrument_cache_lock(self) -> AsyncGenerator[None, None]:
        async with self._instrument_cache_lock:
            yield

    async def capacitive_sweep(
        self,
        mount: OT3Mount,
        moving_axis: Axis,
        begin: top_types.Point,
        end: top_types.Point,
        speed_mm_s: float,
    ) -> List[float]:
        if moving_axis not in [
            Axis.X,
            Axis.Y,
        ] and moving_axis != Axis.by_mount(mount):
            raise RuntimeError(
                "Probing must be done with a gantry axis or the mount of the sensing"
                " tool"
            )
        sweep_distance = moving_axis.of_point(
            machine_vector_from_deck_vector(
                end - begin,
                self._robot_calibration.deck_calibration.attitude,
            )
        )

        await self.move_to(mount, begin)
        if mount == OT3Mount.GRIPPER:
            probe = self._gripper_handler.get_attached_probe()
            assert probe
            values = await self._backend.capacitive_pass(
                mount,
                moving_axis,
                sweep_distance,
                speed_mm_s,
                GripperProbe.to_type(probe),
            )
        else:
            values = await self._backend.capacitive_pass(
                mount,
                moving_axis,
                sweep_distance,
                speed_mm_s,
                probe=InstrumentProbeType.PRIMARY,
            )
        await self.move_to(mount, begin)
        return values

<<<<<<< HEAD
    AMKey = TypeVar("AMKey")
=======
    AMKey = TypeVar("AMKey")

    @staticmethod
    def _axis_map_from_ot3axis_map(
        inval: Dict[OT3Axis, "OT3API.AMKey"]
    ) -> Dict[Axis, "OT3API.AMKey"]:
        ret: Dict[Axis, OT3API.AMKey] = {}
        for ax in Axis:
            try:
                ret[ax] = inval[OT3Axis.from_axis(ax)]
            except KeyError:
                pass
        return ret

    @property
    def attached_subsystems(self) -> Dict[SubSystem, SubSystemState]:
        """Get a view of the state of the currently-attached subsystems."""
        return self._backend.subsystems
>>>>>>> 1ed53998
<|MERGE_RESOLUTION|>--- conflicted
+++ resolved
@@ -152,7 +152,7 @@
     # of methods that are present in the protocol will call the (empty,
     # do-nothing) methods in the protocol. This will happily make all the
     # tests fail.
-    HardwareControlInterface[OT3Transforms, OT3Axis],
+    HardwareControlInterface[OT3Transforms, Axis],
 ):
     """This API is the primary interface to the hardware controller.
 
@@ -909,9 +909,9 @@
 
     async def move_axes(  # noqa: C901
         self,
-        position: Mapping[OT3Axis, float],
+        position: Mapping[Axis, float],
         speed: Optional[float] = None,
-        max_speeds: Optional[Dict[OT3Axis, float]] = None,
+        max_speeds: Optional[Dict[Axis, float]] = None,
     ) -> None:
         """Moves the effectors of the specified axis to the specified position.
         The effector of the x,y axis is the center of the carriage.
@@ -933,26 +933,26 @@
         if not valid_motor:
             raise MustHomeError("Current position is invalid; please home motors.")
 
-        absolute_positions: "OrderedDict[OT3Axis, float]" = OrderedDict()
+        absolute_positions: "OrderedDict[Axis, float]" = OrderedDict()
         current_position = self._current_position
-        if OT3Axis.X in position:
-            absolute_positions[OT3Axis.X] = position[OT3Axis.X]
-        else:
-            absolute_positions[OT3Axis.X] = current_position[OT3Axis.X]
-        if OT3Axis.Y in position:
-            absolute_positions[OT3Axis.Y] = position[OT3Axis.Y]
-        else:
-            absolute_positions[OT3Axis.Y] = current_position[OT3Axis.Y]
+        if Axis.X in position:
+            absolute_positions[Axis.X] = position[Axis.X]
+        else:
+            absolute_positions[Axis.X] = current_position[Axis.X]
+        if Axis.Y in position:
+            absolute_positions[Axis.Y] = position[Axis.Y]
+        else:
+            absolute_positions[Axis.Y] = current_position[Axis.Y]
 
         have_z = False
-        for axis in [OT3Axis.Z_L, OT3Axis.Z_R, OT3Axis.Z_G]:
+        for axis in [Axis.Z_L, Axis.Z_R, Axis.Z_G]:
             if axis in position:
                 have_z = True
-                if OT3Axis.Z_L:
+                if Axis.Z_L:
                     carriage_effectors_offset = (
                         self._robot_calibration.left_mount_offset
                     )
-                elif OT3Axis.Z_R:
+                elif Axis.Z_R:
                     carriage_effectors_offset = (
                         self._robot_calibration.right_mount_offset
                     )
@@ -963,7 +963,7 @@
                 absolute_positions[axis] = position[axis] - carriage_effectors_offset.z
 
         if not have_z:
-            absolute_positions[OT3Axis.Z_L] = current_position[OT3Axis.Z_L]
+            absolute_positions[Axis.Z_L] = current_position[Axis.Z_L]
         for axis, position_value in position.items():
             if axis not in absolute_positions:
                 absolute_positions[axis] = position_value
@@ -1191,13 +1191,8 @@
                 try:
                     if axis == Axis.G:
                         await self.home_gripper_jaw()
-<<<<<<< HEAD
                     elif axis == Axis.Q:
-                        await self._backend.home([axis])
-=======
-                    elif axis == OT3Axis.Q:
                         await self._backend.home([axis], self.gantry_load)
->>>>>>> 1ed53998
                     else:
                         await self._home_axis(axis)
                 except ZeroLengthMoveError:
@@ -1398,7 +1393,7 @@
             instrument.plunger_positions.bottom,
             self._current_position,
         )
-        pip_ax = OT3Axis.of_main_tool_actuator(mount)
+        pip_ax = Axis.of_main_tool_actuator(mount)
         current_pos = self._current_position[pip_ax]
         if instrument.has_tip:
             if current_pos > target_pos[pip_ax]:
@@ -1460,7 +1455,7 @@
 
         checked_mount = OT3Mount.from_mount(mount)
         instrument = self._pipette_handler.get_pipette(checked_mount)
-        pip_ax = OT3Axis.of_main_tool_actuator(mount)
+        pip_ax = Axis.of_main_tool_actuator(mount)
 
         target_pos = target_position_from_plunger(
             realmount,
@@ -1589,7 +1584,7 @@
                 await self._move(target_down, speed=press.speed, expect_stalls=True)
             # we expect a stall has happened during pick up, so we want to
             # update the motor estimation
-            await self._update_position_estimation([OT3Axis.by_mount(mount)])
+            await self._update_position_estimation([Axis.by_mount(mount)])
             target_up = target_position_from_relative(
                 mount, press.relative_up, self._current_position
             )
@@ -1618,13 +1613,8 @@
             )
             # back clamps off the adapter posts
             await self._backend.tip_action(
-<<<<<<< HEAD
                 [Axis.of_main_tool_actuator(mount)],
-                pipette_spec.pick_up_distance,
-=======
-                [OT3Axis.of_main_tool_actuator(mount)],
                 pipette_spec.pick_up_distance + pipette_spec.home_buffer,
->>>>>>> 1ed53998
                 pipette_spec.speed,
                 "home",
             )
@@ -1648,13 +1638,6 @@
         else:
             await self._force_pick_up_tip(realmount, spec)
 
-<<<<<<< HEAD
-        # we expect a stall has happened during pick up, so we want to
-        # update the motor estimation
-        await self._update_position_estimation([Axis.by_mount(realmount)])
-
-=======
->>>>>>> 1ed53998
         # neighboring tips tend to get stuck in the space between
         # the volume chamber and the drop-tip sleeve on p1000.
         # This extra shake ensures those tips are removed
@@ -1705,13 +1688,8 @@
                     "clamp",
                 )
                 await self._backend.tip_action(
-<<<<<<< HEAD
                     [Axis.of_main_tool_actuator(mount)],
-                    move.target_position,
-=======
-                    [OT3Axis.of_main_tool_actuator(mount)],
                     move.target_position + move.home_buffer,
->>>>>>> 1ed53998
                     move.speed,
                     "home",
                 )
@@ -2177,25 +2155,9 @@
         await self.move_to(mount, begin)
         return values
 
-<<<<<<< HEAD
     AMKey = TypeVar("AMKey")
-=======
-    AMKey = TypeVar("AMKey")
-
-    @staticmethod
-    def _axis_map_from_ot3axis_map(
-        inval: Dict[OT3Axis, "OT3API.AMKey"]
-    ) -> Dict[Axis, "OT3API.AMKey"]:
-        ret: Dict[Axis, OT3API.AMKey] = {}
-        for ax in Axis:
-            try:
-                ret[ax] = inval[OT3Axis.from_axis(ax)]
-            except KeyError:
-                pass
-        return ret
 
     @property
     def attached_subsystems(self) -> Dict[SubSystem, SubSystemState]:
         """Get a view of the state of the currently-attached subsystems."""
-        return self._backend.subsystems
->>>>>>> 1ed53998
+        return self._backend.subsystems