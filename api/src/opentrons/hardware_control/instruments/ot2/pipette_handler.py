--- conflicted
+++ resolved
@@ -859,23 +859,9 @@
 
         return build
 
-    def plan_check_drop_tip(
-<<<<<<< HEAD
-=======
-        self, mount: top_types.Mount, home_after: bool
-    ) -> Tuple[DropTipSpec, Callable[[], None]]:
-        ...
-
-    @overload
-    def plan_check_drop_tip(
-        self, mount: OT3Mount, home_after: bool
-    ) -> Tuple[DropTipSpec, Callable[[], None]]:
-        ...
-
     # todo(mm, 2024-10-17): The returned _remove_tips() callable is not used by anything
     # anymore. Delete it.
-    def plan_check_drop_tip(  # type: ignore[no-untyped-def]
->>>>>>> b2f25463
+    def plan_check_drop_tip(
         self,
         mount: MountType,
         home_after: bool,
