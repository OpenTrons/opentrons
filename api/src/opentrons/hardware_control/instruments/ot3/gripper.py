--- conflicted
+++ resolved
@@ -162,16 +162,11 @@
 
     def save_offset(self, delta: Point) -> GripperCalibrationOffset:
         """Save a new gripper offset."""
-<<<<<<< HEAD
         self._log.info(f"Got a new gripper offset: {delta}")
         save_gripper_calibration_offset(self.gripper_id, delta)
         self._calibration_offset = load_gripper_calibration_offset(self.gripper_id)
         self._log.info(f"Loaded calibration offset: {self._calibration_offset}")
-=======
-        save_gripper_calibration_offset(self._gripper_id, delta)
-        self._calibration_offset = load_gripper_calibration_offset(self._gripper_id)
         return self._calibration_offset
->>>>>>> d0ed119f
 
     def check_calibration_pin_location_is_accurate(self) -> None:
         if not self.attached_probe:
