"""OT3 Hardware Controller Backend."""

from __future__ import annotations
import asyncio
from contextlib import contextmanager
import logging
from typing import (
    Dict,
    List,
    Optional,
    Tuple,
    TYPE_CHECKING,
    Sequence,
    Generator,
    cast,
    Set,
)
<<<<<<< HEAD
from opentrons.config.types import OT3Config
from opentrons.drivers.rpi_drivers.gpio_simulator import SimulatingGPIOCharDev
from opentrons.config import pipette_config
from .ot3utils import axis_convert, create_move_group, create_home_group, axis_to_node
=======

from opentrons.config.types import OT3Config, GantryLoad
from opentrons.drivers.rpi_drivers.gpio_simulator import SimulatingGPIOCharDev
from opentrons.config import pipette_config
from .ot3utils import (
    axis_convert,
    create_move_group,
    axis_to_node,
    get_current_settings,
)
>>>>>>> a66abe6b

try:
    import aionotify  # type: ignore[import]
except (OSError, ModuleNotFoundError):
    aionotify = None

from opentrons_hardware.drivers.can_bus import CanMessenger, DriverSettings
from opentrons_hardware.drivers.can_bus.abstract_driver import AbstractCanDriver
from opentrons_hardware.drivers.can_bus.build import build_driver
from opentrons_hardware.hardware_control.move_group_runner import MoveGroupRunner
from opentrons_hardware.hardware_control.motion_planning import (
    Move,
    Coordinates,
)

from opentrons_hardware.hardware_control.network import probe
from opentrons_hardware.hardware_control.current_settings import (
    set_run_current,
    set_hold_current,
    set_currents,
)
from opentrons_hardware.firmware_bindings.constants import NodeId
from opentrons_hardware.firmware_bindings.messages.message_definitions import (
    SetupRequest,
    EnableMotorRequest,
)
from opentrons_hardware.firmware_bindings.messages.payloads import EmptyPayload

from opentrons.hardware_control.module_control import AttachedModulesControl
from opentrons.hardware_control.types import (
    BoardRevision,
    OT3Axis,
    AionotifyEvent,
    OT3Mount,
    OT3AxisMap,
    CurrentConfig,
)
from opentrons_hardware.hardware_control.motion import MoveStopCondition

if TYPE_CHECKING:
    from opentrons_shared_data.pipette.dev_types import PipetteName, PipetteModel
    from ..dev_types import (
        AttachedInstrument,
        InstrumentHardwareConfigs,
    )
    from opentrons.drivers.rpi_drivers.dev_types import GPIODriverLike

log = logging.getLogger(__name__)

_FIXED_PIPETTE_ID: str = "P1KSV3120211118A01"
_FIXED_PIPETTE_NAME: PipetteName = "p1000_single_gen3"
_FIXED_PIPETTE_MODEL: PipetteModel = cast("PipetteModel", "p1000_single_v3.0")


class OT3Controller:
    """OT3 Hardware Controller Backend."""

    _messenger: CanMessenger
    _position: Dict[NodeId, float]

    @classmethod
    async def build(cls, config: OT3Config) -> OT3Controller:
        """Create the OT3Controller instance.

        Args:
            config: Robot configuration

        Returns:
            Instance.
        """
        driver = await build_driver(DriverSettings())
        return cls(config, driver=driver)

    def __init__(self, config: OT3Config, driver: AbstractCanDriver) -> None:
        """Construct.

        Args:
            config: Robot configuration
            driver: The Can Driver
        """
        self._configuration = config
        self._gpio_dev = SimulatingGPIOCharDev("simulated")
        self._module_controls: Optional[AttachedModulesControl] = None
        self._messenger = CanMessenger(driver=driver)
        self._messenger.start()
        self._position = self._get_home_position()
        try:
            self._event_watcher = self._build_event_watcher()
        except AttributeError:
            log.warning(
                "Failed to initiate aionotify, cannot watch modules "
                "or door, likely because not running on linux"
            )
        self._present_nodes: Set[NodeId] = set()
        self._current_settings: Optional[OT3AxisMap[CurrentConfig]] = None

    async def update_to_default_current_settings(self, gantry_load: GantryLoad) -> None:
        self._current_settings = get_current_settings(
            self._configuration.current_settings, gantry_load
        )
        await self.set_default_currents()

    @property
    def motor_run_currents(self) -> OT3AxisMap[float]:
        assert self._current_settings
        run_currents: OT3AxisMap[float] = {}
        for axis, settings in self._current_settings.items():
            run_currents[axis] = settings.run_current
        return run_currents

    @property
    def motor_hold_currents(self) -> OT3AxisMap[float]:
        assert self._current_settings
        hold_currents: OT3AxisMap[float] = {}
        for axis, settings in self._current_settings.items():
            hold_currents[axis] = settings.hold_current
        return hold_currents

    async def setup_motors(self) -> None:
        """Set up the motors."""
        await self._messenger.send(
            node_id=NodeId.broadcast,
            message=SetupRequest(payload=EmptyPayload()),
        )
        await self._messenger.send(
            node_id=NodeId.broadcast,
            message=EnableMotorRequest(payload=EmptyPayload()),
        )

    @property
    def gpio_chardev(self) -> GPIODriverLike:
        """Get the GPIO device."""
        return self._gpio_dev

    @property
    def board_revision(self) -> BoardRevision:
        """Get the board revision"""
        return BoardRevision.UNKNOWN

    @property
    def module_controls(self) -> AttachedModulesControl:
        """Get the module controls."""
        if self._module_controls is None:
            raise AttributeError("Module controls not found.")
        return self._module_controls

    @module_controls.setter
    def module_controls(self, module_controls: AttachedModulesControl) -> None:
        """Set the module controls"""
        self._module_controls = module_controls

    def is_homed(self, axes: Sequence[OT3Axis]) -> bool:
        return True

    async def update_position(self) -> OT3AxisMap[float]:
        """Get the current position."""
        return axis_convert(self._position, 0.0)

    async def move(
        self,
        origin: Coordinates[OT3Axis, float],
        moves: List[Move[OT3Axis]],
        stop_condition: MoveStopCondition = MoveStopCondition.none,
    ) -> None:
        """Move to a position.

        Args:
            target_position: Map of axis to position.
            home_flagged_axes: Whether to home afterwords.
            speed: Optional speed
            axis_max_speeds: Optional map of axis to speed.

        Returns:
            None
        """
        group = create_move_group(origin, moves, self._present_nodes, stop_condition)
        move_group, final_positions = group
        runner = MoveGroupRunner(move_groups=[move_group])
        await runner.run(can_messenger=self._messenger)
        self._position.update(final_positions)

    async def home(self, axes: List[OT3Axis]) -> Dict[OT3Axis, float]:
        """Move to a position.

        Args:
            target_position: Map of axis to position.
            home_flagged_axes: Whether to home afterwords.
            speed: Optional speed
            axis_max_speeds: Optional map of axis to speed.

        Returns:
            None
        """
        distances = {
            ax: self.axis_bounds[ax][1] - self.axis_bounds[ax][0] for ax in axes
        }
        speed_settings = (
            self._configuration.motion_settings.max_speed_discontinuity.none
        )
        velocities = {ax: speed_settings[OT3Axis.to_kind(ax)] for ax in axes}
        group = create_home_group(distances, velocities)
        runner = MoveGroupRunner(move_groups=[group])
        await runner.run(can_messenger=self._messenger)

        for ax in axes:
            self._position[axis_to_node(ax)] = 0
        axis_positions = {ax: 0.0 for ax in axes}

        return axis_positions

    async def fast_home(
        self, axes: Sequence[OT3Axis], margin: float
    ) -> OT3AxisMap[float]:
        """Fast home axes.

        Args:
            axes: List of axes to home.
            margin: Margin

        Returns:
            New position.
        """
        return axis_convert(self._position, 0.0)

    async def get_attached_instruments(
        self, expected: Dict[OT3Mount, PipetteName]
    ) -> Dict[OT3Mount, AttachedInstrument]:
        """Get attached instruments.

        Args:
            expected: Which mounts are expected.

        Returns:
            A map of mount to pipette name.
        """
        if (
            expected.get(OT3Mount.LEFT)
            and expected.get(OT3Mount.LEFT) != _FIXED_PIPETTE_NAME
        ):
            raise RuntimeError(f"only support {_FIXED_PIPETTE_NAME}  right now")

        return {
            OT3Mount.LEFT: {
                "config": pipette_config.load(_FIXED_PIPETTE_MODEL, _FIXED_PIPETTE_ID),
                "id": _FIXED_PIPETTE_ID,
            }
        }

    async def set_default_currents(self) -> None:
        """Set both run and hold currents from robot config to each node."""
        assert self._current_settings, "Invalid current settings"
        await set_currents(
            self._messenger,
            {axis_to_node(k): v.as_tuple() for k, v in self._current_settings.items()},
        )

    async def set_active_current(self, axis_currents: OT3AxisMap[float]) -> None:
        """Set the active current.

        Args:
            axis_currents: Axes' currents

        Returns:
            None
        """
        assert self._current_settings, "Invalid current settings"
        await set_run_current(
            self._messenger, {axis_to_node(k): v for k, v in axis_currents.items()}
        )
        for axis, current in axis_currents.items():
            self._current_settings[axis].run_current = current

    async def set_hold_current(self, axis_currents: OT3AxisMap[float]) -> None:
        """Set the hold current for motor.

        Args:
            axis_currents: Axes' currents

        Returns:
            None
        """
        assert self._current_settings, "Invalid current settings"
        await set_hold_current(
            self._messenger, {axis_to_node(k): v for k, v in axis_currents.items()}
        )
        for axis, current in axis_currents.items():
            self._current_settings[axis].hold_current = current

    @contextmanager
    def save_current(self) -> Generator[None, None, None]:
        """Save the current."""
        yield

    @staticmethod
    def _build_event_watcher() -> aionotify.Watcher:
        watcher = aionotify.Watcher()
        watcher.watch(
            alias="modules",
            path="/dev",
            flags=(aionotify.Flags.CREATE | aionotify.Flags.DELETE),
        )
        return watcher

    async def _handle_watch_event(self) -> None:
        try:
            event = await self._event_watcher.get_event()
        except asyncio.IncompleteReadError:
            log.debug("incomplete read error when quitting watcher")
            return
        if event is not None:
            if "ot_module" in event.name:
                event_name = event.name
                flags = aionotify.Flags.parse(event.flags)
                event_description = AionotifyEvent.build(event_name, flags)
                await self.module_controls.handle_module_appearance(event_description)

    async def watch(self, loop: asyncio.AbstractEventLoop) -> None:
        can_watch = aionotify is not None
        if can_watch:
            await self._event_watcher.setup(loop)

        while can_watch and (not self._event_watcher.closed):
            await self._handle_watch_event()

    @property
    def axis_bounds(self) -> OT3AxisMap[Tuple[float, float]]:
        """Get the axis bounds."""
        # TODO (AL, 2021-11-18): The bounds need to be defined
        phony_bounds = (0, 10000)
        return {
            OT3Axis.Z_L: phony_bounds,
            OT3Axis.Z_R: phony_bounds,
            OT3Axis.P_L: phony_bounds,
            OT3Axis.P_R: phony_bounds,
            OT3Axis.X: phony_bounds,
            OT3Axis.Y: phony_bounds,
        }

    def single_boundary(self, boundary: int) -> OT3AxisMap[float]:
        return {ax: bound[boundary] for ax, bound in self.axis_bounds.items()}

    @property
    def fw_version(self) -> Optional[str]:
        """Get the firmware version."""
        return None

    async def update_firmware(
        self, filename: str, loop: asyncio.AbstractEventLoop, modeset: bool
    ) -> str:
        """Update the firmware."""
        return "Done"

    def engaged_axes(self) -> OT3AxisMap[bool]:
        """Get engaged axes."""
        return {}

    async def disengage_axes(self, axes: List[OT3Axis]) -> None:
        """Disengage axes."""
        return None

    def set_lights(self, button: Optional[bool], rails: Optional[bool]) -> None:
        """Set the light states."""
        return None

    def get_lights(self) -> Dict[str, bool]:
        """Get the light state."""
        return {}

    def pause(self) -> None:
        """Pause the controller activity."""
        return None

    def resume(self) -> None:
        """Resume the controller activity."""
        return None

    async def halt(self) -> None:
        """Halt the motors."""
        return None

    async def hard_halt(self) -> None:
        """Halt the motors."""
        return None

    async def probe(self, axis: OT3Axis, distance: float) -> OT3AxisMap[float]:
        """Probe."""
        return {}

    async def clean_up(self) -> None:
        """Clean up."""

        try:
            loop = asyncio.get_event_loop()
        except RuntimeError:
            return

        if hasattr(self, "_event_watcher"):
            if loop.is_running() and self._event_watcher:
                self._event_watcher.close()
        return None

    async def configure_mount(
        self, mount: OT3Mount, config: InstrumentHardwareConfigs
    ) -> None:
        """Configure a mount."""
        return None

    @staticmethod
    def _get_home_position() -> Dict[NodeId, float]:
        return {
            NodeId.head_l: 0,
            NodeId.head_r: 0,
            NodeId.gantry_x: 0,
            NodeId.gantry_y: 0,
            NodeId.pipette_left: 0,
            NodeId.pipette_right: 0,
        }

    async def probe_network(self, timeout: float = 5.0) -> None:
        """Update the list of nodes present on the network.

        The stored result is used to make sure that move commands include entries
        for all present axes, so none incorrectly move before the others are ready.
        """
        # TODO: Only add pipette ids to expected if the head indicates
        # they're present. In the meantime, we'll use get_attached_instruments to
        # see if we should expect instruments to be present, which should be removed
        # when that method actually does canbus stuff
        instrs = await self.get_attached_instruments({})
        expected = set((NodeId.gantry_x, NodeId.gantry_y, NodeId.head))
        if instrs.get(OT3Mount.LEFT, cast("AttachedInstrument", {})).get(
            "config", None
        ):
            expected.add(NodeId.pipette_left)
        if instrs.get(OT3Mount.RIGHT, cast("AttachedInstrument", {})).get(
            "config", None
        ):
            expected.add(NodeId.pipette_right)
        present = await probe(self._messenger, expected, timeout)
        if NodeId.head in present:
            present.remove(NodeId.head)
            present.add(NodeId.head_r)
            present.add(NodeId.head_l)
        self._present_nodes = present<|MERGE_RESOLUTION|>--- conflicted
+++ resolved
@@ -15,13 +15,6 @@
     cast,
     Set,
 )
-<<<<<<< HEAD
-from opentrons.config.types import OT3Config
-from opentrons.drivers.rpi_drivers.gpio_simulator import SimulatingGPIOCharDev
-from opentrons.config import pipette_config
-from .ot3utils import axis_convert, create_move_group, create_home_group, axis_to_node
-=======
-
 from opentrons.config.types import OT3Config, GantryLoad
 from opentrons.drivers.rpi_drivers.gpio_simulator import SimulatingGPIOCharDev
 from opentrons.config import pipette_config
@@ -31,7 +24,6 @@
     axis_to_node,
     get_current_settings,
 )
->>>>>>> a66abe6b
 
 try:
     import aionotify  # type: ignore[import]
