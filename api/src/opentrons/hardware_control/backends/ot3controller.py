"""OT3 Hardware Controller Backend."""

from __future__ import annotations
import asyncio
from contextlib import contextmanager
import logging
import numpy as np
from typing import (
    Dict,
    List,
    Optional,
    Tuple,
    TYPE_CHECKING,
    Sequence,
    Generator,
    cast,
    Set,
)
from opentrons.config.types import OT3Config, GantryLoad
from opentrons.drivers.rpi_drivers.gpio_simulator import SimulatingGPIOCharDev
from opentrons.config import pipette_config
from .ot3utils import (
    axis_convert,
    create_move_group,
    axis_to_node,
    get_current_settings,
    create_home_group,
)

try:
    import aionotify  # type: ignore[import]
except (OSError, ModuleNotFoundError):
    aionotify = None

from opentrons_hardware.drivers.can_bus import CanMessenger, DriverSettings
from opentrons_hardware.drivers.can_bus.abstract_driver import AbstractCanDriver
from opentrons_hardware.drivers.can_bus.build import build_driver
from opentrons_hardware.hardware_control.move_group_runner import MoveGroupRunner
from opentrons_hardware.hardware_control.motion_planning import (
    Move,
    Coordinates,
)

from opentrons_hardware.hardware_control.network import probe
from opentrons_hardware.hardware_control.current_settings import (
    set_run_current,
    set_hold_current,
    set_currents,
)
from opentrons_hardware.firmware_bindings.constants import NodeId
from opentrons_hardware.firmware_bindings.messages.message_definitions import (
    SetupRequest,
    EnableMotorRequest,
)
from opentrons_hardware.firmware_bindings.messages.payloads import EmptyPayload

from opentrons.hardware_control.module_control import AttachedModulesControl
from opentrons.hardware_control.types import (
    BoardRevision,
    OT3Axis,
    AionotifyEvent,
    OT3Mount,
    OT3AxisMap,
    CurrentConfig,
)
from opentrons_hardware.hardware_control.motion import MoveStopCondition

if TYPE_CHECKING:
    from opentrons_shared_data.pipette.dev_types import PipetteName, PipetteModel
    from ..dev_types import (
        AttachedInstrument,
        InstrumentHardwareConfigs,
    )
    from opentrons.drivers.rpi_drivers.dev_types import GPIODriverLike

log = logging.getLogger(__name__)

_FIXED_PIPETTE_ID: str = "P1KSV3120211118A01"
_FIXED_PIPETTE_NAME: PipetteName = "p1000_single_gen3"
_FIXED_PIPETTE_MODEL: PipetteModel = cast("PipetteModel", "p1000_single_v3.0")


class OT3Controller:
    """OT3 Hardware Controller Backend."""

    _messenger: CanMessenger
    _position: Dict[NodeId, float]

    @classmethod
    async def build(cls, config: OT3Config) -> OT3Controller:
        """Create the OT3Controller instance.

        Args:
            config: Robot configuration

        Returns:
            Instance.
        """
        driver = await build_driver(DriverSettings())
        return cls(config, driver=driver)

    def __init__(self, config: OT3Config, driver: AbstractCanDriver) -> None:
        """Construct.

        Args:
            config: Robot configuration
            driver: The Can Driver
        """
        self._configuration = config
        self._gpio_dev = SimulatingGPIOCharDev("simulated")
        self._module_controls: Optional[AttachedModulesControl] = None
        self._messenger = CanMessenger(driver=driver)
        self._messenger.start()
        self._position = self._get_home_position()
        try:
            self._event_watcher = self._build_event_watcher()
        except AttributeError:
            log.warning(
                "Failed to initiate aionotify, cannot watch modules "
                "or door, likely because not running on linux"
            )
        self._present_nodes: Set[NodeId] = set()
        self._current_settings: Optional[OT3AxisMap[CurrentConfig]] = None

    async def update_to_default_current_settings(self, gantry_load: GantryLoad) -> None:
        self._current_settings = get_current_settings(
            self._configuration.current_settings, gantry_load
        )
        await self.set_default_currents()

    @property
    def motor_run_currents(self) -> OT3AxisMap[float]:
        assert self._current_settings
        run_currents: OT3AxisMap[float] = {}
        for axis, settings in self._current_settings.items():
            run_currents[axis] = settings.run_current
        return run_currents

    @property
    def motor_hold_currents(self) -> OT3AxisMap[float]:
        assert self._current_settings
        hold_currents: OT3AxisMap[float] = {}
        for axis, settings in self._current_settings.items():
            hold_currents[axis] = settings.hold_current
        return hold_currents

    async def setup_motors(self) -> None:
        """Set up the motors."""
        await self._messenger.send(
            node_id=NodeId.broadcast,
            message=SetupRequest(payload=EmptyPayload()),
        )
        await self._messenger.send(
            node_id=NodeId.broadcast,
            message=EnableMotorRequest(payload=EmptyPayload()),
        )

    @property
    def gpio_chardev(self) -> GPIODriverLike:
        """Get the GPIO device."""
        return self._gpio_dev

    @property
    def board_revision(self) -> BoardRevision:
        """Get the board revision"""
        return BoardRevision.UNKNOWN

    @property
    def module_controls(self) -> AttachedModulesControl:
        """Get the module controls."""
        if self._module_controls is None:
            raise AttributeError("Module controls not found.")
        return self._module_controls

    @module_controls.setter
    def module_controls(self, module_controls: AttachedModulesControl) -> None:
        """Set the module controls"""
        self._module_controls = module_controls

    def is_homed(self, axes: Sequence[OT3Axis]) -> bool:
        return True

    async def update_position(self) -> OT3AxisMap[float]:
        """Get the current position."""
        return axis_convert(self._position, 0.0)

    async def move(
        self,
        origin: Coordinates[OT3Axis, float],
        moves: List[Move[OT3Axis]],
        stop_condition: MoveStopCondition = MoveStopCondition.none,
    ) -> None:
        """Move to a position.

        Args:
            target_position: Map of axis to position.
            home_flagged_axes: Whether to home afterwords.
            speed: Optional speed
            axis_max_speeds: Optional map of axis to speed.

        Returns:
            None
        """
        group = create_move_group(origin, moves, self._present_nodes, stop_condition)
        move_group, final_positions = group
        runner = MoveGroupRunner(move_groups=[move_group])
        await runner.run(can_messenger=self._messenger)
        self._position.update(final_positions)

    async def home(self, axes: List[OT3Axis]) -> Dict[OT3Axis, float]:
        """Move to a position.

        Args:
            target_position: Map of axis to position.
            home_flagged_axes: Whether to home afterwords.
            speed: Optional speed
            axis_max_speeds: Optional map of axis to speed.

        Returns:
            None
        """
        distances = {
            ax: self.axis_bounds[ax][1] - self.axis_bounds[ax][0] for ax in axes
        }
        speed_settings = (
            self._configuration.motion_settings.max_speed_discontinuity.none
        )
<<<<<<< HEAD
        velocities = {ax: np.float64(-1 * speed_settings[OT3Axis.to_kind(ax)]) for ax in axes}
=======
        velocities = {ax: -1 * speed_settings[OT3Axis.to_kind(ax)] for ax in axes}
>>>>>>> 0d244492
        group = create_home_group(distances, velocities)
        runner = MoveGroupRunner(move_groups=[group])
        await runner.run(can_messenger=self._messenger)

        for ax in axes:
            self._position[axis_to_node(ax)] = 0
        axis_positions = {ax: 0.0 for ax in axes}

        return axis_positions

    async def fast_home(
        self, axes: Sequence[OT3Axis], margin: float
    ) -> OT3AxisMap[float]:
        """Fast home axes.

        Args:
            axes: List of axes to home.
            margin: Margin

        Returns:
            New position.
        """
        return axis_convert(self._position, 0.0)

    async def get_attached_instruments(
        self, expected: Dict[OT3Mount, PipetteName]
    ) -> Dict[OT3Mount, AttachedInstrument]:
        """Get attached instruments.

        Args:
            expected: Which mounts are expected.

        Returns:
            A map of mount to pipette name.
        """
        if (
            expected.get(OT3Mount.LEFT)
            and expected.get(OT3Mount.LEFT) != _FIXED_PIPETTE_NAME
        ):
            raise RuntimeError(f"only support {_FIXED_PIPETTE_NAME}  right now")

        return {
            OT3Mount.LEFT: {
                "config": pipette_config.load(_FIXED_PIPETTE_MODEL, _FIXED_PIPETTE_ID),
                "id": _FIXED_PIPETTE_ID,
            }
        }

    async def set_default_currents(self) -> None:
        """Set both run and hold currents from robot config to each node."""
        assert self._current_settings, "Invalid current settings"
        await set_currents(
            self._messenger,
            {axis_to_node(k): v.as_tuple() for k, v in self._current_settings.items()},
        )

    async def set_active_current(self, axis_currents: OT3AxisMap[float]) -> None:
        """Set the active current.

        Args:
            axis_currents: Axes' currents

        Returns:
            None
        """
        assert self._current_settings, "Invalid current settings"
        await set_run_current(
            self._messenger, {axis_to_node(k): v for k, v in axis_currents.items()}
        )
        for axis, current in axis_currents.items():
            self._current_settings[axis].run_current = current

    async def set_hold_current(self, axis_currents: OT3AxisMap[float]) -> None:
        """Set the hold current for motor.

        Args:
            axis_currents: Axes' currents

        Returns:
            None
        """
        assert self._current_settings, "Invalid current settings"
        await set_hold_current(
            self._messenger, {axis_to_node(k): v for k, v in axis_currents.items()}
        )
        for axis, current in axis_currents.items():
            self._current_settings[axis].hold_current = current

    @contextmanager
    def save_current(self) -> Generator[None, None, None]:
        """Save the current."""
        yield

    @staticmethod
    def _build_event_watcher() -> aionotify.Watcher:
        watcher = aionotify.Watcher()
        watcher.watch(
            alias="modules",
            path="/dev",
            flags=(aionotify.Flags.CREATE | aionotify.Flags.DELETE),
        )
        return watcher

    async def _handle_watch_event(self) -> None:
        try:
            event = await self._event_watcher.get_event()
        except asyncio.IncompleteReadError:
            log.debug("incomplete read error when quitting watcher")
            return
        if event is not None:
            if "ot_module" in event.name:
                event_name = event.name
                flags = aionotify.Flags.parse(event.flags)
                event_description = AionotifyEvent.build(event_name, flags)
                await self.module_controls.handle_module_appearance(event_description)

    async def watch(self, loop: asyncio.AbstractEventLoop) -> None:
        can_watch = aionotify is not None
        if can_watch:
            await self._event_watcher.setup(loop)

        while can_watch and (not self._event_watcher.closed):
            await self._handle_watch_event()

    @property
    def axis_bounds(self) -> OT3AxisMap[Tuple[float, float]]:
        """Get the axis bounds."""
        # TODO (AL, 2021-11-18): The bounds need to be defined
        phony_bounds = (0, 10000)
        return {
            OT3Axis.Z_L: phony_bounds,
            OT3Axis.Z_R: phony_bounds,
            OT3Axis.P_L: phony_bounds,
            OT3Axis.P_R: phony_bounds,
            OT3Axis.X: phony_bounds,
            OT3Axis.Y: phony_bounds,
            OT3Axis.Z_G: phony_bounds,
        }

    def single_boundary(self, boundary: int) -> OT3AxisMap[float]:
        return {ax: bound[boundary] for ax, bound in self.axis_bounds.items()}

    @property
    def fw_version(self) -> Optional[str]:
        """Get the firmware version."""
        return None

    async def update_firmware(
        self, filename: str, loop: asyncio.AbstractEventLoop, modeset: bool
    ) -> str:
        """Update the firmware."""
        return "Done"

    def engaged_axes(self) -> OT3AxisMap[bool]:
        """Get engaged axes."""
        return {}

    async def disengage_axes(self, axes: List[OT3Axis]) -> None:
        """Disengage axes."""
        return None

    def set_lights(self, button: Optional[bool], rails: Optional[bool]) -> None:
        """Set the light states."""
        return None

    def get_lights(self) -> Dict[str, bool]:
        """Get the light state."""
        return {}

    def pause(self) -> None:
        """Pause the controller activity."""
        return None

    def resume(self) -> None:
        """Resume the controller activity."""
        return None

    async def halt(self) -> None:
        """Halt the motors."""
        return None

    async def hard_halt(self) -> None:
        """Halt the motors."""
        return None

    async def probe(self, axis: OT3Axis, distance: float) -> OT3AxisMap[float]:
        """Probe."""
        return {}

    async def clean_up(self) -> None:
        """Clean up."""

        try:
            loop = asyncio.get_event_loop()
        except RuntimeError:
            return

        if hasattr(self, "_event_watcher"):
            if loop.is_running() and self._event_watcher:
                self._event_watcher.close()
        return None

    async def configure_mount(
        self, mount: OT3Mount, config: InstrumentHardwareConfigs
    ) -> None:
        """Configure a mount."""
        return None

    @staticmethod
    def _get_home_position() -> Dict[NodeId, float]:
        return {
            NodeId.head_l: 0,
            NodeId.head_r: 0,
            NodeId.gantry_x: 0,
            NodeId.gantry_y: 0,
            NodeId.pipette_left: 0,
            NodeId.pipette_right: 0,
        }

    async def probe_network(self, timeout: float = 5.0) -> None:
        """Update the list of nodes present on the network.

        The stored result is used to make sure that move commands include entries
        for all present axes, so none incorrectly move before the others are ready.
        """
        # TODO: Only add pipette ids to expected if the head indicates
        # they're present. In the meantime, we'll use get_attached_instruments to
        # see if we should expect instruments to be present, which should be removed
        # when that method actually does canbus stuff
        instrs = await self.get_attached_instruments({})
        expected = set((NodeId.gantry_x, NodeId.gantry_y, NodeId.head))
        if instrs.get(OT3Mount.LEFT, cast("AttachedInstrument", {})).get(
            "config", None
        ):
            expected.add(NodeId.pipette_left)
        if instrs.get(OT3Mount.RIGHT, cast("AttachedInstrument", {})).get(
            "config", None
        ):
            expected.add(NodeId.pipette_right)
        present = await probe(self._messenger, expected, timeout)
        if NodeId.head in present:
            present.remove(NodeId.head)
            present.add(NodeId.head_r)
            present.add(NodeId.head_l)
        self._present_nodes = present<|MERGE_RESOLUTION|>--- conflicted
+++ resolved
@@ -225,11 +225,7 @@
         speed_settings = (
             self._configuration.motion_settings.max_speed_discontinuity.none
         )
-<<<<<<< HEAD
-        velocities = {ax: np.float64(-1 * speed_settings[OT3Axis.to_kind(ax)]) for ax in axes}
-=======
         velocities = {ax: -1 * speed_settings[OT3Axis.to_kind(ax)] for ax in axes}
->>>>>>> 0d244492
         group = create_home_group(distances, velocities)
         runner = MoveGroupRunner(move_groups=[group])
         await runner.run(can_messenger=self._messenger)
