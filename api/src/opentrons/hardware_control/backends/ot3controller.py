--- conflicted
+++ resolved
@@ -75,11 +75,8 @@
 from opentrons_hardware.firmware_bindings.constants import (
     NodeId,
     PipetteName as FirmwarePipetteName,
-<<<<<<< HEAD
     SensorId,
-=======
     PipetteType,
->>>>>>> 60efb434
 )
 from opentrons_hardware import firmware_update
 
