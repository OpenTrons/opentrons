"""OT3 Hardware Controller Backend."""

from __future__ import annotations
import asyncio
from contextlib import asynccontextmanager
from functools import wraps
import logging
from copy import deepcopy
from typing import (
    Any,
    Awaitable,
    Callable,
    Dict,
    List,
    Optional,
    Tuple,
    TYPE_CHECKING,
    Sequence,
    AsyncIterator,
    cast,
    Set,
    TypeVar,
    Iterator,
    KeysView,
)
from opentrons.config.types import OT3Config, GantryLoad
from opentrons.config import ot3_pipette_config, gripper_config
from .ot3utils import (
    axis_convert,
    create_move_group,
    axis_to_node,
    get_current_settings,
    create_home_group,
    node_id_to_subsystem,
    node_to_axis,
    sub_system_to_node_id,
    sensor_node_for_mount,
    sensor_id_for_instrument,
    create_gripper_jaw_grip_group,
    create_gripper_jaw_home_group,
    create_gripper_jaw_hold_group,
    create_tip_action_group,
    PipetteAction,
)

try:
    import aionotify  # type: ignore[import]
except (OSError, ModuleNotFoundError):
    aionotify = None

from opentrons_hardware.drivers.can_bus import CanMessenger, DriverSettings
from opentrons_hardware.drivers.can_bus.abstract_driver import AbstractCanDriver
from opentrons_hardware.drivers.can_bus.build import build_driver
from opentrons_hardware.hardware_control.move_group_runner import MoveGroupRunner
from opentrons_hardware.hardware_control.motion_planning import (
    Move,
    Coordinates,
)

from opentrons_hardware.hardware_control.motor_enable_disable import (
    set_enable_motor,
    set_disable_motor,
)
from opentrons_hardware.hardware_control.motor_position_status import (
    get_motor_position,
    update_motor_position_estimation,
)
from opentrons_hardware.hardware_control.limit_switches import get_limit_switches
from opentrons_hardware.hardware_control.network import DeviceInfoCache, NetworkInfo
from opentrons_hardware.hardware_control.current_settings import (
    set_run_current,
    set_hold_current,
    set_currents,
)
from opentrons_hardware.firmware_bindings.constants import (
    NodeId,
    PipetteName as FirmwarePipetteName,
)
from opentrons_hardware import firmware_update
<<<<<<< HEAD
from opentrons_hardware.firmware_update.firmware_manifest import (
    FirmwareUpdateType,
    UpdateInfo,
    load_firmware_manifest,
)
from opentrons_hardware.firmware_update.errors import FirmwareUpdateRequired
=======
>>>>>>> dd7481ef

from opentrons.hardware_control.module_control import AttachedModulesControl
from opentrons.hardware_control.types import (
    BoardRevision,
    OT3Axis,
    AionotifyEvent,
    OT3Mount,
    OT3AxisMap,
    CurrentConfig,
    OT3SubSystem,
    MotorStatus,
    InstrumentProbeType,
)
from opentrons.hardware_control.errors import (
    MustHomeError,
    InvalidPipetteName,
    InvalidPipetteModel,
    FirmwareUpdateRequired,
)
from opentrons_hardware.hardware_control.motion import (
    MoveStopCondition,
    MoveGroup,
)
from opentrons_hardware.hardware_control.types import NodeMap
from opentrons_hardware.hardware_control.tools import detector, types as ohc_tool_types

from opentrons_hardware.hardware_control.tool_sensors import (
    capacitive_probe,
    capacitive_pass,
)
from opentrons_hardware.drivers.gpio import OT3GPIO
from opentrons_shared_data.pipette.dev_types import PipetteName
from opentrons_shared_data.gripper.gripper_definition import GripForceProfile

if TYPE_CHECKING:
    from ..dev_types import (
        OT3AttachedPipette,
        AttachedGripper,
        OT3AttachedInstruments,
    )

log = logging.getLogger(__name__)

MapPayload = TypeVar("MapPayload")
Wrapped = TypeVar("Wrapped", bound=Callable[..., Awaitable[Any]])
<<<<<<< HEAD
=======


def requires_update(func: Wrapped) -> Wrapped:
    """Decorator that raises FirmwareUpdateRequired if the update_required flag is set."""

    @wraps(func)
    async def wrapper(self: Any, *args: Any, **kwargs: Any) -> Any:
        if self.update_required:
            raise FirmwareUpdateRequired()
        return await func(self, *args, **kwargs)

    return cast(Wrapped, wrapper)

>>>>>>> dd7481ef

class OT3Controller:
    """OT3 Hardware Controller Backend."""

    _messenger: CanMessenger
    _position: Dict[NodeId, float]
    _encoder_position: Dict[NodeId, float]
    _motor_status: Dict[NodeId, MotorStatus]
    _tool_detector: detector.OneshotToolDetector

    @classmethod
    async def build(cls, config: OT3Config) -> OT3Controller:
        """Create the OT3Controller instance.

        Args:
            config: Robot configuration

        Returns:
            Instance.
        """
        driver = await build_driver(DriverSettings())
        return cls(config, driver=driver)

    def __init__(self, config: OT3Config, driver: AbstractCanDriver) -> None:
        """Construct.

        Args:
            config: Robot configuration
            driver: The Can Driver
        """
        self._configuration = config
        self._gpio_dev = OT3GPIO("hardware_control")
        self._module_controls: Optional[AttachedModulesControl] = None
        self._messenger = CanMessenger(driver=driver)
        self._messenger.start()
        self._tool_detector = detector.OneshotToolDetector(self._messenger)
        self._network_info = NetworkInfo(self._messenger)
        self._position = self._get_home_position()
        self._encoder_position = self._get_home_position()
        self._motor_status = {}
        try:
            self._event_watcher = self._build_event_watcher()
        except AttributeError:
            log.warning(
                "Failed to initiate aionotify, cannot watch modules "
                "or door, likely because not running on linux"
            )
        self._present_nodes: Set[NodeId] = set()
        self._current_settings: Optional[OT3AxisMap[CurrentConfig]] = None

        # firmware update variables
        self._update_required = False
        self._firmware_update_list: Dict[DeviceInfoCache, UpdateInfo] = {}
        self._known_firmware = load_firmware_manifest()

    @property
    def fw_version(self) -> Optional[str]:
        """Get the firmware version."""
        return None

    @property
    def update_required(self) -> bool:
        return self._update_required

<<<<<<< HEAD
    def requires_update(self, func: Wrapped) -> Wrapped:
        """Decorator that raises FirmwareUpdateRequired if the update_required flag is set."""
        @wraps(func)
        async def wrapper(*args: Any, **kwargs: Any) -> Any:
            if self.update_required:
                raise FirmwareUpdateRequired()
            return await func(*args, **kwargs)
        return cast(Wrapped, wrapper)

    def get_update_type(self, node_id: NodeId) -> FirmwareUpdateType:
        if "pipette" in node_id.name:
            # TODO check model number here
            pass
        return FirmwareUpdateType.from_string(node_id.name)

    def check_firmware_updates(
        self, update: bool = False
    ) -> Dict[DeviceInfoCache, UpdateInfo]:
        """Returns a dict of NodeIds that require a firmware update."""
        firmware_update_list = dict()
        for node, version_cache in self._network_info.device_info.items():
            update_type = self.get_update_type(node)
            update_info = self._known_firmware.get(update_type)
            if not update_info:
                log.warning(f"No firmware update found for {node}")
                continue
            # TODO: BEWARE! the shortsha we get from devices is short one character.
            if version_cache.shortsha != update_info.shortsha:
                log.debug(
                    f"Subsystem {node} requires an update '{version_cache.shortsha} != {update_info.shortsha}'"
                )
                self._update_required = (
                    True  # TODO need to unset this after updates are done.
                )
                firmware_update_list[version_cache] = update_info
        return firmware_update_list

    async def do_firmware_updates(self) -> None:
        """Update all the firmware."""
        firmware_update_list = self.check_firmware_updates()
        async for device_info, update_info in firmware_update_list.items():
            subsystem = node_id_to_subsystem(device_info.node_id)
            log.info(
                f"starting firmware update for {subsystem} {device_info.version} -> {update_info.version}"
            )
            await self.update_firmware(update_info.filepath, subsystem)

    @requires_update
=======
>>>>>>> dd7481ef
    async def update_firmware(self, filename: str, target: OT3SubSystem) -> None:
        """Update the firmware for a single subsystem."""
        with open(filename, "r") as f:
            await firmware_update.run_update(
                messenger=self._messenger,
                node_id=sub_system_to_node_id(target),
                hex_file=f,
                # TODO (amit, 2022-04-05): Fill in retry_count and timeout_seconds from
                #  config values.
                retry_count=3,
                timeout_seconds=20,
                erase=True,
            )

    async def update_to_default_current_settings(self, gantry_load: GantryLoad) -> None:
        self._current_settings = get_current_settings(
            self._configuration.current_settings, gantry_load
        )
        await self.set_default_currents()

    @requires_update
    async def update_motor_status(self) -> None:
        """Retreieve motor and encoder status and position from all present nodes"""
        assert len(self._present_nodes)
        response = await get_motor_position(self._messenger, self._present_nodes)
        self._handle_motor_status_response(response)

    @requires_update
    async def update_motor_estimation(self, axes: Sequence[OT3Axis]) -> None:
        """Update motor position estimation for commanded nodes, and update cache of data."""
        nodes = set([axis_to_node(a) for a in axes])
        for node in nodes:
            if not (
                node in self._motor_status.keys()
                and self._motor_status[node].encoder_ok
            ):
                raise MustHomeError(f"Axis {node} has invalid encoder position")
        response = await update_motor_position_estimation(self._messenger, nodes)
        self._handle_motor_status_response(response)

    @property
    def grip_force_profile(self) -> Optional[GripForceProfile]:
        return self._gripper_force_settings

    @grip_force_profile.setter
    def grip_force_profile(self, profile: Optional[GripForceProfile]) -> None:
        self._gripper_force_settings = profile

    @property
    def motor_run_currents(self) -> OT3AxisMap[float]:
        assert self._current_settings
        run_currents: OT3AxisMap[float] = {}
        for axis, settings in self._current_settings.items():
            run_currents[axis] = settings.run_current
        return run_currents

    @property
    def motor_hold_currents(self) -> OT3AxisMap[float]:
        assert self._current_settings
        hold_currents: OT3AxisMap[float] = {}
        for axis, settings in self._current_settings.items():
            hold_currents[axis] = settings.hold_current
        return hold_currents

    @property
    def gpio_chardev(self) -> OT3GPIO:
        """Get the GPIO device."""
        return self._gpio_dev

    @property
    def board_revision(self) -> BoardRevision:
        """Get the board revision"""
        return BoardRevision.UNKNOWN

    @property
    def module_controls(self) -> AttachedModulesControl:
        """Get the module controls."""
        if self._module_controls is None:
            raise AttributeError("Module controls not found.")
        return self._module_controls

    @module_controls.setter
    def module_controls(self, module_controls: AttachedModulesControl) -> None:
        """Set the module controls"""
        self._module_controls = module_controls

    def check_ready_for_movement(self, axes: Sequence[OT3Axis]) -> bool:
        get_stat: Callable[
            [Sequence[OT3Axis]], List[Optional[MotorStatus]]
        ] = lambda ax: [self._motor_status.get(axis_to_node(a)) for a in ax]
        return all(
            isinstance(status, MotorStatus) and status.motor_ok
            for status in get_stat(axes)
        )

    async def update_position(self) -> OT3AxisMap[float]:
        """Get the current position."""
        return axis_convert(self._position, 0.0)

    async def update_encoder_position(self) -> OT3AxisMap[float]:
        """Get the encoder current position."""
        return axis_convert(self._encoder_position, 0.0)

    def _handle_motor_status_response(
        self,
        response: NodeMap[Tuple[float, float, bool, bool]],
    ) -> None:
        for axis, pos in response.items():
            self._position.update({axis: pos[0]})
            self._encoder_position.update({axis: pos[1]})
            # if an axis has already been homed, we're not clearing the motor ok status flag
            # TODO: (2023-01-10) This is just a temp fix so we're not blocking hardware testing,
            # we should port the encoder position over to use as motor position if encoder status is ok
            already_homed = (
                self._motor_status[axis].motor_ok
                if axis in self._motor_status.keys()
                else False
            )
            self._motor_status.update(
                {axis: MotorStatus(motor_ok=pos[2] or already_homed, encoder_ok=pos[3])}
            )

    @requires_update
    async def move(
        self,
        origin: Coordinates[OT3Axis, float],
        moves: List[Move[OT3Axis]],
        stop_condition: MoveStopCondition = MoveStopCondition.none,
    ) -> None:
        """Move to a position.

        Args:
            origin: The starting point of the move
            moves: List of moves.
            stop_condition: The stop condition.

        Returns:
            None
        """
        group = create_move_group(origin, moves, self._present_nodes, stop_condition)
        move_group, _ = group
        runner = MoveGroupRunner(move_groups=[move_group])
        positions = await runner.run(can_messenger=self._messenger)
        self._handle_motor_status_response(positions)

    def _build_home_pipettes_runner(
        self, axes: Sequence[OT3Axis]
    ) -> Optional[MoveGroupRunner]:
        speed_settings = (
            self._configuration.motion_settings.max_speed_discontinuity.none
        )

        distances_pipette = {
            ax: -1 * self.axis_bounds[ax][1] - self.axis_bounds[ax][0]
            for ax in axes
            if ax in OT3Axis.pipette_axes()
        }
        velocities_pipette = {
            ax: -1 * speed_settings[OT3Axis.to_kind(ax)]
            for ax in axes
            if ax in OT3Axis.pipette_axes()
        }

        move_group_pipette = []
        if distances_pipette and velocities_pipette:
            pipette_move = self._filter_move_group(
                create_home_group(distances_pipette, velocities_pipette)
            )
            move_group_pipette.append(pipette_move)

        if move_group_pipette:
            return MoveGroupRunner(move_groups=move_group_pipette, start_at_index=2)
        return None

    def _build_home_gantry_z_runner(
        self, axes: Sequence[OT3Axis]
    ) -> Optional[MoveGroupRunner]:
        speed_settings = (
            self._configuration.motion_settings.max_speed_discontinuity.none
        )

        distances_gantry = {
            ax: -1 * self.axis_bounds[ax][1] - self.axis_bounds[ax][0]
            for ax in axes
            if ax in OT3Axis.gantry_axes() and ax not in OT3Axis.mount_axes()
        }
        velocities_gantry = {
            ax: -1 * speed_settings[OT3Axis.to_kind(ax)]
            for ax in axes
            if ax in OT3Axis.gantry_axes() and ax not in OT3Axis.mount_axes()
        }
        distances_z = {
            ax: -1 * self.axis_bounds[ax][1] - self.axis_bounds[ax][0]
            for ax in axes
            if ax in OT3Axis.mount_axes()
        }
        velocities_z = {
            ax: -1 * speed_settings[OT3Axis.to_kind(ax)]
            for ax in axes
            if ax in OT3Axis.mount_axes()
        }
        move_group_gantry_z = []
        if distances_z and velocities_z:
            z_move = self._filter_move_group(
                create_home_group(distances_z, velocities_z)
            )
            move_group_gantry_z.append(z_move)
        if distances_gantry and velocities_gantry:
            # home X axis before Y axis, to avoid collision with thermo-cycler lid
            # that could be in the back-left corner
            for ax in [OT3Axis.X, OT3Axis.Y]:
                if ax in axes:
                    gantry_move = self._filter_move_group(
                        create_home_group(
                            {ax: distances_gantry[ax]}, {ax: velocities_gantry[ax]}
                        )
                    )
                    move_group_gantry_z.append(gantry_move)
        if move_group_gantry_z:
            return MoveGroupRunner(move_groups=move_group_gantry_z)
        return None

    @requires_update
    async def home(self, axes: Sequence[OT3Axis]) -> OT3AxisMap[float]:
        """Home each axis passed in, and reset the positions to 0.

        Args:
            axes: List[OT3Axis]

        Returns:
            A dictionary containing the new positions of each axis
        """
        checked_axes = [axis for axis in axes if self._axis_is_present(axis)]
        if not checked_axes:
            return {}

        maybe_runners = (
            self._build_home_gantry_z_runner(checked_axes),
            self._build_home_pipettes_runner(checked_axes),
        )
        coros = [
            runner.run(can_messenger=self._messenger)
            for runner in maybe_runners
            if runner
        ]
        positions = await asyncio.gather(*coros)
        if OT3Axis.G in checked_axes:
            await self.gripper_home_jaw(self._configuration.grip_jaw_home_duty_cycle)
        if OT3Axis.Q in checked_axes:
            await self.tip_action(
                [OT3Axis.Q],
                self.axis_bounds[OT3Axis.Q][1] - self.axis_bounds[OT3Axis.Q][0],
                -1
                * self._configuration.motion_settings.default_max_speed.high_throughput[
                    OT3Axis.to_kind(OT3Axis.Q)
                ],
            )
        for position in positions:
            self._handle_motor_status_response(position)
        return axis_convert(self._position, 0.0)

    def _filter_move_group(self, move_group: MoveGroup) -> MoveGroup:
        new_group: MoveGroup = []
        for step in move_group:
            new_group.append(
                {
                    node: axis_step
                    for node, axis_step in step.items()
                    if node in self._present_nodes
                }
            )
        return new_group

    @requires_update
    async def fast_home(
        self, axes: Sequence[OT3Axis], margin: float
    ) -> OT3AxisMap[float]:
        """Fast home axes.

        Args:
            axes: List of axes to home.
            margin: Margin

        Returns:
            New position.
        """
        return await self.home(axes)

    async def tip_action(
        self,
        axes: Sequence[OT3Axis],
        distance: float,
        speed: float,
        tip_action: str = "drop",
    ) -> None:
        move_group = create_tip_action_group(
            axes, distance, speed, cast(PipetteAction, tip_action)
        )
        runner = MoveGroupRunner(move_groups=[move_group])
        positions = await runner.run(can_messenger=self._messenger)
        for axis, point in positions.items():
            self._position.update({axis: point[0]})
            self._encoder_position.update({axis: point[1]})

    @requires_update
    async def gripper_grip_jaw(
        self,
        duty_cycle: float,
        stop_condition: MoveStopCondition = MoveStopCondition.none,
    ) -> None:
        move_group = create_gripper_jaw_grip_group(duty_cycle, stop_condition)
        runner = MoveGroupRunner(move_groups=[move_group])
        positions = await runner.run(can_messenger=self._messenger)
        self._handle_motor_status_response(positions)

    @requires_update
    async def gripper_hold_jaw(
        self,
        encoder_position_um: int,
    ) -> None:
        move_group = create_gripper_jaw_hold_group(encoder_position_um)
        runner = MoveGroupRunner(move_groups=[move_group])
        positions = await runner.run(can_messenger=self._messenger)
        self._handle_motor_status_response(positions)

    @requires_update
    async def gripper_home_jaw(self, duty_cycle: float) -> None:
        move_group = create_gripper_jaw_home_group(duty_cycle)
        runner = MoveGroupRunner(move_groups=[move_group])
        positions = await runner.run(can_messenger=self._messenger)
        self._handle_motor_status_response(positions)

    @staticmethod
    def _lookup_serial_key(pipette_name: FirmwarePipetteName) -> str:
        lookup_name = {
            FirmwarePipetteName.p1000_single: "P1KS",
            FirmwarePipetteName.p1000_multi: "P1KM",
            FirmwarePipetteName.p50_single: "P50S",
            FirmwarePipetteName.p50_multi: "P50M",
            FirmwarePipetteName.p1000_96: "P1KH",
            FirmwarePipetteName.p50_96: "P50H",
        }
        return lookup_name[pipette_name]

    @staticmethod
    def _combine_serial_number(pipette_info: ohc_tool_types.PipetteInformation) -> str:
        serialized_name = OT3Controller._lookup_serial_key(pipette_info.name)
        version = ot3_pipette_config.version_from_string(pipette_info.model)
        return f"{serialized_name}V{version.major}{version.minor}{pipette_info.serial}"

    @staticmethod
    def _build_attached_pip(
        attached: ohc_tool_types.PipetteInformation, mount: OT3Mount
    ) -> OT3AttachedPipette:
        if attached.name == FirmwarePipetteName.unknown:
            raise InvalidPipetteName(name=attached.name_int, mount=mount)
        try:
            # TODO (lc 12-8-2022) We should return model as an int rather than
            # a string.
            # TODO (lc 12-6-2022) We should also provide the full serial number
            # for PipetteInformation.serial so we don't have to use
            # helper methods to convert the serial back to what was flashed
            # on the eeprom.
            return {
                "config": ot3_pipette_config.load_ot3_pipette(
                    ot3_pipette_config.convert_pipette_name(
                        cast(PipetteName, attached.name.name), attached.model
                    )
                ),
                "id": OT3Controller._combine_serial_number(attached),
            }
        except KeyError:
            raise InvalidPipetteModel(
                name=attached.name.name, model=attached.model, mount=mount
            )

    @staticmethod
    def _build_attached_gripper(
        attached: ohc_tool_types.GripperInformation,
    ) -> AttachedGripper:
        model = gripper_config.info_num_to_model(attached.model)
        serial = attached.serial
        return {
            "config": gripper_config.load(model),
            "id": f"GRPV{attached.model}{serial}",
        }

    @staticmethod
    def _generate_attached_instrs(
        attached: ohc_tool_types.ToolSummary,
    ) -> Iterator[Tuple[OT3Mount, OT3AttachedInstruments]]:
        if attached.left:
            yield (
                OT3Mount.LEFT,
                OT3Controller._build_attached_pip(attached.left, OT3Mount.LEFT),
            )
        if attached.right:
            yield (
                OT3Mount.RIGHT,
                OT3Controller._build_attached_pip(attached.right, OT3Mount.RIGHT),
            )
        if attached.gripper:
            yield (
                OT3Mount.GRIPPER,
                OT3Controller._build_attached_gripper(attached.gripper),
            )

    async def get_attached_instruments(
        self, expected: Dict[OT3Mount, PipetteName]
    ) -> Dict[OT3Mount, OT3AttachedInstruments]:
        """Get attached instruments.

        Args:
            expected: Which mounts are expected.

        Returns:
            A map of mount to instrument name.
        """
        await self._probe_core()
        attached = await self._tool_detector.detect()

        current_tools = dict(OT3Controller._generate_attached_instrs(attached))
        self._present_nodes -= set(
            axis_to_node(OT3Axis.of_main_tool_actuator(mount)) for mount in OT3Mount
        )
        for mount in current_tools.keys():
            self._present_nodes.add(axis_to_node(OT3Axis.of_main_tool_actuator(mount)))
        return current_tools

    @requires_update
    async def get_limit_switches(self) -> OT3AxisMap[bool]:
        """Get the state of the gantry's limit switches on each axis."""
        assert (
            self._present_nodes
        ), "No nodes available to read limit switch status from"
        res = await get_limit_switches(self._messenger, self._present_nodes)
        return {node_to_axis(node): bool(val) for node, val in res.items()}

    @staticmethod
    def _tip_motor_nodes(axis_current_keys: KeysView[OT3Axis]) -> List[NodeId]:
        return [axis_to_node(OT3Axis.Q)] if OT3Axis.Q in axis_current_keys else []

    @requires_update
    async def set_default_currents(self) -> None:
        """Set both run and hold currents from robot config to each node."""
        assert self._current_settings, "Invalid current settings"
        await set_currents(
            self._messenger,
            self._axis_map_to_present_nodes(
                {k: v.as_tuple() for k, v in self._current_settings.items()}
            ),
            use_tip_motor_message_for=self._tip_motor_nodes(
                self._current_settings.keys()
            ),
        )

    @requires_update
    async def set_active_current(self, axis_currents: OT3AxisMap[float]) -> None:
        """Set the active current.

        Args:
            axis_currents: Axes' currents

        Returns:
            None
        """
        assert self._current_settings, "Invalid current settings"
        await set_run_current(
            self._messenger,
            self._axis_map_to_present_nodes(axis_currents),
            use_tip_motor_message_for=self._tip_motor_nodes(axis_currents.keys()),
        )
        for axis, current in axis_currents.items():
            self._current_settings[axis].run_current = current

    @requires_update
    async def set_hold_current(self, axis_currents: OT3AxisMap[float]) -> None:
        """Set the hold current for motor.

        Args:
            axis_currents: Axes' currents

        Returns:
            None
        """
        assert self._current_settings, "Invalid current settings"
        await set_hold_current(
            self._messenger,
            self._axis_map_to_present_nodes(axis_currents),
            use_tip_motor_message_for=self._tip_motor_nodes(axis_currents.keys()),
        )
        for axis, current in axis_currents.items():
            self._current_settings[axis].hold_current = current

    @asynccontextmanager
    async def restore_current(self) -> AsyncIterator[None]:
        """Save the current."""
        old_current_settings = deepcopy(self._current_settings)
        try:
            yield
        finally:
            self._current_settings = old_current_settings
            await self.set_default_currents()

    @staticmethod
    def _build_event_watcher() -> aionotify.Watcher:
        watcher = aionotify.Watcher()
        watcher.watch(
            alias="modules",
            path="/dev",
            flags=(aionotify.Flags.CREATE | aionotify.Flags.DELETE),
        )
        return watcher

    async def _handle_watch_event(self) -> None:
        try:
            event = await self._event_watcher.get_event()
        except asyncio.IncompleteReadError:
            log.debug("incomplete read error when quitting watcher")
            return
        if event is not None:
            if "ot_module" in event.name:
                event_name = event.name
                flags = aionotify.Flags.parse(event.flags)
                event_description = AionotifyEvent.build(event_name, flags)
                await self.module_controls.handle_module_appearance(event_description)

    async def watch(self, loop: asyncio.AbstractEventLoop) -> None:
        can_watch = aionotify is not None
        if can_watch:
            await self._event_watcher.setup(loop)

        while can_watch and (not self._event_watcher.closed):
            await self._handle_watch_event()

    @property
    def axis_bounds(self) -> OT3AxisMap[Tuple[float, float]]:
        """Get the axis bounds."""
        # TODO (AL, 2021-11-18): The bounds need to be defined
        phony_bounds = (0, 10000)
        return {
            OT3Axis.Z_L: phony_bounds,
            OT3Axis.Z_R: phony_bounds,
            OT3Axis.P_L: phony_bounds,
            OT3Axis.P_R: phony_bounds,
            OT3Axis.X: phony_bounds,
            OT3Axis.Y: phony_bounds,
            OT3Axis.Z_G: phony_bounds,
            OT3Axis.Q: phony_bounds,
        }

    def single_boundary(self, boundary: int) -> OT3AxisMap[float]:
        return {ax: bound[boundary] for ax, bound in self.axis_bounds.items()}

    def engaged_axes(self) -> OT3AxisMap[bool]:
        """Get engaged axes."""
        return {}

    async def disengage_axes(self, axes: List[OT3Axis]) -> None:
        """Disengage axes."""
        nodes = {axis_to_node(ax) for ax in axes}
        await set_disable_motor(self._messenger, nodes)

    async def engage_axes(self, axes: List[OT3Axis]) -> None:
        """Engage axes."""
        nodes = {axis_to_node(ax) for ax in axes}
        await set_enable_motor(self._messenger, nodes)

    def set_lights(self, button: Optional[bool], rails: Optional[bool]) -> None:
        """Set the light states."""
        return None

    def get_lights(self) -> Dict[str, bool]:
        """Get the light state."""
        return {}

    def pause(self) -> None:
        """Pause the controller activity."""
        return None

    def resume(self) -> None:
        """Resume the controller activity."""
        return None

    async def halt(self) -> None:
        """Halt the motors."""
        return None

    async def hard_halt(self) -> None:
        """Halt the motors."""
        return None

    async def probe(self, axis: OT3Axis, distance: float) -> OT3AxisMap[float]:
        """Probe."""
        return {}

    async def clean_up(self) -> None:
        """Clean up."""

        try:
            loop = asyncio.get_event_loop()
        except RuntimeError:
            return

        if hasattr(self, "_event_watcher"):
            if loop.is_running() and self._event_watcher:
                self._event_watcher.close()
        return None

    @staticmethod
    def _get_home_position() -> Dict[NodeId, float]:
        return {
            NodeId.head_l: 0,
            NodeId.head_r: 0,
            NodeId.gantry_x: 0,
            NodeId.gantry_y: 0,
            NodeId.pipette_left: 0,
            NodeId.pipette_right: 0,
            NodeId.gripper_z: 0,
            NodeId.gripper_g: 0,
        }

    @staticmethod
    def home_position() -> OT3AxisMap[float]:
        return {
            node_to_axis(k): v for k, v in OT3Controller._get_home_position().items()
        }

    @staticmethod
    def _replace_head_node(nodes: Set[NodeId]) -> Set[NodeId]:
        """Replace the head core node with its two sides.

        The node ID for the head central controller is what shows up in a network probe,
        but what we actually send commands to an overwhelming majority of the time is
        the head_l and head_r synthetic node IDs, and those are what we want in the
        network map.
        """
        if NodeId.head in nodes:
            nodes.remove(NodeId.head)
            nodes.add(NodeId.head_r)
            nodes.add(NodeId.head_l)
        return nodes

    @staticmethod
    def _replace_gripper_node(nodes: Set[NodeId]) -> Set[NodeId]:
        """Replace the gripper core node with its two axes.

        The node ID for the gripper controller is what shows up in a network probe,
        but what we actually send most commands to is the gripper_z and gripper_g
        synthetic nodes, so we should have them in the network map instead.
        """
        if NodeId.gripper in nodes:
            nodes.remove(NodeId.gripper)
            nodes.add(NodeId.gripper_z)
            nodes.add(NodeId.gripper_g)
        return nodes

    @staticmethod
    def _filter_probed_core_nodes(
        current_set: Set[NodeId], probed_set: Set[NodeId]
    ) -> Set[NodeId]:
        probed_set = OT3Controller._replace_head_node(probed_set)
        core_replaced: Set[NodeId] = {
            NodeId.gantry_x,
            NodeId.gantry_y,
            NodeId.head_l,
            NodeId.head_r,
        }
        current_set -= core_replaced
        current_set |= probed_set
        return current_set

    async def _probe_core(self, timeout: float = 5.0) -> None:
        """Update the list of core nodes present on the network.

        Unlike probe_network, this always waits for the nodes that must be present for
        a working machine, and no more.
        """
        core_nodes = {NodeId.gantry_x, NodeId.gantry_y, NodeId.head}
        core_present = set(await self._network_info.probe(core_nodes, timeout))
        self._present_nodes = self._filter_probed_core_nodes(
            self._present_nodes, core_present
        )

    async def probe_network(self, timeout: float = 5.0) -> None:
        """Update the list of nodes present on the network.

        The stored result is used to make sure that move commands include entries
        for all present axes, so none incorrectly move before the others are ready.
        """
        # TODO: Only add pipette ids to expected if the head indicates
        # they're present. In the meantime, we'll use get_attached_instruments to
        # see if we should expect instruments to be present, which should be removed
        # when that method actually does canbus stuff
        instrs = await self.get_attached_instruments({})
        expected = {NodeId.gantry_x, NodeId.gantry_y, NodeId.head}
        if instrs.get(OT3Mount.LEFT, cast("OT3AttachedPipette", {})).get(
            "config", None
        ):
            expected.add(NodeId.pipette_left)
        if instrs.get(OT3Mount.RIGHT, cast("OT3AttachedPipette", {})).get(
            "config", None
        ):
            expected.add(NodeId.pipette_right)
        if instrs.get(OT3Mount.GRIPPER, cast("AttachedGripper", {})).get(
            "config", None
        ):
            expected.add(NodeId.gripper)
        core_present = set(await self._network_info.probe(expected, timeout))
        self._present_nodes = self._replace_gripper_node(
            self._replace_head_node(core_present)
        )
        log.info(f"The present nodes are now {self._present_nodes}")

    def _axis_is_present(self, axis: OT3Axis) -> bool:
        try:
            return axis_to_node(axis) in self._present_nodes
        except KeyError:
            # Currently unhandled axis
            return False

    def _axis_map_to_present_nodes(
        self, to_xform: OT3AxisMap[MapPayload]
    ) -> NodeMap[MapPayload]:
        by_node = {axis_to_node(k): v for k, v in to_xform.items()}
        return {k: v for k, v in by_node.items() if k in self._present_nodes}

    async def capacitive_probe(
        self,
        mount: OT3Mount,
        moving: OT3Axis,
        distance_mm: float,
        speed_mm_per_s: float,
        sensor_threshold_pf: float,
        probe: InstrumentProbeType,
    ) -> None:
        pos, _ = await capacitive_probe(
            self._messenger,
            sensor_node_for_mount(mount),
            axis_to_node(moving),
            distance_mm,
            speed_mm_per_s,
            sensor_id_for_instrument(probe),
            relative_threshold_pf=sensor_threshold_pf,
            log_sensor_values=True,
        )

        self._position[axis_to_node(moving)] = pos

    async def capacitive_pass(
        self,
        mount: OT3Mount,
        moving: OT3Axis,
        distance_mm: float,
        speed_mm_per_s: float,
        probe: InstrumentProbeType,
    ) -> List[float]:
        data = await capacitive_pass(
            self._messenger,
            sensor_node_for_mount(mount),
            axis_to_node(moving),
            distance_mm,
            speed_mm_per_s,
            sensor_id_for_instrument(probe),
        )
        self._position[axis_to_node(moving)] += distance_mm
        return data<|MERGE_RESOLUTION|>--- conflicted
+++ resolved
@@ -77,16 +77,11 @@
     PipetteName as FirmwarePipetteName,
 )
 from opentrons_hardware import firmware_update
-<<<<<<< HEAD
 from opentrons_hardware.firmware_update.firmware_manifest import (
     FirmwareUpdateType,
     UpdateInfo,
     load_firmware_manifest,
 )
-from opentrons_hardware.firmware_update.errors import FirmwareUpdateRequired
-=======
->>>>>>> dd7481ef
-
 from opentrons.hardware_control.module_control import AttachedModulesControl
 from opentrons.hardware_control.types import (
     BoardRevision,
@@ -131,8 +126,6 @@
 
 MapPayload = TypeVar("MapPayload")
 Wrapped = TypeVar("Wrapped", bound=Callable[..., Awaitable[Any]])
-<<<<<<< HEAD
-=======
 
 
 def requires_update(func: Wrapped) -> Wrapped:
@@ -146,7 +139,6 @@
 
     return cast(Wrapped, wrapper)
 
->>>>>>> dd7481ef
 
 class OT3Controller:
     """OT3 Hardware Controller Backend."""
@@ -211,7 +203,6 @@
     def update_required(self) -> bool:
         return self._update_required
 
-<<<<<<< HEAD
     def requires_update(self, func: Wrapped) -> Wrapped:
         """Decorator that raises FirmwareUpdateRequired if the update_required flag is set."""
         @wraps(func)
@@ -260,8 +251,6 @@
             await self.update_firmware(update_info.filepath, subsystem)
 
     @requires_update
-=======
->>>>>>> dd7481ef
     async def update_firmware(self, filename: str, target: OT3SubSystem) -> None:
         """Update the firmware for a single subsystem."""
         with open(filename, "r") as f:
