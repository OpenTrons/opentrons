--- conflicted
+++ resolved
@@ -610,12 +610,8 @@
     ) -> OT3AxisMap[float]:
         """Home each axis passed in, and reset the positions to 0.
         Args:
-<<<<<<< HEAD
-            axes: List[OT3Axis]
-=======
             axes: List[Axis]
 
->>>>>>> 8f169468
         Returns:
             A dictionary containing the new positions of each axis
         """
@@ -1093,15 +1089,9 @@
         auto_zero_sensor: bool = True,
         num_baseline_reads: int = 10,
         sensor_id: SensorId = SensorId.S0,
-<<<<<<< HEAD
-    ) -> None:
-        head_node = axis_to_node(OT3Axis.by_mount(mount))
-        tool = sensor_node_for_mount(OT3Mount(mount.value))
-=======
     ) -> Dict[NodeId, float]:
         head_node = axis_to_node(Axis.by_mount(mount))
         tool = sensor_node_for_pipette(OT3Mount(mount.value))
->>>>>>> 8f169468
         positions = await liquid_probe(
             self._messenger,
             tool,
