--- conflicted
+++ resolved
@@ -772,11 +772,8 @@
         moving: OT3Axis,
         distance_mm: float,
         speed_mm_per_s: float,
-<<<<<<< HEAD
         sensor_id: Optional[SensorId] = None,
-=======
         sensor_threshold_pf: float,
->>>>>>> 9515027a
     ) -> None:
         pos, _ = await capacitive_probe(
             self._messenger,
@@ -784,11 +781,8 @@
             axis_to_node(moving),
             distance_mm,
             speed_mm_per_s,
-<<<<<<< HEAD
             sensor_id,
-=======
             relative_threshold_pf=sensor_threshold_pf,
->>>>>>> 9515027a
             log_sensor_values=True,
         )
 
@@ -808,7 +802,6 @@
             axis_to_node(moving),
             distance_mm,
             speed_mm_per_s,
-            sensor_id,
-        )
+            sensor_id)
         self._position[axis_to_node(moving)] += distance_mm
         return data