--- conflicted
+++ resolved
@@ -899,26 +899,6 @@
             node_to_axis(k): v for k, v in OT3Controller._get_home_position().items()
         }
 
-<<<<<<< HEAD
-    async def _probe_core(self, timeout: float = 5.0) -> None:
-        """Update the list of core nodes present on the network.
-        Unlike probe_network, this always waits for the nodes that must be present for
-        a working machine, and no more.
-        """
-        core_nodes: Set[FirmwareTarget] = {
-            NodeId.gantry_x,
-            NodeId.gantry_y,
-            NodeId.head,
-        }
-        if self._usb_messenger is not None:
-            core_nodes.add(USBTarget.rear_panel)
-        core_present = set(await self._network_info.probe(core_nodes, timeout))
-        self._present_devices = filter_probed_core_nodes(
-            self._present_devices, core_present
-        )
-
-=======
->>>>>>> cbfa12f4
     async def probe_network(self, timeout: float = 5.0) -> None:
         """Update the list of nodes present on the network.
         The stored result is used to make sure that move commands include entries
