--- conflicted
+++ resolved
@@ -151,14 +151,9 @@
 
     async def move(
         self,
-<<<<<<< HEAD
-        origin: "Coordinates",
-        moves: List["Move"],
-        stop_condition: MoveStopCondition = MoveStopCondition.none,
-=======
         origin: Coordinates[OT3Axis, float],
         moves: List[Move[OT3Axis]],
->>>>>>> 35532dd6
+    stop_condition: MoveStopCondition = MoveStopCondition.none
     ) -> None:
         """Move to a position.
 
