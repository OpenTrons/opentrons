"""OT3 Hardware Controller Backend."""

from __future__ import annotations
import asyncio
from contextlib import asynccontextmanager
from functools import wraps
import logging
from copy import deepcopy
from typing import (
    Any,
    Awaitable,
    Callable,
    Dict,
    List,
    Optional,
    Tuple,
    TYPE_CHECKING,
    Sequence,
    AsyncIterator,
    cast,
    Set,
    TypeVar,
    Iterator,
    KeysView,
)
from opentrons.config.types import OT3Config, GantryLoad
from opentrons.config import ot3_pipette_config, gripper_config
from .ot3utils import (
    UpdateProgress,
    axis_convert,
    create_move_group,
    axis_to_node,
    get_current_settings,
    create_home_group,
    node_to_axis,
    pipette_type_for_subtype,
    sensor_node_for_mount,
    sensor_id_for_instrument,
    create_gripper_jaw_grip_group,
    create_gripper_jaw_home_group,
    create_gripper_jaw_hold_group,
    create_tip_action_group,
    PipetteAction,
    sub_system_to_node_id,
)

try:
    import aionotify  # type: ignore[import]
except (OSError, ModuleNotFoundError):
    aionotify = None

from opentrons_hardware.drivers.can_bus import CanMessenger, DriverSettings
from opentrons_hardware.drivers.can_bus.abstract_driver import AbstractCanDriver
from opentrons_hardware.drivers.can_bus.build import build_driver
from opentrons_hardware.drivers.binary_usb import (
    BinaryMessenger,
    SerialUsbDriver,
    build_rear_panel_driver,
)
from opentrons_hardware.hardware_control.move_group_runner import MoveGroupRunner
from opentrons_hardware.hardware_control.motion_planning import (
    Move,
    Coordinates,
)

from opentrons_hardware.hardware_control.motor_enable_disable import (
    set_enable_motor,
    set_disable_motor,
)
from opentrons_hardware.hardware_control.motor_position_status import (
    get_motor_position,
    update_motor_position_estimation,
)
from opentrons_hardware.hardware_control.limit_switches import get_limit_switches
from opentrons_hardware.hardware_control.network import NetworkInfo
from opentrons_hardware.hardware_control.current_settings import (
    set_run_current,
    set_hold_current,
    set_currents,
)
from opentrons_hardware.firmware_bindings.constants import (
    NodeId,
    PipetteName as FirmwarePipetteName,
    SensorId,
    PipetteType,
    USBTarget,
    FirmwareTarget,
)
from opentrons_hardware import firmware_update


from opentrons.hardware_control.module_control import AttachedModulesControl
from opentrons.hardware_control.types import (
    BoardRevision,
    InstrumentFWInfo,
    OT3Axis,
    AionotifyEvent,
    OT3Mount,
    OT3AxisMap,
    CurrentConfig,
    MotorStatus,
    InstrumentProbeType,
    PipetteSubType,
    UpdateStatus,
    mount_to_subsystem,
)
from opentrons.hardware_control.errors import (
    MustHomeError,
    InvalidPipetteName,
    InvalidPipetteModel,
    FirmwareUpdateRequired,
)
from opentrons_hardware.hardware_control.motion import (
    MoveStopCondition,
    MoveGroup,
)
from opentrons_hardware.hardware_control.types import NodeMap
from opentrons_hardware.hardware_control.tools import detector, types as ohc_tool_types

from opentrons_hardware.hardware_control.tool_sensors import (
    capacitive_probe,
    capacitive_pass,
    liquid_probe,
)
from opentrons_hardware.drivers.gpio import OT3GPIO
from opentrons_shared_data.pipette.dev_types import PipetteName
from opentrons_shared_data.gripper.gripper_definition import GripForceProfile

if TYPE_CHECKING:
    from ..dev_types import (
        OT3AttachedPipette,
        AttachedGripper,
        OT3AttachedInstruments,
    )

log = logging.getLogger(__name__)

MapPayload = TypeVar("MapPayload")
Wrapped = TypeVar("Wrapped", bound=Callable[..., Awaitable[Any]])


def requires_update(func: Wrapped) -> Wrapped:
    """Decorator that raises FirmwareUpdateRequired if the update_required flag is set."""

    @wraps(func)
    async def wrapper(self: Any, *args: Any, **kwargs: Any) -> Any:
        if self.update_required and self.initialized:
            raise FirmwareUpdateRequired()
        return await func(self, *args, **kwargs)

    return cast(Wrapped, wrapper)


class OT3Controller:
    """OT3 Hardware Controller Backend."""

    _messenger: CanMessenger
    _usb_messenger: Optional[BinaryMessenger]
    _position: Dict[NodeId, float]
    _encoder_position: Dict[NodeId, float]
    _motor_status: Dict[NodeId, MotorStatus]
    _tool_detector: detector.OneshotToolDetector

    @classmethod
    async def build(cls, config: OT3Config, use_usb_bus: bool = False) -> OT3Controller:
        """Create the OT3Controller instance.

        Args:
            config: Robot configuration

        Returns:
            Instance.
        """
        driver = await build_driver(DriverSettings())
        usb_driver = None
<<<<<<< HEAD
        try:
            usb_driver = await build_rear_panel_driver()
        except IOError:
            log.error("No rear panel device found, probably an EVT bot")
=======
        if use_usb_bus:
            try:
                usb_driver = await build_rear_panel_driver()
            except IOError as e:
                log.error(
                    "No rear panel device found, probably an EVT bot, disable rearPanelIntegration feature flag if it is"
                )
                raise e
>>>>>>> c12da7ca
        return cls(config, driver=driver, usb_driver=usb_driver)

    def __init__(
        self,
        config: OT3Config,
        driver: AbstractCanDriver,
<<<<<<< HEAD
        usb_driver: Optional[SerialUsbDriver],
=======
        usb_driver: Optional[SerialUsbDriver] = None,
>>>>>>> c12da7ca
    ) -> None:
        """Construct.

        Args:
            config: Robot configuration
            driver: The Can Driver
        """
        self._configuration = config
        self._gpio_dev = OT3GPIO("hardware_control")
        self._module_controls: Optional[AttachedModulesControl] = None
        self._messenger = CanMessenger(driver=driver)
        self._messenger.start()
<<<<<<< HEAD
        if usb_driver is not None:
            self._usb_messenger = BinaryMessenger(usb_driver)
            self._usb_messenger.start()
        else:
            self._usb_messenger = None
=======
        self._usb_messenger = None
        if usb_driver is not None:
            self._usb_messenger = BinaryMessenger(usb_driver)
            self._usb_messenger.start()
>>>>>>> c12da7ca
        self._tool_detector = detector.OneshotToolDetector(self._messenger)
        self._network_info = NetworkInfo(self._messenger, self._usb_messenger)
        self._position = self._get_home_position()
        self._encoder_position = self._get_home_position()
        self._motor_status = {}
        self._update_required = False
        self._initialized = False
        self._update_tracker: Optional[UpdateProgress] = None
        try:
            self._event_watcher = self._build_event_watcher()
        except AttributeError:
            log.warning(
                "Failed to initiate aionotify, cannot watch modules "
                "or door, likely because not running on linux"
            )
        self._present_devices: Set[FirmwareTarget] = set()
        self._current_settings: Optional[OT3AxisMap[CurrentConfig]] = None

    @property
    def initialized(self) -> bool:
        """True when the hardware controller has initialized and is ready."""
        return self._initialized

    @initialized.setter
    def initialized(self, value: bool) -> None:
        self._initialized = value

    @property
    def fw_version(self) -> Optional[str]:
        """Get the firmware version."""
        return None

    @property
    def update_required(self) -> bool:
        return self._update_required

    @update_required.setter
    def update_required(self, value: bool) -> None:
        if self._update_required != value:
            log.info(f"Firmware Update Flag set {self._update_required} -> {value}")
            self._update_required = value

    @staticmethod
    def _attached_pipettes_to_nodes(
        attached_pipettes: Dict[OT3Mount, PipetteSubType]
    ) -> Dict[NodeId, PipetteType]:
        pipette_nodes = {}
        for mount, subtype in attached_pipettes.items():
            subsystem = mount_to_subsystem(mount)
            node_id = sub_system_to_node_id(subsystem)
            pipette_type = pipette_type_for_subtype(subtype)
            pipette_nodes[node_id] = pipette_type
        return pipette_nodes

    def _motor_nodes(self) -> Set[NodeId]:
        # do the replacement of head and gripper devices
        motor_nodes = self._replace_gripper_node(self._present_devices)
        motor_nodes = self._replace_head_node(motor_nodes)
        bootloader_nodes = {
            NodeId.pipette_left_bootloader,
            NodeId.pipette_right_bootloader,
            NodeId.gantry_x_bootloader,
            NodeId.gantry_y_bootloader,
            NodeId.head_bootloader,
            NodeId.gripper_bootloader,
        }
        # remove any bootloader nodes
        motor_nodes -= bootloader_nodes
        # filter out usb nodes
        return {NodeId(target) for target in motor_nodes if target in NodeId}

    def get_instrument_update(
        self, mount: OT3Mount, pipette_subtype: Optional[PipetteSubType] = None
    ) -> InstrumentFWInfo:
        """Check whether the given instrument requires an update."""
        subsystem = mount_to_subsystem(mount)
        node_id = sub_system_to_node_id(subsystem)
        # get the pipette_type if this is a pipette
        attached_pipettes: Dict[NodeId, PipetteType] = dict()
        if mount in [OT3Mount.LEFT, OT3Mount.RIGHT] and pipette_subtype:
            attached_pipettes[node_id] = pipette_type_for_subtype(pipette_subtype)

        # check if this instrument requires an update
        firmware_updates = firmware_update.check_firmware_updates(
            self._network_info.device_info, attached_pipettes, targets={node_id}
        )
        device_info = self._network_info.device_info.get(node_id)
        current_fw_version = device_info.version if device_info else 0
        update_info = firmware_updates.get(node_id)
        update_required = bool(update_info)
        next_version = update_info[0] if update_info else None
        # set our global firmware update state if any updates are available
        self.update_required |= bool(firmware_updates)
        return InstrumentFWInfo(
            mount, update_required, current_fw_version, next_version
        )

    def get_update_progress(self) -> Set[UpdateStatus]:
        """Returns a set of UpdateStatus of the updates."""
        updates: Set[UpdateStatus] = set()
        if self._update_tracker:
            updates = self._update_tracker.get_progress()
        return updates

    async def update_firmware(
        self,
        attached_pipettes: Dict[OT3Mount, PipetteSubType],
        targets: Optional[Set[FirmwareTarget]] = None,
        force: bool = False,
    ) -> AsyncIterator[Set[UpdateStatus]]:
        """Updates the firmware on the OT3."""
        # Check that there arent updates already running for given nodes
        targets = targets or set(self._network_info.device_info)
        targets_updating = (
            self._update_tracker.targets if self._update_tracker else set()
        )
        targets_to_update = targets - targets_updating
        if not targets_to_update:
            log.info("No viable subsystem to update.")
            return

        attached_pipette_nodes = self._attached_pipettes_to_nodes(attached_pipettes)
        # Check if devices need an update, only checks nodes if given
        firmware_updates = firmware_update.check_firmware_updates(
            self._network_info.device_info,
            attached_pipette_nodes,
            targets=targets_to_update,
            force=force,
        )
        if not firmware_updates:
            log.info("No firmware updates required.")
            self.update_required = False
            return

        log.info("Firmware updates are available.")
        self._update_tracker = UpdateProgress(set(firmware_updates))
        self.update_required = True

        update_details = {
            target: update_info[1] for target, update_info in firmware_updates.items()
        }
        updater = firmware_update.RunUpdate(
            can_messenger=self._messenger,
            usb_messenger=self._usb_messenger,
            update_details=update_details,
            retry_count=3,
            timeout_seconds=20,
            erase=True,
        )

        # start the updates and yield progress to caller
        async for target, status_element in updater.run_updates():
            progress = self._update_tracker.update(target, status_element)
            yield progress

        # refresh the device_info cache and reset internal states
        await self._network_info.probe()
        self._update_tracker = None
        self.update_required = False

    async def update_to_default_current_settings(self, gantry_load: GantryLoad) -> None:
        self._current_settings = get_current_settings(
            self._configuration.current_settings, gantry_load
        )
        await self.set_default_currents()

    async def update_motor_status(self) -> None:
        """Retreieve motor and encoder status and position from all present nodes"""
        motor_nodes = self._motor_nodes()
        assert len(motor_nodes)
        response = await get_motor_position(self._messenger, motor_nodes)
        self._handle_motor_status_response(response)

    async def update_motor_estimation(self, axes: Sequence[OT3Axis]) -> None:
        """Update motor position estimation for commanded nodes, and update cache of data."""
        nodes = set([axis_to_node(a) for a in axes])
        for node in nodes:
            if not (
                node in self._motor_status.keys()
                and self._motor_status[node].encoder_ok
            ):
                raise MustHomeError(f"Axis {node} has invalid encoder position")
        response = await update_motor_position_estimation(self._messenger, nodes)
        self._handle_motor_status_response(response)

    @property
    def grip_force_profile(self) -> Optional[GripForceProfile]:
        return self._gripper_force_settings

    @grip_force_profile.setter
    def grip_force_profile(self, profile: Optional[GripForceProfile]) -> None:
        self._gripper_force_settings = profile

    @property
    def motor_run_currents(self) -> OT3AxisMap[float]:
        assert self._current_settings
        run_currents: OT3AxisMap[float] = {}
        for axis, settings in self._current_settings.items():
            run_currents[axis] = settings.run_current
        return run_currents

    @property
    def motor_hold_currents(self) -> OT3AxisMap[float]:
        assert self._current_settings
        hold_currents: OT3AxisMap[float] = {}
        for axis, settings in self._current_settings.items():
            hold_currents[axis] = settings.hold_current
        return hold_currents

    @property
    def gpio_chardev(self) -> OT3GPIO:
        """Get the GPIO device."""
        return self._gpio_dev

    @property
    def board_revision(self) -> BoardRevision:
        """Get the board revision"""
        return BoardRevision.UNKNOWN

    @property
    def module_controls(self) -> AttachedModulesControl:
        """Get the module controls."""
        if self._module_controls is None:
            raise AttributeError("Module controls not found.")
        return self._module_controls

    @module_controls.setter
    def module_controls(self, module_controls: AttachedModulesControl) -> None:
        """Set the module controls"""
        self._module_controls = module_controls

    def _get_motor_status(
        self, ax: Sequence[OT3Axis]
    ) -> Iterator[Optional[MotorStatus]]:
        return (self._motor_status.get(axis_to_node(a)) for a in ax)

    def check_motor_status(self, axes: Sequence[OT3Axis]) -> bool:
        return all(
            isinstance(status, MotorStatus) and status.motor_ok
            for status in self._get_motor_status(axes)
        )

    def check_encoder_status(self, axes: Sequence[OT3Axis]) -> bool:
        """If any of the encoder statuses is ok, parking can proceed."""
        return any(
            isinstance(status, MotorStatus) and status.encoder_ok
            for status in self._get_motor_status(axes)
        )

    async def update_position(self) -> OT3AxisMap[float]:
        """Get the current position."""
        return axis_convert(self._position, 0.0)

    async def update_encoder_position(self) -> OT3AxisMap[float]:
        """Get the encoder current position."""
        return axis_convert(self._encoder_position, 0.0)

    def _handle_motor_status_response(
        self,
        response: NodeMap[Tuple[float, float, bool, bool]],
    ) -> None:
        for axis, pos in response.items():
            self._position.update({axis: pos[0]})
            self._encoder_position.update({axis: pos[1]})
            # if an axis has already been homed, we're not clearing the motor ok status flag
            # TODO: (2023-01-10) This is just a temp fix so we're not blocking hardware testing,
            # we should port the encoder position over to use as motor position if encoder status is ok
            already_homed = (
                self._motor_status[axis].motor_ok
                if axis in self._motor_status.keys()
                else False
            )
            self._motor_status.update(
                {axis: MotorStatus(motor_ok=pos[2] or already_homed, encoder_ok=pos[3])}
            )

    @requires_update
    async def move(
        self,
        origin: Coordinates[OT3Axis, float],
        moves: List[Move[OT3Axis]],
        stop_condition: MoveStopCondition = MoveStopCondition.none,
    ) -> None:
        """Move to a position.

        Args:
            origin: The starting point of the move
            moves: List of moves.
            stop_condition: The stop condition.

        Returns:
            None
        """
        group = create_move_group(origin, moves, self._motor_nodes(), stop_condition)
        move_group, _ = group
        runner = MoveGroupRunner(move_groups=[move_group])
        positions = await runner.run(can_messenger=self._messenger)
        self._handle_motor_status_response(positions)

    def _build_home_pipettes_runner(
        self, axes: Sequence[OT3Axis]
    ) -> Optional[MoveGroupRunner]:
        speed_settings = (
            self._configuration.motion_settings.max_speed_discontinuity.low_throughput
        )

        distances_pipette = {
            ax: -1 * self.axis_bounds[ax][1] - self.axis_bounds[ax][0]
            for ax in axes
            if ax in OT3Axis.pipette_axes()
        }
        velocities_pipette = {
            ax: -1 * speed_settings[OT3Axis.to_kind(ax)]
            for ax in axes
            if ax in OT3Axis.pipette_axes()
        }

        move_group_pipette = []
        if distances_pipette and velocities_pipette:
            pipette_move = self._filter_move_group(
                create_home_group(distances_pipette, velocities_pipette)
            )
            move_group_pipette.append(pipette_move)

        if move_group_pipette:
            return MoveGroupRunner(move_groups=move_group_pipette, start_at_index=2)
        return None

    def _build_home_gantry_z_runner(
        self, axes: Sequence[OT3Axis]
    ) -> Optional[MoveGroupRunner]:
        speed_settings = (
            self._configuration.motion_settings.max_speed_discontinuity.low_throughput
        )

        distances_gantry = {
            ax: -1 * self.axis_bounds[ax][1] - self.axis_bounds[ax][0]
            for ax in axes
            if ax in OT3Axis.gantry_axes() and ax not in OT3Axis.mount_axes()
        }
        velocities_gantry = {
            ax: -1 * speed_settings[OT3Axis.to_kind(ax)]
            for ax in axes
            if ax in OT3Axis.gantry_axes() and ax not in OT3Axis.mount_axes()
        }
        distances_z = {
            ax: -1 * self.axis_bounds[ax][1] - self.axis_bounds[ax][0]
            for ax in axes
            if ax in OT3Axis.mount_axes()
        }
        velocities_z = {
            ax: -1 * speed_settings[OT3Axis.to_kind(ax)]
            for ax in axes
            if ax in OT3Axis.mount_axes()
        }
        move_group_gantry_z = []
        if distances_z and velocities_z:
            z_move = self._filter_move_group(
                create_home_group(distances_z, velocities_z)
            )
            move_group_gantry_z.append(z_move)
        if distances_gantry and velocities_gantry:
            # home X axis before Y axis, to avoid collision with thermo-cycler lid
            # that could be in the back-left corner
            for ax in [OT3Axis.X, OT3Axis.Y]:
                if ax in axes:
                    gantry_move = self._filter_move_group(
                        create_home_group(
                            {ax: distances_gantry[ax]}, {ax: velocities_gantry[ax]}
                        )
                    )
                    move_group_gantry_z.append(gantry_move)
        if move_group_gantry_z:
            return MoveGroupRunner(move_groups=move_group_gantry_z)
        return None

    @requires_update
    async def home(self, axes: Sequence[OT3Axis]) -> OT3AxisMap[float]:
        """Home each axis passed in, and reset the positions to 0.

        Args:
            axes: List[OT3Axis]

        Returns:
            A dictionary containing the new positions of each axis
        """
        checked_axes = [axis for axis in axes if self._axis_is_present(axis)]
        if not checked_axes:
            return {}

        maybe_runners = (
            self._build_home_gantry_z_runner(checked_axes),
            self._build_home_pipettes_runner(checked_axes),
        )
        coros = [
            runner.run(can_messenger=self._messenger)
            for runner in maybe_runners
            if runner
        ]
        positions = await asyncio.gather(*coros)
        if OT3Axis.G in checked_axes:
            await self.gripper_home_jaw(self._configuration.grip_jaw_home_duty_cycle)
        if OT3Axis.Q in checked_axes:
            await self.tip_action(
                [OT3Axis.Q],
                self.axis_bounds[OT3Axis.Q][1] - self.axis_bounds[OT3Axis.Q][0],
                self._configuration.motion_settings.default_max_speed.high_throughput[
                    OT3Axis.to_kind(OT3Axis.Q)
                ],
            )
        for position in positions:
            self._handle_motor_status_response(position)
        return axis_convert(self._position, 0.0)

    def _filter_move_group(self, move_group: MoveGroup) -> MoveGroup:
        new_group: MoveGroup = []
        for step in move_group:
            new_group.append(
                {
                    node: axis_step
                    for node, axis_step in step.items()
                    if node in self._motor_nodes()
                }
            )
        return new_group

    async def tip_action(
        self,
        axes: Sequence[OT3Axis],
        distance: float,
        speed: float,
        tip_action: str = "home",
    ) -> None:
        if tip_action == "home":
            speed = speed * -1
        move_group = create_tip_action_group(
            axes, distance, speed, cast(PipetteAction, tip_action)
        )
        runner = MoveGroupRunner(move_groups=[move_group])
        positions = await runner.run(can_messenger=self._messenger)
        for axis, point in positions.items():
            self._position.update({axis: point[0]})
            self._encoder_position.update({axis: point[1]})

    @requires_update
    async def gripper_grip_jaw(
        self,
        duty_cycle: float,
        stop_condition: MoveStopCondition = MoveStopCondition.none,
    ) -> None:
        move_group = create_gripper_jaw_grip_group(duty_cycle, stop_condition)
        runner = MoveGroupRunner(move_groups=[move_group])
        positions = await runner.run(can_messenger=self._messenger)
        self._handle_motor_status_response(positions)

    @requires_update
    async def gripper_hold_jaw(
        self,
        encoder_position_um: int,
    ) -> None:
        move_group = create_gripper_jaw_hold_group(encoder_position_um)
        runner = MoveGroupRunner(move_groups=[move_group])
        positions = await runner.run(can_messenger=self._messenger)
        self._handle_motor_status_response(positions)

    @requires_update
    async def gripper_home_jaw(self, duty_cycle: float) -> None:
        move_group = create_gripper_jaw_home_group(duty_cycle)
        runner = MoveGroupRunner(move_groups=[move_group])
        positions = await runner.run(can_messenger=self._messenger)
        self._handle_motor_status_response(positions)

    @staticmethod
    def _lookup_serial_key(pipette_name: FirmwarePipetteName) -> str:
        lookup_name = {
            FirmwarePipetteName.p1000_single: "P1KS",
            FirmwarePipetteName.p1000_multi: "P1KM",
            FirmwarePipetteName.p50_single: "P50S",
            FirmwarePipetteName.p50_multi: "P50M",
            FirmwarePipetteName.p1000_96: "P1KH",
            FirmwarePipetteName.p50_96: "P50H",
        }
        return lookup_name[pipette_name]

    @staticmethod
    def _combine_serial_number(pipette_info: ohc_tool_types.PipetteInformation) -> str:
        serialized_name = OT3Controller._lookup_serial_key(pipette_info.name)
        version = ot3_pipette_config.version_from_string(pipette_info.model)
        return f"{serialized_name}V{version.major}{version.minor}{pipette_info.serial}"

    @staticmethod
    def _build_attached_pip(
        attached: ohc_tool_types.PipetteInformation, mount: OT3Mount
    ) -> OT3AttachedPipette:
        if attached.name == FirmwarePipetteName.unknown:
            raise InvalidPipetteName(name=attached.name_int, mount=mount)
        try:
            # TODO (lc 12-8-2022) We should return model as an int rather than
            # a string.
            # TODO (lc 12-6-2022) We should also provide the full serial number
            # for PipetteInformation.serial so we don't have to use
            # helper methods to convert the serial back to what was flashed
            # on the eeprom.
            return {
                "config": ot3_pipette_config.load_ot3_pipette(
                    ot3_pipette_config.convert_pipette_name(
                        cast(PipetteName, attached.name.name), attached.model
                    )
                ),
                "id": OT3Controller._combine_serial_number(attached),
            }
        except KeyError:
            raise InvalidPipetteModel(
                name=attached.name.name, model=attached.model, mount=mount
            )

    @staticmethod
    def _build_attached_gripper(
        attached: ohc_tool_types.GripperInformation,
    ) -> AttachedGripper:
        model = gripper_config.info_num_to_model(attached.model)
        serial = attached.serial
        return {
            "config": gripper_config.load(model),
            "id": f"GRPV{attached.model.replace('.', '')}{serial}",
        }

    @staticmethod
    def _generate_attached_instrs(
        attached: ohc_tool_types.ToolSummary,
    ) -> Iterator[Tuple[OT3Mount, OT3AttachedInstruments]]:
        if attached.left:
            yield (
                OT3Mount.LEFT,
                OT3Controller._build_attached_pip(attached.left, OT3Mount.LEFT),
            )
        if attached.right:
            yield (
                OT3Mount.RIGHT,
                OT3Controller._build_attached_pip(attached.right, OT3Mount.RIGHT),
            )
        if attached.gripper:
            yield (
                OT3Mount.GRIPPER,
                OT3Controller._build_attached_gripper(attached.gripper),
            )

    async def get_attached_instruments(
        self, expected: Dict[OT3Mount, PipetteName]
    ) -> Dict[OT3Mount, OT3AttachedInstruments]:
        """Get attached instruments.

        Args:
            expected: Which mounts are expected.

        Returns:
            A map of mount to instrument name.
        """
        await self._probe_core()
        attached = await self._tool_detector.detect()

        current_tools = dict(OT3Controller._generate_attached_instrs(attached))
        # remove pipette_left, pipette_right and gripper
        self._present_devices -= set(
            axis_to_node(OT3Axis.of_main_tool_actuator(mount)) for mount in OT3Mount
        )
        # add pipette_left, pipette_right and gripper if present
        for mount in current_tools.keys():
            self._present_devices.add(
                axis_to_node(OT3Axis.of_main_tool_actuator(mount))
            )
        return current_tools

    async def get_limit_switches(self) -> OT3AxisMap[bool]:
        """Get the state of the gantry's limit switches on each axis."""
        motor_nodes = self._motor_nodes()
        assert motor_nodes, "No nodes available to read limit switch status from"
        res = await get_limit_switches(self._messenger, motor_nodes)
        return {node_to_axis(node): bool(val) for node, val in res.items()}

    @staticmethod
    def _tip_motor_nodes(axis_current_keys: KeysView[OT3Axis]) -> List[NodeId]:
        return [axis_to_node(OT3Axis.Q)] if OT3Axis.Q in axis_current_keys else []

    async def set_default_currents(self) -> None:
        """Set both run and hold currents from robot config to each node."""
        assert self._current_settings, "Invalid current settings"
        await set_currents(
            self._messenger,
            self._axis_map_to_present_nodes(
                {k: v.as_tuple() for k, v in self._current_settings.items()}
            ),
            use_tip_motor_message_for=self._tip_motor_nodes(
                self._current_settings.keys()
            ),
        )

    @requires_update
    async def set_active_current(self, axis_currents: OT3AxisMap[float]) -> None:
        """Set the active current.

        Args:
            axis_currents: Axes' currents

        Returns:
            None
        """
        assert self._current_settings, "Invalid current settings"
        await set_run_current(
            self._messenger,
            self._axis_map_to_present_nodes(axis_currents),
            use_tip_motor_message_for=self._tip_motor_nodes(axis_currents.keys()),
        )
        for axis, current in axis_currents.items():
            self._current_settings[axis].run_current = current

    @requires_update
    async def set_hold_current(self, axis_currents: OT3AxisMap[float]) -> None:
        """Set the hold current for motor.

        Args:
            axis_currents: Axes' currents

        Returns:
            None
        """
        assert self._current_settings, "Invalid current settings"
        await set_hold_current(
            self._messenger,
            self._axis_map_to_present_nodes(axis_currents),
            use_tip_motor_message_for=self._tip_motor_nodes(axis_currents.keys()),
        )
        for axis, current in axis_currents.items():
            self._current_settings[axis].hold_current = current

    @asynccontextmanager
    async def restore_current(self) -> AsyncIterator[None]:
        """Save the current."""
        old_current_settings = deepcopy(self._current_settings)
        try:
            yield
        finally:
            self._current_settings = old_current_settings
            await self.set_default_currents()

    @staticmethod
    def _build_event_watcher() -> aionotify.Watcher:
        watcher = aionotify.Watcher()
        watcher.watch(
            alias="modules",
            path="/dev",
            flags=(aionotify.Flags.CREATE | aionotify.Flags.DELETE),
        )
        return watcher

    async def _handle_watch_event(self) -> None:
        try:
            event = await self._event_watcher.get_event()
        except asyncio.IncompleteReadError:
            log.debug("incomplete read error when quitting watcher")
            return
        if event is not None:
            if "ot_module" in event.name:
                event_name = event.name
                flags = aionotify.Flags.parse(event.flags)
                event_description = AionotifyEvent.build(event_name, flags)
                await self.module_controls.handle_module_appearance(event_description)

    async def watch(self, loop: asyncio.AbstractEventLoop) -> None:
        can_watch = aionotify is not None
        if can_watch:
            await self._event_watcher.setup(loop)

        while can_watch and (not self._event_watcher.closed):
            await self._handle_watch_event()

    @property
    def axis_bounds(self) -> OT3AxisMap[Tuple[float, float]]:
        """Get the axis bounds."""
        # TODO (AL, 2021-11-18): The bounds need to be defined
        phony_bounds = (0, 10000)
        return {
            OT3Axis.Z_L: phony_bounds,
            OT3Axis.Z_R: phony_bounds,
            OT3Axis.P_L: phony_bounds,
            OT3Axis.P_R: phony_bounds,
            OT3Axis.X: phony_bounds,
            OT3Axis.Y: phony_bounds,
            OT3Axis.Z_G: phony_bounds,
            OT3Axis.Q: phony_bounds,
        }

    def engaged_axes(self) -> OT3AxisMap[bool]:
        """Get engaged axes."""
        return {}

    async def disengage_axes(self, axes: List[OT3Axis]) -> None:
        """Disengage axes."""
        nodes = {axis_to_node(ax) for ax in axes}
        await set_disable_motor(self._messenger, nodes)

    async def engage_axes(self, axes: List[OT3Axis]) -> None:
        """Engage axes."""
        nodes = {axis_to_node(ax) for ax in axes}
        await set_enable_motor(self._messenger, nodes)

    def set_lights(self, button: Optional[bool], rails: Optional[bool]) -> None:
        """Set the light states."""
        return None

    def get_lights(self) -> Dict[str, bool]:
        """Get the light state."""
        return {}

    def pause(self) -> None:
        """Pause the controller activity."""
        return None

    def resume(self) -> None:
        """Resume the controller activity."""
        return None

    async def halt(self) -> None:
        """Halt the motors."""
        return None

    async def hard_halt(self) -> None:
        """Halt the motors."""
        return None

    async def probe(self, axis: OT3Axis, distance: float) -> OT3AxisMap[float]:
        """Probe."""
        return {}

    async def clean_up(self) -> None:
        """Clean up."""

        try:
            loop = asyncio.get_event_loop()
        except RuntimeError:
            return

        if hasattr(self, "_event_watcher"):
            if loop.is_running() and self._event_watcher:
                self._event_watcher.close()
        return None

    @staticmethod
    def _get_home_position() -> Dict[NodeId, float]:
        return {
            NodeId.head_l: 0,
            NodeId.head_r: 0,
            NodeId.gantry_x: 0,
            NodeId.gantry_y: 0,
            NodeId.pipette_left: 0,
            NodeId.pipette_right: 0,
            NodeId.gripper_z: 0,
            NodeId.gripper_g: 0,
        }

    @staticmethod
    def home_position() -> OT3AxisMap[float]:
        return {
            node_to_axis(k): v for k, v in OT3Controller._get_home_position().items()
        }

    @staticmethod
    def _replace_head_node(targets: Set[FirmwareTarget]) -> Set[FirmwareTarget]:
        """Replace the head core node with its two sides.

        The node ID for the head central controller is what shows up in a network probe,
        but what we actually send commands to an overwhelming majority of the time is
        the head_l and head_r synthetic node IDs, and those are what we want in the
        network map.
        """
        if NodeId.head in targets:
            targets.remove(NodeId.head)
            targets.add(NodeId.head_r)
            targets.add(NodeId.head_l)
        return targets

    @staticmethod
    def _replace_gripper_node(targets: Set[FirmwareTarget]) -> Set[FirmwareTarget]:
        """Replace the gripper core node with its two axes.

        The node ID for the gripper controller is what shows up in a network probe,
        but what we actually send most commands to is the gripper_z and gripper_g
        synthetic nodes, so we should have them in the network map instead.
        """
        if NodeId.gripper in targets:
            targets.remove(NodeId.gripper)
            targets.add(NodeId.gripper_z)
            targets.add(NodeId.gripper_g)
        return targets

    @staticmethod
    def _filter_probed_core_nodes(
        current_set: Set[FirmwareTarget], probed_set: Set[FirmwareTarget]
    ) -> Set[FirmwareTarget]:
        core_replaced: Set[FirmwareTarget] = {
            NodeId.gantry_x,
            NodeId.gantry_y,
            NodeId.head,
            USBTarget.rear_panel,
        }
        current_set -= core_replaced
        current_set |= probed_set
        return current_set

    async def _probe_core(self, timeout: float = 5.0) -> None:
        """Update the list of core nodes present on the network.

        Unlike probe_network, this always waits for the nodes that must be present for
        a working machine, and no more.
        """
        core_nodes: Set[FirmwareTarget] = {
            NodeId.gantry_x,
            NodeId.gantry_y,
            NodeId.head,
        }
        if self._usb_messenger is not None:
            core_nodes.add(USBTarget.rear_panel)
        core_present = set(await self._network_info.probe(core_nodes, timeout))
        self._present_devices = self._filter_probed_core_nodes(
            self._present_devices, core_present
        )

    async def probe_network(self, timeout: float = 5.0) -> None:
        """Update the list of nodes present on the network.

        The stored result is used to make sure that move commands include entries
        for all present axes, so none incorrectly move before the others are ready.
        """
        # TODO: Only add pipette ids to expected if the head indicates
        # they're present. In the meantime, we'll use get_attached_instruments to
        # see if we should expect instruments to be present, which should be removed
        # when that method actually does canbus stuff
        instrs = await self.get_attached_instruments({})
        expected: Set[FirmwareTarget] = {NodeId.gantry_x, NodeId.gantry_y, NodeId.head}
        if self._usb_messenger:
            expected.add(USBTarget.rear_panel)
        if instrs.get(OT3Mount.LEFT, cast("OT3AttachedPipette", {})).get(
            "config", None
        ):
            expected.add(NodeId.pipette_left)
        if instrs.get(OT3Mount.RIGHT, cast("OT3AttachedPipette", {})).get(
            "config", None
        ):
            expected.add(NodeId.pipette_right)
        if instrs.get(OT3Mount.GRIPPER, cast("AttachedGripper", {})).get(
            "config", None
        ):
            expected.add(NodeId.gripper)
        core_present = set(await self._network_info.probe(expected, timeout))
        self._present_devices = core_present
        log.info(f"The present devices are now {self._present_devices}")

    def _axis_is_present(self, axis: OT3Axis) -> bool:
        try:
            return axis_to_node(axis) in self._motor_nodes()
        except KeyError:
            # Currently unhandled axis
            return False

    def _axis_map_to_present_nodes(
        self, to_xform: OT3AxisMap[MapPayload]
    ) -> NodeMap[MapPayload]:
        by_node = {axis_to_node(k): v for k, v in to_xform.items()}
        return {k: v for k, v in by_node.items() if k in self._motor_nodes()}

    async def liquid_probe(
        self,
        mount: OT3Mount,
        max_z_distance: float,
        mount_speed: float,
        plunger_speed: float,
        threshold_pascals: float,
        log_pressure: bool = True,
        sensor_id: SensorId = SensorId.S0,
    ) -> Dict[NodeId, float]:
        head_node = axis_to_node(OT3Axis.by_mount(mount))
        tool = sensor_node_for_mount(OT3Mount(mount.value))
        positions = await liquid_probe(
            self._messenger,
            tool,
            head_node,
            max_z_distance,
            plunger_speed,
            mount_speed,
            threshold_pascals,
            log_pressure,
            sensor_id,
        )
        for node, point in positions.items():
            self._position.update({node: point[0]})
            self._encoder_position.update({node: point[1]})
        return self._position

    async def capacitive_probe(
        self,
        mount: OT3Mount,
        moving: OT3Axis,
        distance_mm: float,
        speed_mm_per_s: float,
        sensor_threshold_pf: float,
        probe: InstrumentProbeType,
    ) -> None:
        pos, _ = await capacitive_probe(
            self._messenger,
            sensor_node_for_mount(mount),
            axis_to_node(moving),
            distance_mm,
            speed_mm_per_s,
            sensor_id_for_instrument(probe),
            relative_threshold_pf=sensor_threshold_pf,
            log_sensor_values=True,
        )

        self._position[axis_to_node(moving)] = pos

    async def capacitive_pass(
        self,
        mount: OT3Mount,
        moving: OT3Axis,
        distance_mm: float,
        speed_mm_per_s: float,
        probe: InstrumentProbeType,
    ) -> List[float]:
        data = await capacitive_pass(
            self._messenger,
            sensor_node_for_mount(mount),
            axis_to_node(moving),
            distance_mm,
            speed_mm_per_s,
            sensor_id_for_instrument(probe),
        )
        self._position[axis_to_node(moving)] += distance_mm
        return data<|MERGE_RESOLUTION|>--- conflicted
+++ resolved
@@ -173,12 +173,6 @@
         """
         driver = await build_driver(DriverSettings())
         usb_driver = None
-<<<<<<< HEAD
-        try:
-            usb_driver = await build_rear_panel_driver()
-        except IOError:
-            log.error("No rear panel device found, probably an EVT bot")
-=======
         if use_usb_bus:
             try:
                 usb_driver = await build_rear_panel_driver()
@@ -187,18 +181,13 @@
                     "No rear panel device found, probably an EVT bot, disable rearPanelIntegration feature flag if it is"
                 )
                 raise e
->>>>>>> c12da7ca
         return cls(config, driver=driver, usb_driver=usb_driver)
 
     def __init__(
         self,
         config: OT3Config,
         driver: AbstractCanDriver,
-<<<<<<< HEAD
-        usb_driver: Optional[SerialUsbDriver],
-=======
         usb_driver: Optional[SerialUsbDriver] = None,
->>>>>>> c12da7ca
     ) -> None:
         """Construct.
 
@@ -211,18 +200,10 @@
         self._module_controls: Optional[AttachedModulesControl] = None
         self._messenger = CanMessenger(driver=driver)
         self._messenger.start()
-<<<<<<< HEAD
-        if usb_driver is not None:
-            self._usb_messenger = BinaryMessenger(usb_driver)
-            self._usb_messenger.start()
-        else:
-            self._usb_messenger = None
-=======
         self._usb_messenger = None
         if usb_driver is not None:
             self._usb_messenger = BinaryMessenger(usb_driver)
             self._usb_messenger.start()
->>>>>>> c12da7ca
         self._tool_detector = detector.OneshotToolDetector(self._messenger)
         self._network_info = NetworkInfo(self._messenger, self._usb_messenger)
         self._position = self._get_home_position()
