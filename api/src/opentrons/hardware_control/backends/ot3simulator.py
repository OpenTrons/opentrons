--- conflicted
+++ resolved
@@ -290,12 +290,8 @@
         """Move gripper inward."""
         _ = create_gripper_jaw_grip_group(duty_cycle, stop_condition)
 
-<<<<<<< HEAD
+    @ensure_yield
     async def gripper_home_jaw(self, duty_cycle: float) -> None:
-=======
-    @ensure_yield
-    async def gripper_home_jaw(self) -> None:
->>>>>>> 79761177
         """Move gripper outward."""
         _ = create_gripper_jaw_home_group(duty_cycle)
         self._motor_status[NodeId.gripper_g] = MotorStatus(True, True)
