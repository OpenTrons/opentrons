--- conflicted
+++ resolved
@@ -136,10 +136,7 @@
         self._update_required = False
         self._initialized = False
         self._lights = {"button": False, "rails": False}
-<<<<<<< HEAD
-=======
         self._estop_state_machine = EstopStateMachine(detector=None)
->>>>>>> 31fdcce9
         self._gear_motor_position: Dict[NodeId, float] = {}
 
         def _sanitize_attached_instrument(
@@ -396,10 +393,7 @@
         distance: Optional[float] = None,
         velocity: Optional[float] = None,
         tip_action: str = "home",
-<<<<<<< HEAD
-=======
         back_off: Optional[bool] = False,
->>>>>>> 31fdcce9
     ) -> None:
         pass
 
