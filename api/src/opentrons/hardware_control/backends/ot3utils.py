"""Shared utilities for ot3 hardware control."""
from typing import Dict, Iterable, List, Set, Tuple, TypeVar, Sequence
from typing_extensions import Literal
from opentrons.config.types import OT3MotionSettings, OT3CurrentSettings, GantryLoad
from opentrons.hardware_control.types import (
    OT3Axis,
    OT3AxisKind,
    OT3AxisMap,
    CurrentConfig,
    OT3SubSystem,
    OT3Mount,
    InstrumentProbeType,
    PipetteSubType,
    UpdateState,
    UpdateStatus,
)
import numpy as np

from opentrons_hardware.firmware_bindings.constants import (
    NodeId,
    FirmwareTarget,
    USBTarget,
    PipetteType,
    SensorId,
    PipetteTipActionType,
)
from opentrons_hardware.firmware_update.types import FirmwareUpdateStatus, StatusElement
from opentrons_hardware.hardware_control.motion_planning import (
    AxisConstraints,
    SystemConstraints,
    Coordinates,
    Move,
    CoordinateValue,
)
from opentrons_hardware.hardware_control.tool_sensors import ProbeTarget
from opentrons_hardware.hardware_control.motion_planning.move_utils import (
    unit_vector_multiplication,
)
from opentrons_hardware.hardware_control.motion import (
    create_step,
    NodeIdMotionValues,
    create_home_step,
    MoveGroup,
    MoveType,
    MoveStopCondition,
    create_gripper_jaw_step,
    create_tip_action_step,
)

GRIPPER_JAW_HOME_TIME: float = 10
GRIPPER_JAW_GRIP_TIME: float = 10

PipetteAction = Literal["clamp", "home"]

# TODO: These methods exist to defer uses of NodeId to inside
# method bodies, which won't be evaluated until called. This is needed
# because the robot server doesn't have opentrons_ot3_firmware as a dep
# which is where they're defined, and therefore you can't have references
# to NodeId that are interpreted at import time because then the robot
# server tests fail when importing hardware controller. This is obviously
# terrible and needs to be fixed.

SUBSYSTEM_NODEID: Dict[OT3SubSystem, NodeId] = {
    OT3SubSystem.gantry_x: NodeId.gantry_x,
    OT3SubSystem.gantry_y: NodeId.gantry_y,
    OT3SubSystem.head: NodeId.head,
    OT3SubSystem.pipette_left: NodeId.pipette_left,
    OT3SubSystem.pipette_right: NodeId.pipette_right,
    OT3SubSystem.gripper: NodeId.gripper,
}


def axis_nodes() -> List["NodeId"]:
    return [
        NodeId.gantry_x,
        NodeId.gantry_y,
        NodeId.head_l,
        NodeId.head_r,
        NodeId.pipette_left,
        NodeId.pipette_right,
        NodeId.gripper_z,
        NodeId.gripper_g,
    ]


def node_axes() -> List[OT3Axis]:
    return [
        OT3Axis.X,
        OT3Axis.Y,
        OT3Axis.Z_L,
        OT3Axis.Z_R,
        OT3Axis.P_L,
        OT3Axis.P_R,
        OT3Axis.Z_G,
        OT3Axis.G,
    ]


def home_axes() -> List[OT3Axis]:
    return [
        OT3Axis.P_L,
        OT3Axis.P_R,
        OT3Axis.G,
        OT3Axis.Z_L,
        OT3Axis.Z_R,
        OT3Axis.Z_G,
        OT3Axis.X,
        OT3Axis.Y,
    ]


def axis_to_node(axis: OT3Axis) -> "NodeId":
    anm = {
        OT3Axis.X: NodeId.gantry_x,
        OT3Axis.Y: NodeId.gantry_y,
        OT3Axis.Z_L: NodeId.head_l,
        OT3Axis.Z_R: NodeId.head_r,
        OT3Axis.P_L: NodeId.pipette_left,
        OT3Axis.P_R: NodeId.pipette_right,
        OT3Axis.Z_G: NodeId.gripper_z,
        OT3Axis.G: NodeId.gripper_g,
        OT3Axis.Q: NodeId.pipette_left,
    }
    return anm[axis]


def node_to_axis(node: "NodeId") -> OT3Axis:
    nam = {
        NodeId.gantry_x: OT3Axis.X,
        NodeId.gantry_y: OT3Axis.Y,
        NodeId.head_l: OT3Axis.Z_L,
        NodeId.head_r: OT3Axis.Z_R,
        NodeId.pipette_left: OT3Axis.P_L,
        NodeId.pipette_right: OT3Axis.P_R,
        NodeId.gripper_z: OT3Axis.Z_G,
        NodeId.gripper_g: OT3Axis.G,
    }
    return nam[node]


def node_is_axis(node: "NodeId") -> bool:
    try:
        node_to_axis(node)
        return True
    except KeyError:
        return False


def axis_is_node(axis: OT3Axis) -> bool:
    try:
        axis_to_node(axis)
        return True
    except KeyError:
        return False


def sub_system_to_node_id(sub_sys: OT3SubSystem) -> "NodeId":
    """Convert a sub system to a NodeId."""
    return SUBSYSTEM_NODEID[sub_sys]


def node_id_to_subsystem(node_id: NodeId) -> "OT3SubSystem":
    """Convert a NodeId to a Subsystem"""
    node_to_subsystem = {
        node: subsystem for subsystem, node in SUBSYSTEM_NODEID.items()
    }
    return node_to_subsystem[node_id]


def get_current_settings(
    config: OT3CurrentSettings,
    gantry_load: GantryLoad,
) -> OT3AxisMap[CurrentConfig]:
    conf_by_pip = config.by_gantry_load(gantry_load)
    currents = {}
    for axis_kind in conf_by_pip["hold_current"].keys():
        for axis in OT3Axis.of_kind(axis_kind):
            currents[axis] = CurrentConfig(
                conf_by_pip["hold_current"][axis_kind],
                conf_by_pip["run_current"][axis_kind],
            )
    return currents


def get_system_constraints(
    config: OT3MotionSettings,
    gantry_load: GantryLoad,
) -> "SystemConstraints[OT3Axis]":
    conf_by_pip = config.by_gantry_load(gantry_load)
    constraints = {}
    for axis_kind in [
        OT3AxisKind.P,
        OT3AxisKind.X,
        OT3AxisKind.Y,
        OT3AxisKind.Z,
        OT3AxisKind.Z_G,
    ]:
        for axis in OT3Axis.of_kind(axis_kind):
            constraints[axis] = AxisConstraints.build(
                conf_by_pip["acceleration"][axis_kind],
                conf_by_pip["max_speed_discontinuity"][axis_kind],
                conf_by_pip["direction_change_speed_discontinuity"][axis_kind],
                conf_by_pip["default_max_speed"][axis_kind],
            )
    return constraints


def _convert_to_node_id_dict(
    axis_pos: Coordinates[OT3Axis, CoordinateValue],
) -> NodeIdMotionValues:
    target: NodeIdMotionValues = {}
    for axis, pos in axis_pos.items():
        if axis_is_node(axis):
            target[axis_to_node(axis)] = np.float64(pos)
    return target


def create_move_group(
    origin: Coordinates[OT3Axis, CoordinateValue],
    moves: List[Move[OT3Axis]],
    present_nodes: Iterable[NodeId],
    stop_condition: MoveStopCondition = MoveStopCondition.none,
) -> Tuple[MoveGroup, Dict[NodeId, float]]:
    pos = _convert_to_node_id_dict(origin)
    move_group: MoveGroup = []
    for move in moves:
        unit_vector = move.unit_vector
        for block in move.blocks:
            distances = unit_vector_multiplication(unit_vector, block.distance)
            node_id_distances = _convert_to_node_id_dict(distances)
            velocities = unit_vector_multiplication(unit_vector, block.initial_speed)
            accelerations = unit_vector_multiplication(unit_vector, block.acceleration)
            step = create_step(
                distance=node_id_distances,
                velocity=_convert_to_node_id_dict(velocities),
                acceleration=_convert_to_node_id_dict(accelerations),
                duration=block.time,
                present_nodes=present_nodes,
                stop_condition=stop_condition,
            )
            for ax in pos.keys():
                pos[ax] += node_id_distances.get(ax, 0)
            move_group.append(step)
    return move_group, {k: float(v) for k, v in pos.items()}


def create_home_group(
    distance: Dict[OT3Axis, float], velocity: Dict[OT3Axis, float]
) -> MoveGroup:
    node_id_distances = _convert_to_node_id_dict(distance)
    node_id_velocities = _convert_to_node_id_dict(velocity)
    step = create_home_step(
        distance=node_id_distances,
        velocity=node_id_velocities,
    )
    move_group: MoveGroup = [step]
    return move_group


def create_tip_action_group(
    axes: Sequence[OT3Axis], distance: float, velocity: float, action: PipetteAction
) -> MoveGroup:
    current_nodes = [axis_to_node(ax) for ax in axes]
    step = create_tip_action_step(
        velocity={node_id: np.float64(velocity) for node_id in current_nodes},
        distance={node_id: np.float64(distance) for node_id in current_nodes},
        present_nodes=current_nodes,
        action=PipetteTipActionType[action],
    )
    return [step]


def create_gripper_jaw_grip_group(
    duty_cycle: float,
    stop_condition: MoveStopCondition = MoveStopCondition.none,
) -> MoveGroup:
    step = create_gripper_jaw_step(
        duration=np.float64(GRIPPER_JAW_GRIP_TIME),
        duty_cycle=np.float32(duty_cycle),
        stop_condition=stop_condition,
        move_type=MoveType.grip,
    )
    move_group: MoveGroup = [step]
    return move_group


def create_gripper_jaw_home_group(dc: float) -> MoveGroup:
    step = create_gripper_jaw_step(
        duration=np.float64(GRIPPER_JAW_HOME_TIME),
        duty_cycle=np.float32(dc),
        stop_condition=MoveStopCondition.limit_switch,
        move_type=MoveType.home,
    )
    move_group: MoveGroup = [step]
    return move_group


def create_gripper_jaw_hold_group(encoder_position_um: int) -> MoveGroup:
    step = create_gripper_jaw_step(
        duration=np.float64(GRIPPER_JAW_GRIP_TIME),
        duty_cycle=np.float32(0),
        encoder_position_um=np.int32(encoder_position_um),
        stop_condition=MoveStopCondition.encoder_position,
        move_type=MoveType.linear,
    )
    move_group: MoveGroup = [step]
    return move_group


AxisMapPayload = TypeVar("AxisMapPayload")


def axis_convert(
    axis_map: Dict["NodeId", AxisMapPayload], default_value: AxisMapPayload
) -> OT3AxisMap[AxisMapPayload]:
    ret: OT3AxisMap[AxisMapPayload] = {k: default_value for k in node_axes()}
    for node, value in axis_map.items():
        if node_is_axis(node):
            ret[node_to_axis(node)] = value
    return ret


_sensor_node_lookup: Dict[OT3Mount, ProbeTarget] = {
    OT3Mount.LEFT: NodeId.pipette_left,
    OT3Mount.RIGHT: NodeId.pipette_right,
    OT3Mount.GRIPPER: NodeId.gripper,
}


def sensor_node_for_mount(mount: OT3Mount) -> ProbeTarget:
    return _sensor_node_lookup[mount]


_instr_sensor_id_lookup: Dict[InstrumentProbeType, SensorId] = {
    InstrumentProbeType.PRIMARY: SensorId.S0,
    InstrumentProbeType.SECONDARY: SensorId.S1,
}


def sensor_id_for_instrument(probe: InstrumentProbeType) -> SensorId:
    return _instr_sensor_id_lookup[probe]


_pipette_subtype_lookup = {
    PipetteSubType.pipette_single: PipetteType.pipette_single,
    PipetteSubType.pipette_multi: PipetteType.pipette_multi,
    PipetteSubType.pipette_96: PipetteType.pipette_96,
}


def pipette_type_for_subtype(pipette_subtype: PipetteSubType) -> PipetteType:
    return _pipette_subtype_lookup[pipette_subtype]


_update_state_lookup = {
    FirmwareUpdateStatus.queued: UpdateState.queued,
    FirmwareUpdateStatus.updating: UpdateState.updating,
    FirmwareUpdateStatus.done: UpdateState.done,
}


def fw_update_state_from_status(state: FirmwareUpdateStatus) -> UpdateState:
    return _update_state_lookup[state]


subsystem_to_mount = {
    OT3SubSystem.pipette_left: OT3Mount.LEFT,
    OT3SubSystem.pipette_right: OT3Mount.RIGHT,
    OT3SubSystem.gripper: OT3Mount.GRIPPER,
}


def mount_from_subsystem(subsystem: OT3SubSystem) -> OT3Mount:
    return subsystem_to_mount[subsystem]


def subsystem_from_mount(mount: OT3Mount) -> OT3SubSystem:
    mount_to_subsystem = {
        ot3mount: subsystem for subsystem, ot3mount in subsystem_to_mount.items()
    }
    return mount_to_subsystem[mount]


class UpdateProgress:
    """Class to keep track of Update progress."""

<<<<<<< HEAD
    def __init__(self, nodes: Set[NodeId]):
        self._tracker: Dict[NodeId, UpdateStatus] = {}
        for node in nodes:
            subsystem = node_id_to_subsystem(node)
            self._tracker[node] = UpdateStatus(subsystem, UpdateState.queued, 0)

    @property
    def nodes(self) -> Set[NodeId]:
        """Gets the set of Nodes queued or updating."""
        return set(self._tracker)
=======
    def __init__(self, targets: Set[FirmwareTarget]):
        self._tracker: Dict[OT3SubSystem, UpdateStatus] = {}
        self._total_progress = 0
        nodes = [NodeId(node) for node in targets if (node in NodeId)]
        for node in nodes:
            subsystem = node_id_to_subsystem(node)
            self._tracker[subsystem] = UpdateStatus(subsystem, UpdateState.queued, 0)
        if USBTarget.rear_panel in targets:
            self._tracker[OT3SubSystem.rear_panel] = UpdateStatus(
                OT3SubSystem.rear_panel, UpdateState.queued, 0
            )
>>>>>>> f3e56ed1

    def get_progress(self) -> Set[UpdateStatus]:
        """Gets the update status and total progress"""
        return set(self._tracker.values())

    def update(
<<<<<<< HEAD
        self, node_id: NodeId, status_element: StatusElement
    ) -> Set[UpdateStatus]:
=======
        self, target: FirmwareTarget, status_element: StatusElement
    ) -> Tuple[Set[UpdateStatus], int]:
>>>>>>> f3e56ed1
        """Update internal states/progress of firmware updates."""
        fw_update_status, progress = status_element
        subsystem = (
            node_id_to_subsystem(NodeId(target))
            if target in NodeId
            else OT3SubSystem.rear_panel
        )
        state = fw_update_state_from_status(fw_update_status)
        progress = int(progress * 100)
        self._tracker[node_id] = UpdateStatus(subsystem, state, progress)
        return set(self._tracker.values())<|MERGE_RESOLUTION|>--- conflicted
+++ resolved
@@ -384,43 +384,29 @@
 class UpdateProgress:
     """Class to keep track of Update progress."""
 
-<<<<<<< HEAD
-    def __init__(self, nodes: Set[NodeId]):
-        self._tracker: Dict[NodeId, UpdateStatus] = {}
-        for node in nodes:
-            subsystem = node_id_to_subsystem(node)
-            self._tracker[node] = UpdateStatus(subsystem, UpdateState.queued, 0)
+    def __init__(self, targets: Set[FirmwareTarget]):
+        self._tracker: Dict[FirmwareTarget, UpdateStatus] = {}
+        self._total_progress = 0
+        for target in targets:
+            if target == USBTarget.rear_panel:
+                subsystem = OT3SubSystem.rear_panel
+            else:
+                subsystem = node_id_to_subsystem(target)
+            self._tracker[target] = UpdateStatus(subsystem, UpdateState.queued, 0)
 
     @property
     def nodes(self) -> Set[NodeId]:
-        """Gets the set of Nodes queued or updating."""
-        return set(self._tracker)
-=======
-    def __init__(self, targets: Set[FirmwareTarget]):
-        self._tracker: Dict[OT3SubSystem, UpdateStatus] = {}
-        self._total_progress = 0
-        nodes = [NodeId(node) for node in targets if (node in NodeId)]
-        for node in nodes:
-            subsystem = node_id_to_subsystem(node)
-            self._tracker[subsystem] = UpdateStatus(subsystem, UpdateState.queued, 0)
-        if USBTarget.rear_panel in targets:
-            self._tracker[OT3SubSystem.rear_panel] = UpdateStatus(
-                OT3SubSystem.rear_panel, UpdateState.queued, 0
-            )
->>>>>>> f3e56ed1
+        """Gets the set of update Targets queued or updating."""
+        # NOTE: (ba, 2023-03-08) ignore rear panel for now
+        return {target for target in set(self._tracker) if target != USBTarget}
 
     def get_progress(self) -> Set[UpdateStatus]:
         """Gets the update status and total progress"""
         return set(self._tracker.values())
 
     def update(
-<<<<<<< HEAD
-        self, node_id: NodeId, status_element: StatusElement
+        self, target: FirmwareTarget, status_element: StatusElement
     ) -> Set[UpdateStatus]:
-=======
-        self, target: FirmwareTarget, status_element: StatusElement
-    ) -> Tuple[Set[UpdateStatus], int]:
->>>>>>> f3e56ed1
         """Update internal states/progress of firmware updates."""
         fw_update_status, progress = status_element
         subsystem = (
@@ -430,5 +416,5 @@
         )
         state = fw_update_state_from_status(fw_update_status)
         progress = int(progress * 100)
-        self._tracker[node_id] = UpdateStatus(subsystem, state, progress)
+        self._tracker[target] = UpdateStatus(subsystem, state, progress)
         return set(self._tracker.values())