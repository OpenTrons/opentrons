"""Shared utilities for ot3 hardware control."""
from typing import Dict, Iterable, List, Tuple, TypeVar
from opentrons.config.types import OT3MotionSettings, GantryLoad
from opentrons.hardware_control.types import OT3Axis, OT3AxisKind, OT3AxisMap
import numpy as np


from opentrons_hardware.firmware_bindings.constants import NodeId
from opentrons_hardware.hardware_control.motion_planning import (
    AxisConstraints,
    SystemConstraints,
    Coordinates,
    Move,
    CoordinateValue,
)
from opentrons_hardware.hardware_control.motion_planning.move_utils import (
    unit_vector_multiplication,
)
from opentrons_hardware.hardware_control.motion import (
    create_step,
    NodeIdMotionValues,
    MoveGroup,
    MoveStopCondition
)


# TODO: These methods exist to defer uses of NodeId to inside
# method bodies, which won't be evaluated until called. This is needed
# because the robot server doesn't have opentrons_ot3_firmware as a dep
# which is where they're defined, and therefore you can't have references
# to NodeId that are interpreted at import time because then the robot
# server tests fail when importing hardware controller. This is obviously
# terrible and needs to be fixed.
def axis_nodes() -> List["NodeId"]:
    return [
        NodeId.gantry_x,
        NodeId.gantry_y,
        NodeId.head_l,
        NodeId.head_r,
        NodeId.pipette_left,
        NodeId.pipette_right,
    ]


def node_axes() -> List[OT3Axis]:
    return [OT3Axis.X, OT3Axis.Y, OT3Axis.Z_L, OT3Axis.Z_R, OT3Axis.P_L, OT3Axis.P_R]


def axis_to_node(axis: OT3Axis) -> "NodeId":
    anm = {
        OT3Axis.X: NodeId.gantry_x,
        OT3Axis.Y: NodeId.gantry_y,
        OT3Axis.Z_L: NodeId.head_l,
        OT3Axis.Z_R: NodeId.head_r,
        OT3Axis.P_L: NodeId.pipette_left,
        OT3Axis.P_R: NodeId.pipette_right,
    }
    return anm[axis]


def node_to_axis(node: "NodeId") -> OT3Axis:
    nam = {
        NodeId.gantry_x: OT3Axis.X,
        NodeId.gantry_y: OT3Axis.Y,
        NodeId.head_l: OT3Axis.Z_L,
        NodeId.head_r: OT3Axis.Z_R,
        NodeId.pipette_left: OT3Axis.P_L,
        NodeId.pipette_right: OT3Axis.P_R,
    }
    return nam[node]


def node_is_axis(node: "NodeId") -> bool:
    try:
        node_to_axis(node)
        return True
    except KeyError:
        return False


def axis_is_node(axis: OT3Axis) -> bool:
    try:
        axis_to_node(axis)
        return True
    except KeyError:
        return False


def get_system_constraints(
    config: OT3MotionSettings,
    gantry_load: GantryLoad,
) -> "SystemConstraints[OT3Axis]":
    conf_by_pip = config.by_gantry_load(gantry_load)
    constraints = {}
    for axis_kind in [OT3AxisKind.P, OT3AxisKind.X, OT3AxisKind.Y, OT3AxisKind.Z]:
        for axis in OT3Axis.of_kind(axis_kind):
            constraints[axis] = AxisConstraints.build(
                conf_by_pip["acceleration"][axis_kind],
                conf_by_pip["max_speed_discontinuity"][axis_kind],
                conf_by_pip["direction_change_speed_discontinuity"][axis_kind],
            )
    return constraints


def _convert_to_node_id_dict(
    axis_pos: Coordinates[OT3Axis, CoordinateValue],
) -> NodeIdMotionValues:
    target: NodeIdMotionValues = {}
    for axis, pos in axis_pos.items():
        if axis_is_node(axis):
            target[axis_to_node(axis)] = np.float64(pos)
    return target


def create_move_group(
<<<<<<< HEAD
    origin: "Coordinates[OT3Axis, np.float64]",
    moves: List["Move[OT3Axis]"],
    present_nodes: Iterable["NodeId"],
    stop_condition: MoveStopCondition = MoveStopCondition.none
) -> Tuple["MoveGroup", Dict["NodeId", float]]:
=======
    origin: Coordinates[OT3Axis, CoordinateValue],
    moves: List[Move[OT3Axis]],
    present_nodes: Iterable[NodeId],
) -> Tuple[MoveGroup, Dict[NodeId, float]]:
>>>>>>> d1e6f117
    pos = _convert_to_node_id_dict(origin)
    move_group: MoveGroup = []
    for move in moves:
        unit_vector = move.unit_vector
        for block in move.blocks:
            distances = unit_vector_multiplication(unit_vector, block.distance)
            node_id_distances = _convert_to_node_id_dict(distances)
            velocities = unit_vector_multiplication(unit_vector, block.initial_speed)
            accelerations = unit_vector_multiplication(unit_vector, block.acceleration)
            step = create_step(
                distance=node_id_distances,
                velocity=_convert_to_node_id_dict(velocities),
                acceleration=_convert_to_node_id_dict(accelerations),
                duration=block.time,
                present_nodes=present_nodes,
                stop_condition=stop_condition
            )
            for ax in pos.keys():
                pos[ax] += node_id_distances.get(ax, 0)
            move_group.append(step)
    return move_group, {k: float(v) for k, v in pos.items()}


AxisMapPayload = TypeVar("AxisMapPayload")


def axis_convert(
    axis_map: Dict["NodeId", AxisMapPayload], default_value: AxisMapPayload
) -> OT3AxisMap[AxisMapPayload]:
    ret: OT3AxisMap[AxisMapPayload] = {k: default_value for k in node_axes()}
    for node, value in axis_map.items():
        if node_is_axis(node):
            ret[node_to_axis(node)] = value
    return ret<|MERGE_RESOLUTION|>--- conflicted
+++ resolved
@@ -113,18 +113,10 @@
 
 
 def create_move_group(
-<<<<<<< HEAD
-    origin: "Coordinates[OT3Axis, np.float64]",
-    moves: List["Move[OT3Axis]"],
-    present_nodes: Iterable["NodeId"],
-    stop_condition: MoveStopCondition = MoveStopCondition.none
-) -> Tuple["MoveGroup", Dict["NodeId", float]]:
-=======
     origin: Coordinates[OT3Axis, CoordinateValue],
     moves: List[Move[OT3Axis]],
     present_nodes: Iterable[NodeId],
 ) -> Tuple[MoveGroup, Dict[NodeId, float]]:
->>>>>>> d1e6f117
     pos = _convert_to_node_id_dict(origin)
     move_group: MoveGroup = []
     for move in moves:
