--- conflicted
+++ resolved
@@ -26,8 +26,7 @@
 # todo(mm, 2021-04-09): Can/should we remove the word "Context" from the name?
 class InstrumentContext:  # noqa: D101
 
-    def __init__(self, client: ProtocolEngineClient, resource_id: str) -> None:
-        # noqa: D107
+    def __init__(self, client: ProtocolEngineClient, resource_id: str) -> None:  # noqa: D107, E501
         self._client = client
         self._resource_id = resource_id
 
@@ -98,10 +97,6 @@
             location: Union[types.Location, Well] = None,
             presses: Optional[int] = None,
             increment: Optional[float] = None) -> InstrumentContext:
-<<<<<<< HEAD
-        raise NotImplementedError()
-=======
-        # noqa: D102
         # TODO(al, 2021-04-12): What about presses and increment? They are not
         #  supported by PE command. They are also not supported by PD protocols
         #  either.
@@ -119,16 +114,11 @@
             raise NotImplementedError()
 
         return self
->>>>>>> 1d77016d
 
     def drop_tip(  # noqa: D102
             self,
             location: Union[types.Location, Well] = None,
             home_after: bool = True) -> InstrumentContext:
-<<<<<<< HEAD
-        raise NotImplementedError()
-=======
-        # noqa: D102
         # TODO(al, 2021-04-12): What about home_after?
         if not home_after:
             raise NotImplementedError()
@@ -143,7 +133,6 @@
             raise NotImplementedError()
 
         return self
->>>>>>> 1d77016d
 
     def home(self) -> InstrumentContext:  # noqa: D102
         raise NotImplementedError()
