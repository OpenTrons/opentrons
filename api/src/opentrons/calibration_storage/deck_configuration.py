--- conflicted
+++ resolved
@@ -26,15 +26,10 @@
     """Serialize a deck configuration for storing on the filesystem."""
     data = _DeckConfigurationModel.model_construct(
         cutoutFixtures=[
-<<<<<<< HEAD
             _CutoutFixturePlacementModel.model_construct(
-                cutoutId=e.cutout_id, cutoutFixtureId=e.cutout_fixture_id
-=======
-            _CutoutFixturePlacementModel.construct(
                 cutoutId=e.cutout_id,
                 cutoutFixtureId=e.cutout_fixture_id,
                 opentronsModuleSerialNumber=e.opentrons_module_serial_number,
->>>>>>> 4ee432c0
             )
             for e in cutout_fixture_placements
         ],
