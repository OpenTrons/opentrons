from typing import List, Optional, Dict

from opentrons.util.async_helpers import ensure_yield

from .abstract import AbstractFlexStackerDriver
from .types import (
    LEDColor,
    LEDPattern,
    MoveResult,
    StackerAxis,
    PlatformStatus,
    Direction,
    StackerInfo,
    HardwareRevision,
    MoveParams,
    LimitSwitchStatus,
    StallGuardParams,
    TOFSensor,
    TOFSensorMode,
    TOFSensorState,
    TOFSensorStatus,
)


class SimulatingDriver(AbstractFlexStackerDriver):
    """FLEX Stacker driver simulator."""

    def __init__(self, serial_number: Optional[str] = None) -> None:
        self._sn = serial_number or "dummySerialFS"
        self._limit_switch_status = LimitSwitchStatus(False, False, False, False, False)
        self._platform_sensor_status = PlatformStatus(False, False)
        self._door_closed = True
        self._connected = True
        self._stallgard_threshold = {
            a: StallGuardParams(a, False, 0) for a in StackerAxis
        }
        self._motor_registers: Dict[StackerAxis, Dict[int, int]] = {
            a: {} for a in StackerAxis
        }
        self._tof_registers: Dict[TOFSensor, Dict[int, int]] = {
            a: {} for a in TOFSensor
        }

    def set_limit_switch(self, status: LimitSwitchStatus) -> bool:
        self._limit_switch_status = status
        return True

    def set_platform_sensor(self, status: PlatformStatus) -> bool:
        self._platform_sensor_status = status
        return True

    def set_door_closed(self, door_closed: bool) -> bool:
        self._door_closed = door_closed
        return True

    @ensure_yield
    async def connect(self) -> None:
        """Connect to stacker."""
        self._connected = True

    @ensure_yield
    async def disconnect(self) -> None:
        """Disconnect from stacker."""
        self._connected = False

    @ensure_yield
    async def is_connected(self) -> bool:
        """Check connection to stacker."""
        return self._connected

    @ensure_yield
    async def get_device_info(self) -> StackerInfo:
        """Get Device Info."""
        return StackerInfo(fw="stacker-fw", hw=HardwareRevision.EVT, sn=self._sn)

    @ensure_yield
    async def set_serial_number(self, sn: str) -> bool:
        """Set Serial Number."""
        self._sn = sn
        return True

    @ensure_yield
    async def enable_motors(self, axis: List[StackerAxis]) -> bool:
        """Enables the axis motor if present, disables it otherwise."""
        return True

    @ensure_yield
    async def stop_motors(self) -> bool:
        """Stop all motor movement."""
        return True

    @ensure_yield
    async def set_run_current(self, axis: StackerAxis, current: float) -> bool:
        """Set axis peak run current in amps."""

        return True

    @ensure_yield
    async def set_ihold_current(self, axis: StackerAxis, current: float) -> bool:
        """Set axis hold current in amps."""
        return True

    @ensure_yield
    async def set_stallguard_threshold(
        self, axis: StackerAxis, enable: bool, threshold: int
    ) -> bool:
        """Enables and sets the stallguard threshold for the given axis motor."""
        self._stallgard_threshold[axis] = StallGuardParams(axis, enable, threshold)
        return True

<<<<<<< HEAD
    @ensure_yield
=======
    async def enable_tof_sensor(self, sensor: TOFSensor, enable: bool) -> bool:
        """Enable or disable the TOF sensor."""
        return True

>>>>>>> 16d00ac4
    async def set_motor_driver_register(
        self, axis: StackerAxis, reg: int, value: int
    ) -> bool:
        """Set the register of the given motor axis driver to the given value."""
        self._motor_registers[axis].update({reg: value})
        return True

    @ensure_yield
    async def get_motor_driver_register(self, axis: StackerAxis, reg: int) -> int:
        """Gets the register value of the given motor axis driver."""
        return self._motor_registers[axis].get(reg, 0)

<<<<<<< HEAD
    @ensure_yield
=======
    async def set_tof_driver_register(
        self, sensor: TOFSensor, reg: int, value: int
    ) -> bool:
        """Set the register of the given tof sensor driver to the given value."""
        self._tof_registers[sensor].update({reg: value})
        return True

    async def get_tof_driver_register(self, sensor: TOFSensor, reg: int) -> int:
        """Gets the register value of the given tof sensor driver."""
        return self._tof_registers[sensor].get(reg, 0)

    async def get_tof_sensor_status(self, sensor: TOFSensor) -> TOFSensorStatus:
        """Get the status of the tof sensor."""
        return TOFSensorStatus(
            sensor=sensor,
            mode=TOFSensorMode.MEASURE,
            state=TOFSensorState.IDLE,
            ok=True,
        )

>>>>>>> 16d00ac4
    async def get_motion_params(self, axis: StackerAxis) -> MoveParams:
        """Get the motion parameters used by the given axis motor."""
        return MoveParams(axis, 1, 1, 1)

    @ensure_yield
    async def get_stallguard_threshold(self, axis: StackerAxis) -> StallGuardParams:
        """Get the stallguard parameters by the given axis motor."""
        return self._stallgard_threshold[axis]

    @ensure_yield
    async def get_limit_switch(self, axis: StackerAxis, direction: Direction) -> bool:
        """Get limit switch status.

        :return: True if limit switch is triggered, False otherwise
        """
        return self._limit_switch_status.get(axis, direction)

    @ensure_yield
    async def get_limit_switches_status(self) -> LimitSwitchStatus:
        """Get limit switch statuses for all axes."""
        return self._limit_switch_status

    @ensure_yield
    async def get_platform_sensor(self, direction: Direction) -> bool:
        """Get platform sensor status.

        :return: True if platform is present, False otherwise
        """
        return self._platform_sensor_status.get(direction)

    @ensure_yield
    async def get_platform_status(self) -> PlatformStatus:
        """Get platform status."""
        return self._platform_sensor_status

    @ensure_yield
    async def get_hopper_door_closed(self) -> bool:
        """Get whether or not door is closed.

        :return: True if door is closed, False otherwise
        """
        return self._door_closed

    @ensure_yield
    async def move_in_mm(
        self, axis: StackerAxis, distance: float, params: MoveParams | None = None
    ) -> MoveResult:
        """Move axis by the given distance in mm."""
        return MoveResult.NO_ERROR

    @ensure_yield
    async def move_to_limit_switch(
        self, axis: StackerAxis, direction: Direction, params: MoveParams | None = None
    ) -> MoveResult:
        """Move until limit switch is triggered."""
        return MoveResult.NO_ERROR

    @ensure_yield
    async def home_axis(self, axis: StackerAxis, direction: Direction) -> MoveResult:
        """Home axis."""
        return MoveResult.NO_ERROR

    @ensure_yield
    async def set_led(
        self,
        power: float,
        color: Optional[LEDColor] = None,
        external: Optional[bool] = None,
        pattern: Optional[LEDPattern] = None,
        duration: Optional[int] = None,
        reps: Optional[int] = None,
    ) -> bool:
        """Set LED Status bar color and pattern."""
        return True

    @ensure_yield
    async def enter_programming_mode(self) -> None:
        """Reboot into programming mode"""
        pass

    def reset_serial_buffers(self) -> None:
        """Reset the input and output serial buffers."""
        pass<|MERGE_RESOLUTION|>--- conflicted
+++ resolved
@@ -108,14 +108,12 @@
         self._stallgard_threshold[axis] = StallGuardParams(axis, enable, threshold)
         return True
 
-<<<<<<< HEAD
-    @ensure_yield
-=======
+    @ensure_yield
     async def enable_tof_sensor(self, sensor: TOFSensor, enable: bool) -> bool:
         """Enable or disable the TOF sensor."""
         return True
 
->>>>>>> 16d00ac4
+    @ensure_yield
     async def set_motor_driver_register(
         self, axis: StackerAxis, reg: int, value: int
     ) -> bool:
@@ -128,9 +126,7 @@
         """Gets the register value of the given motor axis driver."""
         return self._motor_registers[axis].get(reg, 0)
 
-<<<<<<< HEAD
-    @ensure_yield
-=======
+    @ensure_yield
     async def set_tof_driver_register(
         self, sensor: TOFSensor, reg: int, value: int
     ) -> bool:
@@ -138,10 +134,12 @@
         self._tof_registers[sensor].update({reg: value})
         return True
 
+    @ensure_yield
     async def get_tof_driver_register(self, sensor: TOFSensor, reg: int) -> int:
         """Gets the register value of the given tof sensor driver."""
         return self._tof_registers[sensor].get(reg, 0)
 
+    @ensure_yield
     async def get_tof_sensor_status(self, sensor: TOFSensor) -> TOFSensorStatus:
         """Get the status of the tof sensor."""
         return TOFSensorStatus(
@@ -151,7 +149,7 @@
             ok=True,
         )
 
->>>>>>> 16d00ac4
+    @ensure_yield
     async def get_motion_params(self, axis: StackerAxis) -> MoveParams:
         """Get the motion parameters used by the given axis motor."""
         return MoveParams(axis, 1, 1, 1)
