from typing import List, Optional, Dict

from opentrons.drivers.flex_stacker.driver import NUMBER_OF_BINS
from opentrons.util.async_helpers import ensure_yield

from .abstract import AbstractFlexStackerDriver
from .types import (
    LEDColor,
    LEDPattern,
    MeasurementKind,
    MoveResult,
    StackerAxis,
    PlatformStatus,
    Direction,
    StackerInfo,
    HardwareRevision,
    MoveParams,
    LimitSwitchStatus,
    StallGuardParams,
    TOFMeasurement,
    TOFMeasurementResult,
    TOFSensor,
    TOFSensorMode,
    TOFSensorState,
    TOFSensorStatus,
)


class SimulatingDriver(AbstractFlexStackerDriver):
    """FLEX Stacker driver simulator."""

    def __init__(self, serial_number: Optional[str] = None) -> None:
        self._sn = serial_number or "dummySerialFS"
        self._limit_switch_status = LimitSwitchStatus(False, False, False, False, False)
        self._platform_sensor_status = PlatformStatus(False, False)
        self._door_closed = True
        self._connected = True
        self._stallgard_threshold = {
            a: StallGuardParams(a, False, 0) for a in StackerAxis
        }
        self._motor_registers: Dict[StackerAxis, Dict[int, int]] = {
            a: {} for a in StackerAxis
        }
        self._tof_registers: Dict[TOFSensor, Dict[int, int]] = {
            a: {} for a in TOFSensor
        }

    def set_limit_switch(self, status: LimitSwitchStatus) -> bool:
        self._limit_switch_status = status
        return True

    def set_platform_sensor(self, status: PlatformStatus) -> bool:
        self._platform_sensor_status = status
        return True

    def set_door_closed(self, door_closed: bool) -> bool:
        self._door_closed = door_closed
        return True

    @ensure_yield
    async def connect(self) -> None:
        """Connect to stacker."""
        self._connected = True

    @ensure_yield
    async def disconnect(self) -> None:
        """Disconnect from stacker."""
        self._connected = False

    @ensure_yield
    async def is_connected(self) -> bool:
        """Check connection to stacker."""
        return self._connected

    @ensure_yield
    async def get_device_info(self) -> StackerInfo:
        """Get Device Info."""
        return StackerInfo(fw="stacker-fw", hw=HardwareRevision.EVT, sn=self._sn)

    @ensure_yield
    async def set_serial_number(self, sn: str) -> bool:
        """Set Serial Number."""
        self._sn = sn
        return True

    @ensure_yield
    async def enable_motors(self, axis: List[StackerAxis]) -> bool:
        """Enables the axis motor if present, disables it otherwise."""
        return True

    @ensure_yield
    async def stop_motors(self) -> bool:
        """Stop all motor movement."""
        return True

    @ensure_yield
    async def set_run_current(self, axis: StackerAxis, current: float) -> bool:
        """Set axis peak run current in amps."""

        return True

    @ensure_yield
    async def set_ihold_current(self, axis: StackerAxis, current: float) -> bool:
        """Set axis hold current in amps."""
        return True

    @ensure_yield
    async def set_stallguard_threshold(
        self, axis: StackerAxis, enable: bool, threshold: int
    ) -> bool:
        """Enables and sets the stallguard threshold for the given axis motor."""
        self._stallgard_threshold[axis] = StallGuardParams(axis, enable, threshold)
        return True

    @ensure_yield
    async def enable_tof_sensor(self, sensor: TOFSensor, enable: bool) -> bool:
        """Enable or disable the TOF sensor."""
        return True

<<<<<<< HEAD
    @ensure_yield
=======
    async def manage_tof_measurement(
        self,
        sensor: TOFSensor,
        kind: MeasurementKind = MeasurementKind.HISTOGRAM,
        start: bool = True,
    ) -> TOFMeasurement:
        """Start or stop Measurements from the TOF sensor."""
        return TOFMeasurement(
            sensor=sensor,
            kind=kind,
            cancelled=not start,
            # Each histogram frame is 135 bytes and there are 30 frames.
            # (3b header + 4b sub-header + 128 data) * 30 frames = 3840b.
            # The firmware sends 0 when the measurement is cancelled.
            total_bytes=3840 if start else 0,
        )

    async def get_tof_histogram(self, sensor: TOFSensor) -> TOFMeasurementResult:
        """Get the full histogram measurement from the TOF sensor."""
        return TOFMeasurementResult(
            sensor=sensor,
            kind=MeasurementKind.HISTOGRAM,
            bins={c: [b for b in range(NUMBER_OF_BINS)] for c in range(10)},
        )

>>>>>>> ecb3fef2
    async def set_motor_driver_register(
        self, axis: StackerAxis, reg: int, value: int
    ) -> bool:
        """Set the register of the given motor axis driver to the given value."""
        self._motor_registers[axis].update({reg: value})
        return True

    @ensure_yield
    async def get_motor_driver_register(self, axis: StackerAxis, reg: int) -> int:
        """Gets the register value of the given motor axis driver."""
        return self._motor_registers[axis].get(reg, 0)

    @ensure_yield
    async def set_tof_driver_register(
        self, sensor: TOFSensor, reg: int, value: int
    ) -> bool:
        """Set the register of the given tof sensor driver to the given value."""
        self._tof_registers[sensor].update({reg: value})
        return True

    @ensure_yield
    async def get_tof_driver_register(self, sensor: TOFSensor, reg: int) -> int:
        """Gets the register value of the given tof sensor driver."""
        return self._tof_registers[sensor].get(reg, 0)

    @ensure_yield
    async def get_tof_sensor_status(self, sensor: TOFSensor) -> TOFSensorStatus:
        """Get the status of the tof sensor."""
        return TOFSensorStatus(
            sensor=sensor,
            mode=TOFSensorMode.MEASURE,
            state=TOFSensorState.IDLE,
            ok=True,
        )

    @ensure_yield
    async def get_motion_params(self, axis: StackerAxis) -> MoveParams:
        """Get the motion parameters used by the given axis motor."""
        return MoveParams(axis, 1, 1, 1)

    @ensure_yield
    async def get_stallguard_threshold(self, axis: StackerAxis) -> StallGuardParams:
        """Get the stallguard parameters by the given axis motor."""
        return self._stallgard_threshold[axis]

    @ensure_yield
    async def get_limit_switch(self, axis: StackerAxis, direction: Direction) -> bool:
        """Get limit switch status.

        :return: True if limit switch is triggered, False otherwise
        """
        return self._limit_switch_status.get(axis, direction)

    @ensure_yield
    async def get_limit_switches_status(self) -> LimitSwitchStatus:
        """Get limit switch statuses for all axes."""
        return self._limit_switch_status

    @ensure_yield
    async def get_platform_sensor(self, direction: Direction) -> bool:
        """Get platform sensor status.

        :return: True if platform is present, False otherwise
        """
        return self._platform_sensor_status.get(direction)

    @ensure_yield
    async def get_platform_status(self) -> PlatformStatus:
        """Get platform status."""
        return self._platform_sensor_status

    @ensure_yield
    async def get_hopper_door_closed(self) -> bool:
        """Get whether or not door is closed.

        :return: True if door is closed, False otherwise
        """
        return self._door_closed

    @ensure_yield
    async def move_in_mm(
        self, axis: StackerAxis, distance: float, params: MoveParams | None = None
    ) -> MoveResult:
        """Move axis by the given distance in mm."""
        return MoveResult.NO_ERROR

    @ensure_yield
    async def move_to_limit_switch(
        self, axis: StackerAxis, direction: Direction, params: MoveParams | None = None
    ) -> MoveResult:
        """Move until limit switch is triggered."""
        return MoveResult.NO_ERROR

    @ensure_yield
    async def home_axis(self, axis: StackerAxis, direction: Direction) -> MoveResult:
        """Home axis."""
        return MoveResult.NO_ERROR

    @ensure_yield
    async def set_led(
        self,
        power: float,
        color: Optional[LEDColor] = None,
        external: Optional[bool] = None,
        pattern: Optional[LEDPattern] = None,
        duration: Optional[int] = None,
        reps: Optional[int] = None,
    ) -> bool:
        """Set LED Status bar color and pattern."""
        return True

    @ensure_yield
    async def enter_programming_mode(self) -> None:
        """Reboot into programming mode"""
        pass

    def reset_serial_buffers(self) -> None:
        """Reset the input and output serial buffers."""
        pass<|MERGE_RESOLUTION|>--- conflicted
+++ resolved
@@ -117,9 +117,7 @@
         """Enable or disable the TOF sensor."""
         return True
 
-<<<<<<< HEAD
-    @ensure_yield
-=======
+    @ensure_yield
     async def manage_tof_measurement(
         self,
         sensor: TOFSensor,
@@ -137,6 +135,7 @@
             total_bytes=3840 if start else 0,
         )
 
+    @ensure_yield
     async def get_tof_histogram(self, sensor: TOFSensor) -> TOFMeasurementResult:
         """Get the full histogram measurement from the TOF sensor."""
         return TOFMeasurementResult(
@@ -145,7 +144,7 @@
             bins={c: [b for b in range(NUMBER_OF_BINS)] for c in range(10)},
         )
 
->>>>>>> ecb3fef2
+    @ensure_yield
     async def set_motor_driver_register(
         self, axis: StackerAxis, reg: int, value: int
     ) -> bool:
