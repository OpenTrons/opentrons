import asyncio
import re
import base64
from typing import List, Optional

from opentrons.drivers.asyncio.communication.errors import NoResponse
from opentrons.drivers.command_builder import CommandBuilder
from opentrons.drivers.asyncio.communication import AsyncResponseSerialConnection

from .abstract import AbstractFlexStackerDriver
from .errors import StackerErrorCodes, MotorStallDetected
from .types import (
    GCODE,
    LEDPattern,
    MeasurementKind,
    MoveResult,
    StackerAxis,
    PlatformStatus,
    Direction,
    StackerInfo,
    HardwareRevision,
    MoveParams,
    LimitSwitchStatus,
    LEDColor,
    StallGuardParams,
    TOFMeasurement,
    TOFMeasurementFrame,
    TOFMeasurementResult,
    TOFSensor,
    TOFSensorMode,
    TOFSensorState,
    TOFSensorStatus,
)
from .utils import validate_histogram_frame


FS_BAUDRATE = 115200
DEFAULT_FS_TIMEOUT = 1
FS_MOVE_TIMEOUT = 20
FS_TOF_TIMEOUT = 20
FS_ACK = "OK\n"
FS_ERROR_KEYWORD = "err"
FS_ASYNC_ERROR_ACK = "async"
DEFAULT_COMMAND_RETRIES = 0
GCODE_ROUNDING_PRECISION = 2

# LED animation range values
MIN_DURATION_MS = 25  # 25ms
MAX_DURATION_MS = 10000  # 10s
MAX_REPS = 10

# TOF Sensor
TOF_FRAME_RETRIES = 1
NUMBER_OF_BINS = 128

# Stallguard defaults
STALLGUARD_CONFIG = {
    StackerAxis.X: StallGuardParams(StackerAxis.X, True, 2),
    StackerAxis.Z: StallGuardParams(StackerAxis.Z, True, 2),
    StackerAxis.L: StallGuardParams(StackerAxis.L, True, 2),
}

STACKER_MOTION_CONFIG = {
    StackerAxis.X: {
        "home": MoveParams(
            StackerAxis.X,
            max_speed=10.0,  # mm/s
            acceleration=100.0,  # mm/s^2
            max_speed_discont=40,  # mm/s
            current=1.5,  # mAmps
        ),
        "move": MoveParams(
            StackerAxis.X,
            max_speed=200.0,
            acceleration=1500.0,
            max_speed_discont=40,
            current=1.0,
        ),
    },
    StackerAxis.Z: {
        "home": MoveParams(
            StackerAxis.Z,
            max_speed=10.0,
            acceleration=100.0,
            max_speed_discont=40,
            current=1.5,
        ),
        "move": MoveParams(
            StackerAxis.Z,
            max_speed=200.0,
            acceleration=500.0,
            max_speed_discont=40,
            current=1.5,
        ),
    },
    StackerAxis.L: {
        "home": MoveParams(
            StackerAxis.L,
            max_speed=100.0,
            acceleration=800.0,
            max_speed_discont=40,
            current=0.8,
        ),
        "move": MoveParams(
            StackerAxis.L,
            max_speed=100.0,
            acceleration=800.0,
            max_speed_discont=40,
            current=0.6,
        ),
    },
}


class FlexStackerDriver(AbstractFlexStackerDriver):
    """FLEX Stacker driver."""

    @classmethod
    def parse_device_info(cls, response: str) -> StackerInfo:
        """Parse stacker info."""
        _RE = re.compile(
            f"^{GCODE.DEVICE_INFO} FW:(?P<fw>\\S+) HW:Opentrons-flex-stacker-(?P<hw>\\S+) SerialNo:(?P<sn>\\S+)$"
        )
        m = _RE.match(response)
        if not m:
            raise ValueError(f"Incorrect Response for device info: {response}")
        return StackerInfo(
            m.group("fw"), HardwareRevision(m.group("hw")), m.group("sn")
        )

    @classmethod
    def parse_reset_reason(cls, response: str) -> int:
        """Parse the reset reason"""
        _RE = re.compile(rf"^{GCODE.GET_RESET_REASON} R:(?P<R>\d)$")
        match = _RE.match(response)
        if not match:
            raise ValueError(f"Incorrect Response for reset reason: {response}")
        return int(match.group("R"))

    @classmethod
    def parse_limit_switch_status(cls, response: str) -> LimitSwitchStatus:
        """Parse limit switch statuses."""
        field_names = LimitSwitchStatus.get_fields()
        pattern = r"\s".join([rf"{name}:(?P<{name}>\d)" for name in field_names])
        _RE = re.compile(f"^{GCODE.GET_LIMIT_SWITCH} {pattern}$")
        m = _RE.match(response)
        if not m:
            raise ValueError(f"Incorrect Response for limit switch status: {response}")
        return LimitSwitchStatus(*(bool(int(m.group(name))) for name in field_names))

    @classmethod
    def parse_platform_sensor_status(cls, response: str) -> PlatformStatus:
        """Parse platform statuses."""
        field_names = PlatformStatus.get_fields()
        pattern = r"\s".join([rf"{name}:(?P<{name}>\d)" for name in field_names])
        _RE = re.compile(f"^{GCODE.GET_PLATFORM_SENSOR} {pattern}$")
        m = _RE.match(response)
        if not m:
            raise ValueError(f"Incorrect Response for platform status: {response}")
        return PlatformStatus(*(bool(int(m.group(name))) for name in field_names))

    @classmethod
    def parse_door_closed(cls, response: str) -> bool:
        """Parse door closed."""
        _RE = re.compile(rf"^{GCODE.GET_DOOR_SWITCH} D:(\d)$")
        match = _RE.match(response)
        if not match:
            raise ValueError(f"Incorrect Response for door closed: {response}")
        return bool(int(match.group(1)))

    @classmethod
    def parse_move_params(cls, response: str) -> MoveParams:
        """Parse move params."""
        field_names = MoveParams.get_fields()
        pattern = r"\s".join(
            [
                rf"{f}:(?P<{f}>(\d*\.)?\d+)" if f != "M" else rf"{f}:(?P<{f}>[XZL])"
                for f in field_names
            ]
        )
        _RE = re.compile(f"^{GCODE.GET_MOVE_PARAMS} {pattern}$")
        m = _RE.match(response)
        if not m:
            raise ValueError(f"Incorrect Response for move params: {response}")
        return MoveParams(
            axis=StackerAxis(m.group("M")),
            max_speed=float(m.group("V")),
            acceleration=float(m.group("A")),
            max_speed_discont=float(m.group("D")),
        )

    @classmethod
    def parse_stallguard_params(cls, response: str) -> StallGuardParams:
        """Parse stallguard params."""
        pattern = r"(?P<M>[XZL]):(?P<E>\d) T:(?P<T>\d+)"
        _RE = re.compile(f"^{GCODE.GET_STALLGUARD_THRESHOLD} {pattern}$")
        m = _RE.match(response)
        if not m:
            raise ValueError(f"Incorrect Response for stallfguard params: {response}")
        return StallGuardParams(
            axis=StackerAxis(m.group("M")),
            enabled=bool(int(m.group("E"))),
            threshold=int(m.group("T")),
        )

    @classmethod
    def parse_get_motor_register(cls, response: str) -> int:
        """Parse get motor register value."""
        pattern = r"(?P<M>[XZL]):(?P<R>\d+) V:(?P<V>\d+)"
        _RE = re.compile(f"^{GCODE.GET_MOTOR_DRIVER_REGISTER} {pattern}$")
        m = _RE.match(response)
        if not m:
            raise ValueError(
                f"Incorrect Response for get motor driver register: {response}"
            )
        return int(m.group("V"))

    @classmethod
    def parse_get_tof_sensor_register(cls, response: str) -> int:
        """Parse get tof sensor register value."""
        pattern = r"(?P<S>[XZ]):(?P<R>\d+) V:(?P<V>\d+)"
        _RE = re.compile(f"^{GCODE.GET_TOF_DRIVER_REGISTER} {pattern}$")
        m = _RE.match(response)
        if not m:
            raise ValueError(
                f"Incorrect Response for get tof sensor driver register: {response}"
            )
        return int(m.group("V"))

    @classmethod
    def parse_tof_sensor_status(cls, response: str) -> TOFSensorStatus:
        """Parse get tof sensor status response."""
        pattern = r"(?P<S>[XZ]):(?P<O>\d) T:(?P<T>\d) M:(?P<M>\d)"
        _RE = re.compile(f"^{GCODE.GET_TOF_SENSOR_STATUS} {pattern}$")
        m = _RE.match(response)
        if not m:
            raise ValueError(
                f"Incorrect Response for get tof sensor status: {response}"
            )
        return TOFSensorStatus(
            sensor=TOFSensor(m.group("S")),
            state=TOFSensorState(int(m.group("T"))),
            mode=TOFSensorMode(int(m.group("M"))),
            ok=bool(int(m.group("O"))),
        )

    @classmethod
    def parse_manage_tof_measurement(cls, response: str) -> TOFMeasurement:
        """Parse manage tof measurement response."""
        pattern = r"(?P<S>[XZ]) K:(?P<K>\d+) C:(?P<C>\d) L:(?P<L>\d+)"
        _RE = re.compile(f"^{GCODE.MANAGE_TOF_MEASUREMENT} {pattern}$")
        m = _RE.match(response)
        if not m:
            raise ValueError(
                f"Incorrect Response for manage tof measurements: {response}"
            )
        return TOFMeasurement(
            sensor=TOFSensor(m.group("S")),
            kind=MeasurementKind(int(m.group("K"))),
            cancelled=bool(int(m.group("C"))),
            total_bytes=int(m.group("L")),
        )

    @classmethod
    def parse_get_tof_measurement(cls, response: str) -> TOFMeasurementFrame:
        """Parse get tof measurement response frame."""
        pattern = r"(?P<S>[XZ]) I:(?P<I>\d+) D:(?P<D>.+)"
        _RE = re.compile(f"^{GCODE.GET_TOF_MEASUREMENT} {pattern}$")
        m = _RE.match(response)
        if not m:
            raise ValueError(
                f"Incorrect Response for get tof measurement frame: {response}"
            )
        return TOFMeasurementFrame(
            sensor=TOFSensor(m.group("S")),
            frame_id=int(m.group("I")),
            data=base64.b64decode(m.group("D")),
        )

    @classmethod
    def append_move_params(
        cls, command: CommandBuilder, params: MoveParams | None
    ) -> CommandBuilder:
        """Append move params."""
        if params is not None:
            if params.max_speed is not None:
                command.add_float("V", params.max_speed, GCODE_ROUNDING_PRECISION)
            if params.acceleration is not None:
                command.add_float("A", params.acceleration, GCODE_ROUNDING_PRECISION)
            if params.max_speed_discont is not None:
                command.add_float(
                    "D", params.max_speed_discont, GCODE_ROUNDING_PRECISION
                )
        return command

    @classmethod
    async def create(
        cls, port: str, loop: Optional[asyncio.AbstractEventLoop]
    ) -> "FlexStackerDriver":
        """Create a FLEX Stacker driver."""
        connection = await AsyncResponseSerialConnection.create(
            port=port,
            baud_rate=FS_BAUDRATE,
            timeout=DEFAULT_FS_TIMEOUT,
            number_of_retries=DEFAULT_COMMAND_RETRIES,
            ack=FS_ACK,
            loop=loop,
            error_keyword=FS_ERROR_KEYWORD,
            async_error_ack=FS_ASYNC_ERROR_ACK,
<<<<<<< HEAD
            reset_buffer_before_write=True,
=======
            error_codes=StackerErrorCodes,
>>>>>>> b4a671c9
        )
        return cls(connection)

    def __init__(self, connection: AsyncResponseSerialConnection) -> None:
        """
        Constructor

        Args:
            connection: Connection to the FLEX Stacker
        """
        self._connection = connection

    async def connect(self) -> None:
        """Connect to stacker."""
        await self._connection.open()

    async def disconnect(self) -> None:
        """Disconnect from stacker."""
        await self._connection.close()

    async def is_connected(self) -> bool:
        """Check connection to stacker."""
        return await self._connection.is_open()

    async def get_device_info(self) -> StackerInfo:
        """Get Device Info."""
        response = await self._connection.send_command(
            GCODE.DEVICE_INFO.build_command()
        )
        device_info = self.parse_device_info(response)
        reason_resp = await self._connection.send_command(
            GCODE.GET_RESET_REASON.build_command()
        )
        reason = self.parse_reset_reason(reason_resp)
        device_info.rr = reason
        return device_info

    async def set_serial_number(self, sn: str) -> bool:
        """Set Serial Number."""
        if not re.match(r"^FST[\w]{1}[\d]{2}[\d]{8}[\d]+$", sn):
            raise ValueError(
                f"Invalid serial number: ({sn}) expected format: FSTA1020250119001"
            )

        resp = await self._connection.send_command(
            GCODE.SET_SERIAL_NUMBER.build_command().add_element(sn)
        )
        if not re.match(rf"^{GCODE.SET_SERIAL_NUMBER}$", resp):
            raise ValueError(f"Incorrect Response for set serial number: {resp}")
        return True

    async def enable_motors(self, axis: List[StackerAxis]) -> bool:
        """Enables the axis motor if present, disables it otherwise."""
        command = GCODE.ENABLE_MOTORS.build_command()
        for a in axis:
            command.add_element(a.name)
        resp = await self._connection.send_command(command)
        if not re.match(rf"^{GCODE.ENABLE_MOTORS}$", resp):
            raise ValueError(f"Incorrect Response for enable motors: {resp}")
        return True

    async def stop_motors(self) -> bool:
        """Stop all motor movement."""
        resp = await self._connection.send_command(GCODE.STOP_MOTORS.build_command())
        if not re.match(rf"^{GCODE.STOP_MOTORS}$", resp):
            raise ValueError(f"Incorrect Response for stop motors: {resp}")
        return True

    async def set_run_current(self, axis: StackerAxis, current: float) -> bool:
        """Set axis peak run current in amps."""
        resp = await self._connection.send_command(
            GCODE.SET_RUN_CURRENT.build_command().add_float(axis.name, current)
        )
        if not re.match(rf"^{GCODE.SET_RUN_CURRENT}$", resp):
            raise ValueError(f"Incorrect Response for set run current: {resp}")
        return True

    async def set_ihold_current(self, axis: StackerAxis, current: float) -> bool:
        """Set axis hold current in amps."""
        resp = await self._connection.send_command(
            GCODE.SET_IHOLD_CURRENT.build_command().add_float(axis.name, current)
        )
        if not re.match(rf"^{GCODE.SET_IHOLD_CURRENT}$", resp):
            raise ValueError(f"Incorrect Response for set ihold current: {resp}")
        return True

    async def set_stallguard_threshold(
        self, axis: StackerAxis, enable: bool, threshold: int
    ) -> bool:
        """Enables and sets the stallguard threshold for the given axis motor."""
        if not -64 < threshold < 63:
            raise ValueError(
                f"Threshold value ({threshold}) should be between -64 and 63."
            )

        resp = await self._connection.send_command(
            GCODE.SET_STALLGUARD.build_command()
            .add_int(axis.name, int(enable))
            .add_int("T", threshold)
        )
        if not re.match(rf"^{GCODE.SET_STALLGUARD}$", resp):
            raise ValueError(f"Incorrect Response for set stallguard threshold: {resp}")
        return True

    async def enable_tof_sensor(self, sensor: TOFSensor, enable: bool) -> bool:
        """Enable or disable the TOF sensor."""
        # Enabling the TOF sensor takes a while, so give extra timeout.
        timeout = FS_TOF_TIMEOUT if enable else DEFAULT_FS_TIMEOUT
        resp = await self._connection.send_command(
            GCODE.ENABLE_TOF_SENSOR.build_command().add_int(sensor.name, int(enable)),
            timeout=timeout,
        )
        if not re.match(rf"^{GCODE.ENABLE_TOF_SENSOR}$", resp):
            raise ValueError(f"Incorrect Response for enable TOF sensor: {resp}")
        return True

    async def manage_tof_measurement(
        self,
        sensor: TOFSensor,
        kind: MeasurementKind = MeasurementKind.HISTOGRAM,
        start: bool = True,
    ) -> TOFMeasurement:
        """Start or stop Measurements from the TOF sensor."""
        command = (
            GCODE.MANAGE_TOF_MEASUREMENT.build_command()
            .add_element(sensor.name)
            .add_int("K", kind.value)
        )
        if not start:
            command.add_element("C")
        resp = await self._connection.send_command(command)
        return self.parse_manage_tof_measurement(resp)

    async def _get_tof_histogram_frame(
        self, sensor: TOFSensor, resend: bool = False
    ) -> TOFMeasurementFrame:
        """Get the next measurement frame from TOF sensor or resend previous."""
        command = GCODE.GET_TOF_MEASUREMENT.build_command().add_element(sensor.name)
        if resend:
            command.add_element("R")
        resp = await self._connection.send_command(command)
        return self.parse_get_tof_measurement(resp)

    async def get_tof_histogram(self, sensor: TOFSensor) -> TOFMeasurementResult:
        """Get the full histogram measurement from the TOF sensor."""
        data = []
        data_len = 0
        next_frame_id = 0
        resend = False
        retries = TOF_FRAME_RETRIES

        # Cancel any ongoing measurements
        status = await self.get_tof_sensor_status(sensor)
        if status.state == TOFSensorState.MEASURING:
            await self.manage_tof_measurement(sensor, start=False)

        # Put the TOF sensor into histogram measurement mode
        start = await self.manage_tof_measurement(
            sensor, MeasurementKind.HISTOGRAM, start=True
        )
        # Request frames until the full histogram is transfered
        while data_len < start.total_bytes:
            try:
                # Request next histogram frame
                frame = await self._get_tof_histogram_frame(sensor, resend=resend)
                # Validate histogram frame
                validate_histogram_frame(frame.data, next_frame_id)
                # append frame data
                channel = frame.data[7:]
                data.append(channel)
                data_len += len(channel)
                assert (
                    not data_len > start.total_bytes
                ), f"Invalid number of bytes, expected {start.total_bytes} got {data_len}."
                retries = TOF_FRAME_RETRIES
                next_frame_id += 1
                resend = False
            except (ValueError, NoResponse):
                # There was a timeout or timing error, request previous frame.
                if retries <= 0:
                    # Cancel the measurement
                    await self.manage_tof_measurement(sensor, start.kind, start=False)
                    raise RuntimeError(f"Exceded frame {next_frame_id} retries")
                retries -= 1
                resend = True
                continue
            except Exception as e:
                # Cancel the histogram request
                await self.manage_tof_measurement(sensor, start.kind, start=False)
                raise RuntimeError(f"Could not get {sensor} Histogram", e)

        # Parse channel bin measurements from data
        #
        # There are 10 channels (0 - 9), each channel is comprised of 3 * 128 bytes.
        # The data starts with all the 128 LSB bytes, then all the 128 MID bytes, and
        # finally all the 128 MSB bytes for all the channels as seen below.
        #
        # ch0 lsb = data[0], mid = data[10], msb = data[20]
        # ch1 lsb = data[1], mid = data[11], msb = data[21]
        # ch2 lsb = data[2], mid = data[12], msb = data[22]
        # ...
        # ch9 lsb = data[9], mid = data[19], msb = data[29]
        #
        # Each channel has 128 bins comprised of the lsb, mid, and msb payload from above.
        # We can get the bins for each channel by combining the lsb, mid, and msb payload
        # for that specific channel.
        bins = {}
        for ch in range(10):  # 0-9 channels
            # Get the lsb, mid, and msb payload for the ch
            lsb = data[ch]
            mid = data[ch + 10]
            msb = data[ch + 20]
            # combine lsb, mid, and msb bytes to generate bin count for the ch
            bins[ch] = [
                (msb[b] << 16) | (mid[b] << 8) | lsb[b] for b in range(NUMBER_OF_BINS)
            ]
        return TOFMeasurementResult(start.sensor, start.kind, bins)

    async def set_motor_driver_register(
        self, axis: StackerAxis, reg: int, value: int
    ) -> bool:
        """Set the register of the given motor axis driver to the given value."""
        resp = await self._connection.send_command(
            GCODE.SET_MOTOR_DRIVER_REGISTER.build_command()
            .add_int(axis.name, reg)
            .add_element(str(value))
        )
        if not re.match(rf"^{GCODE.SET_MOTOR_DRIVER_REGISTER}$", resp):
            raise ValueError(
                f"Incorrect Response for set motor driver register: {resp}"
            )
        return True

    async def get_motor_driver_register(self, axis: StackerAxis, reg: int) -> int:
        """Gets the register value of the given motor axis driver."""
        response = await self._connection.send_command(
            GCODE.GET_MOTOR_DRIVER_REGISTER.build_command().add_int(axis.name, reg)
        )
        return self.parse_get_motor_register(response)

    async def set_tof_driver_register(
        self, sensor: TOFSensor, reg: int, value: int
    ) -> bool:
        """Set the register of the given tof sensor driver to the given value."""
        resp = await self._connection.send_command(
            GCODE.SET_TOF_DRIVER_REGISTER.build_command()
            .add_int(sensor.name, reg)
            .add_element(str(value))
        )
        if not re.match(rf"^{GCODE.SET_TOF_DRIVER_REGISTER}$", resp):
            raise ValueError(
                f"Incorrect Response for set tof sensor driver register: {resp}"
            )
        return True

    async def get_tof_driver_register(self, sensor: TOFSensor, reg: int) -> int:
        """Gets the register value of the given tof sensor driver."""
        response = await self._connection.send_command(
            GCODE.GET_TOF_DRIVER_REGISTER.build_command().add_int(sensor.name, reg)
        )
        return self.parse_get_tof_sensor_register(response)

    async def get_tof_sensor_status(self, sensor: TOFSensor) -> TOFSensorStatus:
        """Get the status of the tof sensor."""
        response = await self._connection.send_command(
            GCODE.GET_TOF_SENSOR_STATUS.build_command().add_element(sensor.name)
        )
        return self.parse_tof_sensor_status(response)

    async def get_motion_params(self, axis: StackerAxis) -> MoveParams:
        """Get the motion parameters used by the given axis motor."""
        response = await self._connection.send_command(
            GCODE.GET_MOVE_PARAMS.build_command().add_element(axis.name)
        )
        return self.parse_move_params(response)

    async def get_stallguard_threshold(self, axis: StackerAxis) -> StallGuardParams:
        """Get the stallguard parameters by the given axis motor."""
        response = await self._connection.send_command(
            GCODE.GET_STALLGUARD_THRESHOLD.build_command().add_element(axis.name)
        )
        return self.parse_stallguard_params(response)

    async def get_limit_switch(self, axis: StackerAxis, direction: Direction) -> bool:
        """Get limit switch status.

        :return: True if limit switch is triggered, False otherwise
        """
        response = await self.get_limit_switches_status()
        return response.get(axis, direction)

    async def get_limit_switches_status(self) -> LimitSwitchStatus:
        """Get limit switch statuses for all axes."""
        response = await self._connection.send_command(
            GCODE.GET_LIMIT_SWITCH.build_command()
        )
        return self.parse_limit_switch_status(response)

    async def get_platform_sensor(self, direction: Direction) -> bool:
        """Get platform sensor at one direction."""
        response = await self.get_platform_status()
        return response.get(direction)

    async def get_platform_status(self) -> PlatformStatus:
        """Get platform sensor status.

        :return: True if platform is detected, False otherwise
        """
        response = await self._connection.send_command(
            GCODE.GET_PLATFORM_SENSOR.build_command()
        )
        return self.parse_platform_sensor_status(response)

    async def get_hopper_door_closed(self) -> bool:
        """Get whether or not door is closed.

        :return: True if door is closed, False otherwise
        """
        response = await self._connection.send_command(
            GCODE.GET_DOOR_SWITCH.build_command()
        )
        return self.parse_door_closed(response)

    async def move_in_mm(
        self, axis: StackerAxis, distance: float, params: MoveParams | None = None
    ) -> MoveResult:
        """Move axis by the given distance in mm."""
        command = self.append_move_params(
            GCODE.MOVE_TO.build_command().add_float(
                axis.name, distance, GCODE_ROUNDING_PRECISION
            ),
            params,
        )
        try:
            resp = await self._connection.send_command(command, timeout=FS_MOVE_TIMEOUT)
            if not re.match(rf"^{GCODE.MOVE_TO}$", resp):
                raise ValueError(f"Incorrect Response for move to: {resp}")
        except MotorStallDetected:
            self.reset_serial_buffers()
            return MoveResult.STALL_ERROR
        return MoveResult.NO_ERROR

    async def move_to_limit_switch(
        self, axis: StackerAxis, direction: Direction, params: MoveParams | None = None
    ) -> MoveResult:
        """Move until limit switch is triggered."""
        command = self.append_move_params(
            GCODE.MOVE_TO_SWITCH.build_command().add_int(axis.name, direction.value),
            params,
        )
        try:
            resp = await self._connection.send_command(command, timeout=FS_MOVE_TIMEOUT)
            if not re.match(rf"^{GCODE.MOVE_TO_SWITCH}$", resp):
                raise ValueError(f"Incorrect Response for move to switch: {resp}")
        except MotorStallDetected:
            self.reset_serial_buffers()
            return MoveResult.STALL_ERROR
        return MoveResult.NO_ERROR

    async def home_axis(self, axis: StackerAxis, direction: Direction) -> MoveResult:
        """Home axis."""
        command = GCODE.HOME_AXIS.build_command().add_int(axis.name, direction.value)
        try:
            resp = await self._connection.send_command(command, timeout=FS_MOVE_TIMEOUT)
        except MotorStallDetected:
            self.reset_serial_buffers()
            return MoveResult.STALL_ERROR
        if not re.match(rf"^{GCODE.HOME_AXIS}$", resp):
            raise ValueError(f"Incorrect Response for home axis: {resp}")
        return MoveResult.NO_ERROR

    async def set_led(
        self,
        power: float,
        color: Optional[LEDColor] = None,
        external: Optional[bool] = None,
        pattern: Optional[LEDPattern] = None,
        duration: Optional[int] = None,
        reps: Optional[int] = None,
    ) -> bool:
        """Set LED Status bar color and pattern.

        :param power: Power of the LED (0-1.0), 0 is off, 1 is full power
        :param color: Color of the LED
        :param external: True if external LED, False if internal LED
        :param pattern: Animation pattern of the LED status bar
        :param duration: Animation duration in milliseconds (25-10000), 10s max
        :param reps: Number of times to repeat the animation (-1 - 10), -1 is forever.
        """
        power = max(0, min(power, 1.0))
        command = GCODE.SET_LED.build_command().add_float(
            "P", power, GCODE_ROUNDING_PRECISION
        )
        if color is not None:
            command.add_int("C", color.value)
        if external is not None:
            command.add_int("K", int(external))
        if pattern is not None:
            command.add_int("A", pattern.value)
        if duration is not None:
            duration = max(MIN_DURATION_MS, min(duration, MAX_DURATION_MS))
            command.add_int("D", duration)
        if reps is not None:
            command.add_int("R", max(-1, min(reps, MAX_REPS)))
        resp = await self._connection.send_command(command)
        if not re.match(rf"^{GCODE.SET_LED}$", resp):
            raise ValueError(f"Incorrect Response for set led: {resp}")
        return True

    async def enter_programming_mode(self) -> None:
        """Reboot into programming mode"""
        command = GCODE.ENTER_BOOTLOADER.build_command()
        await self._connection.send_dfu_command(command)
        await self._connection.close()

    def reset_serial_buffers(self) -> None:
        """Reset the input and output serial buffers."""
        self._connection._serial.reset_input_buffer()
        self._connection._serial.reset_output_buffer()<|MERGE_RESOLUTION|>--- conflicted
+++ resolved
@@ -307,11 +307,8 @@
             loop=loop,
             error_keyword=FS_ERROR_KEYWORD,
             async_error_ack=FS_ASYNC_ERROR_ACK,
-<<<<<<< HEAD
             reset_buffer_before_write=True,
-=======
             error_codes=StackerErrorCodes,
->>>>>>> b4a671c9
         )
         return cls(connection)
 
