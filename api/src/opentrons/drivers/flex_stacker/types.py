--- conflicted
+++ resolved
@@ -319,7 +319,6 @@
 
     sensor: TOFSensor
     kind: MeasurementKind
-<<<<<<< HEAD
     bins: Dict[int, List[float]]
 
 
@@ -330,8 +329,6 @@
     sensor: TOFSensor
     zones: List[int]
     bins: list[int]
-=======
-    bins: Dict[int, List[int]]
 
 
 @dataclass
@@ -343,5 +340,4 @@
     active_range: Optional[ActiveRange]
     kilo_iterations: Optional[int]
     report_period_ms: Optional[int]
-    histogram_dump: Optional[bool]
->>>>>>> 99d615d2
+    histogram_dump: Optional[bool]