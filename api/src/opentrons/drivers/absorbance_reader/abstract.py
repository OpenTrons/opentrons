from abc import ABC, abstractmethod
from typing import Dict, List, Optional, Tuple
from opentrons.drivers.types import (
    ABSMeasurementMode,
    AbsorbanceReaderLidStatus,
    AbsorbanceReaderDeviceState,
    AbsorbanceReaderPlatePresence,
)


class AbstractAbsorbanceReaderDriver(ABC):
    @abstractmethod
    async def connect(self) -> None:
        """Connect to absorbance reader"""
        ...

    @abstractmethod
    async def disconnect(self) -> None:
        """Disconnect from absorbance reader"""
        ...

    @abstractmethod
    async def is_connected(self) -> bool:
        """Check connection to absorbance reader"""
        ...

    @abstractmethod
    async def get_lid_status(self) -> AbsorbanceReaderLidStatus:
        ...

    @abstractmethod
    async def get_available_wavelengths(self) -> List[int]:
        ...

    @abstractmethod
    async def initialize_measurement(
        self,
        wavelengths: List[int],
        mode: ABSMeasurementMode = ABSMeasurementMode.SINGLE,
        reference_wavelength: Optional[int] = None,
    ) -> None:
        """Initialize measurement for the device in single or multi mode for the given wavelengths"""
        ...

    @abstractmethod
    async def get_measurement(self) -> List[List[float]]:
<<<<<<< HEAD
        """Gets an absorbance reading with the current config."""
=======
        """Gets one or more measurements based on the current configuration."""
>>>>>>> 82e50ed2
        ...

    @abstractmethod
    async def get_status(self) -> AbsorbanceReaderDeviceState:
        ...

    @abstractmethod
    async def get_device_info(self) -> Dict[str, str]:
        """Get device info"""
        ...

    @abstractmethod
    async def get_uptime(self) -> int:
        """Get device uptime"""
        ...

    @abstractmethod
    async def get_plate_presence(self) -> AbsorbanceReaderPlatePresence:
        """Check if there is a plate in the reader."""
        ...

    @abstractmethod
    async def update_firmware(self, firmware_file_path: str) -> Tuple[bool, str]:
        """Updates the firmware on the device."""
        ...<|MERGE_RESOLUTION|>--- conflicted
+++ resolved
@@ -44,11 +44,7 @@
 
     @abstractmethod
     async def get_measurement(self) -> List[List[float]]:
-<<<<<<< HEAD
-        """Gets an absorbance reading with the current config."""
-=======
         """Gets one or more measurements based on the current configuration."""
->>>>>>> 82e50ed2
         ...
 
     @abstractmethod
