--- conflicted
+++ resolved
@@ -224,24 +224,14 @@
         return wavelengths
 
     async def get_measurement(self) -> List[List[float]]:
-<<<<<<< HEAD
-        """Get a measurement based on the current configuration."""
-=======
         """Gets one or more measurements based on the current configuration."""
->>>>>>> 82e50ed2
         handle = self._verify_device_handle()
         assert (
             self._current_config is not None
         ), "Cannot get measurement without initializing."
-<<<<<<< HEAD
         measure_func: Any = self._interface.abs96_single_measure
         if isinstance(self._current_config, AbsProtocol.MultiMeasurementConfig):
             measure_func = self._interface.abs96_multiple_measure
-=======
-        measure_func: Any = self._interface.byonoy_abs96_single_measure
-        if isinstance(self._current_config, AbsProtocol.MultiMeasurementConfig):
-            measure_func = self._interface.byonoy_abs96_multiple_measure
->>>>>>> 82e50ed2
         err, measurements = await self._loop.run_in_executor(
             executor=self._executor,
             func=partial(
@@ -274,19 +264,9 @@
     def _initialize_measurement(self, conf: MeasurementConfig) -> None:
         handle = self._verify_device_handle()
         if isinstance(conf, AbsProtocol.SingleMeasurementConfig):
-<<<<<<< HEAD
             err = self._interface.abs96_initialize_single_measurement(handle, conf)
         else:
             err = self._interface.abs96_initialize_multiple_measurement(handle, conf)
-=======
-            err = self._interface.byonoy_abs96_initialize_single_measurement(
-                handle, conf
-            )
-        else:
-            err = self._interface.byonoy_abs96_initialize_multiple_measurement(
-                handle, conf
-            )
->>>>>>> 82e50ed2
         self._raise_if_error(err.name, f"Error initializing measurement: {err}")
         self._current_config = conf
 
@@ -302,19 +282,11 @@
         conf: MeasurementConfig
         if set(wavelengths).issubset(self._supported_wavelengths):
             if mode == ABSMeasurementMode.SINGLE:
-<<<<<<< HEAD
                 conf = self._interface.Abs96SingleMeasurementConfig()
                 conf.sample_wavelength = wavelengths[0] or 0
                 conf.reference_wavelength = reference_wavelength or 0
             else:
                 conf = self._interface.Abs96MultipleMeasurementConfig()
-=======
-                conf = self._interface.ByonoyAbs96SingleMeasurementConfig()
-                conf.sample_wavelength = wavelengths[0] or 0
-                conf.reference_wavelength = reference_wavelength or 0
-            else:
-                conf = self._interface.ByonoyAbs96MultipleMeasurementConfig()
->>>>>>> 82e50ed2
                 conf.sample_wavelengths = wavelengths
         else:
             raise ValueError(
