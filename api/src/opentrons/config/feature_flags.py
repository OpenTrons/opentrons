--- conflicted
+++ resolved
@@ -77,13 +77,10 @@
         "enableErrorRecoveryExperiments", RobotTypeEnum.FLEX
     )
 
-<<<<<<< HEAD
-def oem_mode_enabled() -> bool:
-    return advs.get_setting_with_env_overload(
-        "enableOEMMode", RobotTypeEnum.FLEX
-    )
-=======
 
 def enable_performance_metrics(robot_type: RobotTypeEnum) -> bool:
     return advs.get_setting_with_env_overload("enablePerformanceMetrics", robot_type)
->>>>>>> a4bc7000
+
+
+def oem_mode_enabled() -> bool:
+    return advs.get_setting_with_env_overload("enableOEMMode", RobotTypeEnum.FLEX)