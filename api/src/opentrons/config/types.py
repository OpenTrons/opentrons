--- conflicted
+++ resolved
@@ -147,11 +147,8 @@
     expected_liquid_height: float
     log_pressure: bool
     home_plunger_at_start: bool
-<<<<<<< HEAD
-=======
     aspirate_while_sensing: bool
     read_only: bool
->>>>>>> 3bf68845
 
 
 @dataclass(frozen=True)
