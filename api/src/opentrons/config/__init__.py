--- conflicted
+++ resolved
@@ -94,33 +94,10 @@
 
 
 def name() -> str:
-    fallback = "opentrons-dev"
-
     if IS_ROBOT and ARCHITECTURE in (
         SystemArchitecture.BUILDROOT,
         SystemArchitecture.YOCTO,
     ):
-<<<<<<< HEAD
-        try:
-            # Read the name from the machine's pretty hostname, which is maintained
-            # by update-server. This retrieval logic needs to be kept in sync with
-            # update-server.
-            result = subprocess.check_output(
-                ["hostnamectl", "--pretty", "status"]
-            ).decode("utf-8")
-            # Strip the trailing newline, since it's not part of the actual name value.
-            # TODO(mm, 2022-07-18): When we upgrade to systemd 249, use
-            # `hostnamectl --json` for CLI output that we can parse more robustly.
-            assert len(result) >= 1 and result[-1] == "\n"
-            return result[:-1]
-
-        except Exception:
-            log.exception(
-                f"Couldn't load name from /etc/machine-info, defaulting to {fallback}"
-            )
-
-    return fallback
-=======
         # Read the name from the machine's pretty hostname, which is maintained
         # by update-server. This retrieval logic needs to be kept in sync with
         # update-server.
@@ -143,7 +120,6 @@
 
     else:
         return "opentrons-dev"
->>>>>>> 9e0b14c6
 
 
 class ConfigElementType(enum.Enum):
