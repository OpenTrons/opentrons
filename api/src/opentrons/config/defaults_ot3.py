from typing import Any, Dict, cast, List, Iterable, Tuple, Optional
from typing_extensions import Final
from dataclasses import asdict

from opentrons.hardware_control.types import OT3AxisKind, InstrumentProbeType
from .types import (
    OT3Config,
    ByGantryLoad,
    OT3CurrentSettings,
    OT3MotionSettings,
    OT3Transform,
    Offset,
    OT3CalibrationSettings,
    CapacitivePassSettings,
    LiquidProbeSettings,
    ZSenseSettings,
    EdgeSenseSettings,
    OutputOptions,
)


DEFAULT_PIPETTE_OFFSET = [0.0, 0.0, 0.0]
DEFAULT_MODULE_OFFSET = [0.0, 0.0, 0.0]

DEFAULT_LIQUID_PROBE_SETTINGS: Final[LiquidProbeSettings] = LiquidProbeSettings(
    mount_speed=5,
    plunger_speed=20,
    plunger_impulse_time=0.2,
    sensor_threshold_pascals=15,
    output_option=OutputOptions.sync_buffer_to_csv,
    aspirate_while_sensing=False,
<<<<<<< HEAD
    samples_for_baselining=20,
    sample_time_sec=0.004,
=======
    z_overlap_between_passes_mm=0.1,
>>>>>>> 92899935
    data_files={InstrumentProbeType.PRIMARY: "/data/pressure_sensor_data.csv"},
)

DEFAULT_CALIBRATION_SETTINGS: Final[OT3CalibrationSettings] = OT3CalibrationSettings(
    z_offset=ZSenseSettings(
        pass_settings=CapacitivePassSettings(
            prep_distance_mm=4.0,
            max_overrun_distance_mm=5.0,
            speed_mm_per_s=1.0,
            sensor_threshold_pf=3.0,
            output_option=OutputOptions.sync_only,
        ),
    ),
    edge_sense=EdgeSenseSettings(
        overrun_tolerance_mm=0.4,
        early_sense_tolerance_mm=0.5,
        pass_settings=CapacitivePassSettings(
            prep_distance_mm=1,
            max_overrun_distance_mm=0.5,
            speed_mm_per_s=1,
            sensor_threshold_pf=3.0,
            output_option=OutputOptions.sync_only,
        ),
        search_initial_tolerance_mm=12.0,
        search_iteration_limit=8,
    ),
    probe_length=44.5,
)

ROBOT_CONFIG_VERSION: Final = 1
DEFAULT_LOG_LEVEL: Final = "INFO"
DEFAULT_MACHINE_TRANSFORM: Final[OT3Transform] = [
    [-1.0, 0.0, 0.0],
    [0.0, -1.0, 0.0],
    [0.0, 0.0, -1.0],
]
DEFAULT_BELT_ATTITUDE: Final[OT3Transform] = [
    [1.0, 0.0, 0.0],
    [0.0, 1.0, 0.0],
    [0.0, 0.0, 1.0],
]
DEFAULT_CARRIAGE_OFFSET: Final[Offset] = (477.20, 493.8, 253.475)
DEFAULT_LEFT_MOUNT_OFFSET: Final[Offset] = (-13.5, -60.5, 255.675)
DEFAULT_RIGHT_MOUNT_OFFSET: Final[Offset] = (40.5, -60.5, 255.675)
DEFAULT_GRIPPER_MOUNT_OFFSET: Final[Offset] = (84.55, -12.75, 93.85)
DEFAULT_SAFE_HOME_DISTANCE: Final = 5
DEFAULT_CALIBRATION_AXIS_MAX_SPEED: Final = 30

DEFAULT_MAX_SPEEDS: Final[ByGantryLoad[Dict[OT3AxisKind, float]]] = ByGantryLoad(
    high_throughput={
        OT3AxisKind.X: 350,
        OT3AxisKind.Y: 300,
        OT3AxisKind.Z: 35,
        OT3AxisKind.P: 15,
        OT3AxisKind.Z_G: 50,
        OT3AxisKind.Q: 10,
    },
    low_throughput={
        OT3AxisKind.X: 350,
        OT3AxisKind.Y: 300,
        OT3AxisKind.Z: 100,
        OT3AxisKind.P: 70,
        OT3AxisKind.Z_G: 50,
    },
)

DEFAULT_ACCELERATIONS: Final[ByGantryLoad[Dict[OT3AxisKind, float]]] = ByGantryLoad(
    high_throughput={
        OT3AxisKind.X: 700,
        OT3AxisKind.Y: 600,
        OT3AxisKind.Z: 150,
        OT3AxisKind.P: 30,
        OT3AxisKind.Z_G: 150,
        OT3AxisKind.Q: 10,
    },
    low_throughput={
        OT3AxisKind.X: 800,
        OT3AxisKind.Y: 600,
        OT3AxisKind.Z: 150,
        OT3AxisKind.P: 100,
        OT3AxisKind.Z_G: 150,
    },
)

DEFAULT_MAX_SPEED_DISCONTINUITY: Final[
    ByGantryLoad[Dict[OT3AxisKind, float]]
] = ByGantryLoad(
    high_throughput={
        OT3AxisKind.X: 10,
        OT3AxisKind.Y: 10,
        OT3AxisKind.Z: 5,
        OT3AxisKind.P: 5,
        OT3AxisKind.Z_G: 5,
        OT3AxisKind.Q: 5,
    },
    low_throughput={
        OT3AxisKind.X: 10,
        OT3AxisKind.Y: 10,
        OT3AxisKind.Z: 5,
        OT3AxisKind.P: 10,
        OT3AxisKind.Z_G: 5,
    },
)

DEFAULT_DIRECTION_CHANGE_SPEED_DISCONTINUITY: Final[
    ByGantryLoad[Dict[OT3AxisKind, float]]
] = ByGantryLoad(
    high_throughput={
        OT3AxisKind.X: 5,
        OT3AxisKind.Y: 5,
        OT3AxisKind.Z: 1,
        OT3AxisKind.P: 5,
        OT3AxisKind.Q: 5,
        OT3AxisKind.Z_G: 5,
    },
    low_throughput={
        OT3AxisKind.X: 5,
        OT3AxisKind.Y: 5,
        OT3AxisKind.Z: 1,
        OT3AxisKind.P: 5,
        OT3AxisKind.Z_G: 5,
    },
)

DEFAULT_HOLD_CURRENT: Final[ByGantryLoad[Dict[OT3AxisKind, float]]] = ByGantryLoad(
    high_throughput={
        OT3AxisKind.X: 0.5,
        OT3AxisKind.Y: 0.5,
        OT3AxisKind.Z: 0.5,
        OT3AxisKind.P: 0.3,
        OT3AxisKind.Z_G: 0.2,
        OT3AxisKind.Q: 0.3,
    },
    low_throughput={
        OT3AxisKind.X: 0.5,
        OT3AxisKind.Y: 0.5,
        OT3AxisKind.Z: 0.1,
        OT3AxisKind.P: 0.3,
        OT3AxisKind.Z_G: 0.2,
    },
)

DEFAULT_RUN_CURRENT: Final[ByGantryLoad[Dict[OT3AxisKind, float]]] = ByGantryLoad(
    high_throughput={
        OT3AxisKind.X: 1.25,
        OT3AxisKind.Y: 1.4,
        OT3AxisKind.Z: 1.5,
        OT3AxisKind.P: 0.8,
        OT3AxisKind.Z_G: 0.67,
        OT3AxisKind.Q: 1.5,
    },
    low_throughput={
        OT3AxisKind.X: 1.25,
        OT3AxisKind.Y: 1.2,
        OT3AxisKind.Z: 1.0,
        # TODO: verify this value
        OT3AxisKind.P: 1.0,
        OT3AxisKind.Z_G: 0.67,
    },
)


def _build_output_option_with_default(
    from_conf: Any, default: OutputOptions
) -> OutputOptions:
    if from_conf is None:
        return default
    else:
        if isinstance(from_conf, OutputOptions):
            return from_conf
        else:
            try:
                enumval = OutputOptions[from_conf]
            except KeyError:  # not an enum entry
                return default
            else:
                return enumval


def _build_log_files_with_default(
    from_conf: Any,
    default: Optional[Dict[InstrumentProbeType, str]],
) -> Optional[Dict[InstrumentProbeType, str]]:
    print(f"from_conf {from_conf} default {default}")
    if not isinstance(from_conf, dict):
        if default is None:
            return None
        else:
            return {k: v for k, v in default.items()}
    else:
        validated: Dict[InstrumentProbeType, str] = {}
        for k, v in from_conf.items():
            if isinstance(k, InstrumentProbeType):
                validated[k] = v
            else:
                try:
                    enumval = InstrumentProbeType[k]
                except KeyError:  # not an enum entry
                    pass
                else:
                    validated[enumval] = v
        print(f"result {validated}")
        return validated


def _build_dict_with_default(
    from_conf: Any,
    default: Dict[OT3AxisKind, float],
) -> Dict[OT3AxisKind, float]:
    if not isinstance(from_conf, dict):
        return {k: v for k, v in default.items()}
    else:
        validated: Dict[OT3AxisKind, float] = {}
        # Keep what is specified, handling it being
        # either enum element name string or enum element directly
        for k, v in from_conf.items():
            if isinstance(k, OT3AxisKind):
                validated[k] = v
            else:
                try:
                    enumval = OT3AxisKind[k]
                except KeyError:  # not an enum entry
                    pass
                else:
                    validated[enumval] = v
        # Add what's missing relative to the default
        for k, default_v in default.items():
            if k in from_conf:
                validated[k] = from_conf[k]
            elif k.name in from_conf:
                validated[k] = from_conf[k.name]
            else:
                validated[k] = default_v
        return validated


def _build_default_bpk(
    from_conf: Any, default: ByGantryLoad[Dict[OT3AxisKind, float]]
) -> ByGantryLoad[Dict[OT3AxisKind, float]]:
    return ByGantryLoad(
        low_throughput=_build_dict_with_default(
            from_conf.get("low_throughput", {}), default.low_throughput
        ),
        high_throughput=_build_dict_with_default(
            from_conf.get("high_throughput", {}), default.high_throughput
        ),
    )


def _build_default_offset(from_conf: Any, default: Offset) -> Offset:
    if not isinstance(from_conf, (list, tuple)) or len(from_conf) != 3:
        return default
    return cast(Offset, tuple(from_conf))


def _build_default_transform(
    from_conf: Any, default: List[List[float]]
) -> List[List[float]]:
    if (
        not isinstance(from_conf, list)
        or len(from_conf) != 3
        or not all(isinstance(elem, list) for elem in from_conf)
        or not all(len(e) == 3 for e in from_conf)
        or not all(
            all(isinstance(elem, (int, float)) for elem in vec) for vec in from_conf
        )
    ):
        return default
    return cast(OT3Transform, from_conf)


def _build_default_cap_pass(
    from_conf: Any, default: CapacitivePassSettings
) -> CapacitivePassSettings:
    return CapacitivePassSettings(
        prep_distance_mm=from_conf.get("prep_distance_mm", default.prep_distance_mm),
        max_overrun_distance_mm=from_conf.get(
            "max_overrun_distance_mm", default.max_overrun_distance_mm
        ),
        speed_mm_per_s=from_conf.get("speed_mm_per_s", default.speed_mm_per_s),
        sensor_threshold_pf=from_conf.get(
            "sensor_threshold_pf", default.sensor_threshold_pf
        ),
        output_option=from_conf.get("output_option", default.output_option),
    )


def _build_default_liquid_probe(
    from_conf: Any, default: LiquidProbeSettings
) -> LiquidProbeSettings:
    output_option = _build_output_option_with_default(
        from_conf.get("output_option", None), default.output_option
    )
    data_files: Optional[Dict[InstrumentProbeType, str]] = None
    if (
        output_option is OutputOptions.sync_buffer_to_csv
        or output_option is OutputOptions.stream_to_csv
    ):
        data_files = _build_log_files_with_default(
            from_conf.get("data_files", None), default.data_files
        )
    return LiquidProbeSettings(
        mount_speed=from_conf.get("mount_speed", default.mount_speed),
        plunger_speed=from_conf.get("plunger_speed", default.plunger_speed),
        plunger_impulse_time=from_conf.get(
            "plunger_impulse_time", default.plunger_impulse_time
        ),
        sensor_threshold_pascals=from_conf.get(
            "sensor_threshold_pascals", default.sensor_threshold_pascals
        ),
        output_option=from_conf.get("output_option", default.output_option),
        aspirate_while_sensing=from_conf.get(
            "aspirate_while_sensing", default.aspirate_while_sensing
        ),
<<<<<<< HEAD
        samples_for_baselining=from_conf.get(
            "samples_for_baselining", default.samples_for_baselining
        ),
        sample_time_sec=from_conf.get("sample_time_sec", default.sample_time_sec),
=======
        z_overlap_between_passes_mm=from_conf.get(
            "z_overlap_between_passes_mm", default.z_overlap_between_passes_mm
        ),
>>>>>>> 92899935
        data_files=data_files,
    )


def _build_default_z_pass(from_conf: Any, default: ZSenseSettings) -> ZSenseSettings:
    return ZSenseSettings(
        pass_settings=_build_default_cap_pass(
            from_conf.get("pass_settings", {}), default.pass_settings
        ),
    )


def _build_default_edge_sense(
    from_conf: Any, default: EdgeSenseSettings
) -> EdgeSenseSettings:
    return EdgeSenseSettings(
        overrun_tolerance_mm=from_conf.get(
            "overrun_tolerance_mm", default.overrun_tolerance_mm
        ),
        early_sense_tolerance_mm=from_conf.get(
            "early_sense_tolerance_mm", default.early_sense_tolerance_mm
        ),
        pass_settings=_build_default_cap_pass(
            from_conf.get("pass_settings", {}), default.pass_settings
        ),
        search_initial_tolerance_mm=from_conf.get(
            "search_initial_tolerance_mm", default.search_initial_tolerance_mm
        ),
        search_iteration_limit=from_conf.get(
            "search_iteration_limit", default.search_iteration_limit
        ),
    )


def _build_default_calibration(
    from_conf: Any, default: OT3CalibrationSettings
) -> OT3CalibrationSettings:
    return OT3CalibrationSettings(
        z_offset=_build_default_z_pass(from_conf.get("z_offset", {}), default.z_offset),
        edge_sense=_build_default_edge_sense(
            from_conf.get("edge_sense", {}), default.edge_sense
        ),
        probe_length=from_conf.get("probe_length", default.probe_length),
    )


def build_with_defaults(robot_settings: Dict[str, Any]) -> OT3Config:
    motion_settings = robot_settings.get("motion_settings", {})
    current_settings = robot_settings.get("current_settings", {})
    return OT3Config(
        model="OT-3 Standard",
        version=ROBOT_CONFIG_VERSION,
        name=robot_settings.get("name", "Grace Hopper"),
        log_level=robot_settings.get("log_level", DEFAULT_LOG_LEVEL),
        motion_settings=OT3MotionSettings(
            default_max_speed=_build_default_bpk(
                motion_settings.get("default_max_speed", {}), DEFAULT_MAX_SPEEDS
            ),
            acceleration=_build_default_bpk(
                motion_settings.get("acceleration", {}), DEFAULT_ACCELERATIONS
            ),
            max_speed_discontinuity=_build_default_bpk(
                motion_settings.get("max_speed_discontinuity", {}),
                DEFAULT_MAX_SPEED_DISCONTINUITY,
            ),
            direction_change_speed_discontinuity=_build_default_bpk(
                motion_settings.get("direction_change_speed_discontinuity", {}),
                DEFAULT_DIRECTION_CHANGE_SPEED_DISCONTINUITY,
            ),
        ),
        current_settings=OT3CurrentSettings(
            hold_current=_build_default_bpk(
                current_settings.get("hold_current", {}),
                DEFAULT_HOLD_CURRENT,
            ),
            run_current=_build_default_bpk(
                current_settings.get("run_current", {}),
                DEFAULT_RUN_CURRENT,
            ),
        ),
        safe_home_distance=robot_settings.get(
            "safe_home_distance", DEFAULT_SAFE_HOME_DISTANCE
        ),
        deck_transform=_build_default_transform(
            robot_settings.get("deck_transform", []), DEFAULT_MACHINE_TRANSFORM
        ),
        carriage_offset=_build_default_offset(
            robot_settings.get("carriage_offset", []), DEFAULT_CARRIAGE_OFFSET
        ),
        left_mount_offset=_build_default_offset(
            robot_settings.get("left_mount_offset", []), DEFAULT_LEFT_MOUNT_OFFSET
        ),
        right_mount_offset=_build_default_offset(
            robot_settings.get("right_mount_offset", []), DEFAULT_RIGHT_MOUNT_OFFSET
        ),
        gripper_mount_offset=_build_default_offset(
            robot_settings.get("gripper_mount_offset", []), DEFAULT_GRIPPER_MOUNT_OFFSET
        ),
        calibration=_build_default_calibration(
            robot_settings.get("calibration", {}), DEFAULT_CALIBRATION_SETTINGS
        ),
        liquid_sense=_build_default_liquid_probe(
            robot_settings.get("liquid_sense", {}), DEFAULT_LIQUID_PROBE_SETTINGS
        ),
    )


def serialize(config: OT3Config) -> Dict[str, Any]:
    def _build_dict(pairs: Iterable[Tuple[Any, Any]]) -> Dict[str, Any]:
        def _normalize_key(key: Any) -> Any:
            if isinstance(key, OT3AxisKind) or isinstance(key, InstrumentProbeType):
                return key.name
            return key

        def _normalize_value(value: Any) -> Any:
            if isinstance(value, dict):
                return {
                    _normalize_key(k): _normalize_value(v) for k, v in value.items()
                }
            else:
                return value

        return dict((_normalize_key(key), _normalize_value(val)) for key, val in pairs)

    return asdict(config, dict_factory=_build_dict)<|MERGE_RESOLUTION|>--- conflicted
+++ resolved
@@ -29,12 +29,9 @@
     sensor_threshold_pascals=15,
     output_option=OutputOptions.sync_buffer_to_csv,
     aspirate_while_sensing=False,
-<<<<<<< HEAD
+    z_overlap_between_passes_mm=0.1,
     samples_for_baselining=20,
     sample_time_sec=0.004,
-=======
-    z_overlap_between_passes_mm=0.1,
->>>>>>> 92899935
     data_files={InstrumentProbeType.PRIMARY: "/data/pressure_sensor_data.csv"},
 )
 
@@ -349,16 +346,13 @@
         aspirate_while_sensing=from_conf.get(
             "aspirate_while_sensing", default.aspirate_while_sensing
         ),
-<<<<<<< HEAD
+        z_overlap_between_passes_mm=from_conf.get(
+            "z_overlap_between_passes_mm", default.z_overlap_between_passes_mm
+        ),
         samples_for_baselining=from_conf.get(
             "samples_for_baselining", default.samples_for_baselining
         ),
         sample_time_sec=from_conf.get("sample_time_sec", default.sample_time_sec),
-=======
-        z_overlap_between_passes_mm=from_conf.get(
-            "z_overlap_between_passes_mm", default.z_overlap_between_passes_mm
-        ),
->>>>>>> 92899935
         data_files=data_files,
     )
 
