from typing import Any, Dict, cast, List, Iterable, Tuple
from typing_extensions import Final
from dataclasses import asdict

from opentrons.hardware_control.types import OT3AxisKind
from .types import (
    OT3Config,
    ByGantryLoad,
    OT3CurrentSettings,
    OT3MotionSettings,
    OT3Transform,
    Offset,
    OT3CalibrationSettings,
    CapacitivePassSettings,
    LiquidProbeSettings,
    ZSenseSettings,
    EdgeSenseSettings,
)

DEFAULT_PIPETTE_OFFSET = [0.0, 0.0, 0.0]
DEFAULT_MODULE_OFFSET = [0.0, 0.0, 0.0]

DEFAULT_LIQUID_PROBE_SETTINGS: Final[LiquidProbeSettings] = LiquidProbeSettings(
    starting_mount_height=100,
    max_z_distance=40,
    min_z_distance=5,
    mount_speed=10,
    plunger_speed=5,
    sensor_threshold_pascals=40,
    expected_liquid_height=110,
    log_pressure=True,
    aspirate_while_sensing=False,
    auto_zero_sensor=True,
    num_baseline_reads=10,
    data_file="/var/pressure_sensor_data.csv",
)

DEFAULT_CALIBRATION_SETTINGS: Final[OT3CalibrationSettings] = OT3CalibrationSettings(
    z_offset=ZSenseSettings(
        pass_settings=CapacitivePassSettings(
            prep_distance_mm=4.0,
            max_overrun_distance_mm=2.0,
            speed_mm_per_s=1.0,
            sensor_threshold_pf=3.0,
        ),
    ),
    edge_sense=EdgeSenseSettings(
        overrun_tolerance_mm=0.5,
        early_sense_tolerance_mm=0.5,
        pass_settings=CapacitivePassSettings(
            prep_distance_mm=1,
            max_overrun_distance_mm=1,
            speed_mm_per_s=0.5,
            sensor_threshold_pf=3.0,
        ),
        search_initial_tolerance_mm=8.0,
        search_iteration_limit=9,
    ),
    probe_length=44.5,
)

ROBOT_CONFIG_VERSION: Final = 1
DEFAULT_LOG_LEVEL: Final = "INFO"
DEFAULT_DECK_TRANSFORM: Final[OT3Transform] = [
    [-1.0, 0.0, 0.0],
    [0.0, -1.0, 0.0],
    [0.0, 0.0, -1.0],
]
DEFAULT_CARRIAGE_OFFSET: Final[Offset] = (477.20, 493.8, 253.475)
DEFAULT_LEFT_MOUNT_OFFSET: Final[Offset] = (-13.5, -60.5, 255.675)
DEFAULT_RIGHT_MOUNT_OFFSET: Final[Offset] = (40.5, -60.5, 255.675)
DEFAULT_GRIPPER_MOUNT_OFFSET: Final[Offset] = (84.55, -12.75, 93.85)
DEFAULT_Z_RETRACT_DISTANCE: Final = 2
DEFAULT_SAFE_HOME_DISTANCE: Final = 5

DEFAULT_MAX_SPEEDS: Final[ByGantryLoad[Dict[OT3AxisKind, float]]] = ByGantryLoad(
    high_throughput={
        OT3AxisKind.X: 500,
        OT3AxisKind.Y: 500,
        OT3AxisKind.Z: 35,
        OT3AxisKind.P: 5,
        OT3AxisKind.Z_G: 50,
        OT3AxisKind.Q: 5.5,
    },
    low_throughput={
        OT3AxisKind.X: 500,
        OT3AxisKind.Y: 500,
        OT3AxisKind.Z: 65,
        OT3AxisKind.P: 45,
        OT3AxisKind.Z_G: 50,
    },
)

DEFAULT_ACCELERATIONS: Final[ByGantryLoad[Dict[OT3AxisKind, float]]] = ByGantryLoad(
    high_throughput={
        OT3AxisKind.X: 1000,
        OT3AxisKind.Y: 1000,
        OT3AxisKind.Z: 100,
        OT3AxisKind.P: 10,
        OT3AxisKind.Z_G: 150,
        OT3AxisKind.Q: 10,
    },
    low_throughput={
        OT3AxisKind.X: 1000,
        OT3AxisKind.Y: 1000,
        OT3AxisKind.Z: 100,
<<<<<<< HEAD
        OT3AxisKind.P: 50,
=======
        OT3AxisKind.P: 100,
>>>>>>> c44cc9eb
        OT3AxisKind.Z_G: 150,
    },
)

DEFAULT_MAX_SPEED_DISCONTINUITY: Final[
    ByGantryLoad[Dict[OT3AxisKind, float]]
] = ByGantryLoad(
    high_throughput={
        OT3AxisKind.X: 10,
        OT3AxisKind.Y: 10,
        OT3AxisKind.Z: 10,
        OT3AxisKind.P: 10,
        OT3AxisKind.Z_G: 10,
        OT3AxisKind.Q: 10,
    },
    low_throughput={
        OT3AxisKind.X: 10,
        OT3AxisKind.Y: 10,
        OT3AxisKind.Z: 10,
        OT3AxisKind.P: 10,
        OT3AxisKind.Z_G: 10,
    },
)

DEFAULT_DIRECTION_CHANGE_SPEED_DISCONTINUITY: Final[
    ByGantryLoad[Dict[OT3AxisKind, float]]
] = ByGantryLoad(
    high_throughput={
        OT3AxisKind.X: 5,
        OT3AxisKind.Y: 5,
        OT3AxisKind.Z: 5,
        OT3AxisKind.P: 5,
        OT3AxisKind.Q: 5,
        OT3AxisKind.Z_G: 5,
    },
    low_throughput={
        OT3AxisKind.X: 5,
        OT3AxisKind.Y: 5,
        OT3AxisKind.Z: 5,
        OT3AxisKind.P: 5,
        OT3AxisKind.Z_G: 5,
    },
)

DEFAULT_HOLD_CURRENT: Final[ByGantryLoad[Dict[OT3AxisKind, float]]] = ByGantryLoad(
    high_throughput={
        OT3AxisKind.X: 0.5,
        OT3AxisKind.Y: 0.5,
        OT3AxisKind.Z: 0.8,
        OT3AxisKind.P: 0.3,
        OT3AxisKind.Z_G: 0.2,
        OT3AxisKind.Q: 0.3,
    },
    low_throughput={
        OT3AxisKind.X: 0.5,
        OT3AxisKind.Y: 0.5,
        OT3AxisKind.Z: 0.1,
        OT3AxisKind.P: 0.3,
        OT3AxisKind.Z_G: 0.2,
    },
)

DEFAULT_RUN_CURRENT: Final[ByGantryLoad[Dict[OT3AxisKind, float]]] = ByGantryLoad(
    high_throughput={
        OT3AxisKind.X: 1.4,
        OT3AxisKind.Y: 1.4,
        OT3AxisKind.Z: 1.4,
        # TODO: verify this value
        OT3AxisKind.P: 2.0,
        OT3AxisKind.Z_G: 0.67,
        OT3AxisKind.Q: 1.5,
    },
    low_throughput={
        OT3AxisKind.X: 1.4,
        OT3AxisKind.Y: 1.4,
        OT3AxisKind.Z: 1.4,
        # TODO: verify this value
        OT3AxisKind.P: 1.0,
        OT3AxisKind.Z_G: 0.67,
    },
)


def _build_dict_with_default(
    from_conf: Any,
    default: Dict[OT3AxisKind, float],
) -> Dict[OT3AxisKind, float]:
    if not isinstance(from_conf, dict):
        return {k: v for k, v in default.items()}
    else:
        validated: Dict[OT3AxisKind, float] = {}
        # Keep what is specified, handling it being
        # either enum element name string or enum element directly
        for k, v in from_conf.items():
            if isinstance(k, OT3AxisKind):
                validated[k] = v
            else:
                try:
                    enumval = OT3AxisKind[k]
                except KeyError:  # not an enum entry
                    pass
                else:
                    validated[enumval] = v
        # Add what's missing relative to the default
        for k, default_v in default.items():
            if k in from_conf:
                validated[k] = from_conf[k]
            elif k.name in from_conf:
                validated[k] = from_conf[k.name]
            else:
                validated[k] = default_v
        return validated


def _build_default_bpk(
    from_conf: Any, default: ByGantryLoad[Dict[OT3AxisKind, float]]
) -> ByGantryLoad[Dict[OT3AxisKind, float]]:
    return ByGantryLoad(
        low_throughput=_build_dict_with_default(
            from_conf.get("low_throughput", {}), default.low_throughput
        ),
        high_throughput=_build_dict_with_default(
            from_conf.get("high_throughput", {}), default.high_throughput
        ),
    )


def _build_default_offset(from_conf: Any, default: Offset) -> Offset:
    if not isinstance(from_conf, (list, tuple)) or len(from_conf) != 3:
        return default
    return cast(Offset, tuple(from_conf))


def _build_default_transform(
    from_conf: Any, default: List[List[float]]
) -> List[List[float]]:
    if (
        not isinstance(from_conf, list)
        or len(from_conf) != 3
        or not all(isinstance(elem, list) for elem in from_conf)
        or not all(len(e) == 3 for e in from_conf)
        or not all(
            all(isinstance(elem, (int, float)) for elem in vec) for vec in from_conf
        )
    ):
        return default
    return cast(OT3Transform, from_conf)


def _build_default_cap_pass(
    from_conf: Any, default: CapacitivePassSettings
) -> CapacitivePassSettings:
    return CapacitivePassSettings(
        prep_distance_mm=from_conf.get("prep_distance_mm", default.prep_distance_mm),
        max_overrun_distance_mm=from_conf.get(
            "max_overrun_distance_mm", default.max_overrun_distance_mm
        ),
        speed_mm_per_s=from_conf.get("speed_mm_per_s", default.speed_mm_per_s),
        sensor_threshold_pf=from_conf.get(
            "sensor_threshold_pf", default.sensor_threshold_pf
        ),
    )


def _build_default_liquid_probe(
    from_conf: Any, default: LiquidProbeSettings
) -> LiquidProbeSettings:
    return LiquidProbeSettings(
        starting_mount_height=from_conf.get(
            "starting_mount_height", default.starting_mount_height
        ),
        max_z_distance=from_conf.get("max_z_distance", default.max_z_distance),
        min_z_distance=from_conf.get("min_z_distance", default.min_z_distance),
        mount_speed=from_conf.get("mount_speed", default.mount_speed),
        plunger_speed=from_conf.get("plunger_speed", default.plunger_speed),
        sensor_threshold_pascals=from_conf.get(
            "sensor_threshold_pascals", default.sensor_threshold_pascals
        ),
        expected_liquid_height=from_conf.get(
            "expected_liquid_height", default.expected_liquid_height
        ),
        log_pressure=from_conf.get("log_pressure", default.log_pressure),
        aspirate_while_sensing=from_conf.get(
            "aspirate_while_sensing", default.aspirate_while_sensing
        ),
        auto_zero_sensor=from_conf.get(
            "get_pressure_baseline", default.auto_zero_sensor
        ),
        num_baseline_reads=from_conf.get(
            "num_baseline_reads", default.num_baseline_reads
        ),
        data_file=from_conf.get("data_file", default.data_file),
    )


def _build_default_z_pass(from_conf: Any, default: ZSenseSettings) -> ZSenseSettings:
    return ZSenseSettings(
        pass_settings=_build_default_cap_pass(
            from_conf.get("pass_settings", {}), default.pass_settings
        ),
    )


def _build_default_edge_sense(
    from_conf: Any, default: EdgeSenseSettings
) -> EdgeSenseSettings:
    return EdgeSenseSettings(
        overrun_tolerance_mm=from_conf.get(
            "overrun_tolerance_mm", default.overrun_tolerance_mm
        ),
        early_sense_tolerance_mm=from_conf.get(
            "early_sense_tolerance_mm", default.early_sense_tolerance_mm
        ),
        pass_settings=_build_default_cap_pass(
            from_conf.get("pass_settings", {}), default.pass_settings
        ),
        search_initial_tolerance_mm=from_conf.get(
            "search_initial_tolerance_mm", default.search_initial_tolerance_mm
        ),
        search_iteration_limit=from_conf.get(
            "search_iteration_limit", default.search_iteration_limit
        ),
    )


def _build_default_calibration(
    from_conf: Any, default: OT3CalibrationSettings
) -> OT3CalibrationSettings:
    return OT3CalibrationSettings(
        z_offset=_build_default_z_pass(from_conf.get("z_offset", {}), default.z_offset),
        edge_sense=_build_default_edge_sense(
            from_conf.get("edge_sense", {}), default.edge_sense
        ),
        probe_length=from_conf.get("probe_length", default.probe_length),
    )


def build_with_defaults(robot_settings: Dict[str, Any]) -> OT3Config:
    motion_settings = robot_settings.get("motion_settings", {})
    current_settings = robot_settings.get("current_settings", {})
    return OT3Config(
        model="OT-3 Standard",
        version=ROBOT_CONFIG_VERSION,
        name=robot_settings.get("name", "Grace Hopper"),
        log_level=robot_settings.get("log_level", DEFAULT_LOG_LEVEL),
        motion_settings=OT3MotionSettings(
            default_max_speed=_build_default_bpk(
                motion_settings.get("default_max_speed", {}), DEFAULT_MAX_SPEEDS
            ),
            acceleration=_build_default_bpk(
                motion_settings.get("acceleration", {}), DEFAULT_ACCELERATIONS
            ),
            max_speed_discontinuity=_build_default_bpk(
                motion_settings.get("max_speed_discontinuity", {}),
                DEFAULT_MAX_SPEED_DISCONTINUITY,
            ),
            direction_change_speed_discontinuity=_build_default_bpk(
                motion_settings.get("direction_change_speed_discontinuity", {}),
                DEFAULT_DIRECTION_CHANGE_SPEED_DISCONTINUITY,
            ),
        ),
        current_settings=OT3CurrentSettings(
            hold_current=_build_default_bpk(
                current_settings.get("hold_current", {}),
                DEFAULT_HOLD_CURRENT,
            ),
            run_current=_build_default_bpk(
                current_settings.get("run_current", {}),
                DEFAULT_RUN_CURRENT,
            ),
        ),
        z_retract_distance=robot_settings.get(
            "z_retract_distance", DEFAULT_Z_RETRACT_DISTANCE
        ),
        safe_home_distance=robot_settings.get(
            "safe_home_distance", DEFAULT_SAFE_HOME_DISTANCE
        ),
        deck_transform=_build_default_transform(
            robot_settings.get("deck_transform", []), DEFAULT_DECK_TRANSFORM
        ),
        carriage_offset=_build_default_offset(
            robot_settings.get("carriage_offset", []), DEFAULT_CARRIAGE_OFFSET
        ),
        left_mount_offset=_build_default_offset(
            robot_settings.get("left_mount_offset", []), DEFAULT_LEFT_MOUNT_OFFSET
        ),
        right_mount_offset=_build_default_offset(
            robot_settings.get("right_mount_offset", []), DEFAULT_RIGHT_MOUNT_OFFSET
        ),
        gripper_mount_offset=_build_default_offset(
            robot_settings.get("gripper_mount_offset", []), DEFAULT_GRIPPER_MOUNT_OFFSET
        ),
        calibration=_build_default_calibration(
            robot_settings.get("calibration", {}), DEFAULT_CALIBRATION_SETTINGS
        ),
        liquid_sense=_build_default_liquid_probe(
            robot_settings.get("liquid_sense", {}), DEFAULT_LIQUID_PROBE_SETTINGS
        ),
    )


def serialize(config: OT3Config) -> Dict[str, Any]:
    def _build_dict(pairs: Iterable[Tuple[Any, Any]]) -> Dict[str, Any]:
        def _normalize_key(key: Any) -> Any:
            if isinstance(key, OT3AxisKind):
                return key.name
            return key

        def _normalize_value(value: Any) -> Any:
            if isinstance(value, dict):
                return {
                    _normalize_key(k): _normalize_value(v) for k, v in value.items()
                }
            else:
                return value

        return dict((_normalize_key(key), _normalize_value(val)) for key, val in pairs)

    return asdict(config, dict_factory=_build_dict)<|MERGE_RESOLUTION|>--- conflicted
+++ resolved
@@ -104,11 +104,7 @@
         OT3AxisKind.X: 1000,
         OT3AxisKind.Y: 1000,
         OT3AxisKind.Z: 100,
-<<<<<<< HEAD
-        OT3AxisKind.P: 50,
-=======
         OT3AxisKind.P: 100,
->>>>>>> c44cc9eb
         OT3AxisKind.Z_G: 150,
     },
 )
