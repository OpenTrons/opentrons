--- conflicted
+++ resolved
@@ -20,11 +20,7 @@
 
 DEFAULT_CALIBRATION_SETTINGS: Final[OT3CalibrationSettings] = OT3CalibrationSettings(
     z_offset=ZSenseSettings(
-<<<<<<< HEAD
-        point=(228, 170, 0),
-=======
         point=(239, 160, 1),
->>>>>>> 9592dc47
         pass_settings=CapacitivePassSettings(
             prep_distance_mm=3,
             max_overrun_distance_mm=3,
@@ -33,17 +29,10 @@
         ),
     ),
     edge_sense=EdgeSenseSettings(
-<<<<<<< HEAD
-        plus_x_pos=(238, 150, 0),
-        minus_x_pos=(218, 150, 0),
-        plus_y_pos=(228, 160, 0),
-        minus_y_pos=(228, 140, 0),
-=======
         plus_x_pos=(239, 150, 0),
         minus_x_pos=(217, 150, 0),
         plus_y_pos=(228, 161, 0),
         minus_y_pos=(228, 139, 0),
->>>>>>> 9592dc47
         overrun_tolerance_mm=0.5,
         early_sense_tolerance_mm=0.2,
         pass_settings=CapacitivePassSettings(
