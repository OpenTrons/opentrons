--- conflicted
+++ resolved
@@ -12,7 +12,7 @@
     # Need to minimally build the database for CI
     database_migration.check_version_and_perform_minimal_migrations()
 
-<<<<<<< HEAD
+
 if not config.feature_flags.use_protocol_api_v2():
     from .legacy_api.api import (robot as robotv1,   # noqa(E402)
                                  reset as resetv1,
@@ -20,20 +20,6 @@
                                  containers as containersv1,
                                  labware as labwarev1,
                                  modules as modulesv1)
-=======
-
-import opentrons.hardware_control.adapters as adapters  # noqa(E402)
-from .protocol_api.back_compat import (build_globals as bcbuild,  # noqa(E402)
-                                       set_globals,
-                                       reset as resetv2)
-from .protocol_api.contexts import ProtocolContext  # noqa(E402)
-from .legacy_api.api import (robot as robotv1,   # noqa(E402)
-                             reset as resetv1,
-                             instruments as instrumentsv1,
-                             containers as containersv1,
-                             labware as labwarev1,
-                             modules as modulesv1)
->>>>>>> b534096c
 
 try:
     with open(os.path.join(HERE, 'package.json')) as pkg:
