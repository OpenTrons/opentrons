BAD_BARCODE_MESSAGE = 'Unexpected Serial -> {}'
WRITE_FAIL_MESSAGE = 'Data not saved, HOLD BUTTON'

# must iterate through v1.4 and v1.3 first, because v1 barcodes did not
# have characters to specify the version number
VERSIONS = ['v2', 'v1.5', 'v1.4', 'v1.3', 'v1']

MODELS = {
    'v1': {
        'P10S': 'p10_single_v1',
        'P10M': 'p10_multi_v1',
        'P50S': 'p50_single_v1',
        'P50M': 'p50_multi_v1',
        'P300S': 'p300_single_v1',
        'P300M': 'p300_multi_v1',
        'P1000S': 'p1000_single_v1'
    },
    'v1.3': {
        'P10SV13': 'p10_single_v1.3',
        'P10MV13': 'p10_multi_v1.3',
        'P50SV13': 'p50_single_v1.3',
        'P50MV13': 'p50_multi_v1.3',
        'P3HSV13': 'p300_single_v1.3',
        'P3HMV13': 'p300_multi_v1.3',
        'P1KSV13': 'p1000_single_v1.3'
    },
    'v1.4': {
        'P10SV14': 'p10_single_v1.4',
        'P10MV14': 'p10_multi_v1.4',
        'P50SV14': 'p50_single_v1.4',
        'P50MV14': 'p50_multi_v1.4',
        'P3HSV14': 'p300_single_v1.4',
        'P3HMV14': 'p300_multi_v1.4',
        'P1KSV14': 'p1000_single_v1.4'
    },
    'v1.5': {
        'P10SV15': 'p10_single_v1.5',
        'P10MV15': 'p10_multi_v1.5',
        'P50SV15': 'p50_single_v1.5',
        'P50MV15': 'p50_multi_v1.5',
        'P3HSV15': 'p300_single_v1.5',
        'P3HMV15': 'p300_multi_v1.5',
        'P1KSV15': 'p1000_single_v1.5'
    },
    'v2': {
<<<<<<< HEAD
        'P3HSV20': 'p+300_single_v2.0',
        'P1KSV20': 'p+1000_single_v2.0',
        'P20SV20': 'p+20_single_v2.0',
=======
        'P3HSV20': 'p300_single_v2',
        'P1KSV20': 'p1000_single_v2',
        'P20SV20': 'p20_single_v2',
>>>>>>> 817cdd1d
    }
}


def connect_to_robot():
    '''
    Connect over Serial to the Smoothieware motor driver
    '''
    print()
    import optparse
    from opentrons import robot
    print('Connecting to robot...')
    parser = optparse.OptionParser(usage='usage: %prog [options] ')
    parser.add_option(
        "-p", "--p", dest="port", default='',
        type='str', help='serial port of the smoothie'
    )

    options, _ = parser.parse_args(args=None, values=None)
    if options.port:
        robot.connect(options.port)
    else:
        robot.connect()
    return robot


def write_identifiers(robot, mount, new_id, new_model):
    '''
    Send a bytearray to the specified mount, so that Smoothieware can
    save the bytes to the pipette's memory
    '''
    robot._driver.write_pipette_id(mount, new_id)
    read_id = robot._driver.read_pipette_id(mount)
    _assert_the_same(new_id, read_id)
    robot._driver.write_pipette_model(mount, new_model)
    read_model = robot._driver.read_pipette_model(mount)
    _assert_the_same(new_model, read_model)


def check_previous_data(robot, mount):
    old_id = robot._driver.read_pipette_id(mount)
    old_model = robot._driver.read_pipette_model(mount)
    if old_id and old_model:
        print(
            'Overwriting old data: id={0}, model={1}'.format(
                old_id, old_model))
    else:
        print('No old data on this pipette')


def _assert_the_same(a, b):
    if a != b:
        raise Exception(WRITE_FAIL_MESSAGE)


def _user_submitted_barcode(max_length):
    '''
    User can enter a serial number as a string of HEX values
    Length of byte array must equal `num`
    '''
    barcode = input('BUTTON + SCAN: ').strip()
    if len(barcode) > max_length:
        raise Exception(BAD_BARCODE_MESSAGE.format(barcode))
    # remove all characters before the letter P
    # for example, remove ASCII selector code "\x1b(B" on chinese keyboards
    barcode = barcode[barcode.index('P'):]
    barcode = barcode.split('\r')[0].split('\n')[0]  # remove any newlines
    return barcode


def _parse_model_from_barcode(barcode):
    for version in VERSIONS:
        for barcode_substring in MODELS[version].keys():
            if barcode.startswith(barcode_substring):
                return MODELS[version][barcode_substring]
    raise Exception(BAD_BARCODE_MESSAGE.format(barcode))


def main(robot):
    try:
        barcode = _user_submitted_barcode(32)
        model = _parse_model_from_barcode(barcode)
        check_previous_data(robot, 'right')
        write_identifiers(robot, 'right', barcode, model)
        print('PASS: Saved -> {0} (model {1})'.format(barcode, model))
    except KeyboardInterrupt:
        exit()
    except Exception as e:
        print('FAIL: {}'.format(e))
    main(robot)


if __name__ == "__main__":
    robot = connect_to_robot()
    main(robot)<|MERGE_RESOLUTION|>--- conflicted
+++ resolved
@@ -43,15 +43,9 @@
         'P1KSV15': 'p1000_single_v1.5'
     },
     'v2': {
-<<<<<<< HEAD
         'P3HSV20': 'p+300_single_v2.0',
         'P1KSV20': 'p+1000_single_v2.0',
         'P20SV20': 'p+20_single_v2.0',
-=======
-        'P3HSV20': 'p300_single_v2',
-        'P1KSV20': 'p1000_single_v2',
-        'P20SV20': 'p20_single_v2',
->>>>>>> 817cdd1d
     }
 }
 
