--- conflicted
+++ resolved
@@ -34,20 +34,11 @@
     ProtocolFilesInvalidError,
     ProtocolSource,
 )
-<<<<<<< HEAD
 from opentrons.protocol_runner.create_simulating_orchestrator import (
     create_simulating_orchestrator,
 )
-from opentrons.protocol_runner import RunResult
-
-=======
-from opentrons.protocol_runner import (
-    create_simulating_runner,
-    RunResult,
-    PythonAndLegacyRunner,
-    JsonRunner,
-)
->>>>>>> da42c010
+from opentrons.protocol_runner import RunResult, PythonAndLegacyRunner, JsonRunner
+
 from opentrons.protocol_engine import (
     Command,
     ErrorOccurrence,
@@ -252,21 +243,15 @@
     orchestrator = await create_simulating_orchestrator(
         robot_type=protocol_source.robot_type, protocol_config=protocol_source.config
     )
-<<<<<<< HEAD
-    return await orchestrator.run(
-        deck_configuration=[], protocol_source=protocol_source
-    )
-=======
-
-    try:
-        if isinstance(runner, PythonAndLegacyRunner):
-            await runner.load(
+    try:
+        if isinstance(orchestrator.get_protocol_runner(), PythonAndLegacyRunner):
+            await orchestrator.load_python(
                 protocol_source=protocol_source,
                 python_parse_mode=PythonParseMode.NORMAL,
                 run_time_param_values=None,
             )
-        elif isinstance(runner, JsonRunner):
-            await runner.load(protocol_source=protocol_source)
+        elif isinstance(orchestrator.get_protocol_runner(), JsonRunner):
+            await orchestrator.load_json(protocol_source=protocol_source)
     except Exception as error:
         err_id = "analysis-setup-error"
         err_created_at = datetime.now(tz=timezone.utc)
@@ -296,8 +281,9 @@
             parameters=[],
         )
         return analysis
-    return await runner.run(deck_configuration=[])
->>>>>>> da42c010
+    return await orchestrator.run(
+        deck_configuration=[], protocol_source=protocol_source
+    )
 
 
 async def _analyze(
