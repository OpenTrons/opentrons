from __future__ import annotations


from .helpers import make_command, stringify_location, listify
from . import types as command_types

from opentrons.protocols.api_support.util import FlowRates


def home(mount):
    text = 'Homing pipette plunger on mount {mount}'.format(mount=mount)
    return make_command(
        name=command_types.HOME,
        payload={
            'axis': mount,
            'text': text
        }
    )


def aspirate(instrument, volume, location, rate):
    location_text = stringify_location(location)
    template = 'Aspirating {volume} uL from {location} at {flow} uL/sec'
    try:
        flow_rate = rate * FlowRates(instrument._implementation).aspirate
        text = template.format(
                volume=float(volume), location=location_text, flow=flow_rate)
    except AttributeError:
        flow_mms = instrument.speeds['aspirate']
        flow_ulsec = flow_mms * instrument._ul_per_mm(instrument.max_volume,
                                                      'aspirate')
        flow_rate = rate * flow_ulsec
        flow_rate = round(flow_rate, 1)
        text = template.format(
                volume=float(volume), location=location_text, flow=flow_rate)

    return make_command(
        name=command_types.ASPIRATE,
        payload={
            'instrument': instrument,
            'volume': volume,
            'location': location,
            'rate': rate,
            'text': text
        }
    )


<<<<<<< HEAD
def paired_aspirate(
        instruments: Apiv2Instruments, volume: float,
        locations: Apiv2Locations, rate: float,
        pub_type: str):
    loc_text = combine_locations(locations)
    flow_rate = min(
        rate * FlowRates(instr._implementation).aspirate
        for instr in instruments)
    text_type = f'{pub_type}: Aspirating '
    text_content = f'{volume} uL from {loc_text} at {flow_rate} uL/sec'
    text = text_type + text_content
    return make_command(
        name=command_types.ASPIRATE,
        payload={
            'instruments': instruments,
            'volume': volume,
            'locations': locations,
            'rate': rate,
            'text': text
        }
    )


=======
>>>>>>> f2d5cb26
def dispense(instrument, volume, location, rate):
    location_text = stringify_location(location)
    template = 'Dispensing {volume} uL into {location} at {flow} uL/sec'
    try:
        flow_rate = rate * FlowRates(instrument._implementation).dispense
        text = template.format(
                volume=float(volume), location=location_text, flow=flow_rate)
    except AttributeError:
        flow_mms = instrument.speeds['dispense']
        flow_ulsec = flow_mms * instrument._ul_per_mm(instrument.max_volume,
                                                      'dispense')
        flow_rate = rate * flow_ulsec
        flow_rate = round(flow_rate, 1)
        text = template.format(
                volume=float(volume), location=location_text, flow=flow_rate)

    return make_command(
        name=command_types.DISPENSE,
        payload={
            'instrument': instrument,
            'volume': volume,
            'location': location,
            'rate': rate,
            'text': text
        }
    )


<<<<<<< HEAD
def paired_dispense(
        instruments: Apiv2Instruments, volume: float,
        locations: Apiv2Locations, rate: float,
        pub_type: str):
    loc_text = combine_locations(locations)
    flow_rate = min(
        rate * FlowRates(instr._implementation).dispense
        for instr in instruments
    )
    text_type = f'{pub_type}: Dispensing '
    text_content = f'{volume} uL into {loc_text} at {flow_rate} uL/sec'
    text = text_type + text_content
    return make_command(
        name=command_types.ASPIRATE,
        payload={
            'instruments': instruments,
            'volume': volume,
            'locations': locations,
            'rate': rate,
            'text': text
        }
    )


=======
>>>>>>> f2d5cb26
def consolidate(instrument, volume, source, dest):
    text = 'Consolidating {volume} from {source} to {dest}'.format(
        volume=transform_volumes(volume),
        source=stringify_location(source),
        dest=stringify_location(dest)
    )
    locations = [] + listify(source) + listify(dest)
    return make_command(
        name=command_types.CONSOLIDATE,
        payload={
            'instrument': instrument,
            'locations': locations,
            'volume': volume,
            'source': source,
            'dest': dest,
            'text': text
        }
    )


def distribute(instrument, volume, source, dest):
    text = 'Distributing {volume} from {source} to {dest}'.format(
        volume=transform_volumes(volume),
        source=stringify_location(source),
        dest=stringify_location(dest)
    )
    locations = [] + listify(source) + listify(dest)
    return make_command(
        name=command_types.DISTRIBUTE,
        payload={
            'instrument': instrument,
            'locations': locations,
            'volume': volume,
            'source': source,
            'dest': dest,
            'text': text
        }
    )


def transfer(instrument, volume, source, dest):
    text = 'Transferring {volume} from {source} to {dest}'.format(
        volume=transform_volumes(volume),
        source=stringify_location(source),
        dest=stringify_location(dest)
    )
    locations = [] + listify(source) + listify(dest)
    return make_command(
        name=command_types.TRANSFER,
        payload={
            'instrument': instrument,
            'locations': locations,
            'volume': volume,
            'source': source,
            'dest': dest,
            'text': text
        }
    )


def transform_volumes(volumes):
    if not isinstance(volumes, list):
        return float(volumes)
    else:
        return [float(vol) for vol in volumes]


def mix(instrument, repetitions, volume, location):
    text = 'Mixing {repetitions} times with a volume of {volume} ul'.format(
        repetitions=repetitions, volume=float(volume)
    )
    return make_command(
        name=command_types.MIX,
        payload={
            'instrument': instrument,
            'location': location,
            'volume': volume,
            'repetitions': repetitions,
            'text': text
        }
    )


def blow_out(instrument, location):
    location_text = stringify_location(location)
    text = 'Blowing out'

    if location is not None:
        text += ' at {location}'.format(location=location_text)

    return make_command(
        name=command_types.BLOW_OUT,
        payload={
            'instrument': instrument,
            'location': location,
            'text': text
        }
    )


def touch_tip(instrument):
    text = 'Touching tip'

    return make_command(
        name=command_types.TOUCH_TIP,
        payload={
            'instrument': instrument,
            'text': text
        }
    )


def air_gap():
    text = 'Air gap'
    return make_command(
        name=command_types.AIR_GAP,
        payload={
            'text': text
        }
    )


def return_tip():
    text = 'Returning tip'
    return make_command(
        name=command_types.RETURN_TIP,
        payload={
            'text': text
        }
    )


def pick_up_tip(instrument, location):
    location_text = stringify_location(location)
    text = 'Picking up tip from {location}'.format(location=location_text)
    return make_command(
        name=command_types.PICK_UP_TIP,
        payload={
            'instrument': instrument,
            'location': location,
            'text': text
        }
    )


def drop_tip(instrument, location):
    location_text = stringify_location(location)
    text = 'Dropping tip into {location}'.format(location=location_text)
    return make_command(
        name=command_types.DROP_TIP,
        payload={
            'instrument': instrument,
            'location': location,
            'text': text
        }
    )<|MERGE_RESOLUTION|>--- conflicted
+++ resolved
@@ -46,32 +46,6 @@
     )
 
 
-<<<<<<< HEAD
-def paired_aspirate(
-        instruments: Apiv2Instruments, volume: float,
-        locations: Apiv2Locations, rate: float,
-        pub_type: str):
-    loc_text = combine_locations(locations)
-    flow_rate = min(
-        rate * FlowRates(instr._implementation).aspirate
-        for instr in instruments)
-    text_type = f'{pub_type}: Aspirating '
-    text_content = f'{volume} uL from {loc_text} at {flow_rate} uL/sec'
-    text = text_type + text_content
-    return make_command(
-        name=command_types.ASPIRATE,
-        payload={
-            'instruments': instruments,
-            'volume': volume,
-            'locations': locations,
-            'rate': rate,
-            'text': text
-        }
-    )
-
-
-=======
->>>>>>> f2d5cb26
 def dispense(instrument, volume, location, rate):
     location_text = stringify_location(location)
     template = 'Dispensing {volume} uL into {location} at {flow} uL/sec'
@@ -100,33 +74,6 @@
     )
 
 
-<<<<<<< HEAD
-def paired_dispense(
-        instruments: Apiv2Instruments, volume: float,
-        locations: Apiv2Locations, rate: float,
-        pub_type: str):
-    loc_text = combine_locations(locations)
-    flow_rate = min(
-        rate * FlowRates(instr._implementation).dispense
-        for instr in instruments
-    )
-    text_type = f'{pub_type}: Dispensing '
-    text_content = f'{volume} uL into {loc_text} at {flow_rate} uL/sec'
-    text = text_type + text_content
-    return make_command(
-        name=command_types.ASPIRATE,
-        payload={
-            'instruments': instruments,
-            'volume': volume,
-            'locations': locations,
-            'rate': rate,
-            'text': text
-        }
-    )
-
-
-=======
->>>>>>> f2d5cb26
 def consolidate(instrument, volume, source, dest):
     text = 'Consolidating {volume} from {source} to {dest}'.format(
         volume=transform_volumes(volume),
