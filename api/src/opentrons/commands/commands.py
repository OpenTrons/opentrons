--- conflicted
+++ resolved
@@ -31,32 +31,13 @@
         rate: float) -> command_types.AspirateCommand:
     location_text = stringify_location(location)
     template = 'Aspirating {volume} uL from {location} at {flow} uL/sec'
-<<<<<<< HEAD
-    try:
-        flow_rate = rate * FlowRates(instrument._implementation).aspirate
-        text = template.format(
-                volume=float(volume), location=location_text, flow=flow_rate)
-    except AttributeError:
-        flow_mms = instrument.speeds['aspirate']
-        flow_ulsec = flow_mms * instrument._ul_per_mm(instrument.max_volume,
-                                                      'aspirate')
-        flow_rate = rate * flow_ulsec
-        flow_rate = round(flow_rate, 1)
-        text = template.format(
-                volume=float(volume), location=location_text, flow=flow_rate)
-
-    return make_command(
-        name=command_types.ASPIRATE,
-        payload={
-=======
-    flow_rate = rate * FlowRates(instrument).aspirate
+    flow_rate = rate * FlowRates(instrument._implementation).aspirate
     text = template.format(
         volume=float(volume), location=location_text, flow=flow_rate)
 
     return {
         'name': command_types.ASPIRATE,
         'payload': {
->>>>>>> dfa92c37
             'instrument': instrument,
             'volume': volume,
             'location': location,
@@ -73,32 +54,13 @@
         rate: float) -> command_types.DispenseCommand:
     location_text = stringify_location(location)
     template = 'Dispensing {volume} uL into {location} at {flow} uL/sec'
-<<<<<<< HEAD
-    try:
-        flow_rate = rate * FlowRates(instrument._implementation).dispense
-        text = template.format(
-                volume=float(volume), location=location_text, flow=flow_rate)
-    except AttributeError:
-        flow_mms = instrument.speeds['dispense']
-        flow_ulsec = flow_mms * instrument._ul_per_mm(instrument.max_volume,
-                                                      'dispense')
-        flow_rate = rate * flow_ulsec
-        flow_rate = round(flow_rate, 1)
-        text = template.format(
-                volume=float(volume), location=location_text, flow=flow_rate)
-
-    return make_command(
-        name=command_types.DISPENSE,
-        payload={
-=======
-    flow_rate = rate * FlowRates(instrument).dispense
+    flow_rate = rate * FlowRates(instrument._implementation).dispense
     text = template.format(
         volume=float(volume), location=location_text, flow=flow_rate)
 
     return {
         'name': command_types.DISPENSE,
         'payload': {
->>>>>>> dfa92c37
             'instrument': instrument,
             'volume': volume,
             'location': location,
