--- conflicted
+++ resolved
@@ -33,12 +33,8 @@
 from . import validation
 from .core import well_grid
 from .core.labware import AbstractLabware
-<<<<<<< HEAD
 from .liquid import LoadedLiquid
-
-=======
 from .core.module import AbstractModuleCore
->>>>>>> b38fd9b5
 from .core.protocol_api.labware import LabwareImplementation as LegacyLabwareCore
 from .core.core_map import LoadedCoreMap
 from .core.protocol_api.well import WellImplementation as LegacyWellCore
