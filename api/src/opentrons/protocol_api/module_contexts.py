--- conflicted
+++ resolved
@@ -199,9 +199,6 @@
         """
         return self._geometry
 
-<<<<<<< HEAD
-    def __repr__(self) -> str:
-=======
     @property
     def requested_as(self) -> ModuleModel:
         """How the protocol requested this module.
@@ -215,8 +212,7 @@
         """
         return self._requested_as
 
-    def __repr__(self):
->>>>>>> 7e490bd9
+    def __repr__(self) -> str:
         return "{} at {} lw {}".format(
             self.__class__.__name__, self._geometry, self.labware
         )
