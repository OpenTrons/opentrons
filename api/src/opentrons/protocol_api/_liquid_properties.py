--- conflicted
+++ resolved
@@ -1,4 +1,3 @@
-from copy import copy
 from dataclasses import dataclass
 from numpy import interp
 from typing import Optional, Dict, Sequence, Tuple
@@ -24,12 +23,8 @@
 
 
 class LiquidHandlingPropertyByVolume:
-<<<<<<< HEAD
-    def __init__(self, properties_by_volume: Dict[str, float]) -> None:
-        self._default: Optional[float] = properties_by_volume.get("default")
-=======
+
     def __init__(self, by_volume_property: Sequence[Tuple[float, float]]) -> None:
->>>>>>> 46d19118
         self._properties_by_volume: Dict[float, float] = {
             float(volume): value for volume, value in by_volume_property
         }
@@ -39,22 +34,9 @@
         self._sorted_values: Tuple[float, ...] = ()
         self._sort_volume_and_values()
 
-<<<<<<< HEAD
-    @property
-    def default(self) -> Optional[float]:
-        """Get the default value not associated with any volume for this property."""
-        return self._default
-
-    def as_dict(self) -> Dict[Union[float, str], float]:
-        """Get a dictionary representation of all set volumes and values along with the default."""
-        if self._default is not None:
-            return self._properties_by_volume | {"default": self._default}
-        return copy(self._properties_by_volume)  # type: ignore[arg-type]
-=======
     def as_dict(self) -> Dict[float, float]:
         """Get a dictionary representation of all set volumes and values along with the default."""
         return self._properties_by_volume
->>>>>>> 46d19118
 
     def get_for_volume(self, volume: float) -> float:
         """Get a value by volume for this property. Volumes not defined will be interpolated between set volumes."""
