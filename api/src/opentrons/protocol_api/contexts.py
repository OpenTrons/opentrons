import asyncio
import contextlib
import logging
from typing import (Any, Dict, Iterator, List,
                    Optional, Sequence, Set, Tuple, Union)
from opentrons import types, hardware_control as hc, commands as cmds
from opentrons.commands import CommandPublisher
from opentrons.config import feature_flags as fflags
from opentrons.hardware_control import adapters, modules
from opentrons.hardware_control.simulator import Simulator
from opentrons.hardware_control.types import CriticalPoint, Axis
from .labware import (Well, Labware, get_labware_definition, load_module,
                      ModuleGeometry, quirks_from_any_parent,
                      ThermocyclerGeometry, OutOfTipsError,
                      select_tiprack_from_list, filter_tipracks_to_start,
                      LabwareDefinition)
<<<<<<< HEAD
from .labware_helpers import load_from_definition, load
from opentrons.protocol_api.legacy_wrapper.containers_wrapper import\
    LegacyLabware
=======
from opentrons.protocols.types import APIVersion, Protocol
>>>>>>> df9f41d3
from .util import (FlowRates, PlungerSpeeds, Clearances, AxisMaxSpeeds,
                   HardwareManager, clamp_value, requires_version)

from . import geometry
from . import transfers
from . import MAX_SUPPORTED_VERSION

MODULE_LOG = logging.getLogger(__name__)

ModuleTypes = Union[
    'TemperatureModuleContext',
    'MagneticModuleContext',
    'ThermocyclerContext'
]

AdvancedLiquidHandling = Union[
    Well,
    types.Location,
    List[Union[Well, types.Location]],
    List[List[Well]]]


@requires_version(2, 0)
class ProtocolContext(CommandPublisher):
    """ The Context class is a container for the state of a protocol.

    It encapsulates many of the methods formerly found in the Robot class,
    including labware, instrument, and module loading, as well as core
    functions like pause and resume.

    Unlike the old robot class, it is designed to be ephemeral. The lifetime
    of a particular instance should be about the same as the lifetime of a
    protocol. The only exception is the one stored in
    :py:attr:`.legacy_api.api.robot`, which is provided only for back
    compatibility and should be used less and less as time goes by.
    """

    def __init__(self,
                 loop: asyncio.AbstractEventLoop = None,
                 hardware: hc.API = None,
                 broker=None,
                 bundled_labware: Dict[str, LabwareDefinition] = None,
                 bundled_data: Dict[str, bytes] = None,
                 extra_labware: Dict[str, LabwareDefinition] = None,
                 api_version: APIVersion = None,
                 ) -> None:
        """ Build a :py:class:`.ProtocolContext`.

        :param loop: An event loop to use. If not specified, this ctor will
                     (eventually) call :py:meth:`asyncio.get_event_loop`.
        :param hardware: An optional hardware controller to link to. If not
                         specified, a new simulator will be created.
        :param broker: An optional command broker to link to. If not
                      specified, a dummy one is used.
        :param bundled_labware: A dict mapping labware URIs to definitions.
                                This is used when executing bundled protocols,
                                and if specified will be the only allowed
                                source for labware definitions, excluding the
                                built in definitions and anything in
                                ``extra_labware``.
        :param bundled_data: A dict mapping filenames to the contents of data
                             files. Can be used by the protocol, since it is
                             exposed as
                             :py:attr:`.ProtocolContext.bundled_data`
        :param extra_labware: A dict mapping labware URIs to definitions. These
                              URIs are searched during :py:meth:`.load_labware`
                              in addition to the system definitions (if
                              ``bundled_labware`` was not specified). Used to
                              provide custom labware definitions.
        :param api_version: The API version to use. If this is ``None``, uses
                            the max supported version.
        """
        super().__init__(broker)

        self._api_version = api_version or MAX_SUPPORTED_VERSION
        if self._api_version > MAX_SUPPORTED_VERSION:
            raise RuntimeError(
                f'API version {self._api_version} is not supported by this '
                f'robot software. Please either reduce your requested API '
                f'version or update your robot.')
        self._loop = loop or asyncio.get_event_loop()
        self._deck_layout = geometry.Deck()
        self._instruments: Dict[types.Mount, Optional[InstrumentContext]]\
            = {mount: None for mount in types.Mount}
        self._modules: Set[ModuleContext] = set()
        self._last_moved_instrument: Optional[types.Mount] = None
        self._location_cache: Optional[types.Location] = None

        self._hw_manager = HardwareManager(hardware)
        self._log = MODULE_LOG.getChild(self.__class__.__name__)
        self._commands: List[str] = []
        self._unsubscribe_commands = None
        self.clear_commands()

        self._bundled_labware = bundled_labware
        self._extra_labware = extra_labware or {}

        self._bundled_data: Dict[str, bytes] = bundled_data or {}
        self._default_max_speeds = AxisMaxSpeeds()
        if fflags.short_fixed_trash():
            trash_name = 'opentrons_1_trash_850ml_fixed'
        else:
            trash_name = 'opentrons_1_trash_1100ml_fixed'
        if self.deck['12']:
            del self.deck['12']
        self.load_labware(trash_name, '12')

    @requires_version(2, 0)
    @classmethod
    def build_using(cls,
                    protocol: Protocol,
                    *args, **kwargs):
        """ Build an API instance for the specified parsed protocol

        This is used internally to provision the context with bundle
        contents or api levels.
        """
        kwargs['bundled_data'] = getattr(protocol, 'bundled_data', None)
        kwargs['bundled_labware'] = getattr(protocol, 'bundled_labware', None)
        kwargs['api_version'] = getattr(
            protocol, 'api_level', MAX_SUPPORTED_VERSION)
        return cls(*args, **kwargs)

    @property  # type: ignore
    @requires_version(2, 0)
    def api_version(self) -> APIVersion:
        """ Return the API version supported by this protoocl context.

        The supported API version was specified when the protocol context
        was initialized. It may be lower than the highest version supported
        by the robot software. For the highest version supported by the
        robot software, see :py:attr:`.protocol_api.MAX_SUPPORTED_VERSION`.
        """
        return self._api_version

    @property  # type: ignore
    @requires_version(2, 0)
    def bundled_data(self) -> Dict[str, bytes]:
        """ Accessor for data files bundled with this protocol, if any.

        This is a dictionary mapping the filenames of bundled datafiles, with
        extensions but without paths (e.g. if a file is stored in the bundle as
        ``data/mydata/aspirations.csv`` it will be in the dict as
        ``'aspirations.csv'``) to the bytes contents of the files.
        """
        return self._bundled_data

    def __del__(self):
        if getattr(self, '_unsubscribe_commands', None):
            self._unsubscribe_commands()

    @property  # type: ignore
    @requires_version(2, 0)
    def max_speeds(self) -> AxisMaxSpeeds:
        """ Per-axis speed limits when moving this instrument.

        Changing this value changes the speed limit for each non-plunger
        axis of the robot, when moving this pipette. Note that this does
        only sets a limit on how fast movements can be; movements can
        still be slower than this. However, it is useful if you require
        the robot to move much more slowly than normal when using this
        pipette.

        This is a dictionary mapping string names of axes to float values
        limiting speeds. To change a speed, set that axis's value. To
        reset an axis's speed to default, delete the entry for that axis
        or assign it to ``None``.

        For instance,

        .. code-block:: py

            def run(protocol):
                protocol.comment(str(right.max_speeds))  # '{}' - all default
                protocol.max_speeds['A'] = 10  # limit max speed of
                                               # right pipette Z to 10mm/s
                del protocol.max_speeds['A']  # reset to default
                protocol.max_speeds['X'] = 10  # limit max speed of x to
                                               # 10 mm/s
                protocol.max_speeds['X'] = None  # reset to default

        """
        return self._default_max_speeds

    @requires_version(2, 0)
    def commands(self):
        return self._commands

    @requires_version(2, 0)
    def clear_commands(self):
        self._commands.clear()
        if self._unsubscribe_commands:
            self._unsubscribe_commands()

        def on_command(message):
            payload = message.get('payload')
            text = payload.get('text')
            if text is None:
                return

            if message['$'] == 'before':
                self._commands.append(text.format(**payload))

        self._unsubscribe_commands = self.broker.subscribe(
            cmds.types.COMMAND, on_command)

    @contextlib.contextmanager
    def temp_connect(self, hardware: hc.API):
        """ Connect temporarily to the specified hardware controller.

        This should be used as a context manager:

        .. code-block :: python

            with ctx.temp_connect(hw):
                # do some tasks
                ctx.home()
            # after the with block, the context is connected to the same
            # hardware control API it was connected to before, even if
            # an error occurred in the code inside the with block

        """
        old_hw = self._hw_manager.hardware
        try:
            self._hw_manager.set_hw(hardware)
            yield self
        finally:
            self._hw_manager.set_hw(old_hw)

    @requires_version(2, 0)
    def connect(self, hardware: hc.API):
        """ Connect to a running hardware API.

        This can be either a simulator or a full hardware controller.

        Note that there is no true disconnected state for a
        :py:class:`.ProtocolContext`; :py:meth:`disconnect` simply creates
        a new simulator and replaces the current hardware with it.
        """
        self._hw_manager.set_hw(hardware)
        self._hw_manager.hardware.cache_instruments()

    @requires_version(2, 0)
    def disconnect(self):
        """ Disconnect from currently-connected hardware and simulate instead
        """
        self._hw_manager.reset_hw()

    @requires_version(2, 0)
    def is_simulating(self) -> bool:
        return self._hw_manager.hardware.get_is_simulator()

    @requires_version(2, 0)
    def load_labware_from_definition(
            self,
            labware_def: LabwareDefinition,
            location: types.DeckLocation,
            label: str = None,
            legacy: bool = False,
    ) -> Union[Labware, LegacyLabware]:
        """ Specify the presence of a piece of labware on the OT2 deck.

        This function loads the labware definition specified by `labware_def`
        to the location specified by `location`.

        :param labware_def: The labware definition to load
        :param location: The slot into which to load the labware such as
                         1 or '1'
        :type location: int or str
        """
        parent = self.deck.position_for(location)
        labware_obj = load_from_definition(labware_def, parent, label, legacy)
        self._deck_layout[location] = labware_obj  # type: ignore
        return labware_obj

    @requires_version(2, 0)
    def load_labware(
            self,
            load_name: str,
            location: types.DeckLocation,
            label: str = None,
            namespace: str = None,
            version: int = None,
            legacy: bool = False
    ) -> Union[Labware, LegacyLabware]:
        """ Load a labware onto the deck given its name.

        For labware already defined by Opentrons, this is a convenient way
        to collapse the two stages of labware initialization (creating
        the labware and adding it to the protocol) into one.

        This function returns the created and initialized labware for use
        later in the protocol.

        :param load_name: A string to use for looking up a labware definition
        :param location: The slot into which to load the labware such as
                         1 or '1'
        :type location: int or str
        :param str label: An optional special name to give the labware. If
                          specified, this is the name the labware will appear
                          as in the run log and the calibration view in the
                          Opentrons app.
        :param str namespace: The namespace the labware definition belongs to.
            If unspecified, will search 'opentrons' then 'custom_beta'
        :param int version: The version of the labware definition. If
            unspecified, will use version 1.
        """
        labware_def = get_labware_definition(
            load_name, namespace, version,
            bundled_defs=self._bundled_labware,
            extra_defs=self._extra_labware)
        return self.load_labware_from_definition(
            labware_def, location, label, legacy)

    @requires_version(2, 0)
    def load_labware_by_name(
            self,
            load_name: str,
            location: types.DeckLocation,
            label: str = None,
            namespace: str = None,
            version: int = 1
    ) -> Union[Labware, LegacyLabware]:
        MODULE_LOG.warning(
            'load_labware_by_name is deprecated and will be removed in '
            'version 3.12.0. please use load_labware')
        return self.load_labware(
            load_name, location, label, namespace, version)

    @property  # type: ignore
    @requires_version(2, 0)
    def loaded_labwares(self) -> Dict[int, Union[Labware, ModuleGeometry]]:
        """ Get the labwares that have been loaded into the protocol context.

        Slots with nothing in them will not be present in the return value.

        .. note::

            If a module is present on the deck but no labware has been loaded
            into it with :py:meth:`.ModuleContext.load_labware`, there will
            be no entry for that slot in this value. That means you should not
            use ``loaded_labwares`` to determine if a slot is available or not,
            only to get a list of labwares. If you want a data structure of all
            objects on the deck regardless of type, see :py:attr:`deck`.


        :returns: Dict mapping deck slot number to labware, sorted in order of
                  the locations.
        """
        def _only_labwares() -> Iterator[
                Tuple[int, Union[Labware, ModuleGeometry]]]:
            for slotnum, slotitem in self._deck_layout.items():
                if isinstance(slotitem, Labware):
                    yield slotnum, slotitem
                elif isinstance(slotitem, ModuleGeometry):
                    if slotitem.labware:
                        yield slotnum, slotitem.labware

        return dict(_only_labwares())

    @requires_version(2, 0)
    def load_module(
            self, module_name: str,
            location: Optional[types.DeckLocation] = None) -> ModuleTypes:
        """ Load a module onto the deck given its name.

        This is the function to call to use a module in your protocol, like
        :py:meth:`load_instrument` is the method to call to use an instrument
        in your protocol. It returns the created and initialized module
        context, which will be a different class depending on the kind of
        module loaded.

        A map of deck positions to loaded modules can be accessed later
        using :py:attr:`loaded_modules`.

        :param str module_name: The name of the module.
        :param location: The location of the module. This is usually the
                         name or number of the slot on the deck where you
                         will be placing the module. Some modules, like
                         the Thermocycler, are only valid in one deck
                         location. You do not have to specify a location
                         when loading a Thermocycler - it will always be
                         in Slot 7.
        :type location: str or int or None
        :returns ModuleContext: The loaded and initialized
                                :py:class:`ModuleContext`.
        """
        resolved_name = ModuleGeometry.resolve_module_name(module_name)
        resolved_location = self._deck_layout.resolve_module_location(
                resolved_name, location)
        geometry = load_module(resolved_name,
                               self._deck_layout.position_for(
                                    resolved_location))
        hc_mod_instance = None
        hw = self._hw_manager.hardware._api._backend
        mod_class = {
            'magdeck': MagneticModuleContext,
            'tempdeck': TemperatureModuleContext,
            'thermocycler': ThermocyclerContext}[resolved_name]
        for mod in self._hw_manager.hardware.discover_modules():
            if mod.name() == resolved_name:
                hc_mod_instance = mod
                break

        if isinstance(hw, Simulator) and hc_mod_instance is None:
            mod_type = {
                'magdeck': modules.magdeck.MagDeck,
                'tempdeck': modules.tempdeck.TempDeck,
                'thermocycler': modules.thermocycler.Thermocycler
                }[resolved_name]
            hc_mod_instance = adapters.SynchronousAdapter(mod_type(
                port='', simulating=True, loop=self._loop))
        if hc_mod_instance:
            mod_ctx = mod_class(self,
                                hc_mod_instance,
                                geometry,
                                self._loop)
        else:
            raise RuntimeError(
                f'Could not find specified module: {resolved_name}')
        self._modules.add(mod_ctx)
        self._deck_layout[resolved_location] = geometry
        return mod_ctx

    @property  # type: ignore
    @requires_version(2, 0)
    def loaded_modules(self) -> Dict[int, 'ModuleContext']:
        """ Get the modules loaded into the protocol context.

        This is a map of deck positions to modules loaded by previous calls
        to :py:meth:`load_module`. It is not necessarily the same as the
        modules attached to the robot - for instance, if the robot has a
        Magnetic Module and a Temperature Module attached, but the protocol
        has only loaded the Temperature Module with :py:meth:`load_module`,
        only the Temperature Module will be present.

        :returns Dict[str, ModuleContext]: Dict mapping slot name to module
                                           contexts. The elements may not be
                                           ordered by slot number.
        """
        def _modules() -> Iterator[Tuple[int, 'ModuleContext']]:
            for module in self._modules:
                yield int(module.geometry.parent), module

        return dict(_modules())

    @requires_version(2, 0)
    def load_instrument(
            self,
            instrument_name: str,
            mount: Union[types.Mount, str],
            tip_racks: List[Labware] = None,
            replace: bool = False) -> 'InstrumentContext':
        """ Load a specific instrument required by the protocol.

        This value will actually be checked when the protocol runs, to
        ensure that the correct instrument is attached in the specified
        location.

        :param str instrument_name: The name of the instrument model, or a
                                    prefix. For instance, 'p10_single' may be
                                    used to request a P10 single regardless of
                                    the version.
        :param mount: The mount in which this instrument should be attached.
                      This can either be an instance of the enum type
                      :py:class:`.types.Mount` or one of the strings `'left'`
                      and `'right'`.
        :type mount: types.Mount or str
        :param tip_racks: A list of tip racks from which to pick tips if
                          :py:meth:`.InstrumentContext.pick_up_tip` is called
                          without arguments.
        :type tip_racks: List[:py:class:`.Labware`]
        :param bool replace: Indicate that the currently-loaded instrument in
                             `mount` (if such an instrument exists) should be
                             replaced by `instrument_name`.
        """
        if isinstance(mount, str):
            try:
                checked_mount = types.Mount[mount.upper()]
            except KeyError:
                raise ValueError(
                    "If mount is specified as a string, it should be either"
                    "'left' or 'right' (ignoring capitalization, which the"
                    " system strips), not {}".format(mount))
        elif isinstance(mount, types.Mount):
            checked_mount = mount
        else:
            raise TypeError(
                "mount should be either an instance of opentrons.types.Mount"
                " or a string, but is {}.".format(mount))
        self._log.info("Trying to load {} on {} mount"
                       .format(instrument_name, checked_mount.name.lower()))
        instr = self._instruments[checked_mount]
        if instr and not replace:
            raise RuntimeError("Instrument already present in {} mount: {}"
                               .format(checked_mount.name.lower(),
                                       instr.name))
        attached = {att_mount: instr.get('model', None)
                    for att_mount, instr
                    in self._hw_manager.hardware.attached_instruments.items()}
        attached[checked_mount] = instrument_name
        self._log.debug("cache instruments expectation: {}"
                        .format(attached))
        self._hw_manager.hardware.cache_instruments(attached)
        # If the cache call didn’t raise, the instrument is attached
        new_instr = InstrumentContext(
            ctx=self,
            hardware_mgr=self._hw_manager,
            mount=checked_mount,
            tip_racks=tip_racks,
            log_parent=self._log,
            requested_as=instrument_name)
        self._instruments[checked_mount] = new_instr
        self._log.info("Instrument {} loaded".format(new_instr))
        return new_instr

    @property  # type: ignore
    @requires_version(2, 0)
    def loaded_instruments(self) -> Dict[str, Optional['InstrumentContext']]:
        """ Get the instruments that have been loaded into the protocol.

        This is a map of mount name to instruments previously loaded with
        :py:meth:`load_instrument`. It is not necessarily the same as the
        instruments attached to the robot - for instance, if the robot has
        an instrument in both mounts but your protocol has only loaded one
        of them with :py:meth:`load_instrument`, the unused one will not
        be present.

        :returns: A dict mapping mount names in lowercase to the instrument
                  in that mount. If no instrument is loaded in the mount,
                  it will not be present
        """
        return {mount.name.lower(): instr for mount, instr
                in self._instruments.items()
                if instr}

    @cmds.publish.both(command=cmds.pause)
    @requires_version(2, 0)
    def pause(self, msg=None):
        """ Pause execution of the protocol until resume is called.

        This function returns immediately, but the next function call that
        is blocked by a paused robot (anything that involves moving) will
        not return until :py:meth:`resume` is called.

        :param str msg: A message to echo back to connected clients.
        """
        self._hw_manager.hardware.pause()

    @cmds.publish.both(command=cmds.resume)
    @requires_version(2, 0)
    def resume(self):
        """ Resume a previously-paused protocol """
        self._hw_manager.hardware.resume()

    @cmds.publish.both(command=cmds.comment)
    @requires_version(2, 0)
    def comment(self, msg):
        """
        Add a user-readable comment string that will be echoed to the Opentrons
        app.
        """
        pass

    @cmds.publish.both(command=cmds.delay)
    @requires_version(2, 0)
    def delay(self, seconds=0, minutes=0, msg=None):
        """ Delay protocol execution for a specific amount of time.

        :param float seconds: A time to delay in seconds
        :param float minutes: A time to delay in minutes

        If both `seconds` and `minutes` are specified, they will be added.
        """
        delay_time = seconds + minutes * 60
        self._hw_manager.hardware.delay(delay_time)

    @requires_version(2, 0)
    def home(self):
        """ Homes the robot.
        """
        self._log.debug("home")
        self._location_cache = None
        self._hw_manager.hardware.home()

    @property
    def location_cache(self) -> Optional[types.Location]:
        """ The cache used by the robot to determine where it last was.
        """
        return self._location_cache

    @location_cache.setter
    def location_cache(self, loc: Optional[types.Location]):
        self._location_cache = loc

    @property  # type: ignore
    @requires_version(2, 0)
    def deck(self) -> geometry.Deck:
        """ The object holding the deck layout of the robot.

        This object behaves like a dictionary with keys for both numeric
        and string slot numbers (for instance, ``protocol.deck[1]`` and
        ``protocol.deck['1']`` will both return the object in slot 1). If
        nothing is loaded into a slot, ``None`` will be present. This object
        is useful for determining if a slot in the deck is free. Rather than
        filtering the objects in the deck map yourself, you can also use
        :py:attr:`loaded_labwares` to see a dict of labwares and
        :py:attr:`loaded_modules` to see a dict of modules.
        """
        return self._deck_layout

    @property  # type: ignore
    @requires_version(2, 0)
    def fixed_trash(self) -> Labware:
        """ The trash fixed to slot 12 of the robot deck. """
        trash = self._deck_layout['12']
        if not trash:
            raise RuntimeError("Robot must have a trash container in 12")
        return trash  # type: ignore


@requires_version(2, 0)
class InstrumentContext(CommandPublisher):
    """ A context for a specific pipette or instrument.

    This can be used to call methods related to pipettes - moves or
    aspirates or dispenses, or higher-level methods.

    Instances of this class bundle up state and config changes to a
    pipette - for instance, changes to flow rates or trash containers.
    Action methods (like :py:meth:`aspirate` or :py:meth:`distribute`) are
    defined here for convenience.

    In general, this class should not be instantiated directly; rather,
    instances are returned from :py:meth:`ProtcolContext.load_instrument`.
    """

    def __init__(self,
                 ctx: ProtocolContext,
                 hardware_mgr: HardwareManager,
                 mount: types.Mount,
                 log_parent: logging.Logger,
                 tip_racks: List[Labware] = None,
                 trash: Labware = None,
                 default_speed: float = 400.0,
                 requested_as: str = None,
                 **config_kwargs) -> None:

        super().__init__(ctx.broker)
        self._hw_manager = hardware_mgr
        self._ctx = ctx
        self._mount = mount

        self._tip_racks = tip_racks or list()
        for tip_rack in self.tip_racks:
            assert tip_rack.is_tiprack
        if trash is None:
            self.trash_container = self._ctx.fixed_trash
        else:
            self.trash_container = trash

        self._default_speed = default_speed

        self._last_location: Union[Labware, Well, None] = None
        self._last_tip_picked_up_from: Union[Well, None] = None
        self._log = log_parent.getChild(repr(self))
        self._log.info("attached")
        self._well_bottom_clearance = Clearances(
            default_aspirate=1.0, default_dispense=1.0)
        self._flow_rates = FlowRates(self)
        self._speeds = PlungerSpeeds(self)
        self._starting_tip: Union[Well, None] = None
        self.requested_as = requested_as

    @property  # type: ignore
    @requires_version(2, 0)
    def starting_tip(self) -> Union[Well, None]:
        """ The starting tip from which the pipette pick up
        """
        return self._starting_tip

    @starting_tip.setter
    def starting_tip(self, location: Union[Well, None]):
        self._starting_tip = location

    @requires_version(2, 0)
    def reset_tipracks(self):
        """ Reload all tips in each tip rack and reset starting tip
        """
        for tiprack in self.tip_racks:
            tiprack.reset()
        self.starting_tip = None

    @property  # type: ignore
    @requires_version(2, 0)
    def default_speed(self) -> float:
        """ The speed at which the robot's gantry moves.

        By default, 400 mm/s. Changing this value will change the speed of the
        pipette when moving between labware. In addition to changing the
        default, the speed of individual motions can be changed with the
        ``speed`` argument to :py:meth:`InstrumentContext.move_to`.
        """
        return self._default_speed

    @default_speed.setter
    def default_speed(self, speed: float):
        self._default_speed = speed

    @requires_version(2, 0)
    def aspirate(self,
                 volume: float = None,
                 location: Union[types.Location, Well] = None,
                 rate: float = 1.0) -> 'InstrumentContext':
        """
        Aspirate a volume of liquid (in microliters/uL) using this pipette
        from the specified location

        If only a volume is passed, the pipette will aspirate
        from its current position. If only a location is passed (as in
        ``instr.aspirate(location=wellplate['A1'])``,
        :py:meth:`aspirate` will default to the amount of volume available.

        :param volume: The volume to aspirate, in microliters. If not
                       specified, :py:attr:`max_volume`.
        :type volume: int or float
        :param location: Where to aspirate from. If `location` is a
                         :py:class:`.Well`, the robot will aspirate from
                         :py:attr:`well_bottom_clearance```.aspirate`` mm
                         above the bottom of the well. If `location` is a
                         :py:class:`.Location` (i.e. the result of
                         :py:meth:`.Well.top` or :py:meth:`.Well.bottom`), the
                         robot will aspirate from the exact specified location.
                         If unspecified, the robot will aspirate from the
                         current position.
        :param rate: The relative plunger speed for this aspirate. During
                     this aspirate, the speed of the plunger will be
                     `rate` * :py:attr:`aspirate_speed`. If not specified,
                     defaults to 1.0 (speed will not be modified).
        :type rate: float
        :returns: This instance.

        .. note::

            If ``aspirate`` is called with a single argument, it will not try
            to guess whether the argument is a volume or location - it is
            required to be a volume. If you want to call ``aspirate`` with only
            a location, specify it as a keyword argument:
            ``instr.aspirate(location=wellplate['A1'])``

        """
        self._log.debug("aspirate {} from {} at {}"
                        .format(volume,
                                location if location else 'current position',
                                rate))

        if isinstance(location, Well):
            point, well = location.bottom()
            dest = types.Location(
                point + types.Point(0, 0,
                                    self.well_bottom_clearance.aspirate),
                well)
        elif isinstance(location, types.Location):
            dest = location
        elif location is not None:
            raise TypeError(
                'location should be a Well or Location, but it is {}'
                .format(location))
        elif self._ctx.location_cache:
            dest = self._ctx.location_cache
        else:
            raise RuntimeError(
                "If aspirate is called without an explicit location, another"
                " method that moves to a location (such as move_to or "
                "dispense) must previously have been called so the robot "
                "knows where it is.")

        if self.current_volume == 0:
            # Make sure we're at the top of the labware and clear of any
            # liquid to prepare the pipette for aspiration
            if isinstance(dest.labware, Well):
                self.move_to(dest.labware.top())
            else:
                # TODO(seth,2019/7/29): This should be a warning exposed via
                # rpc to the runapp
                self._log.warning(
                    "When aspirate is called on something other than a well"
                    " relative position, we can't move to the top of the well"
                    " to prepare for aspiration. This might cause over "
                    " aspiration if the previous command is a blow_out.")
            self._hw_manager.hardware.prepare_for_aspirate(self._mount)
            self.move_to(dest)
        elif dest != self._ctx.location_cache:
            self.move_to(dest)

        cmds.do_publish(self.broker, cmds.aspirate, self.aspirate,
                        'before', None, None, self, volume, dest, rate)
        self._hw_manager.hardware.aspirate(self._mount, volume, rate)
        cmds.do_publish(self.broker, cmds.aspirate, self.aspirate,
                        'after', self, None, self, volume, dest, rate)
        return self

    @requires_version(2, 0)
    def dispense(self,
                 volume: float = None,
                 location: Union[types.Location, Well] = None,
                 rate: float = 1.0) -> 'InstrumentContext':
        """
        Dispense a volume of liquid (in microliters/uL) using this pipette
        into the specified location.

        If only a volume is passed, the pipette will dispense from its current
        position. If only a location is passed (as in
        ``instr.dispense(location=wellplate['A1'])``), all of the liquid
        aspirated into the pipette will be dispensed (this volume is accessible
        through :py:attr:`current_volume`).

        :param volume: The volume of liquid to dispense, in microliters. If not
                       specified, defaults to :py:attr:`current_volume`.
        :type volume: int or float

        :param location: Where to dispense into. If `location` is a
                         :py:class:`.Well`, the robot will dispense into
                         :py:attr:`well_bottom_clearance```.dispense`` mm
                         above the bottom of the well. If `location` is a
                         :py:class:`.Location` (i.e. the result of
                         :py:meth:`.Well.top` or :py:meth:`.Well.bottom`), the
                         robot will dispense into the exact specified location.
                         If unspecified, the robot will dispense into the
                         current position.
        :param rate: The relative plunger speed for this dispense. During
                     this dispense, the speed of the plunger will be
                     `rate` * :py:attr:`dispense_speed`. If not specified,
                     defaults to 1.0 (speed will not be modified).
        :type rate: float

        :returns: This instance.

        .. note::

            If ``dispense`` is called with a single argument, it will not try
            to guess whether the argument is a volume or location - it is
            required to be a volume. If you want to call ``dispense`` with only
            a location, specify it as a keyword argument:
            ``instr.dispense(location=wellplate['A1'])``

        """
        self._log.debug("dispense {} from {} at {}"
                        .format(volume,
                                location if location else 'current position',
                                rate))
        if isinstance(location, Well):
            if 'fixedTrash' in quirks_from_any_parent(location):
                loc = location.top()
            else:
                point, well = location.bottom()
                loc = types.Location(
                    point + types.Point(0, 0,
                                        self.well_bottom_clearance.dispense),
                    well)
            self.move_to(loc)
        elif isinstance(location, types.Location):
            loc = location
            self.move_to(location)
        elif location is not None:
            raise TypeError(
                'location should be a Well or Location, but it is {}'
                .format(location))
        elif self._ctx.location_cache:
            loc = self._ctx.location_cache
        else:
            raise RuntimeError(
                "If dispense is called without an explicit location, another"
                " method that moves to a location (such as move_to or "
                "aspirate) must previously have been called so the robot "
                "knows where it is.")
        cmds.do_publish(self.broker, cmds.dispense, self.dispense,
                        'before', None, None, self, volume, loc, rate)
        self._hw_manager.hardware.dispense(self._mount, volume, rate)
        cmds.do_publish(self.broker, cmds.dispense, self.dispense,
                        'after', self, None, self, volume, loc, rate)
        return self

    @cmds.publish.both(command=cmds.mix)
    @requires_version(2, 0)
    def mix(self,
            repetitions: int = 1,
            volume: float = None,
            location: Union[types.Location, Well] = None,
            rate: float = 1.0) -> 'InstrumentContext':
        """
        Mix a volume of liquid (uL) using this pipette.
        If no location is specified, the pipette will mix from its current
        position. If no volume is passed, ``mix`` will default to the
        pipette's :py:attr:`max_volume`.

        :param repetitions: how many times the pipette should mix (default: 1)
        :param volume: number of microliters to mix (default:
                       :py:attr:`max_volume`)
        :param location: a Well or a position relative to well.
                         e.g, `plate.rows()[0][0].bottom()`
        :type location: types.Location
        :param rate: Set plunger speed for this mix, where,
                     ``speed = rate * (aspirate_speed or dispense_speed)``
        :raises NoTipAttachedError: If no tip is attached to the pipette.
        :returns: This instance

        .. note::

            All the arguments to ``mix`` are optional; however, if you do
            not want to specify one of them, all arguments after that one
            should be keyword arguments. For instance, if you do not want
            to specify volume, you would call
            ``pipette.mix(1, location=wellplate['A1'])``. If you do not
            want to specify repetitions, you would call
            ``pipette.mix(volume=10, location=wellplate['A1'])``. Unlike
            previous API versions, ``mix`` will not attempt to guess your
            inputs; the first argument will always be interpreted as
            ``repetitions``, the second as ``volume``, and the third as
            ``location`` unless you use keywords.

        """
        self._log.debug(
            'mixing {}uL with {} repetitions in {} at rate={}'.format(
                volume, repetitions,
                location if location else 'current position', rate))
        if not self.hw_pipette['has_tip']:
            raise hc.NoTipAttachedError('Pipette has no tip. Aborting mix()')

        self.aspirate(volume, location, rate)
        while repetitions - 1 > 0:
            self.dispense(volume, rate=rate)
            self.aspirate(volume, rate=rate)
            repetitions -= 1
        self.dispense(volume, rate=rate)
        return self

    @cmds.publish.both(command=cmds.blow_out)
    @requires_version(2, 0)
    def blow_out(self,
                 location: Union[types.Location, Well] = None
                 ) -> 'InstrumentContext':
        """
        Blow liquid out of the tip.

        If :py:attr:`dispense` is used to completely empty a pipette,
        usually a small amount of liquid will remain in the tip. This
        method moves the plunger past its usual stops to fully remove
        any remaining liquid from the tip. Regardless of how much liquid
        was in the tip when this function is called, after it is done
        the tip will be empty.

        :param location: The location to blow out into. If not specified,
                         defaults to the current location of the pipette
        :type location: :py:class:`.Well` or :py:class:`.Location` or None

        :raises RuntimeError: If no location is specified and location cache is
                              None. This should happen if `blow_out` is called
                              without first calling a method that takes a
                              location (eg, :py:meth:`.aspirate`,
                              :py:meth:`dispense`)
        :returns: This instance
        """

        if isinstance(location, Well):
            if location.parent.is_tiprack:
                self._log.warning('Blow_out being performed on a tiprack. '
                                  'Please re-check your code')
            loc = location.top()
            self.move_to(loc)
        elif isinstance(location, types.Location):
            loc = location
            self.move_to(loc)
        elif location is not None:
            raise TypeError(
                'location should be a Well or Location, but it is {}'
                .format(location))
        elif self._ctx.location_cache:
            # if location cache exists, pipette blows out immediately at
            # current location, no movement is needed
            pass
        else:
            raise RuntimeError(
                "If blow out is called without an explicit location, another"
                " method that moves to a location (such as move_to or "
                "dispense) must previously have been called so the robot "
                "knows where it is.")
        self._hw_manager.hardware.blow_out(self._mount)
        return self

    @cmds.publish.both(command=cmds.touch_tip)
    @requires_version(2, 0)
    def touch_tip(self,
                  location: Well = None,
                  radius: float = 1.0,
                  v_offset: float = -1.0,
                  speed: float = 60.0) -> 'InstrumentContext':
        """
        Touch the pipette tip to the sides of a well, with the intent of
        removing left-over droplets

        :param location: If no location is passed, pipette will
                         touch tip at current well's edges
        :type location: :py:class:`.Well` or None
        :param radius: Describes the proportion of the target well's
                       radius. When `radius=1.0`, the pipette tip will move to
                       the edge of the target well; when `radius=0.5`, it will
                       move to 50% of the well's radius. Default: 1.0 (100%)
        :type radius: float
        :param v_offset: The offset in mm from the top of the well to touch tip
                         A positive offset moves the tip higher above the well,
                         while a negative offset moves it lower into the well
                         Default: -1.0 mm
        :type v_offset: float
        :param speed: The speed for touch tip motion, in mm/s.
                      Default: 60.0 mm/s, Max: 80.0 mm/s, Min: 20.0 mm/s
        :type speed: float
        :raises NoTipAttachedError: if no tip is attached to the pipette
        :raises RuntimeError: If no location is specified and location cache is
                              None. This should happen if `touch_tip` is called
                              without first calling a method that takes a
                              location (eg, :py:meth:`.aspirate`,
                              :py:meth:`dispense`)
        :returns: This instance

        .. note::

            This is behavior change from legacy API (which accepts any
            :py:class:`.Placeable` as the ``location`` parameter)

        """
        if not self.hw_pipette['has_tip']:
            raise hc.NoTipAttachedError('Pipette has no tip to touch_tip()')

        def _build_edges(where: Well, offset: float) -> List[types.Point]:
            # Determine the touch_tip edges/points
            offset_pt = types.Point(0, 0, offset)
            return [
                # right edge
                where._from_center_cartesian(x=radius, y=0, z=1) + offset_pt,
                # left edge
                where._from_center_cartesian(x=-radius, y=0, z=1) + offset_pt,
                # back edge
                where._from_center_cartesian(x=0, y=radius, z=1) + offset_pt,
                # front edge
                where._from_center_cartesian(x=0, y=-radius, z=1) + offset_pt
            ]

        checked_speed = clamp_value(speed, 80, 20, 'touch_tip:')

        # If location is a valid well, move to the well first
        if location is None:
            if not self._ctx.location_cache:
                raise RuntimeError('No valid current location cache present')
            else:
                location = self._ctx.location_cache.labware  # type: ignore
                # type checked below

        if isinstance(location, Well):
            if 'touchTipDisabled' in quirks_from_any_parent(location):
                self._log.info(f"Ignoring touch tip on labware {location}")
                return self
            if location.parent.is_tiprack:
                self._log.warning('Touch_tip being performed on a tiprack. '
                                  'Please re-check your code')
            self.move_to(location.top())
        else:
            raise TypeError(
                'location should be a Well, but it is {}'.format(location))

        for edge in _build_edges(location, v_offset):
            self._hw_manager.hardware.move_to(self._mount, edge, checked_speed)
        return self

    @cmds.publish.both(command=cmds.air_gap)
    @requires_version(2, 0)
    def air_gap(self,
                volume: float = None,
                height: float = None) -> 'InstrumentContext':
        """
        Pull air into the pipette current tip at the current location

        :param volume: The amount in uL to aspirate air into the tube.
                       (Default will use all remaining volume in tip)
        :type volume: float

        :param height: The number of millimiters to move above the current Well
                       to air-gap aspirate. (Default: 5mm above current Well)
        :type height: float

        :raises NoTipAttachedError: If no tip is attached to the pipette

        :raises RuntimeError: If location cache is None.
                              This should happen if `touch_tip` is called
                              without first calling a method that takes a
                              location (eg, :py:meth:`.aspirate`,
                              :py:meth:`dispense`)

        :returns: This instance

        .. note::

            Both ``volume`` and height are optional, but unlike previous API
            versions, if you want to specify only ``height`` you must do it
            as a keyword argument: ``pipette.air_gap(height=2)``. If you
            call ``air_gap`` with only one unnamed argument, it will always
            be interpreted as a volume.


        """
        if not self.hw_pipette['has_tip']:
            raise hc.NoTipAttachedError('Pipette has no tip. Aborting air_gap')

        if height is None:
            height = 5
        loc = self._ctx.location_cache
        if not loc or not isinstance(loc.labware, Well):
            raise RuntimeError('No previous Well cached to perform air gap')
        target = loc.labware.top(height)
        self.move_to(target)
        self.aspirate(volume)
        return self

    @cmds.publish.both(command=cmds.return_tip)
    @requires_version(2, 0)
    def return_tip(self, home_after: bool = True) -> 'InstrumentContext':
        """
        If a tip is currently attached to the pipette, then it will return the
        tip to it's location in the tiprack.

        It will not reset tip tracking so the well flag will remain False.

        :returns: This instance
        """
        if not self.hw_pipette['has_tip']:
            self._log.warning('Pipette has no tip to return')
        loc = self._last_tip_picked_up_from
        if not isinstance(loc, Well):
            raise TypeError('Last tip location should be a Well but it is: '
                            '{}'.format(loc))
        bot = loc.bottom()
        bot = bot._replace(point=bot.point._replace(z=bot.point.z + 10))
        self.drop_tip(bot, home_after=home_after)
        try:
            loc.parent.return_tips(loc, self.channels)
        except AssertionError:
            # The failure mode here is "can't return the tip", and might
            # happen because another pipette took a tip from the tiprack
            # since this pipette did. In this case just don't return the
            # tip to the tip tracker
            self._log.exception('Could not return tip to tip tracker')

        return self

    def _next_available_tip(self) -> Tuple[Labware, Well]:
        start = self.starting_tip
        if start is None:
            return select_tiprack_from_list(
                self.tip_racks, self.channels)
        else:
            return select_tiprack_from_list(
                filter_tipracks_to_start(start, self.tip_racks),
                self.channels, start)

    @requires_version(2, 0)
    def pick_up_tip(  # noqa(C901)
            self, location: Union[types.Location, Well] = None,
            presses: int = None,
            increment: float = 1.0) -> 'InstrumentContext':
        """
        Pick up a tip for the pipette to run liquid-handling commands with

        If no location is passed, the Pipette will pick up the next available
        tip in its :py:attr:`InstrumentContext.tip_racks` list.

        The tip to pick up can be manually specified with the `location`
        argument. The `location` argument can be specified in several ways:

        * If the only thing to specify is which well from which to pick
          up a tip, `location` can be a :py:class:`.Well`. For instance,
          if you have a tip rack in a variable called `tiprack`, you can
          pick up a specific tip from it with
          ``instr.pick_up_tip(tiprack.wells()[0])``. This style of call can
          be used to make the robot pick up a tip from a tip rack that
          was not specified when creating the :py:class:`.InstrumentContext`.

        * If the position to move to in the well needs to be specified,
          for instance to tell the robot to run its pick up tip routine
          starting closer to or farther from the top of the tip,
          `location` can be a :py:class:`.types.Location`; for instance,
          you can call ``instr.pick_up_tip(tiprack.wells()[0].top())``.

        :param location: The location from which to pick up a tip.
        :type location: :py:class:`.types.Location` or :py:class:`.Well` to
                        pick up a tip from.
        :param presses: The number of times to lower and then raise the pipette
                        when picking up a tip, to ensure a good seal (0 [zero]
                        will result in the pipette hovering over the tip but
                        not picking it up--generally not desireable, but could
                        be used for dry-run).
        :type presses: int
        :param increment: The additional distance to travel on each successive
                          press (e.g.: if `presses=3` and `increment=1.0`, then
                          the first press will travel down into the tip by
                          3.5mm, the second by 4.5mm, and the third by 5.5mm).
        :type increment: float

        :returns: This instance
        """
        if location and isinstance(location, types.Location):
            if isinstance(location.labware, Labware):
                tiprack = location.labware
                target: Well = tiprack.next_tip(self.channels)  # type: ignore
                if not target:
                    raise OutOfTipsError
            elif isinstance(location.labware, Well):
                tiprack = location.labware.parent
                target = location.labware
        elif location and isinstance(location, Well):
            tiprack = location.parent
            target = location
        elif not location:
            tiprack, target = self._next_available_tip()
        else:
            raise TypeError(
                "If specified, location should be an instance of "
                "types.Location (e.g. the return value from "
                "tiprack.wells()[0].top()) or a Well (e.g. tiprack.wells()[0]."
                " However, it is a {}".format(location))

        assert tiprack.is_tiprack, "{} is not a tiprack".format(str(tiprack))
        cmds.do_publish(self.broker, cmds.pick_up_tip, self.pick_up_tip,
                        'before', None, None, instrument=self, location=target)
        self.move_to(target.top())

        self._hw_manager.hardware.set_current_tiprack_diameter(
            self._mount, target.diameter)
        self._hw_manager.hardware.pick_up_tip(
            self._mount, self._tip_length_for(tiprack), presses, increment)
        # Note that the hardware API pick_up_tip action includes homing z after
        cmds.do_publish(self.broker, cmds.pick_up_tip, self.pick_up_tip,
                        'after', self, None, instrument=self, location=target)
        self._hw_manager.hardware.set_working_volume(
            self._mount, target.max_volume)
        tiprack.use_tips(target, self.channels)
        self._last_tip_picked_up_from = target

        return self

    @requires_version(2, 0)
    def drop_tip(  # noqa(C901)
            self,
            location: Union[types.Location, Well] = None,
            home_after: bool = True)\
            -> 'InstrumentContext':
        """
        Drop the current tip.

        If no location is passed, the Pipette will drop the tip into its
        :py:attr:`trash_container`, which if not specified defaults to
        the fixed trash in slot 12.

        The location in which to drop the tip can be manually specified with
        the `location` argument. The `location` argument can be specified in
        several ways:

            - If the only thing to specify is which well into which to drop
              a tip, `location` can be a :py:class:`.Well`. For instance,
              if you have a tip rack in a variable called `tiprack`, you can
              drop a tip into a specific well on that tiprack with the call
              `instr.drop_tip(tiprack.wells()[0])`. This style of call can
              be used to make the robot drop a tip into arbitrary labware.
            - If the position to drop the tip from as well as the
              :py:class:`.Well` to drop the tip into needs to be specified,
              for instance to tell the robot to drop a tip from an unusually
              large height above the tiprack, `location`
              can be a :py:class:`.types.Location`; for instance, you can call
              `instr.drop_tip(tiprack.wells()[0].top())`.

        .. note::

            OT1 required homing the plunger after dropping tips, so the prior
            version of `drop_tip` automatically homed the plunger. This is no
            longer needed in OT2. If you need to home the plunger, use
            :py:meth:`home_plunger`.

        :param location: The location to drop the tip
        :type location: :py:class:`.types.Location` or :py:class:`.Well` or
                        None

        :returns: This instance
        """
        if location and isinstance(location, types.Location):
            if isinstance(location.labware, Well):
                target = location
            else:
                raise TypeError(
                    "If a location is specified as a types.Location (for "
                    "instance, as the result of a call to "
                    "tiprack.wells()[0].top()) it must be a location "
                    "relative to a well, since that is where a tip is "
                    "dropped. The passed location, however, is in "
                    "reference to {}".format(location.labware))
        elif location and isinstance(location, Well):
            if 'fixedTrash' in quirks_from_any_parent(location):
                target = location.top()
            else:
                bot = location.bottom()
                target = bot._replace(
                    point=bot.point._replace(z=bot.point.z + 10))
        elif not location:
            target = self.trash_container.wells()[0].top()
        else:
            raise TypeError(
                "If specified, location should be an instance of "
                "types.Location (e.g. the return value from "
                "tiprack.wells()[0].top()) or a Well (e.g. tiprack.wells()[0]."
                " However, it is a {}".format(location))
        cmds.do_publish(self.broker, cmds.drop_tip, self.drop_tip,
                        'before', None, None, instrument=self, location=target)
        self.move_to(target)
        self._hw_manager.hardware.drop_tip(self._mount, home_after=home_after)
        cmds.do_publish(self.broker, cmds.drop_tip, self.drop_tip,
                        'after', self, None, instrument=self, location=target)
        if isinstance(target.labware, Well)\
           and target.labware.parent.is_tiprack:
            # If this is a tiprack we can try and add the tip back to the
            # tracker
            try:
                target.labware.parent.return_tips(
                    target.labware, self.channels)
            except AssertionError:
                # Similarly to :py:meth:`return_tips`, the failure case here
                # just means the tip can't be reused, so don't actually stop
                # the protocol
                self._log.exception(f'Could not return tip to {target}')
        self._last_tip_picked_up_from = None
        return self

    @requires_version(2, 0)
    def home(self) -> 'InstrumentContext':
        """ Home the robot.

        :returns: This instance.
        """
        def home_dummy(mount): pass
        cmds.do_publish(self.broker, cmds.home, home_dummy,
                        'before', None, None, self._mount.name.lower())
        self._hw_manager.hardware.home_z(self._mount)
        self._hw_manager.hardware.home_plunger(self._mount)
        cmds.do_publish(self.broker, cmds.home, home_dummy,
                        'after', self, None, self._mount.name.lower())
        return self

    @requires_version(2, 0)
    def home_plunger(self) -> 'InstrumentContext':
        """ Home the plunger associated with this mount

        :returns: This instance.
        """
        self._hw_manager.hardware.home_plunger(self.mount)
        return self

    @cmds.publish.both(command=cmds.distribute)
    @requires_version(2, 0)
    def distribute(self,
                   volume: float,
                   source: Well,
                   dest: List[Well],
                   *args, **kwargs) -> 'InstrumentContext':
        """
        Move a volume of liquid from one source to multiple destinations.

        :param volume: The amount of volume to distribute to each destination
                       well.
        :param source: A single well from where liquid will be aspirated.
        :param dest: List of Wells where liquid will be dispensed to.
        :param kwargs: See :py:meth:`transfer`. Some arguments are changed.
                       Specifically, ``mix_after``, if specified, is ignored
                       and ``disposal_volume``, if not specified, is set to the
                       minimum volume of the pipette
        :returns: This instance
        """
        self._log.debug("Distributing {} from {} to {}"
                        .format(volume, source, dest))
        kwargs['mode'] = 'distribute'
        kwargs['disposal_volume'] = kwargs.get(
            'disposal_volume', self.min_volume)
        kwargs['mix_after'] = (0, 0)
        return self.transfer(volume, source, dest, **kwargs)

    @cmds.publish.both(command=cmds.consolidate)
    @requires_version(2, 0)
    def consolidate(self,
                    volume: float,
                    source: List[Well],
                    dest: Well,
                    *args, **kwargs) -> 'InstrumentContext':
        """
        Move liquid from multiple wells (sources) to a single well(destination)

        :param volume: The amount of volume to consolidate from each source
                       well.
        :param source: List of wells from where liquid will be aspirated.
        :param dest: The single well into which liquid will be dispensed.
        :param kwargs: See :py:meth:`transfer`. Some arguments are changed.
                       Specifically, ``mix_before``, if specified, is ignored
                       and ``disposal_volume`` is ignored and set to 0.
        :returns: This instance
        """
        self._log.debug("Consolidate {} from {} to {}"
                        .format(volume, source, dest))
        kwargs['mode'] = 'consolidate'
        kwargs['mix_before'] = (0, 0)
        kwargs['disposal_volume'] = 0
        return self.transfer(volume, source, dest, **kwargs)

    @cmds.publish.both(command=cmds.transfer)
    @requires_version(2, 0)
    def transfer(self,
                 volume: Union[float, Sequence[float]],
                 source: AdvancedLiquidHandling,
                 dest: AdvancedLiquidHandling,
                 trash=True,
                 **kwargs) -> 'InstrumentContext':
        # source: Union[Well, List[Well], List[List[Well]]],
        # dest: Union[Well, List[Well], List[List[Well]]],
        # TODO: Reach consensus on kwargs
        # TODO: Decide if to use a disposal_volume
        # TODO: Accordingly decide if remaining liquid should be blown out to
        # TODO: ..trash or the original well.
        # TODO: What should happen if the user passes a non-first-row well
        # TODO: ..as src/dest *while using multichannel pipette?
        r"""
        Transfer will move a volume of liquid from a source location(s)
        to a dest location(s). It is a higher-level command, incorporating
        other :py:class:`InstrumentContext` commands, like :py:meth:`aspirate`
        and :py:meth:`dispense`, designed to make protocol writing easier at
        the cost of specificity.

        :param volume: The amount of volume to aspirate from each source and
                       dispense to each destination.
                       If volume is a list, each volume will be used for the
                       sources/targets at the matching index. If volumes is a
                       tuple with two elements, like `(20, 100)`, then a list
                       of volumes will be generated with a linear gradient
                       between the two volumes in the tuple.
        :param source: A single well or a list of wells from where liquid
                       will be aspirated.
        :param dest: A single well or a list of wells where liquid
                     will be dispensed to.
        :param \**kwargs: See below

        :Keyword Arguments:

            * *new_tip* (``string``) --

                - 'never': no tips will be picked up or dropped during transfer
                - 'once': (default) a single tip will be used for all commands.
                - 'always': use a new tip for each transfer.

            * *trash* (``boolean``) --
              If `True` (default behavior), tips will be
              dropped in the trash container attached this `Pipette`.
              If `False` tips will be returned to tiprack.

            * *touch_tip* (``boolean``) --
              If `True`, a :py:meth:`touch_tip` will occur following each
              :py:meth:`aspirate` and :py:meth:`dispense`. If set to `False`
              (default behavior), no :py:meth:`touch_tip` will occur.

            * *blow_out* (``boolean``) --
              If `True`, a :py:meth:`blow_out` will occur following each
              :py:meth:`dispense`, but only if the pipette has no liquid left
              in it. If set to `False` (default), no :py:meth:`blow_out` will
              occur.

            * *mix_before* (``tuple``) --
              The tuple, if specified, gives the amount of volume to
              :py:meth:`mix` preceding each :py:meth:`aspirate` during the
              transfer. The tuple is interpreted as (repetitions, volume).

            * *mix_after* (``tuple``) --
              The tuple, if specified, gives the amount of volume to
              :py:meth:`mix` after each :py:meth:`dispense` during the
              transfer. The tuple is interpreted as (repetitions, volume).

            * *disposal_volume* (``float``) --
              (:py:meth:`distribute` only) Volume of liquid to be disposed off
              after distributing. When dispensing multiple times from the same
              tip, it is recommended to aspirate an extra amount of liquid to
              be disposed off after distributing.

            * *carryover* (``boolean``) --
              If `True` (default), any `volume` that exceeds the maximum volume
              of this Pipette will be split into multiple smaller volumes.

            * *gradient* (``lambda``) --
              Function for calculating the curve used for gradient volumes.
              When `volume` is a tuple of length 2, its values are used to
              create a list of gradient volumes. The default curve for this
              gradient is linear (lambda x: x), however a method can be passed
              with the `gradient` keyword argument to create a custom curve.

        :returns: This instance
        """
        self._log.debug("Transfer {} from {} to {}".format(
            volume, source, dest))

        kwargs['mode'] = kwargs.get('mode', 'transfer')

        mix_strategy, mix_opts = self._mix_from_kwargs(kwargs)

        if trash:
            drop_tip = transfers.DropTipStrategy.TRASH
        else:
            drop_tip = transfers.DropTipStrategy.RETURN

        new_tip = kwargs.get('new_tip')
        if isinstance(new_tip, str):
            new_tip = types.TransferTipPolicy[new_tip.upper()]

        blow_out = None
        if kwargs.get('blow_out'):
            blow_out = transfers.BlowOutStrategy.TRASH

        if new_tip != types.TransferTipPolicy.NEVER:
            tr, next_tip = self._next_available_tip()
            max_volume = min(next_tip.max_volume, self.max_volume)
        else:
            max_volume = self.hw_pipette['working_volume']

        touch_tip = None
        if kwargs.get('touch_tip'):
            touch_tip = transfers.TouchTipStrategy.ALWAYS

        default_args = transfers.Transfer()

        disposal = kwargs.get('disposal_volume')
        if disposal is None:
            disposal = default_args.disposal_volume

        transfer_args = transfers.Transfer(
            new_tip=new_tip or default_args.new_tip,
            air_gap=kwargs.get('air_gap') or default_args.air_gap,
            carryover=kwargs.get('carryover') or default_args.carryover,
            gradient_function=(kwargs.get('gradient_function') or
                               default_args.gradient_function),
            disposal_volume=disposal,
            mix_strategy=mix_strategy,
            drop_tip_strategy=drop_tip,
            blow_out_strategy=blow_out or default_args.blow_out_strategy,
            touch_tip_strategy=(touch_tip or
                                default_args.touch_tip_strategy)
        )
        transfer_options = transfers.TransferOptions(transfer=transfer_args,
                                                     mix=mix_opts)
        plan = transfers.TransferPlan(volume, source, dest, self, max_volume,
                                      kwargs['mode'], transfer_options)
        self._execute_transfer(plan)
        return self

    def _execute_transfer(self, plan: transfers.TransferPlan):
        for cmd in plan:
            getattr(self, cmd['method'])(*cmd['args'], **cmd['kwargs'])

    @staticmethod
    def _mix_from_kwargs(
            top_kwargs: Dict[str, Any])\
            -> Tuple[transfers.MixStrategy, transfers.Mix]:

        def _mix_requested(kwargs, opt):
            """
            Helper for determining mix options from :py:meth:`transfer` kwargs
            Mixes can be ignored in kwargs by either
            - Not specifying the kwarg
            - Specifying it as None
            - Specifying it as (0, 0)

            This handles all these cases.
            """
            val = kwargs.get(opt)
            if None is val:
                return False
            if val == (0, 0):
                return False
            return True

        mix_opts = transfers.Mix()
        if _mix_requested(top_kwargs, 'mix_before')\
           and _mix_requested(top_kwargs, 'mix_after'):
            mix_strategy = transfers.MixStrategy.BOTH
            before_opts = top_kwargs['mix_before']
            after_opts = top_kwargs['mix_after']
            mix_opts = mix_opts._replace(
                mix_after=mix_opts.mix_after._replace(
                    repetitions=after_opts[0], volume=after_opts[1]),
                mix_before=mix_opts.mix_before._replace(
                    repetitions=before_opts[0], volume=before_opts[1]))
        elif _mix_requested(top_kwargs, 'mix_before'):
            mix_strategy = transfers.MixStrategy.BEFORE
            before_opts = top_kwargs['mix_before']
            mix_opts = mix_opts._replace(
                mix_before=mix_opts.mix_before._replace(
                    repetitions=before_opts[0], volume=before_opts[1]))
        elif _mix_requested(top_kwargs, 'mix_after'):
            mix_strategy = transfers.MixStrategy.AFTER
            after_opts = top_kwargs['mix_after']
            mix_opts = mix_opts._replace(
                mix_after=mix_opts.mix_after._replace(
                    repetitions=after_opts[0], volume=after_opts[1]))
        else:
            mix_strategy = transfers.MixStrategy.NEVER
        return mix_strategy, mix_opts

    @requires_version(2, 0)
    def delay(self):
        return self._ctx.delay()

    @requires_version(2, 0)
    def move_to(self, location: types.Location, force_direct: bool = False,
                minimum_z_height: float = None,
                speed: float = None
                ) -> 'InstrumentContext':
        """ Move the instrument.

        :param location: The location to move to.
        :type location: :py:class:`.types.Location`
        :param force_direct: If set to true, move directly to destination
                        without arc motion.
        :param minimum_z_height: When specified, this Z margin is able to raise
                                 (but never lower) the mid-arc height.
        :param speed: The speed at which to move. By default,
                      :py:attr:`InstrumentContext.default_speed`. This controls
                      the straight linear speed of the motion; to limit
                      individual axis speeds, you can use
                      :py:attr:`.ProtocolContext.max_speeds`.
        """
        if self._ctx.location_cache:
            from_lw = self._ctx.location_cache.labware
        else:
            from_lw = None

        if not speed:
            speed = self.default_speed

        from_center = 'centerMultichannelOnWells'\
            in quirks_from_any_parent(from_lw)
        cp_override = CriticalPoint.XY_CENTER if from_center else None
        from_loc = types.Location(
            self._hw_manager.hardware.gantry_position(
                self._mount, critical_point=cp_override),
            from_lw)

        moves = geometry.plan_moves(from_loc, location, self._ctx.deck,
                                    force_direct=force_direct,
                                    minimum_z_height=minimum_z_height)
        self._log.debug("move_to: {}->{} via:\n\t{}"
                        .format(from_loc, location, moves))
        try:
            for move in moves:
                self._hw_manager.hardware.move_to(
                    self._mount, move[0], critical_point=move[1], speed=speed,
                    max_speeds=self._ctx.max_speeds.data)
        except Exception:
            self._ctx.location_cache = None
            raise
        else:
            self._ctx.location_cache = location
        return self

    @property  # type: ignore
    @requires_version(2, 0)
    def mount(self) -> str:
        """ Return the name of the mount this pipette is attached to """
        return self._mount.name.lower()

    @property  # type: ignore
    @requires_version(2, 0)
    def speed(self) -> 'PlungerSpeeds':
        """ The speeds (in mm/s) configured for the pipette plunger.

        This is an object with attributes ``aspirate``, ``dispense``, and
        ``blow_out`` holding the plunger speeds for the corresponding
        operation.

        .. note::
            This property is equivalent to :py:attr:`flow_rate`; the only
            difference is the units in which this property is specified.
            Specifying this attribute uses the units of the linear speed of
            the plunger inside the pipette, while :py:attr:`flow_rate` uses
            the units of the volumetric flow rate of liquid into or out of the
            tip. Because :py:attr:`speed` and :py:attr:`flow_rate` modify the
            same values, setting one will override the other.

        For instance, to set the plunger speed during an aspirate action, do

        .. code-block :: python

            instrument.speed.aspirate = 50

        """
        return self._speeds

    @property  # type: ignore
    @requires_version(2, 0)
    def flow_rate(self) -> 'FlowRates':
        """ The speeds (in uL/s) configured for the pipette.

        This is an object with attributes ``aspirate``, ``dispense``, and
        ``blow_out`` holding the flow rates for the corresponding operation.

        .. note::
          This property is equivalent to :py:attr:`speed`; the only
          difference is the units in which this property is specified.
          specifiying this property uses the units of the volumetric flow rate
          of liquid into or out of the tip, while :py:attr:`speed` uses the
          units of the linear speed of the plunger inside the pipette.
          Because :py:attr:`speed` and :py:attr:`flow_rate` modify the
          same values, setting one will override the other.

        For instance, to change the flow rate for aspiration on an instrument
        you would do

        .. code-block :: python

            instrument.flow_rate.aspirate = 50

        """
        return self._flow_rates

    @property
    def pick_up_current(self) -> float:
        """
        The current (amperes) the pipette mount's motor will use
        while picking up a tip. Specified in amps.
        """
        raise NotImplementedError

    @pick_up_current.setter
    def pick_up_current(self, amps: float):
        """ Set the current used when picking up a tip.

        :param amps: The current, in amperes. Acceptable values: (0.0, 2.0)
        """
        raise NotImplementedError

    @property  # type: ignore
    @requires_version(2, 0)
    def type(self) -> str:
        """ One of `'single'` or `'multi'`.
        """
        model = self.name
        if 'single' in model:
            return 'single'
        elif 'multi' in model:
            return 'multi'
        else:
            raise RuntimeError("Bad pipette name: {}".format(model))

    @property  # type: ignore
    @requires_version(2, 0)
    def tip_racks(self) -> List[Labware]:
        """
        The tip racks that have been linked to this pipette.

        This is the property used to determine which tips to pick up next when
        calling :py:meth:`pick_up_tip` without arguments.
        """
        return self._tip_racks

    @tip_racks.setter
    def tip_racks(self, racks: List[Labware]):
        self._tip_racks = racks

    @property  # type: ignore
    @requires_version(2, 0)
    def trash_container(self) -> Labware:
        """ The trash container associated with this pipette.

        This is the property used to determine where to drop tips and blow out
        liquids when calling :py:meth:`drop_tip` or :py:meth:`blow_out` without
        arguments.
        """
        return self._trash

    @trash_container.setter
    def trash_container(self, trash: Labware):
        self._trash = trash

    @property  # type: ignore
    @requires_version(2, 0)
    def name(self) -> str:
        """
        The name string for the pipette (e.g. 'p300_single')
        """
        return self.hw_pipette['name']

    @property  # type: ignore
    @requires_version(2, 0)
    def model(self) -> str:
        """
        The model string for the pipette (e.g. 'p300_single_v1.3')
        """
        return self.hw_pipette['model']

    @property  # type: ignore
    @requires_version(2, 0)
    def min_volume(self) -> float:
        return self.hw_pipette['min_volume']

    @property  # type: ignore
    @requires_version(2, 0)
    def max_volume(self) -> float:
        """
        The maximum volume, in microliters, this pipette can hold.
        """
        return self.hw_pipette['max_volume']

    @property  # type: ignore
    @requires_version(2, 0)
    def current_volume(self) -> float:
        """
        The current amount of liquid, in microliters, held in the pipette.
        """
        return self.hw_pipette['current_volume']

    @property  # type: ignore
    @requires_version(2, 0)
    def hw_pipette(self) -> Dict[str, Any]:
        """ View the information returned by the hardware API directly.

        :raises: a :py:class:`.types.PipetteNotAttachedError` if the pipette is
                 no longer attached (should not happen).
        """
        pipette = self._hw_manager.hardware.attached_instruments[self._mount]
        if pipette is None:
            raise types.PipetteNotAttachedError
        return pipette

    @property  # type: ignore
    @requires_version(2, 0)
    def channels(self) -> int:
        """ The number of channels on the pipette. """
        return self.hw_pipette['channels']

    @property  # type: ignore
    @requires_version(2, 0)
    def well_bottom_clearance(self) -> 'Clearances':
        """ The distance above the bottom of a well to aspirate or dispense.

        This is an object with attributes ``aspirate`` and ``dispense``,
        describing the default heights of the corresponding operation. The
        default is 1.0mm for both aspirate and dispense.

        When :py:meth:`aspirate` or :py:meth:`dispense` is given a
        :py:class:`.Well` rather than a full :py:class:`.Location`, the robot
        will move this distance above the bottom of the well to aspirate or
        dispense.

        To change, set the corresponding attribute. For instance,

        .. code-block:: python

            instr.well_bottom_clearance.aspirate = 1

        """
        return self._well_bottom_clearance

    def __repr__(self):
        return '<{}: {} in {}>'.format(self.__class__.__name__,
                                       self.hw_pipette['model'],
                                       self._mount.name)

    def __str__(self):
        return '{} on {} mount'.format(self.hw_pipette['display_name'],
                                       self._mount.name.lower())

    def _tip_length_for(self, tiprack: Labware) -> float:
        """ Get the tip length, including overlap, for a tip from this rack """
        tip_overlap = self.hw_pipette['tip_overlap'].get(
            tiprack.uri,
            self.hw_pipette['tip_overlap']['default'])
        tip_length = tiprack.tip_length
        return tip_length - tip_overlap


@requires_version(2, 0)
class ModuleContext(CommandPublisher):
    """ An object representing a connected module. """

    def __init__(self, ctx: ProtocolContext, geometry: ModuleGeometry) -> None:
        """ Build the ModuleContext.

        This usually should not be instantiated directly; instead, modules
        should be loaded using :py:meth:`ProtocolContext.load_module`.

        :param ctx: The parent context for the module
        :param geometry: The :py:class:`.ModuleGeometry` for the module
        """
        super().__init__(ctx.broker)
        self._geometry = geometry
        self._ctx = ctx

<<<<<<< HEAD
    def load_labware_object(self, labware: Union[Labware, LegacyLabware])\
            -> Union[Labware, LegacyLabware]:
=======
    @requires_version(2, 0)
    def load_labware_object(self, labware: Labware) -> Labware:
>>>>>>> df9f41d3
        """ Specify the presence of a piece of labware on the module.

        :param labware: The labware object. This object should be already
                        initialized and its parent should be set to this
                        module's geometry. To initialize and load a labware
                        onto the module in one step, see
                        :py:meth:`load_labware`.
        :returns: The properly-linked labware object
        """
        mod_labware = self._geometry.add_labware(labware)  # type: ignore
        self._ctx.deck.recalculate_high_z()
        return mod_labware

<<<<<<< HEAD
    def load_labware(self, name: str) -> Union[Labware, LegacyLabware]:
=======
    @requires_version(2, 0)
    def load_labware(self, name: str) -> Labware:
>>>>>>> df9f41d3
        """ Specify the presence of a piece of labware on the module.

        :param name: The name of the labware object.
        :returns: The initialized and loaded labware object.
        """
        lw = load(
            name, self._geometry.location,
            bundled_defs=self._ctx._bundled_labware)
        return self.load_labware_object(lw)

<<<<<<< HEAD
    def load_labware_by_name(self, name: str) -> Union[Labware, LegacyLabware]:
=======
    @requires_version(2, 0)
    def load_labware_by_name(self, name: str) -> Labware:
>>>>>>> df9f41d3
        MODULE_LOG.warning(
            'load_labware_by_name is deprecated and will be removed in '
            'version 3.12.0. please use load_labware')
        return self.load_labware(name)

<<<<<<< HEAD
    @property
    def labware(self) -> Optional[Union[Labware, LegacyLabware]]:
=======
    @property  # type: ignore
    @requires_version(2, 0)
    def labware(self) -> Optional[Labware]:
>>>>>>> df9f41d3
        """ The labware (if any) present on this module. """
        return self._geometry.labware

    @property  # type: ignore
    @requires_version(2, 0)
    def geometry(self) -> ModuleGeometry:
        """ The object representing the module as an item on the deck

        :returns: ModuleGeometry
        """
        return self._geometry

    def __repr__(self):
        return "{} at {} lw {}".format(self.__class__.__name__,
                                       self._geometry,
                                       self.labware)


@requires_version(2, 0)
class TemperatureModuleContext(ModuleContext):
    """ An object representing a connected Temperature Module.

    It should not be instantiated directly; instead, it should be
    created through :py:meth:`.ProtocolContext.load_module` using:
    ``ctx.load_module('Temperature Module', slot_number)``.

    A minimal protocol with a Temperature module would look like this:

    .. code block:: python

        def run(ctx):
            slot_number = 10
            temp_mod = ctx.load_module('Temperature Module', slot_number)
            temp_plate = temp_mod.load_labware(
                'biorad_96_wellplate_200ul_pcr')

            temp_mod.set_temperature(45.5)
            temp_mod.deactivate()

    .. note::

        In order to prevent physical obstruction of other slots, place the
        Temperature Module in a slot on the horizontal edges of the deck (such
        as 1, 4, 7, or 10 on the left or 3, 6, or 7 on the right), with the USB
        cable and power cord pointing away from the deck.

    """
    def __init__(self, ctx: ProtocolContext,
                 hw_module: modules.tempdeck.TempDeck,
                 geometry: ModuleGeometry,
                 loop: asyncio.AbstractEventLoop) -> None:
        self._module = hw_module
        self._loop = loop
        super().__init__(ctx, geometry)

    @cmds.publish.both(command=cmds.tempdeck_set_temp)
    @requires_version(2, 0)
    def set_temperature(self, celsius: float):
        """ Set the target temperature, in C.

        Must be between 4 and 95C based on Opentrons QA.

        :param celsius: The target temperature, in C
        """
        return self._module.set_temperature(celsius)

    @cmds.publish.both(command=cmds.tempdeck_deactivate)
    @requires_version(2, 0)
    def deactivate(self):
        """ Stop heating (or cooling) and turn off the fan.
        """
        return self._module.deactivate()

    @property  # type: ignore
    @requires_version(2, 0)
    def temperature(self):
        """ Current temperature in C"""
        return self._module.temperature

    @property  # type: ignore
    @requires_version(2, 0)
    def target(self):
        """ Current target temperature in C"""
        return self._module.target


@requires_version(2, 0)
class MagneticModuleContext(ModuleContext):
    """ An object representing a connected Temperature Module.

    It should not be instantiated directly; instead, it should be
    created through :py:meth:`.ProtocolContext.load_module`.
    """
    def __init__(self,
                 ctx: ProtocolContext,
                 hw_module: modules.magdeck.MagDeck,
                 geometry: ModuleGeometry,
                 loop: asyncio.AbstractEventLoop) -> None:
        self._module = hw_module
        self._loop = loop
        super().__init__(ctx, geometry)

    @cmds.publish.both(command=cmds.magdeck_calibrate)
    @requires_version(2, 0)
    def calibrate(self):
        """ Calibrate the Magnetic Module.

        The calibration is used to establish the position of the lawbare on
        top of the magnetic module.
        """
        self._module.calibrate()

<<<<<<< HEAD
    def load_labware_object(self, labware: Union[Labware, LegacyLabware])\
            -> Union[Labware, LegacyLabware]:
=======
    @requires_version(2, 0)
    def load_labware_object(self, labware: Labware) -> Labware:
>>>>>>> df9f41d3
        """
        Load labware onto a Magnetic Module, checking if it is compatible
        """
        if labware.magdeck_engage_height is None:
            MODULE_LOG.warning(
                "This labware ({}) is not explicitly compatible with the"
                " Magnetic Module. You will have to specify a height when"
                " calling engage().")
        return super().load_labware_object(labware)

    @cmds.publish.both(command=cmds.magdeck_engage)
    @requires_version(2, 0)
    def engage(self, height: float = None, offset: float = None):
        """ Raise the Magnetic Module's magnets.

        The destination of the magnets can be specified in several different
        ways, based on internally stored default heights for labware:

           - If neither `height` nor `offset` is specified, the magnets will
             raise to a reasonable default height based on the specified
             labware.
           - If `height` is specified, it should be a distance in mm from the
             home position of the magnets.
           - If `offset` is specified, it should be an offset in mm from the
             default position. A positive number moves the magnets higher and
             a negative number moves the magnets lower.

        Only certain labwares have defined engage heights for the Magnetic
        Module. If a labware that does not have a defined engage height is
        loaded on the Magnetic Module (or if no labware is loaded), then
        `height` must be specified.

        :param height: The height to raise the magnets to, in mm from home.
        :param offset: An offset relative to the default height for the labware
                       in mm
        """
        if height:
            dist = height
        elif self.labware and self.labware.magdeck_engage_height is not None:
            dist = self.labware.magdeck_engage_height
            if offset:
                dist += offset
        else:
            raise ValueError(
                "Currently loaded labware {} does not have a known engage "
                "height; please specify explicitly with the height param"
                .format(self.labware))
        self._module.engage(dist)

    @cmds.publish.both(command=cmds.magdeck_disengage)
    @requires_version(2, 0)
    def disengage(self):
        """ Lower the magnets back into the Magnetic Module.
        """
        self._module.deactivate()

    @property  # type: ignore
    @requires_version(2, 0)
    def status(self):
        """ The status of the module. either 'engaged' or 'disengaged' """
        return self._module.status


@requires_version(2, 0)
class ThermocyclerContext(ModuleContext):
    """ An object representing a connected Temperature Module.

    It should not be instantiated directly; instead, it should be
    created through :py:meth:`.ProtocolContext.load_module`.
    """
    def __init__(self,
                 ctx: ProtocolContext,
                 hw_module: modules.thermocycler.Thermocycler,
                 geometry: ThermocyclerGeometry,
                 loop: asyncio.AbstractEventLoop) -> None:
        self._module = hw_module
        self._loop = loop
        super().__init__(ctx, geometry)

    def _prepare_for_lid_move(self):
        loaded_instruments = [instr for mount, instr in
                              self._ctx.loaded_instruments.items()
                              if instr is not None]
        try:
            instr = loaded_instruments[0]
        except IndexError:
            MODULE_LOG.warning(
                "Cannot assure a safe gantry position to avoid colliding"
                " with the lid of the Thermocycler Module.")
        else:
            self._ctx._hw_manager.hardware.retract(instr._mount)
            high_point = self._ctx._hw_manager.hardware.current_position(
                    instr._mount)
            trash_top = self._ctx.fixed_trash.wells()[0].top()
            safe_point = trash_top.point._replace(
                    z=high_point[Axis.by_mount(instr._mount)])
            instr.move_to(types.Location(safe_point, None), force_direct=True)

    @cmds.publish.both(command=cmds.thermocycler_open)
    @requires_version(2, 0)
    def open_lid(self):
        """ Opens the lid"""
        self._prepare_for_lid_move()
        self._geometry.lid_status = self._module.open()
        return self._geometry.lid_status

    @cmds.publish.both(command=cmds.thermocycler_close)
    @requires_version(2, 0)
    def close_lid(self):
        """ Closes the lid"""
        self._prepare_for_lid_move()
        self._geometry.lid_status = self._module.close()
        return self._geometry.lid_status

    @cmds.publish.both(command=cmds.thermocycler_set_block_temp)
    @requires_version(2, 0)
    def set_block_temperature(self,
                              temperature: float,
                              hold_time_seconds: float = None,
                              hold_time_minutes: float = None,
                              ramp_rate: float = None):
        """ Set the target temperature for the well block, in °C.

        Valid operational range yet to be determined.

        :param temperature: The target temperature, in °C.
        :param hold_time_minutes: The number of minutes to hold, after reaching
                                  ``temperature``, before proceeding to the
                                  next command.
        :param hold_time_seconds: The number of seconds to hold, after reaching
                                  ``temperature``, before proceeding to the
                                  next command. If ``hold_time_minutes`` and
                                  ``hold_time_seconds`` are not specified,
                                  the Thermocycler will proceed to the next
                                  command after ``temperature`` is reached.
        :param ramp_rate: The target rate of temperature change, in °C/sec.
                          If ``ramp_rate`` is not specified, it will default
                          to the maximum ramp rate as defined in the device
                          configuration.

        .. note:

            If ``hold_time_minutes`` and ``hold_time_seconds`` are not
            specified, the Thermocycler will proceed to the next command
            after ``temperature`` is reached.
        """
        return self._module.set_temperature(
                temperature=temperature,
                hold_time_seconds=hold_time_seconds,
                hold_time_minutes=hold_time_minutes,
                ramp_rate=ramp_rate)

    @cmds.publish.both(command=cmds.thermocycler_set_lid_temperature)
    @requires_version(2, 0)
    def set_lid_temperature(self, temperature: float):
        """ Set the target temperature for the heated lid, in °C.

        :param temperature: The target temperature, in °C clamped to the
                            range 20°C to 105°C.

        .. note:

            The Thermocycler will proceed to the next command after
            ``temperature`` has been reached.

        """
        self._module.set_lid_temperature(temperature)

    @cmds.publish.both(command=cmds.thermocycler_execute_profile)
    @requires_version(2, 0)
    def execute_profile(self,
                        steps: List[modules.types.ThermocyclerStep],
                        repetitions: int):
        """ Execute a Thermocycler Profile defined as a cycle of
        :py:attr:`steps` to repeat for a given number of :py:attr:`repetitions`

        :param steps: List of unique steps that make up a single cycle.
                      Each list item should be a dictionary that maps to
                      the parameters of the :py:meth:`set_block_temperature`
                      method with keys 'temperature', 'hold_time_seconds',
                      and 'hold_time_minutes'.
        :param repetitions: The number of times to repeat the cycled steps.

        .. note:

            Unlike the :py:meth:`set_block_temperature`, either or both of
            'hold_time_minutes' and 'hold_time_seconds' must be defined
            and finite for each step.

        """
        if repetitions <= 0:
            raise ValueError("repetitions must be a positive integer")
        for step in steps:
            if step.get('temperature') is None:
                raise ValueError(
                        "temperature must be defined for each step in cycle")
            hold_mins = step.get('hold_time_minutes')
            hold_secs = step.get('hold_time_seconds')
            if hold_mins is None and hold_secs is None:
                raise ValueError(
                        "either hold_time_minutes or hold_time_seconds must be"
                        "defined for each step in cycle")
        return self._module.cycle_temperatures(
            steps=steps, repetitions=repetitions)

    @cmds.publish.both(command=cmds.thermocycler_deactivate_lid)
    @requires_version(2, 0)
    def deactivate_lid(self):
        """ Turn off the heated lid """
        self._module.stop_lid_heating()

    @cmds.publish.both(command=cmds.thermocycler_deactivate_block)
    @requires_version(2, 0)
    def deactivate_block(self):
        """ Turn off the well block """
        self._module.deactivate()

    @cmds.publish.both(command=cmds.thermocycler_deactivate)
    @requires_version(2, 0)
    def deactivate(self):
        """ Turn off the well block, and heated lid """
        self.deactivate_lid()
        self.deactivate_block()

    @property  # type: ignore
    @requires_version(2, 0)
    def lid_position(self):
        """ Lid open/close status string"""
        return self._module.lid_status

    @property  # type: ignore
    @requires_version(2, 0)
    def block_temperature_status(self):
        return self._module.status

    @property  # type: ignore
    @requires_version(2, 0)
    def lid_temperature_status(self):
        return self._module.lid_temp_status

    @property  # type: ignore
    @requires_version(2, 0)
    def block_temperature(self):
        """ Current temperature in degrees C """
        return self._module.temperature

    @property  # type: ignore
    @requires_version(2, 0)
    def block_target_temperature(self):
        """ Target temperature in degrees C """
        return self._module.target

    @property  # type: ignore
    @requires_version(2, 0)
    def lid_temperature(self):
        """ Current temperature in degrees C """
        return self._module.lid_temp

    @property  # type: ignore
    @requires_version(2, 0)
    def lid_target_temperature(self):
        """ Target temperature in degrees C """
        return self._module.lid_target

    @property  # type: ignore
    @requires_version(2, 0)
    def ramp_rate(self):
        """ Current ramp rate in degrees C/sec"""
        return self._module.ramp_rate

    @property  # type: ignore
    @requires_version(2, 0)
    def hold_time(self):
        """ Remaining hold time in sec"""
        return self._module.hold_time

    @property  # type: ignore
    @requires_version(2, 0)
    def total_cycle_count(self):
        """ Number of repetitions for current set cycle"""
        return self._module.total_cycle_count

    @property  # type: ignore
    @requires_version(2, 0)
    def current_cycle_index(self):
        """ Index of the current set cycle repetition"""
        return self._module.current_cycle_index

    @property  # type: ignore
    @requires_version(2, 0)
    def total_step_count(self):
        """ Number of steps within the current cycle"""
        return self._module.total_step_count

    @property  # type: ignore
    @requires_version(2, 0)
    def current_step_index(self):
        """ Index of the current step within the current cycle"""
        return self._module.current_step_index<|MERGE_RESOLUTION|>--- conflicted
+++ resolved
@@ -14,13 +14,10 @@
                       ThermocyclerGeometry, OutOfTipsError,
                       select_tiprack_from_list, filter_tipracks_to_start,
                       LabwareDefinition)
-<<<<<<< HEAD
 from .labware_helpers import load_from_definition, load
 from opentrons.protocol_api.legacy_wrapper.containers_wrapper import\
     LegacyLabware
-=======
 from opentrons.protocols.types import APIVersion, Protocol
->>>>>>> df9f41d3
 from .util import (FlowRates, PlungerSpeeds, Clearances, AxisMaxSpeeds,
                    HardwareManager, clamp_value, requires_version)
 
@@ -1925,13 +1922,9 @@
         self._geometry = geometry
         self._ctx = ctx
 
-<<<<<<< HEAD
+    @requires_version(2, 0)
     def load_labware_object(self, labware: Union[Labware, LegacyLabware])\
             -> Union[Labware, LegacyLabware]:
-=======
-    @requires_version(2, 0)
-    def load_labware_object(self, labware: Labware) -> Labware:
->>>>>>> df9f41d3
         """ Specify the presence of a piece of labware on the module.
 
         :param labware: The labware object. This object should be already
@@ -1945,12 +1938,8 @@
         self._ctx.deck.recalculate_high_z()
         return mod_labware
 
-<<<<<<< HEAD
+    @requires_version(2, 0)
     def load_labware(self, name: str) -> Union[Labware, LegacyLabware]:
-=======
-    @requires_version(2, 0)
-    def load_labware(self, name: str) -> Labware:
->>>>>>> df9f41d3
         """ Specify the presence of a piece of labware on the module.
 
         :param name: The name of the labware object.
@@ -1961,25 +1950,16 @@
             bundled_defs=self._ctx._bundled_labware)
         return self.load_labware_object(lw)
 
-<<<<<<< HEAD
+    @requires_version(2, 0)
     def load_labware_by_name(self, name: str) -> Union[Labware, LegacyLabware]:
-=======
-    @requires_version(2, 0)
-    def load_labware_by_name(self, name: str) -> Labware:
->>>>>>> df9f41d3
         MODULE_LOG.warning(
             'load_labware_by_name is deprecated and will be removed in '
             'version 3.12.0. please use load_labware')
         return self.load_labware(name)
 
-<<<<<<< HEAD
-    @property
+    @property  # type: ignore
+    @requires_version(2, 0)
     def labware(self) -> Optional[Union[Labware, LegacyLabware]]:
-=======
-    @property  # type: ignore
-    @requires_version(2, 0)
-    def labware(self) -> Optional[Labware]:
->>>>>>> df9f41d3
         """ The labware (if any) present on this module. """
         return self._geometry.labware
 
@@ -2092,13 +2072,9 @@
         """
         self._module.calibrate()
 
-<<<<<<< HEAD
+    @requires_version(2, 0)
     def load_labware_object(self, labware: Union[Labware, LegacyLabware])\
             -> Union[Labware, LegacyLabware]:
-=======
-    @requires_version(2, 0)
-    def load_labware_object(self, labware: Labware) -> Labware:
->>>>>>> df9f41d3
         """
         Load labware onto a Magnetic Module, checking if it is compatible
         """
