--- conflicted
+++ resolved
@@ -81,28 +81,6 @@
 
     # Find the safe z heights based on the destination and origin labware/well
     if to_lw and to_lw == from_lw:
-<<<<<<< HEAD
-        # Two valid labwares. We’ll either raise to clear a well or go direct
-        if z_margin_override == 0.0 or (to_well and to_well == from_well):
-            # If we’re going direct, we can assume we’re already in the correct
-            # cp so we can use the override without prep
-            return [(to_point, dest_cp_override)]
-        else:
-            if to_well:
-                to_safety = to_well.top().point.z + well_z_margin
-            else:
-                to_safety = to_lw.highest_z + well_z_margin
-            if from_well:
-                from_safety = from_well.top().point.z + well_z_margin
-            else:
-                from_safety = from_lw.highest_z + well_z_margin
-
-            safe = max_many(
-                to_point.z,
-                from_point.z,
-                to_safety,
-                from_safety)
-=======
         # If we know the labwares we’re moving from and to, we can calculate
         # a safe z based on their heights
         if to_well:
@@ -126,7 +104,6 @@
             from_point.z,
             z_margin_override
         )
->>>>>>> 3f054b33
     else:
         # Actually use what we calculated
         safe = max_many(
@@ -135,8 +112,6 @@
             to_safety,
             from_safety)
 
-    if z_margin_override is not None and z_margin_override >= 0.0:
-        safe = z_margin_override
     # We should use the origin’s cp for the first move since it should
     # move only in z and the destination’s cp subsequently
     return [(from_point._replace(z=safe), origin_cp_override),
