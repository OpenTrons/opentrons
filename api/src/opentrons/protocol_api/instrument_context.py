--- conflicted
+++ resolved
@@ -2,11 +2,6 @@
 import logging
 from contextlib import ExitStack
 from typing import Any, List, Optional, Sequence, Union, cast, Dict
-<<<<<<< HEAD
-=======
-
-from opentrons.protocol_engine.errors.exceptions import TipNotAttachedError
->>>>>>> 18b0eb43
 from opentrons_shared_data.errors.exceptions import (
     CommandPreconditionViolated,
     CommandParameterLimitViolated,
