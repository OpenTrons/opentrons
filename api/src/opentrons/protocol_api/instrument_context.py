from __future__ import annotations
import logging
from contextlib import ExitStack
from typing import Any, List, Optional, Sequence, Union, cast, Dict
from opentrons_shared_data.errors.exceptions import (
    CommandPreconditionViolated,
    CommandParameterLimitViolated,
    UnexpectedTipRemovalError,
    UnsupportedHardwareCommand,
)
from opentrons_shared_data.robot.types import RobotTypeEnum

from opentrons.legacy_broker import LegacyBroker
from opentrons.hardware_control.dev_types import PipetteDict
from opentrons import types
from opentrons.legacy_commands import commands as cmds

from opentrons.legacy_commands import publisher
from opentrons.protocols.advanced_control.mix import mix_from_kwargs
from opentrons.protocols.advanced_control.transfers import transfer as v1_transfer
from opentrons.protocols.api_support.deck_type import NoTrashDefinedError
from opentrons.protocols.api_support.types import APIVersion
from opentrons.protocols.api_support import instrument
from opentrons.protocols.api_support.util import (
    FlowRates,
    PlungerSpeeds,
    clamp_value,
    requires_version,
    APIVersionError,
    UnsupportedAPIError,
)

from .core.common import InstrumentCore, ProtocolCore
from .core.engine import ENGINE_CORE_API_VERSION
from .core.legacy.legacy_instrument_core import LegacyInstrumentCore
from .config import Clearances
from .disposal_locations import TrashBin, WasteChute
from ._nozzle_layout import NozzleLayout
from ._liquid import LiquidClass
from . import labware, validation
from ..config import feature_flags
from ..protocols.advanced_control.transfers.common import (
    TransferTipPolicyV2,
    TransferTipPolicyV2Type,
)

_DEFAULT_ASPIRATE_CLEARANCE = 1.0
_DEFAULT_DISPENSE_CLEARANCE = 1.0

_log = logging.getLogger(__name__)

_PREP_AFTER_ADDED_IN = APIVersion(2, 13)
"""The version after which the pick-up tip procedure should also prepare the plunger."""
_PRESSES_INCREMENT_REMOVED_IN = APIVersion(2, 14)
"""The version after which the pick-up tip procedure deprecates presses and increment arguments."""
_DROP_TIP_LOCATION_ALTERNATING_ADDED_IN = APIVersion(2, 15)
"""The version after which a drop-tip-into-trash procedure drops tips in different alternating locations within the trash well."""
_PARTIAL_NOZZLE_CONFIGURATION_ADDED_IN = APIVersion(2, 16)
"""The version after which a partial nozzle configuration became available for the 96 Channel Pipette."""
_PARTIAL_NOZZLE_CONFIGURATION_AUTOMATIC_TIP_TRACKING_IN = APIVersion(2, 18)
"""The version after which automatic tip tracking supported partially configured nozzle layouts."""
_DISPOSAL_LOCATION_OFFSET_ADDED_IN = APIVersion(2, 18)
"""The version after which offsets for deck configured trash containers and changes to alternating tip drop behavior were introduced."""
_PARTIAL_NOZZLE_CONFIGURATION_SINGLE_ROW_PARTIAL_COLUMN_ADDED_IN = APIVersion(2, 20)
"""The version after which partial nozzle configurations of single, row, and partial column layouts became available."""
_AIR_GAP_TRACKING_ADDED_IN = APIVersion(2, 22)
"""The version after which air gaps should be implemented with a separate call instead of an aspirate for better liquid volume tracking."""

AdvancedLiquidHandling = v1_transfer.AdvancedLiquidHandling


class InstrumentContext(publisher.CommandPublisher):
    """
    A context for a specific pipette or instrument.

    The InstrumentContext class provides the objects, attributes, and methods that allow
    you to use pipettes in your protocols.

    Methods generally fall into one of two categories.

      - They can change the state of the InstrumentContext object, like how fast it
        moves liquid or where it disposes of used tips.

      - They can command the instrument to perform an action, like picking up tips,
        moving to certain locations, and aspirating or dispensing liquid.

    Objects in this class should not be instantiated directly. Instead, instances are
    returned by :py:meth:`ProtocolContext.load_instrument`.

    .. versionadded:: 2.0

    """

    def __init__(
        self,
        core: InstrumentCore,
        protocol_core: ProtocolCore,
        broker: LegacyBroker,
        api_version: APIVersion,
        tip_racks: List[labware.Labware],
        trash: Optional[Union[labware.Labware, TrashBin, WasteChute]],
        requested_as: str,
    ) -> None:
        super().__init__(broker)
        self._api_version = api_version
        self._core = core
        self._protocol_core = protocol_core
        self._tip_racks = tip_racks
        self._last_tip_picked_up_from: Union[labware.Well, None] = None
        self._starting_tip: Union[labware.Well, None] = None
        self._well_bottom_clearances = Clearances(
            default_aspirate=_DEFAULT_ASPIRATE_CLEARANCE,
            default_dispense=_DEFAULT_DISPENSE_CLEARANCE,
        )
        self._user_specified_trash: Union[
            labware.Labware, TrashBin, WasteChute, None
        ] = trash
        self.requested_as = requested_as

    @property
    @requires_version(2, 0)
    def api_version(self) -> APIVersion:
        return self._api_version

    @property
    @requires_version(2, 0)
    def starting_tip(self) -> Union[labware.Well, None]:
        """
        Which well of a tip rack the pipette should start at when automatically choosing tips to pick up.

        See :py:meth:`.pick_up_tip()`.

        .. note::

            In robot software versions 6.3.0 and 6.3.1, protocols specifying API level
            2.14 ignored ``starting_tip`` on the second and subsequent calls to
            :py:meth:`.InstrumentContext.pick_up_tip` with no argument. This is fixed
            for all API levels as of robot software version 7.0.0.
        """
        return self._starting_tip

    @starting_tip.setter
    def starting_tip(self, location: Union[labware.Well, None]) -> None:
        self._starting_tip = location

    @requires_version(2, 0)
    def reset_tipracks(self) -> None:
        """Reload all tips in each tip rack and reset the starting tip."""
        for tiprack in self.tip_racks:
            tiprack.reset()
        self.starting_tip = None

    @property
    @requires_version(2, 0)
    def default_speed(self) -> float:
        """The speed at which the robot's gantry moves in mm/s.

        The default speed for Flex varies between 300 and 350 mm/s. The OT-2 default is
        400 mm/s. In addition to changing the default, the speed of individual motions
        can be changed with the ``speed`` argument of the
        :py:meth:`InstrumentContext.move_to` method. See :ref:`gantry_speed`.
        """
        return self._core.get_default_speed()

    @default_speed.setter
    def default_speed(self, speed: float) -> None:
        self._core.set_default_speed(speed)

    @requires_version(2, 0)
    def aspirate(
        self,
        volume: Optional[float] = None,
        location: Optional[Union[types.Location, labware.Well]] = None,
        rate: float = 1.0,
    ) -> InstrumentContext:
        """
        Draw liquid into a pipette tip.

        See :ref:`new-aspirate` for more details and examples.

        :param volume: The volume to aspirate, measured in µL. If unspecified,
                    defaults to the maximum volume for the pipette and its currently
                    attached tip.

                    If ``aspirate`` is called with a volume of precisely 0, its behavior
                    depends on the API level of the protocol. On API levels below 2.16,
                    it will behave the same as a volume of ``None``/unspecified: aspirate
                    until the pipette is full. On API levels at or above 2.16, no liquid
                    will be aspirated.
        :type volume: int or float
        :param location: Tells the robot where to aspirate from. The location can be
                         a :py:class:`.Well` or a :py:class:`.Location`.

                            - If the location is a ``Well``, the robot will aspirate at
                              or above the bottom center of the well. The distance (in mm)
                              from the well bottom is specified by
                              :py:obj:`well_bottom_clearance.aspirate
                              <well_bottom_clearance>`.

                            - If the location is a ``Location`` (e.g., the result of
                              :py:meth:`.Well.top` or :py:meth:`.Well.bottom`), the robot
                              will aspirate from that specified position.

                            - If the ``location`` is unspecified, the robot will
                              aspirate from its current position.
        :param rate: A multiplier for the default flow rate of the pipette. Calculated
                     as ``rate`` multiplied by :py:attr:`flow_rate.aspirate
                     <flow_rate>`. If not specified, defaults to 1.0. See
                     :ref:`new-plunger-flow-rates`.
        :type rate: float
        :returns: This instance.

        .. note::

            If ``aspirate`` is called with a single, unnamed argument, it will treat
            that argument as ``volume``. If you want to call ``aspirate`` with only
            ``location``, specify it as a keyword argument:
            ``pipette.aspirate(location=plate['A1'])``

        """
        _log.debug(
            "aspirate {} from {} at {}".format(
                volume, location if location else "current position", rate
            )
        )

        move_to_location: types.Location
        well: Optional[labware.Well] = None
        is_meniscus: Optional[bool] = None
        last_location = self._get_last_location_by_api_version()
        try:
            target = validation.validate_location(
                location=location, last_location=last_location
            )
        except validation.NoLocationError as e:
            raise RuntimeError(
                "If aspirate is called without an explicit location, another"
                " method that moves to a location (such as move_to or "
                "dispense) must previously have been called so the robot "
                "knows where it is."
            ) from e

        if isinstance(target, (TrashBin, WasteChute)):
            raise ValueError(
                "Trash Bin and Waste Chute are not acceptable location parameters for Aspirate commands."
            )
        move_to_location, well, is_meniscus = self._handle_aspirate_target(
            target=target
        )
        if self.api_version >= APIVersion(2, 11):
            instrument.validate_takes_liquid(
                location=move_to_location,
                reject_module=self.api_version >= APIVersion(2, 13),
                reject_adapter=self.api_version >= APIVersion(2, 15),
            )

        if self.api_version >= APIVersion(2, 16):
            c_vol = self._core.get_available_volume() if volume is None else volume
        else:
            c_vol = self._core.get_available_volume() if not volume else volume
        flow_rate = self._core.get_aspirate_flow_rate(rate)

        if (
            self.api_version >= APIVersion(2, 20)
            and well is not None
            and self.liquid_presence_detection
            and self._core.nozzle_configuration_valid_for_lld()
            and self._core.get_current_volume() == 0
        ):
            self._raise_if_pressure_not_supported_by_pipette()
            self.require_liquid_presence(well=well)

        with publisher.publish_context(
            broker=self.broker,
            command=cmds.aspirate(
                instrument=self,
                volume=c_vol,
                location=move_to_location,
                flow_rate=flow_rate,
                rate=rate,
            ),
        ):
            self._core.aspirate(
                location=move_to_location,
                well_core=well._core if well is not None else None,
                volume=c_vol,
                rate=rate,
                flow_rate=flow_rate,
                in_place=target.in_place,
                is_meniscus=is_meniscus,
            )

        return self

    @requires_version(2, 0)
    def dispense(  # noqa: C901
        self,
        volume: Optional[float] = None,
        location: Optional[
            Union[types.Location, labware.Well, TrashBin, WasteChute]
        ] = None,
        rate: float = 1.0,
        push_out: Optional[float] = None,
    ) -> InstrumentContext:
        """
        Dispense liquid from a pipette tip.

        See :ref:`new-dispense` for more details and examples.

        :param volume: The volume to dispense, measured in µL.

                         - If unspecified or ``None``, dispense the :py:attr:`current_volume`.

                         - If 0, the behavior of ``dispense()`` depends on the API level
                           of the protocol. In API version 2.16 and earlier, dispense all
                           liquid in the pipette (same as unspecified or ``None``). In API
                           version 2.17 and later, dispense no liquid.

                         - If greater than :py:obj:`.current_volume`, the behavior of
                           ``dispense()`` depends on the API level of the protocol. In API
                           version 2.16 and earlier, dispense all liquid in the pipette.
                           In API version 2.17 and later, raise an error.

        :type volume: int or float

        :param location: Tells the robot where to dispense liquid held in the pipette.
            The location can be a :py:class:`.Well`, :py:class:`.Location`,
            :py:class:`.TrashBin`, or :py:class:`.WasteChute`.

                            - If a ``Well``, the pipette will dispense
                              at or above the bottom center of the well. The distance (in
                              mm) from the well bottom is specified by
                              :py:obj:`well_bottom_clearance.dispense
                              <well_bottom_clearance>`.

                            - If a ``Location`` (e.g., the result of
                              :py:meth:`.Well.top` or :py:meth:`.Well.bottom`), the pipette
                              will dispense at that specified position.

                            - If a trash container, the pipette will dispense at a location
                              relative to its center and the trash container's top center.
                              See :ref:`position-relative-trash` for details.

                            - If unspecified, the pipette will
                              dispense at its current position.

                            If only a ``location`` is passed (e.g.,
                            ``pipette.dispense(location=plate['A1'])``), all of the
                            liquid aspirated into the pipette will be dispensed (the
                            amount is accessible through :py:attr:`current_volume`).

            .. versionchanged:: 2.16
                Accepts ``TrashBin`` and ``WasteChute`` values.

        :param rate: How quickly a pipette dispenses liquid. The speed in µL/s is
                     calculated as ``rate`` multiplied by :py:attr:`flow_rate.dispense
                     <flow_rate>`. If not specified, defaults to 1.0. See
                     :ref:`new-plunger-flow-rates`.
        :type rate: float
        :param push_out: Continue past the plunger bottom to help ensure all liquid
                         leaves the tip. Measured in µL. The default value is ``None``.

                         See :ref:`push-out-dispense` for details.
        :type push_out: float

        :returns: This instance.

        .. note::

            If ``dispense`` is called with a single, unnamed argument, it will treat
            that argument as ``volume``. If you want to call ``dispense`` with only
            ``location``, specify it as a keyword argument:
            ``pipette.dispense(location=plate['A1'])``.

        .. versionchanged:: 2.15
            Added the ``push_out`` parameter.

        .. versionchanged:: 2.17
            Behavior of the ``volume`` parameter.
        """
        if self.api_version < APIVersion(2, 15) and push_out:
            raise APIVersionError(
                api_element="Parameter push_out",
                until_version="2.15",
                current_version=f"{self.api_version}",
            )
        _log.debug(
            "dispense {} from {} at {}".format(
                volume, location if location else "current position", rate
            )
        )
        well: Optional[labware.Well] = None
        is_meniscus: Optional[bool] = None
        last_location = self._get_last_location_by_api_version()

        try:
            target = validation.validate_location(
                location=location, last_location=last_location
            )
        except validation.NoLocationError as e:
            raise RuntimeError(
                "If dispense is called without an explicit location, another"
                " method that moves to a location (such as move_to or "
                "aspirate) must previously have been called so the robot "
                "knows where it is."
            ) from e

        if isinstance(target, validation.WellTarget):
            well = target.well
            if target.location:
                move_to_location = target.location
                is_meniscus = target.location.is_meniscus
            elif well.parent._core.is_fixed_trash():
                move_to_location = target.well.top()
            else:
                move_to_location = target.well.bottom(
                    z=self._well_bottom_clearances.dispense
                )
        if isinstance(target, validation.PointTarget):
            move_to_location = target.location

        if self.api_version >= APIVersion(2, 11) and not isinstance(
            target, (TrashBin, WasteChute)
        ):
            instrument.validate_takes_liquid(
                location=move_to_location,
                reject_module=self.api_version >= APIVersion(2, 13),
                reject_adapter=self.api_version >= APIVersion(2, 15),
            )

        if self.api_version >= APIVersion(2, 16):
            c_vol = self._core.get_current_volume() if volume is None else volume
        else:
            c_vol = self._core.get_current_volume() if not volume else volume

        flow_rate = self._core.get_dispense_flow_rate(rate)

        if isinstance(target, (TrashBin, WasteChute)):
            with publisher.publish_context(
                broker=self.broker,
                command=cmds.dispense_in_disposal_location(
                    instrument=self,
                    volume=c_vol,
                    location=target,
                    rate=rate,
                    flow_rate=flow_rate,
                ),
            ):
                self._core.dispense(
                    volume=c_vol,
                    rate=rate,
                    location=target,
                    well_core=None,
                    flow_rate=flow_rate,
                    in_place=False,
                    push_out=push_out,
                )
            return self

        with publisher.publish_context(
            broker=self.broker,
            command=cmds.dispense(
                instrument=self,
                volume=c_vol,
                location=move_to_location,
                rate=rate,
                flow_rate=flow_rate,
            ),
        ):
            self._core.dispense(
                volume=c_vol,
                rate=rate,
                location=move_to_location,
                well_core=well._core if well is not None else None,
                flow_rate=flow_rate,
                in_place=target.in_place,
                push_out=push_out,
                is_meniscus=is_meniscus,
            )

        return self

    @requires_version(2, 0)
    def mix(
        self,
        repetitions: int = 1,
        volume: Optional[float] = None,
        location: Optional[Union[types.Location, labware.Well]] = None,
        rate: float = 1.0,
    ) -> InstrumentContext:
        """
        Mix a volume of liquid by repeatedly aspirating and dispensing it in a single location.

        See :ref:`mix` for examples.

        :param repetitions: Number of times to mix (default is 1).
        :param volume: The volume to mix, measured in µL. If unspecified, defaults
                       to the maximum volume for the pipette and its attached tip.

                       If ``mix`` is called with a volume of precisely 0, its behavior
                       depends on the API level of the protocol. On API levels below 2.16,
                       it will behave the same as a volume of ``None``/unspecified: mix
                       the full working volume of the pipette. On API levels at or above 2.16,
                       no liquid will be mixed.
        :param location: The :py:class:`.Well` or :py:class:`~.types.Location` where the
                        pipette will mix. If unspecified, the pipette will mix at its
                        current position.
        :param rate: How quickly the pipette aspirates and dispenses liquid while
                     mixing. The aspiration flow rate is calculated as ``rate``
                     multiplied by :py:attr:`flow_rate.aspirate <flow_rate>`. The
                     dispensing flow rate is calculated as ``rate`` multiplied by
                     :py:attr:`flow_rate.dispense <flow_rate>`. See
                     :ref:`new-plunger-flow-rates`.
        :raises: ``UnexpectedTipRemovalError`` -- If no tip is attached to the pipette.
        :returns: This instance.

        .. note::

            All the arguments of ``mix`` are optional. However, if you omit one of them,
            all subsequent arguments must be passed as keyword arguments. For instance,
            ``pipette.mix(1, location=wellplate['A1'])`` is a valid call, but
            ``pipette.mix(1, wellplate['A1'])`` is not.

        .. versionchanged:: 2.21
            Does not repeatedly check for liquid presence.
        """
        _log.debug(
            "mixing {}uL with {} repetitions in {} at rate={}".format(
                volume, repetitions, location if location else "current position", rate
            )
        )
        if not self._core.has_tip():
            raise UnexpectedTipRemovalError("mix", self.name, self.mount)

        if self.api_version >= APIVersion(2, 16):
            c_vol = self._core.get_available_volume() if volume is None else volume
        else:
            c_vol = self._core.get_available_volume() if not volume else volume

        dispense_kwargs: Dict[str, Any] = {}
        if self.api_version >= APIVersion(2, 16):
            dispense_kwargs["push_out"] = 0.0

        with publisher.publish_context(
            broker=self.broker,
            command=cmds.mix(
                instrument=self,
                repetitions=repetitions,
                volume=c_vol,
                location=location,
            ),
        ):
            self.aspirate(volume, location, rate)
            with AutoProbeDisable(self):
                while repetitions - 1 > 0:
                    self.dispense(volume, rate=rate, **dispense_kwargs)
                    self.aspirate(volume, rate=rate)
                    repetitions -= 1
                self.dispense(volume, rate=rate)
        return self

    @requires_version(2, 0)
    def blow_out(
        self,
        location: Optional[
            Union[types.Location, labware.Well, TrashBin, WasteChute]
        ] = None,
    ) -> InstrumentContext:
        """
        Blow an extra amount of air through a pipette's tip to clear it.

        If :py:meth:`dispense` is used to empty a pipette, usually a small amount of
        liquid remains in the tip. During a blowout, the pipette moves the plunger
        beyond its normal limits to help remove all liquid from the pipette tip. See
        :ref:`blow-out`.

        :param location: The blowout location. If no location is specified, the pipette
            will blow out from its current position.

            .. versionchanged:: 2.16
                Accepts ``TrashBin`` and ``WasteChute`` values.

        :type location: :py:class:`.Well` or :py:class:`.Location` or ``None``

        :raises RuntimeError: If no location is specified and the location cache is
                              ``None``. This should happen if ``blow_out()`` is called
                              without first calling a method that takes a location, like
                              :py:meth:`.aspirate` or :py:meth:`dispense`.
        :returns: This instance.
        """
        well: Optional[labware.Well] = None
        move_to_location: types.Location

        last_location = self._get_last_location_by_api_version()
        try:
            target = validation.validate_location(
                location=location, last_location=last_location
            )
        except validation.NoLocationError as e:
            raise RuntimeError(
                "If blow out is called without an explicit location, another"
                " method that moves to a location (such as move_to or "
                "dispense) must previously have been called so the robot "
                "knows where it is."
            ) from e

        if isinstance(target, validation.WellTarget):
            if target.well.parent.is_tiprack:
                _log.warning(
                    "Blow_out being performed on a tiprack. "
                    "Please re-check your code"
                )
            move_to_location = target.location or target.well.top()
            well = target.well
        elif isinstance(target, validation.PointTarget):
            move_to_location = target.location
        elif isinstance(target, (TrashBin, WasteChute)):
            with publisher.publish_context(
                broker=self.broker,
                command=cmds.blow_out_in_disposal_location(
                    instrument=self, location=target
                ),
            ):
                self._core.blow_out(
                    location=target,
                    well_core=None,
                    in_place=False,
                )
            return self

        with publisher.publish_context(
            broker=self.broker,
            command=cmds.blow_out(instrument=self, location=move_to_location),
        ):
            self._core.blow_out(
                location=move_to_location,
                well_core=well._core if well is not None else None,
                in_place=target.in_place,
            )

        return self

    def _determine_speed(self, speed: float) -> float:
        if self.api_version < APIVersion(2, 4):
            return clamp_value(speed, 80, 20, "touch_tip:")
        else:
            return clamp_value(speed, 80, 1, "touch_tip:")

    @publisher.publish(command=cmds.touch_tip)
    @requires_version(2, 0)
    def touch_tip(
        self,
        location: Optional[labware.Well] = None,
        radius: float = 1.0,
        v_offset: float = -1.0,
        speed: float = 60.0,
    ) -> InstrumentContext:
        """
        Touch the pipette tip to the sides of a well, with the intent of removing leftover droplets.

        See :ref:`touch-tip` for more details and examples.

        :param location: If no location is passed, the pipette will touch its tip at the
                         edges of the current well.
        :type location: :py:class:`.Well` or ``None``
        :param radius: How far to move, as a proportion of the target well's radius.
                       When ``radius=1.0``, the pipette tip will move all the way to the
                       edge of the target well. When ``radius=0.5``, it will move to 50%
                       of the well's radius. Default is 1.0 (100%)
        :type radius: float
        :param v_offset: How far above or below the well to touch the tip, measured in mm.
                         A positive offset moves the tip higher above the well.
                         A negative offset moves the tip lower into the well.
                         Default is -1.0 mm.
        :type v_offset: float
        :param speed: The speed for touch tip motion, in mm/s.

                        - Default: 60.0 mm/s
                        - Maximum: 80.0 mm/s
                        - Minimum: 1.0 mm/s
        :type speed: float
        :raises: ``UnexpectedTipRemovalError`` -- If no tip is attached to the pipette.
        :raises RuntimeError: If no location is specified and the location cache is
                              ``None``. This should happen if ``touch_tip`` is called
                              without first calling a method that takes a location, like
                              :py:meth:`.aspirate` or :py:meth:`dispense`.
        :returns: This instance.
        """
        if not self._core.has_tip():
            raise UnexpectedTipRemovalError("touch_tip", self.name, self.mount)

        checked_speed = self._determine_speed(speed)

        # If location is a valid well, move to the well first
        if location is None:
            last_location = self._protocol_core.get_last_location()
            if not last_location:
                raise RuntimeError("No valid current location cache present")
            parent_labware, well = last_location.labware.get_parent_labware_and_well()
            if not well or not parent_labware:
                raise RuntimeError(
                    f"Last location {location} has no associated well or labware."
                )
        elif isinstance(location, labware.Well):
            well = location
            parent_labware = well.parent
        else:
            raise TypeError(f"location should be a Well, but it is {location}")

        if "touchTipDisabled" in parent_labware.quirks:
            _log.info(f"Ignoring touch tip on labware {well}")
            return self
        if parent_labware.is_tiprack:
            _log.warning(
                "Touch_tip being performed on a tiprack. Please re-check your code"
            )

        if self.api_version < APIVersion(2, 4):
            move_to_location = well.top()
        else:
            move_to_location = well.top(z=v_offset)

        self._core.touch_tip(
            location=move_to_location,
            well_core=well._core,
            radius=radius,
            z_offset=v_offset,
            speed=checked_speed,
        )
        return self

    @publisher.publish(command=cmds.air_gap)
    @requires_version(2, 0)
    def air_gap(
        self, volume: Optional[float] = None, height: Optional[float] = None
    ) -> InstrumentContext:
        """
        Draw air into the pipette's tip at the current well.

        See :ref:`air-gap`.

        :param volume: The amount of air, measured in µL. Calling ``air_gap()`` with no
                       arguments uses the entire remaining volume in the pipette.
        :type volume: float

        :param height: The height, in mm, to move above the current well before creating
                       the air gap. The default is 5 mm above the current well.
        :type height: float

        :raises: ``UnexpectedTipRemovalError`` -- If no tip is attached to the pipette.

        :raises RuntimeError: If location cache is ``None``. This should happen if
                              ``air_gap()`` is called without first calling a method
                              that takes a location (e.g., :py:meth:`.aspirate`,
                              :py:meth:`dispense`)

        :returns: This instance.

        .. note::

            Both ``volume`` and ``height`` are optional, but if you want to specify only
            ``height`` you must do it as a keyword argument:
            ``pipette.air_gap(height=2)``. If you call ``air_gap`` with a single,
            unnamed argument, it will always be interpreted as a volume.

        .. TODO: restore this as a note block for 2.22 docs
           Before API version 2.22, this function was implemented as an aspirate, and
           dispensing into a well would add the air gap volume to the liquid tracked in
           the well. At or above API version 2.22, air gap volume is not counted as liquid
           when dispensing into a well.
        """
        if not self._core.has_tip():
            raise UnexpectedTipRemovalError("air_gap", self.name, self.mount)

        if height is None:
            height = 5
        loc = self._protocol_core.get_last_location()
        if not loc or not loc.labware.is_well:
            raise RuntimeError("No previous Well cached to perform air gap")
        target = loc.labware.as_well().top(height)
        self.move_to(target, publish=False)
        if self.api_version >= _AIR_GAP_TRACKING_ADDED_IN:
            c_vol = self._core.get_available_volume() if volume is None else volume
            flow_rate = self._core.get_aspirate_flow_rate()
            self._core.air_gap_in_place(c_vol, flow_rate)
        else:
            self.aspirate(volume)
        return self

    @publisher.publish(command=cmds.return_tip)
    @requires_version(2, 0)
    def return_tip(self, home_after: Optional[bool] = None) -> InstrumentContext:
        """
        Drop the currently attached tip in its original location in the tip rack.

        Returning a tip does not reset tip tracking, so :py:obj:`.Well.has_tip` will
        remain ``False`` for the destination.

        :returns: This instance.

        :param home_after: See the ``home_after`` parameter of :py:meth:`drop_tip`.
        """
        if not self._core.has_tip():
            _log.warning("Pipette has no tip to return")

        loc = self._last_tip_picked_up_from

        if not isinstance(loc, labware.Well):
            raise TypeError(f"Last tip location should be a Well but it is: {loc}")

        self.drop_tip(loc, home_after=home_after)

        return self

    @requires_version(2, 0)
    def pick_up_tip(  # noqa: C901
        self,
        location: Union[types.Location, labware.Well, labware.Labware, None] = None,
        presses: Optional[int] = None,
        increment: Optional[float] = None,
        prep_after: Optional[bool] = None,
    ) -> InstrumentContext:
        """
        Pick up a tip for the pipette to run liquid-handling commands.

        See :ref:`basic-tip-pickup`.

        If no location is passed, the pipette will pick up the next available tip in its
        :py:attr:`~.InstrumentContext.tip_racks` list. Within each tip rack, tips will
        be picked up in the order specified by the labware definition and
        :py:meth:`.Labware.wells`. To adjust where the sequence starts, use
        :py:obj:`.starting_tip`.

        The exact position for tip pickup accounts for the length of the tip and how
        much the tip overlaps with the pipette nozzle. These measurements are fixed
        values on Flex, and are based on the results of tip length calibration on OT-2.

        .. note::
            API version 2.19 updates the tip overlap values for Flex. When updating a
            protocol from 2.18 (or lower) to 2.19 (or higher), pipette performance
            should improve without additional changes to your protocol. Nevertheless, it
            is good practice after updating to do the following:

            - Run Labware Position Check.
            - Perform a dry run of your protocol.
            - If tip position is slightly higher than expected, adjust the ``location``
              parameter of pipetting actions to achieve the desired result.

        :param location: The location from which to pick up a tip. The ``location``
                         argument can be specified in several ways:

                           * As a :py:class:`.Well`. For example,
                             ``pipette.pick_up_tip(tiprack.wells()[0])`` will always pick
                             up the first tip in ``tiprack``, even if the rack is not a
                             member of :py:obj:`.InstrumentContext.tip_racks`.

                           * As a labware. ``pipette.pick_up_tip(tiprack)`` will pick up
                             the next available tip in ``tiprack``, even if the rack is
                             not a member of :py:obj:`.InstrumentContext.tip_racks`.

                           * As a :py:class:`~.types.Location`. Use this to make fine
                             adjustments to the pickup location. For example, to tell
                             the robot to start its pick up tip routine 1 mm closer to
                             the top of the well in the tip rack, call
                             ``pipette.pick_up_tip(tiprack["A1"].top(z=-1))``.
        :type location: :py:class:`.Well` or :py:class:`.Labware` or :py:class:`.types.Location`
        :param presses: The number of times to lower and then raise the pipette when
                        picking up a tip, to ensure a good seal. Zero (``0``) will
                        result in the pipette hovering over the tip but not picking it
                        up (generally not desirable, but could be used for a dry run).

                            .. deprecated:: 2.14
                                Use the Opentrons App to change pipette pick-up settings.
        :type presses: int
        :param increment: The additional distance to travel on each successive press.
                          For example, if ``presses=3`` and ``increment=1.0``, then the
                          first press will travel down into the tip by 3.5 mm, the
                          second by 4.5 mm, and the third by 5.5 mm).

                              .. deprecated:: 2.14
                                  Use the Opentrons App to change pipette pick-up settings.
        :type increment: float
        :param prep_after: Whether the pipette plunger should prepare itself to aspirate
                           immediately after picking up a tip.

                           If ``True``, the pipette will move its plunger position to
                           bottom in preparation for any following calls to
                           :py:meth:`.aspirate`.

                           If ``False``, the pipette will prepare its plunger later,
                           during the next call to :py:meth:`.aspirate`. This is
                           accomplished by moving the tip to the top of the well, and
                           positioning the plunger outside any potential liquids.

                           .. warning::
                               This is provided for compatibility with older Python
                               Protocol API behavior. You should normally leave this
                               unset.

                               Setting ``prep_after=False`` may create an unintended
                               pipette movement, when the pipette automatically moves
                               the tip to the top of the well to prepare the plunger.
        :type prep_after: bool

        .. versionchanged:: 2.13
            Adds the ``prep_after`` argument. In version 2.12 and earlier, the plunger
            can't prepare itself for aspiration during :py:meth:`.pick_up_tip`, and will
            instead always prepare during :py:meth:`.aspirate`. Version 2.12 and earlier
            will raise an ``APIVersionError`` if a value is set for ``prep_after``.

        .. versionchanged:: 2.19
            Uses new values for how much a tip overlaps with the pipette nozzle.

        :returns: This instance.
        """

        if presses is not None and self._api_version >= _PRESSES_INCREMENT_REMOVED_IN:
            raise UnsupportedAPIError(
                api_element="presses",
                since_version=f"{_PRESSES_INCREMENT_REMOVED_IN}",
                current_version=f"{self._api_version}",
            )

        if increment is not None and self._api_version >= _PRESSES_INCREMENT_REMOVED_IN:
            raise UnsupportedAPIError(
                api_element="increment",
                since_version=f"{_PRESSES_INCREMENT_REMOVED_IN}",
                current_version=f"{self._api_version}",
            )

        if prep_after is not None and self._api_version < _PREP_AFTER_ADDED_IN:
            raise APIVersionError(
                api_element="prep_after",
                until_version=f"{_PREP_AFTER_ADDED_IN}",
                current_version=f"{self._api_version}",
            )

        well: labware.Well
        tip_rack: labware.Labware
        move_to_location: Optional[types.Location] = None
        active_channels = (
            self.active_channels
            if self._api_version >= _PARTIAL_NOZZLE_CONFIGURATION_ADDED_IN
            else self.channels
        )
        nozzle_map = (
            self._core.get_nozzle_map()
            if self._api_version
            >= _PARTIAL_NOZZLE_CONFIGURATION_AUTOMATIC_TIP_TRACKING_IN
            else None
        )

        if location is None:
            if (
                nozzle_map is not None
                and nozzle_map.configuration != types.NozzleConfigurationType.FULL
                and self.starting_tip is not None
            ):
                # Disallowing this avoids concerning the system with the direction
                # in which self.starting_tip consumes tips. It would currently vary
                # depending on the configuration layout of a pipette at a given
                # time, which means that some combination of starting tip and partial
                # configuration are incompatible under the current understanding of
                # starting tip behavior. Replacing starting_tip with an un-deprecated
                # Labware.has_tip may solve this.
                raise CommandPreconditionViolated(
                    "Automatic tip tracking is not available when using a partial pipette"
                    " nozzle configuration and InstrumentContext.starting_tip."
                    " Switch to a full configuration or set starting_tip to None."
                )
            if not self._core.is_tip_tracking_available():
                raise CommandPreconditionViolated(
                    "Automatic tip tracking is not available for the current pipette"
                    " nozzle configuration. We suggest switching to a configuration"
                    " that supports automatic tip tracking or specifying the exact tip"
                    " to pick up."
                )
            tip_rack, well = labware.next_available_tip(
                starting_tip=self.starting_tip,
                tip_racks=self.tip_racks,
                channels=active_channels,
                nozzle_map=nozzle_map,
            )

        elif isinstance(location, labware.Well):
            well = location
            tip_rack = well.parent

        elif isinstance(location, labware.Labware):
            tip_rack, well = labware.next_available_tip(
                starting_tip=None,
                tip_racks=[location],
                channels=active_channels,
                nozzle_map=nozzle_map,
            )

        elif isinstance(location, types.Location):
            maybe_tip_rack, maybe_well = location.labware.get_parent_labware_and_well()

            if maybe_well is not None:
                well = maybe_well
                tip_rack = well.parent
                move_to_location = location

            elif maybe_tip_rack is not None:
                tip_rack, well = labware.next_available_tip(
                    starting_tip=None,
                    tip_racks=[maybe_tip_rack],
                    channels=active_channels,
                    nozzle_map=nozzle_map,
                )
            else:
                raise TypeError(
                    "If specified as a `types.Location`,"
                    " `location` should refer to a ``Labware` or `Well` location."
                    f" However, it refers to {location.labware}"
                )

        else:
            raise TypeError(
                "If specified, location should be an instance of"
                " `types.Location` (e.g. the return value from `Well.top()`),"
                "  `Labware` or `Well` (e.g. `tiprack.wells()[0]`)."
                f" However, it is {location}"
            )

        instrument.validate_tiprack(self.name, tip_rack, _log)

        move_to_location = move_to_location or well.top()
        prep_after = (
            prep_after
            if prep_after is not None
            else self.api_version >= _PREP_AFTER_ADDED_IN
        )

        with publisher.publish_context(
            broker=self.broker,
            command=cmds.pick_up_tip(instrument=self, location=well),
        ):
            self._core.pick_up_tip(
                location=move_to_location,
                well_core=well._core,
                presses=presses,
                increment=increment,
                prep_after=prep_after,
            )

        self._last_tip_picked_up_from = well

        return self

    @requires_version(2, 0)
    def drop_tip(
        self,
        location: Optional[
            Union[
                types.Location,
                labware.Well,
                TrashBin,
                WasteChute,
            ]
        ] = None,
        home_after: Optional[bool] = None,
    ) -> InstrumentContext:
        """
        Drop the current tip.

        See :ref:`pipette-drop-tip` for examples.

        If no location is passed (e.g. ``pipette.drop_tip()``), the pipette will drop
        the attached tip into its :py:attr:`trash_container`.

        The location in which to drop the tip can be manually specified with the
        ``location`` argument. The ``location`` argument can be specified in several
        ways:

            - As a :py:class:`.Well`. This uses a default location relative to the well.
              This style of call can be used to make the robot drop a tip into labware
              like a well plate or a reservoir. For example,
              ``pipette.drop_tip(location=reservoir["A1"])``.
            - As a :py:class:`~.types.Location`. For example, to drop a tip from an
              unusually large height above the tip rack, you could call
              ``pipette.drop_tip(tip_rack["A1"].top(z=10))``.
            - As a :py:class:`.TrashBin`. This uses a default location relative to the
              ``TrashBin`` object. For example,
              ``pipette.drop_tip(location=trash_bin)``.
            - As a :py:class:`.WasteChute`. This uses a default location relative to
              the ``WasteChute`` object. For example,
              ``pipette.drop_tip(location=waste_chute)``.

        In API versions 2.15 to 2.17, if ``location`` is a ``TrashBin`` or not
        specified, the API will instruct the pipette to drop tips in different locations
        within the bin. Varying the tip drop location helps prevent tips
        from piling up in a single location.

        Starting with API version 2.18, the API will only vary the tip drop location if
        ``location`` is not specified. Specifying a ``TrashBin`` as the ``location``
        behaves the same as specifying :py:meth:`.TrashBin.top`, which is a fixed position.

        :param location:
            Where to drop the tip.

            .. versionchanged:: 2.16
                Accepts ``TrashBin`` and ``WasteChute`` values.

        :type location:
            :py:class:`~.types.Location` or :py:class:`.Well` or ``None``
        :param home_after:
            Whether to home the pipette's plunger after dropping the tip. If not
            specified, defaults to ``True`` on an OT-2.

            When ``False``, the pipette does not home its plunger. This can save a few
            seconds, but is not recommended. Homing helps the robot track the pipette's
            position.

        :returns: This instance.
        """
        alternate_drop_location: bool = False
        if location is None:
            trash_container = self.trash_container
            if self.api_version >= _DROP_TIP_LOCATION_ALTERNATING_ADDED_IN:
                alternate_drop_location = True
            if isinstance(trash_container, labware.Labware):
                well = trash_container.wells()[0]
            else:  # implicit drop tip in disposal location, not well
                with publisher.publish_context(
                    broker=self.broker,
                    command=cmds.drop_tip_in_disposal_location(
                        instrument=self, location=trash_container
                    ),
                ):
                    self._core.drop_tip_in_disposal_location(
                        trash_container,
                        home_after=home_after,
                        alternate_tip_drop=True,
                    )
                self._last_tip_picked_up_from = None
                return self

        elif isinstance(location, labware.Well):
            well = location
            location = None

        elif isinstance(location, types.Location):
            _, maybe_well = location.labware.get_parent_labware_and_well()

            if maybe_well is None:
                raise TypeError(
                    "If a location is specified as a `types.Location`"
                    " (for instance, as the result of a call to `Well.top()`),"
                    " it must be a location relative to a well,"
                    " since that is where a tip is dropped."
                    f" However, the given location refers to {location.labware}"
                )

            well = maybe_well

        elif isinstance(location, (TrashBin, WasteChute)):
            # In 2.16 and 2.17, we would always automatically use automatic alternate tip drop locations regardless
            # of whether you explicitly passed the disposal location as a location or if none was provided. Now, in
            # 2.18 and moving forward, passing it in will bypass the automatic behavior and instead go to the set
            # offset or the XY center if none is provided.
            if self.api_version < _DISPOSAL_LOCATION_OFFSET_ADDED_IN:
                alternate_drop_location = True
            with publisher.publish_context(
                broker=self.broker,
                command=cmds.drop_tip_in_disposal_location(
                    instrument=self, location=location
                ),
            ):
                self._core.drop_tip_in_disposal_location(
                    location,
                    home_after=home_after,
                    alternate_tip_drop=alternate_drop_location,
                )
            self._last_tip_picked_up_from = None
            return self

        else:
            raise TypeError(
                "If specified, location should be an instance of"
                " `types.Location` (e.g. the return value from `Well.top()`)"
                " or `Well` (e.g. `tiprack.wells()[0]`)."
                f" However, it is {location}"
            )

        with publisher.publish_context(
            broker=self.broker,
            command=cmds.drop_tip(instrument=self, location=well),
        ):
            self._core.drop_tip(
                location=location,
                well_core=well._core,
                home_after=home_after,
                alternate_drop_location=alternate_drop_location,
            )

        self._last_tip_picked_up_from = None
        return self

    @requires_version(2, 0)
    def home(self) -> InstrumentContext:
        """Home the robot.

        See :ref:`utility-homing`.

        :returns: This instance.
        """

        mount_name = self._core.get_mount().name.lower()

        with publisher.publish_context(
            broker=self.broker, command=cmds.home(mount_name)
        ):
            self._core.home()

        return self

    @requires_version(2, 0)
    def home_plunger(self) -> InstrumentContext:
        """Home the plunger associated with this mount.

        :returns: This instance.
        """
        self._core.home_plunger()
        return self

    @publisher.publish(command=cmds.distribute)
    @requires_version(2, 0)
    def distribute(
        self,
        volume: Union[float, Sequence[float]],
        source: labware.Well,
        dest: List[labware.Well],
        *args: Any,
        **kwargs: Any,
    ) -> InstrumentContext:
        """
        Move a volume of liquid from one source to multiple destinations.

        :param volume: The amount, in µL, to dispense into each destination well.
        :param source: A single well to aspirate liquid from.
        :param dest: A list of wells to dispense liquid into.
        :param kwargs: See :py:meth:`transfer` and the :ref:`complex_params` page.
            Some parameters behave differently than when transferring.

              - ``disposal_volume`` aspirates additional liquid to improve the accuracy
                of each dispense. Defaults to the minimum volume of the pipette. See
                :ref:`param-disposal-volume` for details.

              - ``mix_after`` is ignored.


        :returns: This instance.
        """
        _log.debug("Distributing {} from {} to {}".format(volume, source, dest))
        kwargs["mode"] = "distribute"
        kwargs["disposal_volume"] = kwargs.get("disposal_volume", self.min_volume)
        kwargs["mix_after"] = (0, 0)
        blowout_location = kwargs.get("blowout_location")
        instrument.validate_blowout_location(
            self.api_version, "distribute", blowout_location
        )

        return self.transfer(volume, source, dest, **kwargs)

    @publisher.publish(command=cmds.consolidate)
    @requires_version(2, 0)
    def consolidate(
        self,
        volume: Union[float, Sequence[float]],
        source: List[labware.Well],
        dest: labware.Well,
        *args: Any,
        **kwargs: Any,
    ) -> InstrumentContext:
        """
        Move liquid from multiple source wells to a single destination well.

        :param volume: The amount, in µL, to aspirate from each source well.
        :param source: A list of wells to aspirate liquid from.
        :param dest: A single well to dispense liquid into.
        :param kwargs: See :py:meth:`transfer` and the :ref:`complex_params` page.
                       Some parameters behave differently than when transferring.
                       ``disposal_volume`` and ``mix_before`` are ignored.
        :returns: This instance.
        """
        _log.debug("Consolidate {} from {} to {}".format(volume, source, dest))
        kwargs["mode"] = "consolidate"
        kwargs["mix_before"] = (0, 0)
        kwargs["disposal_volume"] = 0
        blowout_location = kwargs.get("blowout_location")
        instrument.validate_blowout_location(
            self.api_version, "consolidate", blowout_location
        )

        return self.transfer(volume, source, dest, **kwargs)

    @publisher.publish(command=cmds.transfer)
    @requires_version(2, 0)
    def transfer(  # noqa: C901
        self,
        volume: Union[float, Sequence[float]],
        source: AdvancedLiquidHandling,
        dest: AdvancedLiquidHandling,
        trash: bool = True,
        **kwargs: Any,
    ) -> InstrumentContext:
        # source: Union[Well, List[Well], List[List[Well]]],
        # dest: Union[Well, List[Well], List[List[Well]]],
        # TODO: Reach consensus on kwargs
        # TODO: Decide if to use a disposal_volume
        # TODO: Accordingly decide if remaining liquid should be blown out to
        # TODO: ..trash or the original well.
        # TODO: What should happen if the user passes a non-first-row well
        # TODO: ..as src/dest *while using multichannel pipette?
        """
        Move liquid from one well or group of wells to another.

        Transfer is a higher-level command, incorporating other
        :py:class:`InstrumentContext` commands, like :py:meth:`aspirate` and
        :py:meth:`dispense`. It makes writing a protocol easier at the cost of
        specificity. See :ref:`v2-complex-commands` for details on how transfer and
        other complex commands perform their component steps.

        :param volume: The amount, in µL, to aspirate from each source and dispense to
                       each destination. If ``volume`` is a list, each amount will be
                       used for the source and destination at the matching index. A list
                       item of ``0`` will skip the corresponding wells entirely. See
                       :ref:`complex-list-volumes` for details and examples.
        :param source: A single well or a list of wells to aspirate liquid from.
        :param dest: A single well or a list of wells to dispense liquid into.

        :Keyword Arguments: Transfer accepts a number of optional parameters that give
            you greater control over the exact steps it performs. See
            :ref:`complex_params` or the links under each argument's entry below for
            additional details and examples.

            * **new_tip** (*string*) --
              When to pick up and drop tips during the command. Defaults to ``"once"``.

                - ``"once"``: Use one tip for the entire command.
                - ``"always"``: Use a new tip for each set of aspirate and dispense steps.
                - ``"never"``: Do not pick up or drop tips at all.

              See :ref:`param-tip-handling` for details.

            * **trash** (*boolean*) --
              If ``True`` (default), the pipette will drop tips in its
              :py:meth:`~.InstrumentContext.trash_container`.
              If ``False``, the pipette will return tips to their tip rack.

              See :ref:`param-trash` for details.

            * **touch_tip** (*boolean*) --
              If ``True``, perform a :py:meth:`touch_tip` following each
              :py:meth:`aspirate` and :py:meth:`dispense`. Defaults to ``False``.

              See :ref:`param-touch-tip` for details.

            * **blow_out** (*boolean*) --
              If ``True``, a :py:meth:`blow_out` will occur following each
              :py:meth:`dispense`, but only if the pipette has no liquid left
              in it. If ``False`` (default), the pipette will not blow out liquid.

              See :ref:`param-blow-out` for details.

            * **blowout_location** (*string*) --
              Accepts one of three string values: ``"trash"``, ``"source well"``, or
              ``"destination well"``.

              If ``blow_out`` is ``False`` (its default), this parameter is ignored.

              If ``blow_out`` is ``True`` and this parameter is not set:

                - Blow out into the trash, if the pipette is empty or only contains the
                  disposal volume.

                - Blow out into the source well, if the pipette otherwise contains liquid.

            * **mix_before** (*tuple*) --
              Perform a :py:meth:`mix` before each :py:meth:`aspirate` during the
              transfer. The first value of the tuple is the number of repetitions, and
              the second value is the amount of liquid to mix in µL.

              See :ref:`param-mix-before` for details.

            * **mix_after** (*tuple*) --
              Perform a :py:meth:`mix` after each :py:meth:`dispense` during the
              transfer. The first value of the tuple is the number of repetitions, and
              the second value is the amount of liquid to mix in µL.

              See :ref:`param-mix-after` for details.

            * **disposal_volume** (*float*) --
              Transfer ignores the numeric value of this parameter. If set, the pipette
              will not aspirate additional liquid, but it will perform a very small blow
              out after each dispense.

              See :ref:`param-disposal-volume` for details.

        :returns: This instance.
        """
        _log.debug("Transfer {} from {} to {}".format(volume, source, dest))

        blowout_location = kwargs.get("blowout_location")
        instrument.validate_blowout_location(
            self.api_version, "transfer", blowout_location
        )

        kwargs["mode"] = kwargs.get("mode", "transfer")

        mix_strategy, mix_opts = mix_from_kwargs(kwargs)

        if trash:
            drop_tip = v1_transfer.DropTipStrategy.TRASH
        else:
            drop_tip = v1_transfer.DropTipStrategy.RETURN

        new_tip = kwargs.get("new_tip")
        if isinstance(new_tip, str):
            new_tip = types.TransferTipPolicy[new_tip.upper()]

        blow_out = kwargs.get("blow_out")
        blow_out_strategy = None
        active_channels = (
            self.active_channels
            if self._api_version >= _PARTIAL_NOZZLE_CONFIGURATION_ADDED_IN
            else self.channels
        )
        nozzle_map = (
            self._core.get_nozzle_map()
            if self._api_version
            >= _PARTIAL_NOZZLE_CONFIGURATION_AUTOMATIC_TIP_TRACKING_IN
            else None
        )

        if blow_out and not blowout_location:
            if self.current_volume:
                blow_out_strategy = v1_transfer.BlowOutStrategy.SOURCE
            else:
                blow_out_strategy = v1_transfer.BlowOutStrategy.TRASH
        elif blow_out and blowout_location:
            if blowout_location == "source well":
                blow_out_strategy = v1_transfer.BlowOutStrategy.SOURCE
            elif blowout_location == "destination well":
                blow_out_strategy = v1_transfer.BlowOutStrategy.DEST
            elif blowout_location == "trash":
                blow_out_strategy = v1_transfer.BlowOutStrategy.TRASH

        if new_tip != types.TransferTipPolicy.NEVER:
            _, next_tip = labware.next_available_tip(
                self.starting_tip,
                self.tip_racks,
                active_channels,
                nozzle_map=nozzle_map,
            )
            max_volume = min(next_tip.max_volume, self.max_volume)
        else:
            max_volume = self._core.get_working_volume()

        touch_tip = None
        if kwargs.get("touch_tip"):
            touch_tip = v1_transfer.TouchTipStrategy.ALWAYS

        default_args = v1_transfer.Transfer()

        disposal = kwargs.get("disposal_volume")
        if disposal is None:
            disposal = default_args.disposal_volume

        air_gap = kwargs.get("air_gap", default_args.air_gap)
        if air_gap < 0 or air_gap >= max_volume:
            raise ValueError(
                "air_gap must be between 0uL and the pipette's expected "
                f"working volume, {max_volume}uL"
            )

        transfer_args = v1_transfer.Transfer(
            new_tip=new_tip or default_args.new_tip,
            air_gap=air_gap,
            carryover=kwargs.get("carryover") or default_args.carryover,
            gradient_function=(
                kwargs.get("gradient_function") or default_args.gradient_function
            ),
            disposal_volume=disposal,
            mix_strategy=mix_strategy,
            drop_tip_strategy=drop_tip,
            blow_out_strategy=blow_out_strategy or default_args.blow_out_strategy,
            touch_tip_strategy=(touch_tip or default_args.touch_tip_strategy),
        )
        transfer_options = v1_transfer.TransferOptions(
            transfer=transfer_args, mix=mix_opts
        )
        plan = v1_transfer.TransferPlan(
            volume,
            source,
            dest,
            self,
            max_volume,
            self.api_version,
            kwargs["mode"],
            transfer_options,
        )
        self._execute_transfer(plan)
        return self

    def _execute_transfer(self, plan: v1_transfer.TransferPlan) -> None:
        for cmd in plan:
            getattr(self, cmd["method"])(*cmd["args"], **cmd["kwargs"])

    def transfer_liquid(
        self,
        liquid_class: LiquidClass,
        volume: float,
        source: Union[
            labware.Well, Sequence[labware.Well], Sequence[Sequence[labware.Well]]
        ],
        dest: Union[
            labware.Well, Sequence[labware.Well], Sequence[Sequence[labware.Well]]
        ],
        new_tip: TransferTipPolicyV2Type = "once",
        tip_drop_location: Optional[
            Union[types.Location, labware.Well, TrashBin, WasteChute]
        ] = None,
    ) -> InstrumentContext:
        """Transfer liquid from source to dest using the specified liquid class properties.

        TODO: Add args description.
        """
        if not feature_flags.allow_liquid_classes(
            robot_type=RobotTypeEnum.robot_literal_to_enum(
                self._protocol_core.robot_type
            )
        ):
            raise NotImplementedError("This method is not implemented.")

        flat_sources_list = validation.ensure_valid_flat_wells_list_for_transfer_v2(
            source
        )
        flat_dests_list = validation.ensure_valid_flat_wells_list_for_transfer_v2(dest)
        for well in flat_sources_list + flat_dests_list:
            instrument.validate_takes_liquid(
                location=well.top(),
                reject_module=True,
                reject_adapter=True,
            )
        if len(flat_sources_list) != len(flat_dests_list):
            raise ValueError(
                "Sources and destinations should be of the same length in order to perform a transfer."
                " To transfer liquid from one source to many destinations, use 'distribute_liquid',"
                " to transfer liquid onto one destinations from many sources, use 'consolidate_liquid'."
            )

        valid_new_tip = validation.ensure_new_tip_policy(new_tip)
        if valid_new_tip == TransferTipPolicyV2.NEVER:
            if self._last_tip_picked_up_from is None:
                raise RuntimeError(
                    "Pipette has no tip attached to perform transfer."
                    " Either do a pick_up_tip beforehand or specify a new_tip parameter"
                    " of 'once' or 'always'."
                )
            else:
                tiprack = self._last_tip_picked_up_from.parent
        else:
            # TODO: update this with getNextTip result from engine
            tiprack, well = labware.next_available_tip(
                starting_tip=self.starting_tip,
                tip_racks=self.tip_racks,
                channels=self.active_channels,
                nozzle_map=self._core.get_nozzle_map(),
            )
        if self.current_volume != 0:
            raise RuntimeError(
                "A transfer on a liquid class cannot start with liquid already in the tip."
                " Ensure that all previously aspirated liquid is dispensed before starting"
                " a new transfer."
            )

        _trash_location: Union[types.Location, labware.Well, TrashBin, WasteChute]
        if tip_drop_location is None:
            saved_trash = self.trash_container
            if isinstance(saved_trash, labware.Labware):
                _trash_location = saved_trash.wells()[0]
            else:
                _trash_location = saved_trash
        else:
            _trash_location = tip_drop_location

        checked_trash_location = (
            validation.ensure_valid_tip_drop_location_for_transfer_v2(
                tip_drop_location=_trash_location
            )
        )
        self._core.transfer_liquid(
            liquid_class=liquid_class,
            volume=volume,
            source=[
                (types.Location(types.Point(), labware=well), well._core)
                for well in flat_sources_list
            ],
            dest=[
                (types.Location(types.Point(), labware=well), well._core)
                for well in flat_dests_list
            ],
            new_tip=valid_new_tip,
<<<<<<< HEAD
            tiprack_uri=tiprack.uri,
            trash_location=checked_trash_location._core
            if isinstance(checked_trash_location, labware.Well)
            else checked_trash_location,
=======
            trash_location=(
                checked_trash_location._core
                if isinstance(checked_trash_location, labware.Well)
                else checked_trash_location
            ),
>>>>>>> 09febe7d
        )
        return self

    @requires_version(2, 0)
    def delay(self, *args: Any, **kwargs: Any) -> None:
        """
        .. deprecated:: 2.0
           Use :py:obj:`ProtocolContext.delay` instead.
           This method does nothing.
           It will be removed from a future version of the Python Protocol API.
        """
        if args or kwargs:
            # Former implementations of this method did not take any args, so users
            # would get a TypeError if they tried to call it like delay(minutes=10).
            # Without changing the ultimate behavior that such a call fails the
            # protocol, we can provide a more descriptive message as a courtesy.
            raise UnsupportedAPIError(
                message="InstrumentContext.delay() is not supported in Python Protocol API v2. Use ProtocolContext.delay() instead."
            )
        else:
            # Former implementations of this method, when called without any args,
            # called ProtocolContext.delay() with a duration of 0, which was
            # approximately a no-op.
            # Preserve that allowed way to call this method for the very remote chance
            # that a protocol out in the wild does it, for some reason.
            pass

    @requires_version(2, 0)
    def move_to(
        self,
        location: Union[types.Location, TrashBin, WasteChute],
        force_direct: bool = False,
        minimum_z_height: Optional[float] = None,
        speed: Optional[float] = None,
        publish: bool = True,
    ) -> InstrumentContext:
        """Move the instrument.

        See :ref:`move-to` for examples.

        :param location: Where to move to.

          .. versionchanged:: 2.16
               Accepts ``TrashBin`` and ``WasteChute`` values.

        :type location: :py:class:`~.types.Location`
        :param force_direct: If ``True``, move directly to the destination without arc
                             motion.

                             .. warning::
                                Forcing direct motion can cause the pipette to crash
                                into labware, modules, or other objects on the deck.

        :param minimum_z_height: An amount, measured in mm, to raise the mid-arc height.
                                 The mid-arc height can't be lowered.
        :param speed: The speed at which to move. By default,
                      :py:attr:`InstrumentContext.default_speed`. This controls the
                      straight linear speed of the motion. To limit individual axis
                      speeds, use :py:obj:`.ProtocolContext.max_speeds`.

        :param publish: Whether to list this function call in the run preview.
                        Default is ``True``.
        """
        with ExitStack() as contexts:
            if isinstance(location, (TrashBin, WasteChute)):
                if publish:
                    contexts.enter_context(
                        publisher.publish_context(
                            broker=self.broker,
                            command=cmds.move_to_disposal_location(
                                instrument=self, location=location
                            ),
                        )
                    )

                self._core.move_to(
                    location=location,
                    well_core=None,
                    force_direct=force_direct,
                    minimum_z_height=minimum_z_height,
                    speed=speed,
                )
            else:
                if publish:
                    contexts.enter_context(
                        publisher.publish_context(
                            broker=self.broker,
                            command=cmds.move_to(instrument=self, location=location),
                        )
                    )

                _, well = location.labware.get_parent_labware_and_well()

                self._core.move_to(
                    location=location,
                    well_core=well._core if well is not None else None,
                    force_direct=force_direct,
                    minimum_z_height=minimum_z_height,
                    speed=speed,
                )

        return self

    @requires_version(2, 18)
    def _retract(
        self,
    ) -> None:
        self._core.retract()

    @property
    @requires_version(2, 0)
    def mount(self) -> str:
        """
        Return the name of the mount the pipette is attached to.

        The possible names are ``"left"`` and ``"right"``.
        """
        return self._core.get_mount().name.lower()

    @property
    @requires_version(2, 0)
    def speed(self) -> "PlungerSpeeds":
        """The speeds (in mm/s) configured for the pipette plunger.

        This is an object with attributes ``aspirate``, ``dispense``, and ``blow_out``
        holding the plunger speeds for the corresponding operation.

        .. note::
          Setting values of :py:attr:`flow_rate` will override the values in
          :py:attr:`speed`.

        .. versionchanged:: 2.14
            This property has been removed because it's fundamentally misaligned with
            the step-wise nature of a pipette's plunger speed configuration. Use
            :py:attr:`.flow_rate` instead.
        """
        if self._api_version >= ENGINE_CORE_API_VERSION:
            raise UnsupportedAPIError(
                message="InstrumentContext.speed has been removed. Use InstrumentContext.flow_rate, instead."
            )

        # TODO(mc, 2023-02-13): this assert should be enough for mypy
        # investigate if upgrading mypy allows the `cast` to be removed
        assert isinstance(self._core, LegacyInstrumentCore)
        return cast(LegacyInstrumentCore, self._core).get_speed()

    @property
    @requires_version(2, 0)
    def flow_rate(self) -> "FlowRates":
        """The speeds, in µL/s, configured for the pipette.

        See :ref:`new-plunger-flow-rates`.

        This is an object with attributes ``aspirate``, ``dispense``, and ``blow_out``
        holding the flow rate for the corresponding operation.

        .. note::
          Setting values of :py:attr:`speed`, which is deprecated, will override the
          values in :py:attr:`flow_rate`.

        """
        return self._core.get_flow_rate()

    @property
    @requires_version(2, 0)
    def type(self) -> str:
        """``'single'`` if this is a 1-channel pipette, or ``'multi'`` otherwise.

        See also :py:obj:`.channels`, which can distinguish between 8-channel and 96-channel
        pipettes.
        """
        if self.channels == 1:
            return "single"
        else:
            return "multi"

    @property
    @requires_version(2, 0)
    def tip_racks(self) -> List[labware.Labware]:
        """
        The tip racks that have been linked to this pipette.

        This is the property used to determine which tips to pick up next when calling
        :py:meth:`pick_up_tip` without arguments. See :ref:`basic-tip-pickup`.
        """
        return self._tip_racks

    @tip_racks.setter
    def tip_racks(self, racks: List[labware.Labware]) -> None:
        self._tip_racks = racks

    @property
    @requires_version(2, 20)
    def liquid_presence_detection(self) -> bool:
        """
        Whether the pipette will perform automatic liquid presence detection.

        When ``True``, the pipette will check for liquid on every aspiration.
        Defaults to ``False``. See :ref:`lpd`.
        """
        return self._core.get_liquid_presence_detection()

    @liquid_presence_detection.setter
    @requires_version(2, 20)
    def liquid_presence_detection(self, enable: bool) -> None:
        if enable:
            self._raise_if_pressure_not_supported_by_pipette()
        self._core.set_liquid_presence_detection(enable)

    @property
    @requires_version(2, 0)
    def trash_container(self) -> Union[labware.Labware, TrashBin, WasteChute]:
        """The trash container associated with this pipette.

        This is the property used to determine where to drop tips and blow out liquids
        when calling :py:meth:`drop_tip` or :py:meth:`blow_out` without arguments.

        You can set this to a :py:obj:`Labware`, :py:class:`.TrashBin`, or :py:class:`.WasteChute`.

        The default value depends on the robot type and API version:

        - :py:obj:`ProtocolContext.fixed_trash`, if it exists.
        - Otherwise, the first item previously loaded with
          :py:obj:`ProtocolContext.load_trash_bin()` or
          :py:obj:`ProtocolContext.load_waste_chute()`.

        .. versionchanged:: 2.16
            Added support for ``TrashBin`` and ``WasteChute`` objects.
        """
        if self._user_specified_trash is None:
            disposal_locations = self._protocol_core.get_disposal_locations()
            if len(disposal_locations) == 0:
                raise NoTrashDefinedError(
                    "No trash container has been defined in this protocol."
                )
            return disposal_locations[0]
        return self._user_specified_trash

    @trash_container.setter
    def trash_container(
        self, trash: Union[labware.Labware, TrashBin, WasteChute]
    ) -> None:
        self._user_specified_trash = trash

    @property
    @requires_version(2, 0)
    def name(self) -> str:
        """
        The name string for the pipette (e.g., ``"p300_single"``).
        """
        return self._core.get_pipette_name()

    @property
    @requires_version(2, 0)
    def model(self) -> str:
        """
        The model string for the pipette (e.g., ``'p300_single_v1.3'``)
        """
        return self._core.get_model()

    @property
    @requires_version(2, 0)
    def min_volume(self) -> float:
        """
        The minimum volume, in µL, that the pipette can hold. This value may change
        based on the :ref:`volume mode <pipette-volume-modes>` that the pipette is
        currently configured for.
        """
        return self._core.get_min_volume()

    @property
    @requires_version(2, 0)
    def max_volume(self) -> float:
        """
        The maximum volume, in µL, that the pipette can hold.

        The maximum volume that you can actually aspirate might be lower than this,
        depending on what kind of tip is attached to this pipette. For example, a P300
        Single-Channel pipette always has a ``max_volume`` of 300 µL, but if it's using
        a 200 µL filter tip, its usable volume would be limited to 200 µL.
        """
        return self._core.get_max_volume()

    @property
    @requires_version(2, 0)
    def current_volume(self) -> float:
        """
        The current amount of liquid held in the pipette, measured in µL.
        """
        return self._core.get_current_volume()

    @property
    @requires_version(2, 7)
    def has_tip(self) -> bool:
        """Whether this instrument has a tip attached or not.

        The value of this property is determined logically by the API, not by detecting
        the physical presence of a tip. This is the case even on Flex, which has sensors
        to detect tip attachment.
        """
        return self._core.has_tip()

    @property
    def _has_tip(self) -> bool:
        """
        Internal function used to check whether this instrument has a
        tip attached or not.
        """
        return self._core.has_tip()

    @property
    @requires_version(2, 0)
    def hw_pipette(self) -> PipetteDict:
        """View the information returned by the hardware API directly.

        :raises: :py:class:`.types.PipetteNotAttachedError` if the pipette is
                 no longer attached (should not happen).
        """
        return self._core.get_hardware_state()

    @property
    @requires_version(2, 0)
    def channels(self) -> int:
        """The number of channels on the pipette.

        Possible values are 1, 8, or 96.

        See also :py:obj:`.type`.
        """
        return self._core.get_channels()

    @property
    @requires_version(2, 16)
    def active_channels(self) -> int:
        """The number of channels the pipette will use to pick up tips.

        By default, all channels on the pipette. Use :py:meth:`.configure_nozzle_layout`
        to set the pipette to use fewer channels.
        """
        return self._core.get_active_channels()

    @property
    @requires_version(2, 2)
    def return_height(self) -> float:
        """The height to return a tip to its tip rack.

        :returns: A scaling factor to apply to the tip length.
                  During :py:meth:`.drop_tip`, this factor is multiplied by the tip
                  length to get the distance from the top of the well to drop the tip.
        """
        return self._core.get_return_height()

    @property
    @requires_version(2, 0)
    def well_bottom_clearance(self) -> "Clearances":
        """The distance above the bottom of a well to aspirate or dispense.

        This is an object with attributes ``aspirate`` and ``dispense``, describing the
        default height of the corresponding operation. The default is 1.0 mm for both
        aspirate and dispense.

        When :py:meth:`aspirate` or :py:meth:`dispense` is given a :py:class:`.Well`
        rather than a full :py:class:`.Location`, the robot will move this distance
        above the bottom of the well to aspirate or dispense.

        To change, set the corresponding attribute::

            pipette.well_bottom_clearance.aspirate = 2

        """
        return self._well_bottom_clearances

    def _get_last_location_by_api_version(self) -> Optional[types.Location]:
        """Get the last location accessed by this pipette, if any.

        In pre-engine Protocol API versions, this call omits the pipette mount.
        This is to preserve pre-existing, potentially buggy behavior.
        """
        if self._api_version >= ENGINE_CORE_API_VERSION:
            return self._protocol_core.get_last_location(mount=self._core.get_mount())
        else:
            return self._protocol_core.get_last_location()

    def __repr__(self) -> str:
        return "<{}: {} in {}>".format(
            self.__class__.__name__,
            self._core.get_model(),
            self._core.get_mount().name,
        )

    def __str__(self) -> str:
        return "{} on {} mount".format(self._core.get_display_name(), self.mount)

    @requires_version(2, 15)
    def configure_for_volume(self, volume: float) -> None:
        """Configure a pipette to handle a specific volume of liquid, measured in µL.
        The pipette enters a volume mode depending on the volume provided. Changing
        pipette modes alters properties of the instance of
        :py:class:`.InstrumentContext`, such as default flow rate, minimum volume, and
        maximum volume. The pipette remains in the mode set by this function until it is
        called again.

        The Flex 1-Channel 50 µL and Flex 8-Channel 50 µL pipettes must operate in a
        low-volume mode to accurately dispense very small volumes of liquid. Low-volume
        mode can only be set by calling ``configure_for_volume()``. See
        :ref:`pipette-volume-modes`.

        .. note ::

            Changing a pipette's mode will reset its :ref:`flow rates
            <new-plunger-flow-rates>`.

        This function will raise an error if called when the pipette's tip contains
        liquid. It won't raise an error if a tip is not attached, but changing modes may
        affect which tips the pipette can subsequently pick up without raising an error.

        This function will also raise an error if ``volume`` is outside of the
        :ref:`minimum and maximum capacities <new-pipette-models>` of the pipette (e.g.,
        setting ``volume=1`` for a Flex 1000 µL pipette).

        :param volume: The volume, in µL, that the pipette will prepare to handle.
        :type volume: float
        """
        if self._core.get_current_volume():
            raise CommandPreconditionViolated(
                message=f"Cannot switch modes of {str(self)} while it contains liquid"
            )
        if volume < 0:
            raise CommandParameterLimitViolated(
                command_name="configure_for_volume",
                parameter_name="volume",
                limit_statement="must be greater than 0",
                actual_value=str(volume),
            )
        last_location = self._get_last_location_by_api_version()
        if last_location and isinstance(last_location.labware, labware.Well):
            self.move_to(last_location.labware.top())
        self._core.configure_for_volume(volume)

    @requires_version(2, 16)
    def prepare_to_aspirate(self) -> None:
        """Prepare a pipette for aspiration.

        Before a pipette can aspirate into an empty tip, the plunger must be in its
        bottom position. After dropping a tip or blowing out, the plunger will be in a
        different position. This function moves the plunger to the bottom position,
        regardless of its current position, to make sure that the pipette is ready to
        aspirate.

        You rarely need to call this function. The API automatically prepares the
        pipette for aspiration as part of other commands:

            - After picking up a tip with :py:meth:`.pick_up_tip`.
            - When calling :py:meth:`.aspirate`, if the pipette isn't already prepared.
              If the pipette is in a well, it will move out of the well, move the plunger,
              and then move back.

        Use ``prepare_to_aspirate`` when you need to control exactly when the plunger
        motion will happen. A common use case is a pre-wetting routine, which requires
        preparing for aspiration, moving into a well, and then aspirating *without
        leaving the well*::

             pipette.move_to(well.bottom(z=2))
             pipette.delay(5)
             pipette.mix(10, 10)
             pipette.move_to(well.top(z=5))
             pipette.blow_out()
             pipette.prepare_to_aspirate()
             pipette.move_to(well.bottom(z=2))
             pipette.delay(5)
             pipette.aspirate(10, well.bottom(z=2))

        The call to ``prepare_to_aspirate()`` means that the plunger will be in the
        bottom position before the call to ``aspirate()``. Since it doesn't need to
        prepare again, it will not move up out of the well to move the plunger. It will
        aspirate in place.
        """
        if self._core.get_current_volume():
            raise CommandPreconditionViolated(
                message=f"Cannot prepare {str(self)} for aspirate while it contains liquid."
            )
        self._core.prepare_to_aspirate()

    @requires_version(2, 16)
    def configure_nozzle_layout(
        self,
        style: NozzleLayout,
        start: Optional[str] = None,
        end: Optional[str] = None,
        front_right: Optional[str] = None,
        back_left: Optional[str] = None,
        tip_racks: Optional[List[labware.Labware]] = None,
    ) -> None:
        """Configure how many tips the 8-channel or 96-channel pipette will pick up.

        Changing the nozzle layout will affect gantry movement for all subsequent
        pipetting actions that the pipette performs. It also alters the pipette's
        behavior for picking up tips. The pipette will continue to use the specified
        layout until this function is called again.

        .. note::
            When picking up fewer than 96 tips at once, the tip rack *must not* be
            placed in a tip rack adapter in the deck. If you try to pick up fewer than 96
            tips from a tip rack that is in an adapter, the API will raise an error.

        :param style: The shape of the nozzle layout.
            You must :ref:`import the layout constant <nozzle-layouts>` in order to use it.

            - ``ALL`` resets the pipette to use all of its nozzles. Calling
              ``configure_nozzle_layout`` with no arguments also resets the pipette.
            - ``COLUMN`` sets a 96-channel pipette to use 8 nozzles, aligned from front to back
              with respect to the deck. This corresponds to a column of wells on labware.
              For 8-channel pipettes, use ``ALL`` instead.
            - ``PARTIAL_COLUMN`` sets an 8-channel pipette to use 2--7 nozzles, aligned from front to back
              with respect to the deck. Not compatible with the 96-channel pipette.
            - ``ROW`` sets a 96-channel pipette to use 12 nozzles, aligned from left to right
              with respect to the deck. This corresponds to a row of wells on labware.
              Not compatible with 8-channel pipettes.
            - ``SINGLE`` sets the pipette to use 1 nozzle. This corresponds to a single well on labware.

        :type style: ``NozzleLayout`` or ``None``
        :param start: The primary nozzle of the layout, which the robot uses
            to determine how it will move to different locations on the deck. The string
            should be of the same format used when identifying wells by name.
            Required unless setting ``style=ALL``.

            .. note::
                If possible, don't use both ``start="A1"`` and ``start="A12"`` to pick up
                tips *from the same rack*. Doing so can affect positional accuracy.

        :type start: str or ``None``
        :param end: The nozzle at the end of a linear layout, which is used
            to determine how many tips will be picked up by a pipette. The string
            should be of the same format used when identifying wells by name.
            Required when setting ``style=PARTIAL_COLUMN``.

        :type end: str or ``None``
        :param tip_racks: Behaves the same as setting the ``tip_racks`` parameter of
            :py:meth:`.load_instrument`. If not specified, the new configuration resets
            :py:obj:`.InstrumentContext.tip_racks` and you must specify the location
            every time you call :py:meth:`~.InstrumentContext.pick_up_tip`.
        :type tip_racks: List[:py:class:`.Labware`]

        .. versionchanged:: 2.20
            Added partial column, row, and single layouts.
        """
        #       TODO: add the following back into the docstring when QUADRANT is supported
        #
        #       :param front_right: The nozzle at the front left of the layout. Only used for
        #           NozzleLayout.QUADRANT configurations.
        #       :type front_right: str or ``None``
        #
        #       NOTE: Disabled layouts error case can be removed once desired map configurations
        #       have appropriate data regarding tip-type to map current values added to the
        #       pipette definitions.

        disabled_layouts = [
            NozzleLayout.QUADRANT,
        ]
        if style in disabled_layouts:
            # todo(mm, 2024-08-20): UnsupportedAPIError boils down to an API_REMOVED
            # error code, which is not correct here.
            raise UnsupportedAPIError(
                message=f"Nozzle layout configuration of style {style.value} is currently unsupported."
            )

        original_enabled_layouts = [NozzleLayout.COLUMN, NozzleLayout.ALL]
        if (
            self._api_version
            < _PARTIAL_NOZZLE_CONFIGURATION_SINGLE_ROW_PARTIAL_COLUMN_ADDED_IN
        ) and (style not in original_enabled_layouts):
            raise APIVersionError(
                api_element=f"Nozzle layout configuration of style {style.value}",
                until_version=str(
                    _PARTIAL_NOZZLE_CONFIGURATION_SINGLE_ROW_PARTIAL_COLUMN_ADDED_IN
                ),
                current_version=str(self._api_version),
            )

        front_right_resolved = front_right
        back_left_resolved = back_left
        validated_start: Optional[str] = None
        match style:
            case NozzleLayout.SINGLE:
                validated_start = _check_valid_start_nozzle(style, start)
                _raise_if_has_end_or_front_right_or_back_left(
                    style, end, front_right, back_left
                )
            case NozzleLayout.COLUMN | NozzleLayout.ROW:
                self._raise_if_configuration_not_supported_by_pipette(style)
                validated_start = _check_valid_start_nozzle(style, start)
                _raise_if_has_end_or_front_right_or_back_left(
                    style, end, front_right, back_left
                )
            case NozzleLayout.PARTIAL_COLUMN:
                self._raise_if_configuration_not_supported_by_pipette(style)
                validated_start = _check_valid_start_nozzle(style, start)
                validated_end = _check_valid_end_nozzle(validated_start, end)
                _raise_if_has_front_right_or_back_left_for_partial_column(
                    front_right, back_left
                )
                # Convert 'validated_end' to front_right or back_left as appropriate
                if validated_start == "H1" or validated_start == "H12":
                    back_left_resolved = validated_end
                    front_right_resolved = validated_start
                elif start == "A1" or start == "A12":
                    front_right_resolved = validated_end
                    back_left_resolved = validated_start
            case NozzleLayout.QUADRANT:
                validated_start = _check_valid_start_nozzle(style, start)
                _raise_if_has_end_nozzle_for_quadrant(end)
                _raise_if_no_front_right_or_back_left_for_quadrant(
                    front_right, back_left
                )
                if front_right is None:
                    front_right_resolved = validated_start
                elif back_left is None:
                    back_left_resolved = validated_start
            case NozzleLayout.ALL:
                validated_start = start
                if any([start, end, front_right, back_left]):
                    _log.warning(
                        "Parameters 'start', 'end', 'front_right', 'back_left' specified"
                        " for ALL nozzle configuration will be ignored."
                    )

        self._core.configure_nozzle_layout(
            style,
            primary_nozzle=validated_start,
            front_right_nozzle=front_right_resolved,
            back_left_nozzle=back_left_resolved,
        )
        self._tip_racks = tip_racks or []

    @requires_version(2, 20)
    def detect_liquid_presence(self, well: labware.Well) -> bool:
        """Checks for liquid in a well.

        Returns ``True`` if liquid is present and ``False`` if liquid is not present. Will not raise an error if it does not detect liquid. When simulating a protocol, the check always succeeds (returns ``True``). Works with Flex 1-, 8-, and 96-channel pipettes. See :ref:`detect-liquid-presence`.

        .. note::
            The pressure sensors for the Flex 8-channel pipette are on channels 1 and 8 (positions A1 and H1). For the Flex 96-channel pipette, the pressure sensors are on channels 1 and 96 (positions A1 and H12). Other channels on multi-channel pipettes do not have sensors and cannot detect liquid.
        """
        self._raise_if_pressure_not_supported_by_pipette()
        loc = well.top()
        return self._core.detect_liquid_presence(well._core, loc)

    @requires_version(2, 20)
    def require_liquid_presence(self, well: labware.Well) -> None:
        """Check for liquid in a well and raises an error if none is detected.

        When this method raises an error, Flex will offer the opportunity to enter recovery mode. In recovery mode, you can manually add liquid to resolve the error. When simulating a protocol, the check always succeeds (does not raise an error). Works with Flex 1-, 8-, and 96-channel pipettes. See :ref:`lpd` and :ref:`require-liquid-presence`.

        .. note::
            The pressure sensors for the Flex 8-channel pipette are on channels 1 and 8 (positions A1 and H1). For the Flex 96-channel pipette, the pressure sensors are on channels 1 and 96 (positions A1 and H12). Other channels on multi-channel pipettes do not have sensors and cannot detect liquid.
        """
        self._raise_if_pressure_not_supported_by_pipette()
        loc = well.top()
        self._core.liquid_probe_with_recovery(well._core, loc)

    @requires_version(2, 20)
    def measure_liquid_height(self, well: labware.Well) -> float:
        """Check the height of the liquid within a well.

        :returns: The height, in mm, of the liquid from the deck.

        :meta private:

        This is intended for Opentrons internal use only and is not a guaranteed API.
        """
        self._raise_if_pressure_not_supported_by_pipette()
        loc = well.top()
        height = self._core.liquid_probe_without_recovery(well._core, loc)
        return height

    def _raise_if_configuration_not_supported_by_pipette(
        self, style: NozzleLayout
    ) -> None:
        match style:
            case NozzleLayout.COLUMN | NozzleLayout.ROW:
                if self.channels != 96:
                    raise ValueError(
                        f"{style.value} configuration is only supported on 96-Channel pipettes."
                    )
            case NozzleLayout.PARTIAL_COLUMN:
                if self.channels != 8:
                    raise ValueError(
                        "Partial column configuration is only supported on 8-Channel pipettes."
                    )
            # SINGLE, QUADRANT and ALL are supported by all pipettes

    def _raise_if_pressure_not_supported_by_pipette(self) -> None:
        if not self._core._pressure_supported_by_pipette():
            raise UnsupportedHardwareCommand(
                "Pressure sensor not available for this pipette"
            )

    def _handle_aspirate_target(
        self, target: validation.ValidTarget
    ) -> tuple[types.Location, Optional[labware.Well], Optional[bool]]:
        move_to_location: types.Location
        well: Optional[labware.Well] = None
        is_meniscus: Optional[bool] = None
        if isinstance(target, validation.WellTarget):
            well = target.well
            if target.location:
                move_to_location = target.location
                is_meniscus = target.location.is_meniscus

            else:
                move_to_location = target.well.bottom(
                    z=self._well_bottom_clearances.aspirate
                )
        if isinstance(target, validation.PointTarget):
            move_to_location = target.location
        return (move_to_location, well, is_meniscus)


class AutoProbeDisable:
    """Use this class to temporarily disable automatic liquid presence detection."""

    def __init__(self, instrument: InstrumentContext):
        self.instrument = instrument

    def __enter__(self) -> None:
        if self.instrument.api_version >= APIVersion(2, 21):
            self.auto_presence = self.instrument.liquid_presence_detection
            self.instrument.liquid_presence_detection = False

    def __exit__(self, *args: Any, **kwargs: Any) -> None:
        if self.instrument.api_version >= APIVersion(2, 21):
            self.instrument.liquid_presence_detection = self.auto_presence


def _raise_if_has_end_or_front_right_or_back_left(
    style: NozzleLayout,
    end: Optional[str],
    front_right: Optional[str],
    back_left: Optional[str],
) -> None:
    if any([end, front_right, back_left]):
        raise ValueError(
            f"Parameters 'end', 'front_right' and 'back_left' cannot be used with "
            f"the {style.name} nozzle configuration."
        )


def _check_valid_start_nozzle(style: NozzleLayout, start: Optional[str]) -> str:
    if start is None:
        raise ValueError(
            f"Cannot configure a nozzle layout of style {style.value} without a starting nozzle."
        )
    if start not in types.ALLOWED_PRIMARY_NOZZLES:
        raise ValueError(
            f"Starting nozzle specified is not one of {types.ALLOWED_PRIMARY_NOZZLES}."
        )
    return start


def _check_valid_end_nozzle(start: str, end: Optional[str]) -> str:
    if end is None:
        raise ValueError("Partial column configurations require the 'end' parameter.")
    if start[0] in end:
        raise ValueError(
            "The 'start' and 'end' parameters of a partial column configuration cannot be in the same row."
        )
    if start == "H1" or start == "H12":
        if "A" in end:
            raise ValueError(
                f"A partial column configuration with 'start'={start} cannot have its 'end' parameter be in row A. Use `ALL` configuration to utilize all nozzles."
            )
    elif start == "A1" or start == "A12":
        if "H" in end:
            raise ValueError(
                f"A partial column configuration with 'start'={start} cannot have its 'end' parameter be in row H. Use `ALL` configuration to utilize all nozzles."
            )
    return end


def _raise_if_no_front_right_or_back_left_for_quadrant(
    front_right: Optional[str], back_left: Optional[str]
) -> None:
    if front_right is None and back_left is None:
        raise ValueError(
            "Cannot configure a QUADRANT layout without a front right or back left nozzle."
        )


def _raise_if_has_end_nozzle_for_quadrant(end: Optional[str]) -> None:
    if end is not None:
        raise ValueError(
            "Parameter 'end' is not supported for QUADRANT configuration."
            " Use 'front_right' and 'back_left' arguments to specify the quadrant nozzle map instead."
        )


def _raise_if_has_front_right_or_back_left_for_partial_column(
    front_right: Optional[str], back_left: Optional[str]
) -> None:
    if any([front_right, back_left]):
        raise ValueError(
            "Parameters 'front_right' and 'back_left' cannot be used with "
            "the PARTIAL_COLUMN configuration."
        )<|MERGE_RESOLUTION|>--- conflicted
+++ resolved
@@ -1604,18 +1604,12 @@
                 for well in flat_dests_list
             ],
             new_tip=valid_new_tip,
-<<<<<<< HEAD
             tiprack_uri=tiprack.uri,
-            trash_location=checked_trash_location._core
-            if isinstance(checked_trash_location, labware.Well)
-            else checked_trash_location,
-=======
             trash_location=(
                 checked_trash_location._core
                 if isinstance(checked_trash_location, labware.Well)
                 else checked_trash_location
             ),
->>>>>>> 09febe7d
         )
         return self
 
