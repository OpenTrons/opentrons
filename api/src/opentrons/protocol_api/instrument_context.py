--- conflicted
+++ resolved
@@ -199,11 +199,7 @@
                 instrument=self,
                 volume=c_vol,
                 location=dest,
-<<<<<<< HEAD
-                flow_rate=self._implementation.get_absolute_aspirate_flow_rate(rate),
-=======
                 flow_rate=flow_rate,
->>>>>>> 1d48dfa3
                 rate=rate,
             ),
         ):
@@ -212,10 +208,7 @@
                 well_core=well._impl if well is not None else None,
                 volume=c_vol,
                 rate=rate,
-<<<<<<< HEAD
-=======
                 flow_rate=flow_rate,
->>>>>>> 1d48dfa3
             )
 
         return self
