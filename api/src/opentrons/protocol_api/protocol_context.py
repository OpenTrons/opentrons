--- conflicted
+++ resolved
@@ -40,7 +40,6 @@
 from .instrument_context import InstrumentContext
 from .labware import Labware
 from .module_contexts import (
-    ModuleTypes,
     MagneticModuleContext,
     TemperatureModuleContext,
     ThermocyclerContext,
@@ -56,13 +55,11 @@
 
 logger = logging.getLogger(__name__)
 
-<<<<<<< HEAD
-=======
+
 ModuleTypes = Union[
     TemperatureModuleContext, MagneticModuleContext, ThermocyclerContext
 ]
 
->>>>>>> 7e490bd9
 
 class HardwareManager(NamedTuple):
     """Back. compat. wrapper for a removed class called `HardwareManager`.
