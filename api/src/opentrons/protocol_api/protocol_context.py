from __future__ import annotations

import logging
from typing import (
    Callable,
    Dict,
    Iterator,
    List,
    NamedTuple,
    Optional,
    Tuple,
    Type,
    Union,
    cast,
)

from opentrons_shared_data.labware.dev_types import LabwareDefinition

from opentrons.types import Mount, Location, DeckLocation, DeckSlotName
from opentrons.broker import Broker
from opentrons.hardware_control import SyncHardwareAPI
from opentrons.commands import protocol_commands as cmds, types as cmd_types
from opentrons.commands.publisher import CommandPublisher, publish
from opentrons.protocols.api_support.types import APIVersion
from opentrons.protocols.api_support.util import (
    AxisMaxSpeeds,
    requires_version,
    APIVersionError,
)
from opentrons.protocols.geometry.module_geometry import ModuleGeometry
from opentrons.protocols.geometry.deck import Deck
from opentrons.protocols.api_support.definitions import MAX_SUPPORTED_VERSION

from .core.common import ModuleCore, ProtocolCore
from .core.labware import AbstractLabware
from .core.module import (
<<<<<<< HEAD
    AbstractModuleCore,
=======
>>>>>>> 790dfbea
    AbstractTemperatureModuleCore,
    AbstractMagneticModuleCore,
    AbstractThermocyclerCore,
    AbstractHeaterShakerCore,
)
<<<<<<< HEAD
from .core.protocol import AbstractProtocol
from .core.well import AbstractWellCore
=======
>>>>>>> 790dfbea

from . import validation
from .instrument_context import InstrumentContext
from .labware import Labware
from .module_contexts import (
    MagneticModuleContext,
    TemperatureModuleContext,
    ThermocyclerContext,
    HeaterShakerContext,
)


logger = logging.getLogger(__name__)


ModuleTypes = Union[
    TemperatureModuleContext,
    MagneticModuleContext,
    ThermocyclerContext,
    HeaterShakerContext,
]


class HardwareManager(NamedTuple):
    """Back. compat. wrapper for a removed class called `HardwareManager`.

    This interface will not be present in PAPIv3.
    """

    hardware: SyncHardwareAPI


class ProtocolContext(CommandPublisher):
    """The Context class is a container for the state of a protocol.

    It encapsulates many of the methods formerly found in the Robot class,
    including labware, instrument, and module loading, as well as core
    functions like pause and resume.

    Unlike the old robot class, it is designed to be ephemeral. The lifetime
    of a particular instance should be about the same as the lifetime of a
    protocol. The only exception is the one stored in
    ``.legacy_api.api.robot``, which is provided only for back
    compatibility and should be used less and less as time goes by.

    .. versionadded:: 2.0

    """

    def __init__(
        self,
        api_version: APIVersion,
        implementation: ProtocolCore,
        broker: Optional[Broker] = None,
    ) -> None:
        """Build a :py:class:`.ProtocolContext`.

        :param api_version: The API version to use.
        :param implementation: The protocol implementation core.
        :param labware_offset_provider: Where this protocol context and its child
                                        module contexts will get labware offsets from.
        :param broker: An optional command broker to link to. If not
                      specified, a dummy one is used.
        """
        super().__init__(broker)

        self._api_version = api_version
        self._implementation = implementation

        if self._api_version > MAX_SUPPORTED_VERSION:
            raise RuntimeError(
                f"API version {self._api_version} is not supported by this "
                f"robot software. Please either reduce your requested API "
                f"version or update your robot."
            )

        self._instruments: Dict[Mount, Optional[InstrumentContext]] = {
            mount: None for mount in Mount
        }
        self._modules: Dict[DeckSlotName, ModuleTypes] = {}

        self._commands: List[str] = []
        self._unsubscribe_commands: Optional[Callable[[], None]] = None
        self.clear_commands()

    @property  # type: ignore
    @requires_version(2, 0)
    def api_version(self) -> APIVersion:
        """Return the API version supported by this protocol context.

        The supported API version was specified when the protocol context
        was initialized. It may be lower than the highest version supported
        by the robot software. For the highest version supported by the
        robot software, see ``protocol_api.MAX_SUPPORTED_VERSION``.
        """
        return self._api_version

    @property
    def _hw_manager(self) -> HardwareManager:
        # TODO (lc 01-05-2021) remove this once we have a more
        # user facing hardware control http api.
        logger.warning(
            "This function will be deprecated in later versions."
            "Please use with caution."
        )
        return HardwareManager(hardware=self._implementation.get_hardware())

    @property  # type: ignore
    @requires_version(2, 0)
    def bundled_data(self) -> Dict[str, bytes]:
        """Accessor for data files bundled with this protocol, if any.

        This is a dictionary mapping the filenames of bundled datafiles, with
        extensions but without paths (e.g. if a file is stored in the bundle as
        ``data/mydata/aspirations.csv`` it will be in the dict as
        ``'aspirations.csv'``) to the bytes contents of the files.
        """
        return self._implementation.get_bundled_data()

    def cleanup(self) -> None:
        """Finalize and clean up the protocol context."""
        if self._unsubscribe_commands:
            self._unsubscribe_commands()
            self._unsubscribe_commands = None

    def __del__(self) -> None:
        if getattr(self, "_unsubscribe_commands", None):
            self._unsubscribe_commands()  # type: ignore

    @property  # type: ignore
    @requires_version(2, 0)
    def max_speeds(self) -> AxisMaxSpeeds:
        """Per-axis speed limits when moving this instrument.

        Changing this value changes the speed limit for each non-plunger
        axis of the robot, when moving this pipette. Note that this does
        only sets a limit on how fast movements can be; movements can
        still be slower than this. However, it is useful if you require
        the robot to move much more slowly than normal when using this
        pipette.

        This is a dictionary mapping string names of axes to float values
        limiting speeds. To change a speed, set that axis's value. To
        reset an axis's speed to default, delete the entry for that axis
        or assign it to ``None``.

        For instance,

        .. code-block:: py

            def run(protocol):
                protocol.comment(str(right.max_speeds))  # '{}' - all default
                protocol.max_speeds['A'] = 10  # limit max speed of
                                               # right pipette Z to 10mm/s
                del protocol.max_speeds['A']  # reset to default
                protocol.max_speeds['X'] = 10  # limit max speed of x to
                                               # 10 mm/s
                protocol.max_speeds['X'] = None  # reset to default

        """
        return self._implementation.get_max_speeds()

    @requires_version(2, 0)
    def commands(self) -> List[str]:
        return self._commands

    @requires_version(2, 0)
    def clear_commands(self) -> None:
        self._commands.clear()
        if self._unsubscribe_commands:
            self._unsubscribe_commands()

        def on_command(message: cmd_types.CommandMessage) -> None:
            payload = message.get("payload")

            if payload is None:
                return

            text = payload.get("text")

            if text is None:
                return

            if message["$"] == "before":
                self._commands.append(text)

        self._unsubscribe_commands = self.broker.subscribe(
            cmd_types.COMMAND, on_command
        )

    @requires_version(2, 0)
    def is_simulating(self) -> bool:
        return self._implementation.is_simulating()

    @requires_version(2, 0)
    def load_labware_from_definition(
        self,
        labware_def: "LabwareDefinition",
        location: DeckLocation,
        label: Optional[str] = None,
    ) -> Labware:
        """Specify the presence of a piece of labware on the OT2 deck.

        This function loads the labware definition specified by `labware_def`
        to the location specified by `location`.

        :param labware_def: The labware definition to load
        :param location: The slot into which to load the labware such as
                         1 or '1'
        :type location: int or str
        :param str label: An optional special name to give the labware. If
                          specified, this is the name the labware will appear
                          as in the run log and the calibration view in the
                          Opentrons app.
        """
        load_params = self._implementation.add_labware_definition(labware_def)

        return self.load_labware(
            load_name=load_params.load_name,
            namespace=load_params.namespace,
            version=load_params.version,
            location=location,
            label=label,
        )

    @requires_version(2, 0)
    def load_labware(
        self,
        load_name: str,
        location: DeckLocation,
        label: Optional[str] = None,
        namespace: Optional[str] = None,
        version: Optional[int] = None,
    ) -> Labware:
        """Load a labware onto the deck given its name.

        For labware already defined by Opentrons, this is a convenient way
        to collapse the two stages of labware initialization (creating
        the labware and adding it to the protocol) into one.

        This function returns the created and initialized labware for use
        later in the protocol.

        :param load_name: A string to use for looking up a labware definition
        :param location: The slot into which to load the labware such as
                         1 or '1'
        :type location: int or str
        :param str label: An optional special name to give the labware. If
                          specified, this is the name the labware will appear
                          as in the run log and the calibration view in the
                          Opentrons app.
        :param str namespace: The namespace the labware definition belongs to.
            If unspecified, will search 'opentrons' then 'custom_beta'
        :param int version: The version of the labware definition. If
            unspecified, will use version 1.
        """
        deck_slot = validation.ensure_deck_slot(location)

        labware_core = self._implementation.load_labware(
            load_name=load_name,
            location=deck_slot,
            label=label,
            namespace=namespace,
            version=version,
        )

        # TODO(mc, 2022-09-02): add API version
        # https://opentrons.atlassian.net/browse/RSS-97
        return Labware(implementation=labware_core)

    @requires_version(2, 0)
    def load_labware_by_name(
        self,
        load_name: str,
        location: DeckLocation,
        label: Optional[str] = None,
        namespace: Optional[str] = None,
        version: int = 1,
    ) -> Labware:
        """
        .. deprecated:: 2.0
            Use :py:meth:`load_labware` instead.
        """
        logger.warning("load_labware_by_name is deprecated. Use load_labware instead.")
        return self.load_labware(load_name, location, label, namespace, version)

    @property  # type: ignore
    @requires_version(2, 0)
    def loaded_labwares(self) -> Dict[int, Labware]:
        """Get the labwares that have been loaded into the protocol context.

        Slots with nothing in them will not be present in the return value.

        .. note::

            If a module is present on the deck but no labware has been loaded
            into it with ``module.load_labware()``, there will
            be no entry for that slot in this value. That means you should not
            use ``loaded_labwares`` to determine if a slot is available or not,
            only to get a list of labwares. If you want a data structure of all
            objects on the deck regardless of type, see :py:attr:`deck`.


        :returns: Dict mapping deck slot number to labware, sorted in order of
                  the locations.
        """

        def _only_labwares() -> Iterator[Tuple[int, Labware]]:
            for slotnum, slotitem in self._implementation.get_deck().items():
                if isinstance(slotitem, AbstractLabware):
                    yield slotnum, Labware(implementation=slotitem)
                elif isinstance(slotitem, Labware):
                    yield slotnum, slotitem
                elif isinstance(slotitem, ModuleGeometry):
                    if slotitem.labware:
                        yield slotnum, slotitem.labware

        return dict(_only_labwares())

    @requires_version(2, 0)
    def load_module(
        self,
        module_name: str,
        location: Optional[DeckLocation] = None,
        configuration: Optional[str] = None,
    ) -> ModuleTypes:
        """Load a module onto the deck, given its name or model.

        This is the function to call to use a module in your protocol, like
        :py:meth:`load_instrument` is the method to call to use an instrument
        in your protocol. It returns the created and initialized module
        context, which will be a different class depending on the kind of
        module loaded.

        A map of deck positions to loaded modules can be accessed later
        by using :py:attr:`loaded_modules`.

        :param str module_name: The name or model of the module.
        :param location: The location of the module. This is usually the
                         name or number of the slot on the deck where you
                         will be placing the module. Some modules, like
                         the Thermocycler, are only valid in one deck
                         location. You do not have to specify a location
                         when loading a Thermocycler---it will always be
                         in Slot 7.
        :param configuration: Only valid in Python API version 2.4 and later.
                              Used to specify the slot configuration of the
                              Thermocycler. If you wish to use the non-full-plate
                              configuration, you must pass the keyword
                              value ``semi``.
        :type location: str or int or None
        :returns: The loaded and initialized module---a
                  :py:class:`TemperatureModuleContext`,
                  :py:class:`MagneticModuleContext`,
                  :py:class:`ThermocyclerContext`, or
                  :py:class:`HeaterShakerContext`,
                  depending on what you requested with ``module_name``.
        """

        if self._api_version < APIVersion(2, 4) and configuration:
            raise APIVersionError(
                f"You have specified API {self._api_version}, but you are"
                "using Thermocycler parameters only available in 2.4"
            )

        requested_model = validation.ensure_module_model(module_name)
        deck_slot = None if location is None else validation.ensure_deck_slot(location)

        module_core = self._implementation.load_module(
            model=requested_model,
            deck_slot=deck_slot,
            configuration=configuration,
        )

        module_context = _create_module_context(
            module_core=module_core,
            protocol_core=self._implementation,
            broker=self._broker,
            api_version=self._api_version,
        )

        self._modules[module_core.get_deck_slot()] = module_context

        return module_context

    @property  # type: ignore
    @requires_version(2, 0)
    def loaded_modules(self) -> Dict[int, ModuleTypes]:
        """Get the modules loaded into the protocol context.

        This is a map of deck positions to modules loaded by previous calls
        to :py:meth:`load_module`. It is not necessarily the same as the
        modules attached to the robot - for instance, if the robot has a
        Magnetic Module and a Temperature Module attached, but the protocol
        has only loaded the Temperature Module with :py:meth:`load_module`,
        only the Temperature Module will be present.

        :returns Dict[str, ModuleContext]: Dict mapping slot name to module
                                           contexts. The elements may not be
                                           ordered by slot number.
        """
        return {
            int(deck_slot.value): module for deck_slot, module in self._modules.items()
        }

    @requires_version(2, 0)
    def load_instrument(
        self,
        instrument_name: str,
        mount: Union[Mount, str],
        tip_racks: Optional[List[Labware]] = None,
        replace: bool = False,
    ) -> InstrumentContext:
        """Load a specific instrument required by the protocol.

        This value will actually be checked when the protocol runs, to
        ensure that the correct instrument is attached in the specified
        location.

        :param str instrument_name: The name of the instrument model, or a
                                    prefix. For instance, 'p10_single' may be
                                    used to request a P10 single regardless of
                                    the version.
        :param mount: The mount in which this instrument should be attached.
                      This can either be an instance of the enum type
                      :py:class:`.types.Mount` or one of the strings `'left'`
                      and `'right'`.
        :type mount: types.Mount or str
        :param tip_racks: A list of tip racks from which to pick tips if
                          :py:meth:`.InstrumentContext.pick_up_tip` is called
                          without arguments.
        :type tip_racks: List[:py:class:`.Labware`]
        :param bool replace: Indicate that the currently-loaded instrument in
                             `mount` (if such an instrument exists) should be
                             replaced by `instrument_name`.
        """

        checked_mount = validation.ensure_mount(mount)
        checked_instrument_name = validation.ensure_pipette_name(instrument_name)

        existing_instrument = self._instruments[checked_mount]

        if existing_instrument is not None and not replace:
            # TODO(mc, 2022-08-25): create specific exception type
            raise RuntimeError(
                f"Instrument already present on {checked_mount.name.lower()}:"
                f" {existing_instrument.name}"
            )

        logger.info(
            f"Loading {checked_instrument_name} on {checked_mount.name.lower()} mount"
        )

        instrument_core = self._implementation.load_instrument(
            instrument_name=checked_instrument_name,
            mount=checked_mount,
        )

        instrument = InstrumentContext(
            ctx=self,
            broker=self._broker,
            implementation=instrument_core,
            at_version=self._api_version,
            # TODO(mc, 2022-08-25): test instrument tip racks
            tip_racks=tip_racks,
        )

        self._instruments[checked_mount] = instrument

        return instrument

    @property  # type: ignore
    @requires_version(2, 0)
    def loaded_instruments(self) -> Dict[str, InstrumentContext]:
        """Get the instruments that have been loaded into the protocol.

        This is a map of mount name to instruments previously loaded with
        :py:meth:`load_instrument`. It is not necessarily the same as the
        instruments attached to the robot - for instance, if the robot has
        an instrument in both mounts but your protocol has only loaded one
        of them with :py:meth:`load_instrument`, the unused one will not
        be present.

        :returns: A dict mapping mount name
                  (``'left'`` or ``'right'``)
                  to the instrument in that mount.
                  If a mount has no loaded instrument,
                  that key will be missing from the dict.
        """
        return {
            mount.name.lower(): instr
            for mount, instr in self._instruments.items()
            if instr
        }

    @publish(command=cmds.pause)
    @requires_version(2, 0)
    def pause(self, msg: Optional[str] = None) -> None:
        """Pause execution of the protocol until it's resumed.

        A human can resume the protocol through the Opentrons App.

        This function returns immediately, but the next function call that
        is blocked by a paused robot (anything that involves moving) will
        not return until the protocol is resumed.

        :param str msg: An optional message to show to connected clients. The
            Opentrons App will show this in the run log.
        """
        self._implementation.pause(msg=msg)

    @publish(command=cmds.resume)
    @requires_version(2, 0)
    def resume(self) -> None:
        """Resume the protocol after :py:meth:`pause`.

        .. deprecated:: 2.12
           The Python Protocol API supports no safe way for a protocol to resume itself.
           See https://github.com/Opentrons/opentrons/issues/8209.
           If you're looking for a way for your protocol to resume automatically
           after a period of time, use :py:meth:`delay`.
        """
        self._implementation.resume()

    @publish(command=cmds.comment)
    @requires_version(2, 0)
    def comment(self, msg: str) -> None:
        """
        Add a user-readable comment string that will be echoed to the Opentrons
        app.

        The value of the message is computed during protocol simulation,
        so cannot be used to communicate real-time information from the robot's
        actual run.
        """
        self._implementation.comment(msg=msg)

    @publish(command=cmds.delay)
    @requires_version(2, 0)
    def delay(
        self,
        seconds: float = 0,
        minutes: float = 0,
        msg: Optional[str] = None,
    ) -> None:
        """Delay protocol execution for a specific amount of time.

        :param float seconds: A time to delay in seconds
        :param float minutes: A time to delay in minutes

        If both `seconds` and `minutes` are specified, they will be added.
        """
        delay_time = seconds + minutes * 60
        self._implementation.delay(seconds=delay_time, msg=msg)

    @requires_version(2, 0)
    def home(self) -> None:
        """Homes the robot."""
        logger.debug("home")
        self._implementation.home()

    @property
    def location_cache(self) -> Optional[Location]:
        """The cache used by the robot to determine where it last was."""
        return self._implementation.get_last_location()

    @location_cache.setter
    def location_cache(self, loc: Optional[Location]) -> None:
        self._implementation.set_last_location(loc)

    @property  # type: ignore
    @requires_version(2, 0)
    def deck(self) -> Deck:
        """The object holding the deck layout of the robot.

        This object behaves like a dictionary with keys for both numeric
        and string slot numbers (for instance, ``protocol.deck[1]`` and
        ``protocol.deck['1']`` will both return the object in slot 1). If
        nothing is loaded into a slot, ``None`` will be present. This object
        is useful for determining if a slot in the deck is free. Rather than
        filtering the objects in the deck map yourself, you can also use
        :py:attr:`loaded_labwares` to see a dict of labwares and
        :py:attr:`loaded_modules` to see a dict of modules. For advanced
        control you can delete an item of labware from the deck with
        e.g. ``del protocol.deck['1']`` to free a slot for new labware.
        (Note that for each slot only the last labware used in a command will
        be available for calibration in the OpenTrons UI, and that the
        tallest labware on the deck will be calculated using only currently
        loaded labware, meaning that the labware loaded should always
        reflect the labware physically on the deck (or be higher than the
        labware on the deck).
        """
        return self._implementation.get_deck()

    @property  # type: ignore
    @requires_version(2, 0)
    def fixed_trash(self) -> Labware:
        """The trash fixed to slot 12 of the robot deck.

        It has one well and should be accessed like labware in your protocol.
        e.g. ``protocol.fixed_trash['A1']``
        """
        trash = self._implementation.get_fixed_trash()
        # TODO AL 20201113 - remove this when DeckLayout only holds
        #  LabwareInterface instances.
        if isinstance(trash, AbstractLabware):
            return Labware(implementation=trash)
        return cast("Labware", trash)

    @requires_version(2, 5)
    def set_rail_lights(self, on: bool) -> None:
        """
        Controls the robot rail lights

        :param bool on: If true, turn on rail lights; otherwise, turn off.
        """
        self._implementation.set_rail_lights(on=on)

    @property  # type: ignore
    @requires_version(2, 5)
    def rail_lights_on(self) -> bool:
        """Returns True if the rail lights are on"""
        return self._implementation.get_rail_lights_on()

    @property  # type: ignore
    @requires_version(2, 5)
    def door_closed(self) -> bool:
        """Returns True if the robot door is closed"""
        return self._implementation.door_closed()


def _create_module_context(
    module_core: ModuleCore,
    protocol_core: ProtocolCore,
    api_version: APIVersion,
    broker: Broker,
) -> ModuleTypes:
    module_cls: Optional[Type[ModuleTypes]] = None
    if isinstance(module_core, AbstractTemperatureModuleCore):
        module_cls = TemperatureModuleContext
    elif isinstance(module_core, AbstractMagneticModuleCore):
        module_cls = MagneticModuleContext
    elif isinstance(module_core, AbstractThermocyclerCore):
        module_cls = ThermocyclerContext
    elif isinstance(module_core, AbstractHeaterShakerCore):
        module_cls = HeaterShakerContext
    else:
        assert False, "Unsupported module type"

    return module_cls(
        core=module_core,
        protocol_core=protocol_core,
        api_version=api_version,
        broker=broker,
    )<|MERGE_RESOLUTION|>--- conflicted
+++ resolved
@@ -34,20 +34,11 @@
 from .core.common import ModuleCore, ProtocolCore
 from .core.labware import AbstractLabware
 from .core.module import (
-<<<<<<< HEAD
-    AbstractModuleCore,
-=======
->>>>>>> 790dfbea
     AbstractTemperatureModuleCore,
     AbstractMagneticModuleCore,
     AbstractThermocyclerCore,
     AbstractHeaterShakerCore,
 )
-<<<<<<< HEAD
-from .core.protocol import AbstractProtocol
-from .core.well import AbstractWellCore
-=======
->>>>>>> 790dfbea
 
 from . import validation
 from .instrument_context import InstrumentContext
