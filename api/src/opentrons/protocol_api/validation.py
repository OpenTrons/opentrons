--- conflicted
+++ resolved
@@ -718,8 +718,7 @@
             f"If specified, location should be an instance of"
             f" `types.Location` (e.g. the return value from `Well.top()`)"
             f" or `Well` (e.g. `reservoir.wells()[0]`) or an instance of `TrashBin` or `WasteChute`."
-<<<<<<< HEAD
-            f" However, it is '{tip_drop_location}'."
+            f" However, it is '{trash_location}'."
         )
 
 
@@ -739,8 +738,4 @@
         StagingSlotName.SLOT_C4: DeckSlotName.SLOT_C3,
         StagingSlotName.SLOT_D4: DeckSlotName.SLOT_D3,
     }
-    return _map[slot_name]
-=======
-            f" However, it is '{trash_location}'."
-        )
->>>>>>> 7393c92c
+    return _map[slot_name]