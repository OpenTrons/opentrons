--- conflicted
+++ resolved
@@ -31,12 +31,9 @@
     MagneticBlockModel,
     ThermocyclerStep,
 )
-<<<<<<< HEAD
-from ._types import StagingSlotName
+
 from ._trash_bin import TrashBin
 from ._waste_chute import WasteChute
-=======
->>>>>>> 9860f203
 
 if TYPE_CHECKING:
     from .labware import Well
