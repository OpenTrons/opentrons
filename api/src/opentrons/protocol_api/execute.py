--- conflicted
+++ resolved
@@ -108,230 +108,6 @@
         raise ExceptionInProtocolError(e, tb, str(e), frame.lineno)
 
 
-<<<<<<< HEAD
-def load_pipettes_from_json(
-        ctx: ProtocolContext,
-        protocol: Dict[Any, Any]) -> Dict[str, InstrumentContext]:
-    pipette_data = protocol.get('pipettes', {})
-    pipettes_by_id = {}
-    for pipette_id, props in pipette_data.items():
-        model = props.get('model')
-        mount = props.get('mount')
-
-        # TODO: Ian 2018-11-06 remove this fallback to 'model' when
-        # backwards-compatability for JSON protocols with versioned
-        # pipettes is dropped (next JSON protocol schema major bump)
-        name = props.get('name')
-        if not name:
-            name = model.split('_v')[0]
-
-        instr = ctx.load_instrument(name, mount)
-
-        pipettes_by_id[pipette_id] = instr
-
-    return pipettes_by_id
-
-
-def load_labware_from_json(
-        ctx: ProtocolContext,
-        protocol: Dict[Any, Any]) -> Dict[str, labware.Labware]:
-    data = protocol.get('labware', {})
-    loaded_labware = {}
-    bc = BCLabware(ctx)
-    for labware_id, props in data.items():
-        slot = props.get('slot')
-        model = props.get('model')
-        if slot == '12':
-            if model == 'fixed-trash':
-                # pass in the pre-existing fixed-trash
-                loaded_labware[labware_id] = ctx.fixed_trash
-            else:
-                raise RuntimeError(
-                    "Nothing but the fixed trash may be loaded in slot 12; "
-                    "this protocol attempts to load a {} there."
-                    .format(model))
-        else:
-            loaded_labware[labware_id] = bc.load(
-                model, slot, label=props.get('display-name'))
-
-    return loaded_labware
-
-
-def _get_well(loaded_labware: Dict[str, labware.Labware],
-              params: Dict[str, Any]):
-    labwareId = params['labware']
-    well = params['well']
-    plate = loaded_labware.get(labwareId)
-    if not plate:
-        raise ValueError(
-            'Command tried to use labware "{}", but that ID does not exist '
-            'in protocol\'s "labware" section'.format(labwareId))
-    return plate.wells_by_index()[well]
-
-
-def _get_bottom_offset(command_type: str,
-                       params: Dict[str, Any],
-                       default_values: Dict[str, float]) -> Optional[float]:
-    # default offset from bottom for aspirate/dispense commands
-    offset_default = default_values.get(
-        '{}-mm-from-bottom'.format(command_type))
-
-    # optional command-specific value, fallback to default
-    offset_from_bottom = params.get(
-        'offsetFromBottomMm', offset_default)
-
-    return offset_from_bottom
-
-
-def _get_location_with_offset(loaded_labware: Dict[str, labware.Labware],
-                              command_type: str,
-                              params: Dict[str, Any],
-                              default_values: Dict[str, float]) -> Location:
-    well = _get_well(loaded_labware, params)
-
-    # Never move to the bottom of the fixed trash
-    if 'fixedTrash' in labware.quirks_from_any_parent(well):
-        return well.top()
-
-    offset_from_bottom = _get_bottom_offset(
-        command_type, params, default_values)
-
-    bot = well.bottom()
-    if offset_from_bottom:
-        with_offs = bot.move(Point(z=offset_from_bottom))
-    else:
-        with_offs = bot
-    MODULE_LOG.debug("offset from bottom for {}: {}->{}"
-                     .format(command_type, bot, with_offs))
-    return with_offs
-
-
-# TODO (Ian 2018-08-22) once Pipette has more sensible way of managing
-# flow rate value (eg as an argument in aspirate/dispense fns), remove this
-def _set_flow_rate(
-        pipette_name, pipette, command_type, params, default_values):
-    """
-    Set flow rate in uL/mm, to value obtained from command's params,
-    or if unspecified in command params, then from protocol's "default-values".
-    """
-    default_aspirate = default_values.get(
-        'aspirate-flow-rate', {}).get(pipette_name)
-
-    default_dispense = default_values.get(
-        'dispense-flow-rate', {}).get(pipette_name)
-
-    flow_rate_param = params.get('flow-rate')
-
-    if flow_rate_param is not None:
-        if command_type == 'aspirate':
-            pipette.flow_rate = {
-                'aspirate': flow_rate_param,
-                'dispense': default_dispense
-            }
-            return
-        if command_type == 'dispense':
-            pipette.flow_rate = {
-                'aspirate': default_aspirate,
-                'dispense': flow_rate_param
-            }
-            return
-
-    pipette.flow_rate = {
-        'aspirate': default_aspirate,
-        'dispense': default_dispense
-    }
-
-
-def dispatch_json(context: ProtocolContext,  # noqa(C901)
-                  protocol_data: Dict[Any, Any],
-                  instruments: Dict[str, InstrumentContext],
-                  labware: Dict[str, labware.Labware]):
-    subprocedures = [
-        p.get('subprocedure', [])
-        for p in protocol_data.get('procedure', [])]
-
-    default_values = protocol_data.get('default-values', {})
-    flat_subs = itertools.chain.from_iterable(subprocedures)
-
-    for command_item in flat_subs:
-        command_type = command_item.get('command')
-        params = command_item.get('params', {})
-        pipette = instruments.get(params.get('pipette'))
-        protocol_pipette_data = protocol_data\
-            .get('pipettes', {})\
-            .get(params.get('pipette'), {})
-        pipette_name = protocol_pipette_data.get('name')
-
-        if (not pipette_name):
-            # TODO: Ian 2018-11-06 remove this fallback to 'model' when
-            # backwards-compatability for JSON protocols with versioned
-            # pipettes is dropped (next JSON protocol schema major bump)
-            pipette_name = protocol_pipette_data.get('model')
-
-        if command_type == 'delay':
-            wait = params.get('wait')
-            message = params.get('message')
-            if wait is None:
-                raise ValueError('Delay cannot be null')
-            elif wait is True:
-                message = message or 'Pausing until user resumes'
-                context.pause(msg=message)
-            else:
-                context.delay(seconds=wait, msg=message)
-
-        elif command_type == 'blowout':
-            well = _get_well(labware, params)
-            pipette.blow_out(well)  # type: ignore
-
-        elif command_type == 'pick-up-tip':
-            well = _get_well(labware, params)
-            pipette.pick_up_tip(well)  # type: ignore
-
-        elif command_type == 'drop-tip':
-            well = _get_well(labware, params)
-            pipette.drop_tip(well)  # type: ignore
-
-        elif command_type == 'aspirate':
-            location = _get_location_with_offset(
-                labware, 'aspirate', params, default_values)
-            volume = params['volume']
-            _set_flow_rate(
-                pipette_name, pipette, command_type, params, default_values)
-            pipette.aspirate(volume, location)  # type: ignore
-
-        elif command_type == 'dispense':
-            location = _get_location_with_offset(
-                labware, 'dispense', params, default_values)
-            volume = params['volume']
-            _set_flow_rate(
-                pipette_name, pipette, command_type, params, default_values)
-            pipette.dispense(volume, location)  # type: ignore
-
-        elif command_type == 'touch-tip':
-            well = _get_well(labware, params)
-            offset = default_values.get('touch-tip-mm-from-top', -1)
-            pipette.touch_tip(location, v_offset=offset)  # type: ignore
-
-        elif command_type == 'move-to-slot':
-            slot = params.get('slot')
-            if slot not in [str(s+1) for s in range(12)]:
-                raise ValueError('Invalid "slot" for "move-to-slot": {}'
-                                 .format(slot))
-            slot_obj = context.deck.position_for(slot)
-
-            offset = params.get('offset', {})
-            offsetPoint = Point(
-                offset.get('x', 0),
-                offset.get('y', 0),
-                offset.get('z', 0))
-
-            pipette.move_to(  # type: ignore
-                slot_obj.move(offsetPoint),
-                force_direct=params.get('force-direct'),
-                minimum_z_height=params.get('minimum-z-height'))
-        else:
-            MODULE_LOG.warning("Bad command type {}".format(command_type))
-=======
 def get_protocol_schema_version(protocol_json: Dict[Any, Any]) -> int:
     # v3 and above uses `schemaVersion: integer`
     version = protocol_json.get('schemaVersion')
@@ -353,7 +129,6 @@
     raise RuntimeError(
         'Could not determine schema version for protocol. ' +
         'Make sure there is a version number under "schemaVersion"')
->>>>>>> 2f37cba3
 
 
 def run_protocol(protocol_code: Any = None,
