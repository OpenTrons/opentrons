"""ProtocolContext factory."""
import asyncio
from typing import Any, Dict, Optional, Union

from opentrons_shared_data.labware.dev_types import LabwareDefinition

from opentrons.broker import Broker
from opentrons.equipment_broker import EquipmentBroker
from opentrons.config import feature_flags
from opentrons.hardware_control import (
    HardwareControlAPI,
    ThreadManager,
    SynchronousAdapter,
)
from opentrons.protocol_engine import ProtocolEngine
from opentrons.protocol_engine.clients import SyncClient, ChildThreadTransport
from opentrons.protocols.api_support.types import APIVersion

from .protocol_context import ProtocolContext


from .core.protocol import AbstractProtocol
from .core.protocol_api.protocol_context import ProtocolContextImplementation
from .core.protocol_api.labware_offset_provider import (
    AbstractLabwareOffsetProvider,
    LabwareOffsetProvider,
    NullLabwareOffsetProvider,
)
from .core.simulator.protocol_context import ProtocolContextSimulation
from .core.engine import ProtocolCore


def create_protocol_context(
    api_version: APIVersion,
    *,
    hardware_api: Union[HardwareControlAPI, ThreadManager[HardwareControlAPI]],
    protocol_engine: Optional[ProtocolEngine] = None,
    protocol_engine_loop: Optional[asyncio.AbstractEventLoop] = None,
    broker: Optional[Broker] = None,
    equipment_broker: Optional[EquipmentBroker[Any]] = None,
    use_simulating_core: bool = False,
    extra_labware: Optional[Dict[str, LabwareDefinition]] = None,
    bundled_labware: Optional[Dict[str, LabwareDefinition]] = None,
    bundled_data: Optional[Dict[str, bytes]] = None,
) -> ProtocolContext:
    """Create a ProtocolContext for use in a Python protocol.

    Args:
        api_version: The API version to target.
        hardware_api: Control interface to the device's hardware.
        protocol_engine: A ProtocolEngine to use for labware offsets
            and core protocol logic. If omitted, labware offsets will
            all be (0, 0, 0) and ProtocolEngine-based core will not work.
        protocol_engine_loop: An event loop running in the thread where
            ProtocolEngine mutations must occur.
        broker: A message broker for protocol command event publishing.
        equipment_broker: A message broker for equipment load event publishing.
        use_simulating_core: For pre-ProtocolEngine API versions,
            use a simulating protocol core that will skip _most_ calls
            to the `hardware_api`.
        extra_labware: Extra labware definitions to include in
            labware definition lookup paths.
        bundled_labware: Do not use in new code. Leftover from
            experimental ZIP protocol bundles.
        bundled_data: Do not use in new code. Leftover from
            experimental ZIP protocol bundles.

    Returns:
        A ready-to-use ProtocolContext.
    """
    sync_hardware: SynchronousAdapter[HardwareControlAPI]
    labware_offset_provider: AbstractLabwareOffsetProvider
    core: AbstractProtocol[Any, Any, Any]

    if isinstance(hardware_api, ThreadManager):
        sync_hardware = hardware_api.sync
    else:
        sync_hardware = SynchronousAdapter(hardware_api)

    if protocol_engine is not None:
        labware_offset_provider = LabwareOffsetProvider(engine=protocol_engine)
    else:
        labware_offset_provider = NullLabwareOffsetProvider()

    # TODO(mc, 2022-8-22): replace with API version check
    if feature_flags.enable_protocol_engine_papi_core():
        # TODO(mc, 2022-8-22): replace assertion with strict typing
        assert (
            protocol_engine is not None and protocol_engine_loop is not None
        ), "ProtocolEngine PAPI core is enabled, but no ProtocolEngine given."

        engine_client_transport = ChildThreadTransport(
            engine=protocol_engine, loop=protocol_engine_loop
        )
        engine_client = SyncClient(transport=engine_client_transport)
<<<<<<< HEAD
        core = ProtocolCore(engine_client=engine_client, api_version=api_version)
=======
        core = ProtocolCore(
            engine_client=engine_client,
            api_version=api_version,
            sync_hardware=sync_hardware,
        )
>>>>>>> 790dfbea

    # TODO(mc, 2022-8-22): remove `disable_fast_protocol_upload`
    elif use_simulating_core and not feature_flags.disable_fast_protocol_upload():
        core = ProtocolContextSimulation(
            sync_hardware=sync_hardware,
            labware_offset_provider=labware_offset_provider,
            equipment_broker=equipment_broker,
            api_version=api_version,
            bundled_labware=bundled_labware,
            bundled_data=bundled_data,
            extra_labware=extra_labware,
        )

    else:
        core = ProtocolContextImplementation(
            sync_hardware=sync_hardware,
            labware_offset_provider=labware_offset_provider,
            equipment_broker=equipment_broker,
            api_version=api_version,
            bundled_labware=bundled_labware,
            bundled_data=bundled_data,
            extra_labware=extra_labware,
        )

    return ProtocolContext(api_version=api_version, broker=broker, implementation=core)<|MERGE_RESOLUTION|>--- conflicted
+++ resolved
@@ -93,15 +93,11 @@
             engine=protocol_engine, loop=protocol_engine_loop
         )
         engine_client = SyncClient(transport=engine_client_transport)
-<<<<<<< HEAD
-        core = ProtocolCore(engine_client=engine_client, api_version=api_version)
-=======
         core = ProtocolCore(
             engine_client=engine_client,
             api_version=api_version,
             sync_hardware=sync_hardware,
         )
->>>>>>> 790dfbea
 
     # TODO(mc, 2022-8-22): remove `disable_fast_protocol_upload`
     elif use_simulating_core and not feature_flags.disable_fast_protocol_upload():
