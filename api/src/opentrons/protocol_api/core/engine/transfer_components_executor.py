"""Executor for liquid class based complex commands."""
from __future__ import annotations

from copy import deepcopy
from enum import Enum
from typing import TYPE_CHECKING, Optional, Union
from dataclasses import dataclass, field

from opentrons_shared_data.liquid_classes.liquid_class_definition import (
    PositionReference,
    Coordinate,
    BlowoutLocation,
)

from opentrons.protocol_api._liquid_properties import (
    Submerge,
    TransferProperties,
    MixProperties,
    SingleDispenseProperties,
    MultiDispenseProperties,
    TouchTipProperties,
)
from opentrons.protocol_engine.errors import TouchTipDisabledError
from opentrons.types import Location, Point

if TYPE_CHECKING:
    from .well import WellCore
    from .instrument import InstrumentCore
    from ... import TrashBin, WasteChute


@dataclass
class LiquidAndAirGapPair:
    """Pairing of a liquid and air gap in a tip, with air gap below the liquid in a tip."""

    liquid: float = 0
    air_gap: float = 0


@dataclass
class TipState:
    """Carrier of the state of the pipette tip in use.

    Properties:
        last_liquid_and_air_gap_in_tip: The last liquid + air_gap combo in the tip.
            This will only include the existing liquid and air gap in the tip that
            an aspirate/ dispense interacts with. For example, the air gap from
            a previous step that needs to be removed, or the liquid from a previous
            aspirate that needs to be dispensed or the liquid that needs to be added to
            during a consolidation.
        ready_to_aspirate: Whether the pipette plunger is in a position that allows
            correct aspiration. The starting state for the pipette at initialization of
            `TransferComponentsExecutor`s should be ready_to_aspirate == True.
    """

    ready_to_aspirate: bool = True
    # TODO: maybe use the tip contents from engine state instead.
    last_liquid_and_air_gap_in_tip: LiquidAndAirGapPair = field(
        default_factory=LiquidAndAirGapPair
    )

    def append_liquid(self, volume: float) -> None:
        # Neither aspirate nor a dispense process should be adding liquid
        # when there is an air gap present.
        assert (
            self.last_liquid_and_air_gap_in_tip.air_gap == 0
        ), "Air gap present in the tip."
        self.last_liquid_and_air_gap_in_tip.liquid += volume

    def delete_liquid(self, volume: float) -> None:
        # Neither aspirate nor a dispense process should be removing liquid
        # when there is an air gap present.
        assert (
            self.last_liquid_and_air_gap_in_tip.air_gap == 0
        ), "Air gap present in the tip."
        self.last_liquid_and_air_gap_in_tip.liquid -= volume

    def append_air_gap(self, volume: float) -> None:
        # Neither aspirate nor a dispense process should be adding air gaps
        # when there is already an air gap present.
        assert (
            self.last_liquid_and_air_gap_in_tip.air_gap == 0
        ), "Air gap already present in the tip."
        self.last_liquid_and_air_gap_in_tip.air_gap = volume

    def delete_air_gap(self, volume: float) -> None:
        assert (
            self.last_liquid_and_air_gap_in_tip.air_gap == volume
        ), "Last air gap volume doe not match the volume being removed"
        self.last_liquid_and_air_gap_in_tip.air_gap = 0


class TransferType(Enum):
    ONE_TO_ONE = "one_to_one"
    MANY_TO_ONE = "many_to_one"
    ONE_TO_MANY = "one_to_many"


class TransferComponentsExecutor:
    def __init__(
        self,
        instrument_core: InstrumentCore,
        transfer_properties: TransferProperties,
        target_location: Location,
        target_well: WellCore,
        tip_state: TipState,
        transfer_type: TransferType,
    ) -> None:
        self._instrument = instrument_core
        self._transfer_properties = transfer_properties
        self._target_location = target_location
        self._target_well = target_well
        self._tip_state: TipState = deepcopy(tip_state)  # don't modify caller's object
        self._transfer_type: TransferType = transfer_type

    @property
    def tip_state(self) -> TipState:
        """Return the tip state."""
        return self._tip_state

    def submerge(
        self,
        submerge_properties: Submerge,
    ) -> None:
        """Execute submerge steps.

        1. move to position shown by positionReference + offset (should practically be a point outside/above the liquid).
        Should raise an error if this point is inside the liquid?
            For liquid meniscus this is easy to tell. Can’t be below meniscus
            For reference pos of anything else, do not allow submerge position to be below aspirate position
        2. move to aspirate position at desired speed
        3. delay
        """
        # TODO: compare submerge start position and aspirate position and raise error if incompatible
        submerge_start_point = absolute_point_from_position_reference_and_offset(
            well=self._target_well,
            position_reference=submerge_properties.position_reference,
            offset=submerge_properties.offset,
        )
        submerge_start_location = Location(
            point=submerge_start_point, labware=self._target_location.labware
        )
        self._instrument.move_to(
            location=submerge_start_location,
            well_core=self._target_well,
            force_direct=False,
            minimum_z_height=None,
            speed=None,
        )
        self._remove_air_gap(location=submerge_start_location)
        self._instrument.move_to(
            location=self._target_location,
            well_core=self._target_well,
            force_direct=True,
            minimum_z_height=None,
            speed=submerge_properties.speed,
        )
        if submerge_properties.delay.enabled:
            assert submerge_properties.delay.duration is not None
            self._instrument.delay(submerge_properties.delay.duration)

    def aspirate_and_wait(self, volume: float) -> None:
        """Aspirate according to aspirate properties and wait if enabled."""
        # TODO: handle volume correction
        aspirate_props = self._transfer_properties.aspirate
        correction_volume = aspirate_props.correction_by_volume.get_for_volume(volume)
        is_meniscus = bool(
            aspirate_props.position_reference == PositionReference.LIQUID_MENISCUS
        )
        self._instrument.aspirate(
            location=self._target_location,
            well_core=None,
            volume=volume,
            rate=1,
            flow_rate=aspirate_props.flow_rate_by_volume.get_for_volume(volume),
            in_place=True,
            is_meniscus=is_meniscus,
            correction_volume=correction_volume,
        )
        self._tip_state.append_liquid(volume)
        delay_props = aspirate_props.delay
        if delay_props.enabled:
            # Assertion only for mypy purposes
            assert delay_props.duration is not None
            self._instrument.delay(delay_props.duration)

    def dispense_and_wait(
        self,
        dispense_properties: Union[SingleDispenseProperties, MultiDispenseProperties],
        volume: float,
        push_out_override: Optional[float],
    ) -> None:
        """Dispense according to dispense properties and wait if enabled."""
<<<<<<< HEAD
        correction_volume = dispense_properties.correction_by_volume.get_for_volume(
            volume
=======
        # TODO: handle volume correction
        dispense_props = self._transfer_properties.dispense
        correction_volume = dispense_props.correction_by_volume.get_for_volume(volume)
        is_meniscus = bool(
            dispense_props.position_reference == PositionReference.LIQUID_MENISCUS
>>>>>>> 16d00ac4
        )
        self._instrument.dispense(
            location=self._target_location,
            well_core=None,
            volume=volume,
            rate=1,
            flow_rate=dispense_properties.flow_rate_by_volume.get_for_volume(volume),
            in_place=True,
            push_out=push_out_override,
            is_meniscus=is_meniscus,
            correction_volume=correction_volume,
        )
        if push_out_override:
            # If a push out was performed, we need to reset the plunger before we can aspirate again
            self._tip_state.ready_to_aspirate = False
        self._tip_state.delete_liquid(volume)
        dispense_delay = dispense_properties.delay
        if dispense_delay.enabled:
            assert dispense_delay.duration is not None
            self._instrument.delay(dispense_delay.duration)

    def mix(self, mix_properties: MixProperties, last_dispense_push_out: bool) -> None:
        """Execute mix steps.

        1. Use same flow rates and delays as aspirate and dispense
        2. Do [(aspirate + dispense) x repetitions] at the same position
        3. Do NOT push out at the end of dispense
        4. USE the delay property from aspirate & dispense during mix as well (flow rate and delay are coordinated with each other)
        5. Do not mix during consolidation
        NOTE: For most of our built-in definitions, we will keep _mix_ off because it is a very application specific thing.
        We should mention in our docs that users should adjust this property according to their application.
        """
        if not mix_properties.enabled:
            return
        # Assertion only for mypy purposes
        assert (
            mix_properties.repetitions is not None and mix_properties.volume is not None
        )
        push_out_vol = (
            self._transfer_properties.dispense.push_out_by_volume.get_for_volume(
                mix_properties.volume
            )
        )
        for n in range(mix_properties.repetitions, 0, -1):
            self.aspirate_and_wait(volume=mix_properties.volume)
            self.dispense_and_wait(
                dispense_properties=self._transfer_properties.dispense,  # TODO: check that using single-dispense props during mix is correct
                volume=mix_properties.volume,
                push_out_override=push_out_vol
                if last_dispense_push_out is True and n == 1
                else 0,
            )

    def pre_wet(
        self,
        volume: float,
    ) -> None:
        """Do a pre-wet.

        - 1 combo of aspirate + dispense at the same flow rate as specified in asp & disp and the delays in asp & disp
        - Use the target volume/ volume we will be aspirating
        - No push out
        - No pre-wet for consolidation
        """
        if not self._transfer_properties.aspirate.pre_wet:
            return
        mix_props = MixProperties(_enabled=True, _repetitions=1, _volume=volume)
        self.mix(mix_properties=mix_props, last_dispense_push_out=False)

    def retract_after_aspiration(
        self, volume: float, add_air_gap: Optional[bool] = True
    ) -> None:
        """Execute post-aspiration retraction steps.

        1. Move TO the position reference+offset AT the specified speed
            Raise error if retract is below aspirate position or below the meniscus
        2. Delay
        3. Touch tip
            - Move to the Z offset position
            - Touch tip to the sides at the specified speed (tip moves back to the center as part of touch tip)
            - Return back to the retract position
        4. Air gap
            - Air gap volume depends on the amount of liquid in the pipette
            So if total aspirated volume is 20, use the value for airGapByVolume[20]
            Flow rate = min(aspirateFlowRate, (airGapByVolume)/sec)
            - Use post-aspirate delay

        Args:
            volume: dispense volume
            add_air_gap: whether to add an air gap before moving away from the current well.
                         This value is True for all retractions, except when retracting
                         during a multi-dispense.
        """
        # TODO: Raise error if retract is below the meniscus
        retract_props = self._transfer_properties.aspirate.retract
        retract_point = absolute_point_from_position_reference_and_offset(
            well=self._target_well,
            position_reference=retract_props.position_reference,
            offset=retract_props.offset,
        )
        retract_location = Location(
            retract_point, labware=self._target_location.labware
        )
        self._instrument.move_to(
            location=retract_location,
            well_core=self._target_well,
            force_direct=True,
            minimum_z_height=None,
            speed=retract_props.speed,
        )
        retract_delay = retract_props.delay
        if retract_delay.enabled:
            assert retract_delay.duration is not None
            self._instrument.delay(retract_delay.duration)
        touch_tip_props = retract_props.touch_tip
        if touch_tip_props.enabled:
            assert (
                touch_tip_props.speed is not None
                and touch_tip_props.z_offset is not None
                and touch_tip_props.mm_to_edge is not None
            )
            self._instrument.touch_tip(
                location=retract_location,
                well_core=self._target_well,
                radius=1,
                z_offset=touch_tip_props.z_offset,
                speed=touch_tip_props.speed,
                mm_from_edge=touch_tip_props.mm_to_edge,
            )
            self._instrument.move_to(
                location=retract_location,
                well_core=self._target_well,
                force_direct=True,
                minimum_z_height=None,
                # Full speed because the tip will already be out of the liquid
                speed=None,
            )
        # For consolidate, we need to know the total amount that is in the pipette
        # since this may not be the first aspirate
        if self._transfer_type == TransferType.MANY_TO_ONE:
            volume_for_air_gap = self._instrument.get_current_volume()
        else:
            volume_for_air_gap = volume
        if add_air_gap:
            self._add_air_gap(
                air_gap_volume=self._transfer_properties.aspirate.retract.air_gap_by_volume.get_for_volume(
                    volume_for_air_gap
                )
            )

    def retract_after_dispensing(
        self,
        trash_location: Union[Location, TrashBin, WasteChute],
        source_location: Optional[Location],
        source_well: Optional[WellCore],
        add_final_air_gap: bool,
    ) -> None:
        """Execute post-dispense retraction steps.
        1. Position ref+offset is the ending position. Move to this position using specified speed
        2. If blowout is enabled and “destination”
            - Do blow-out (at the retract position)
            - Leave plunger down
        3. Touch-tip
        4. If not ready-to-aspirate
            - Prepare-to-aspirate (at the retract position)
        5. Air-gap (at the retract position)
            - This air gap is for preventing any stray droplets from falling while moving the pipette.
                It will be performed out of caution even if we just did a blow_out and should *hypothetically*
                have no liquid left in the tip.
            - This air gap will be removed at the next aspirate.
                If this is the last step of the transfer, and we aren't dropping the tip off,
                then the air gap will be left as is(?).
        6. If blowout is “source” or “trash”
            - Move to location (top of Well)
            - Do blow-out (top of well)
            - Do touch-tip (?????) (only if it’s in a non-trash location)
            - Prepare-to-aspirate (top of well)
            - Do air-gap (top of well)
        7. If drop tip, move to drop tip location, drop tip
        """
        # TODO: Raise error if retract is below the meniscus

        retract_props = self._transfer_properties.dispense.retract
        retract_point = absolute_point_from_position_reference_and_offset(
            well=self._target_well,
            position_reference=retract_props.position_reference,
            offset=retract_props.offset,
        )
        retract_location = Location(
            retract_point, labware=self._target_location.labware
        )
        self._instrument.move_to(
            location=retract_location,
            well_core=self._target_well,
            force_direct=True,
            minimum_z_height=None,
            speed=retract_props.speed,
        )
        retract_delay = retract_props.delay
        if retract_delay.enabled:
            assert retract_delay.duration is not None
            self._instrument.delay(retract_delay.duration)

        blowout_props = retract_props.blowout
        if (
            blowout_props.enabled
            and blowout_props.location == BlowoutLocation.DESTINATION
        ):
            assert blowout_props.flow_rate is not None
            self._instrument.set_flow_rate(blow_out=blowout_props.flow_rate)
            self._instrument.blow_out(
                location=retract_location,
                well_core=None,
                in_place=True,
            )
            self._tip_state.ready_to_aspirate = False
        is_final_air_gap = (
            blowout_props.enabled
            and blowout_props.location == BlowoutLocation.DESTINATION
        ) or not blowout_props.enabled
        # Regardless of the blowout location, do touch tip and air gap
        # when leaving the dispense well. If this will be the final air gap, i.e,
        # we won't be moving to a Trash or a Source for Blowout after this air gap,
        # then skip the final air gap if we have been told to do so.
        self._do_touch_tip_and_air_gap(
            touch_tip_properties=retract_props.touch_tip,
            location=retract_location,
            well=self._target_well,
            skip_air_gap=True if is_final_air_gap and not add_final_air_gap else False,
        )

        if (
            blowout_props.enabled
            and blowout_props.location != BlowoutLocation.DESTINATION
        ):
            # TODO: no-op touch tip if touch tip is enabled and blowout is in trash/ reservoir/ any labware with touch-tip disabled
            assert blowout_props.flow_rate is not None
            self._instrument.set_flow_rate(blow_out=blowout_props.flow_rate)
            touch_tip_and_air_gap_location: Optional[Location]
            if blowout_props.location == BlowoutLocation.SOURCE:
                if source_location is None or source_well is None:
                    raise RuntimeError(
                        "Blowout location is 'source' but source location &/or well is not provided."
                    )
                # TODO: check if we should add a blowout location z-offset in liq class definition
                self._instrument.blow_out(
                    location=Location(
                        source_well.get_top(0), labware=source_location.labware
                    ),
                    well_core=source_well,
                    in_place=False,
                )
                touch_tip_and_air_gap_location = Location(
                    source_well.get_top(0), labware=source_location.labware
                )
                touch_tip_and_air_gap_well = source_well
            else:
                self._instrument.blow_out(
                    location=trash_location,
                    well_core=None,
                    in_place=False,
                )
                touch_tip_and_air_gap_location = (
                    trash_location if isinstance(trash_location, Location) else None
                )
                touch_tip_and_air_gap_well = (
                    # We have already established that trash location of `Location` type
                    # has its `labware` as `Well` type.
                    trash_location.labware.as_well()._core  # type: ignore[assignment]
                    if isinstance(trash_location, Location)
                    else None
                )
            last_air_gap = self._tip_state.last_liquid_and_air_gap_in_tip.air_gap
            self._tip_state.delete_air_gap(last_air_gap)
            self._tip_state.ready_to_aspirate = False
            # Do touch tip and air gap again after blowing out into source well or trash
            self._do_touch_tip_and_air_gap(
                touch_tip_properties=retract_props.touch_tip,
                location=touch_tip_and_air_gap_location,
                well=touch_tip_and_air_gap_well,
                skip_air_gap=not add_final_air_gap,
            )

    def retract_during_multi_dispensing(
        self,
        trash_location: Union[Location, TrashBin, WasteChute],
        source_location: Optional[Location],
        source_well: Optional[WellCore],
        conditioning_volume: float,
        add_final_air_gap: bool,
        is_last_retract: bool,
    ) -> None:
        """Execute post-dispense retraction steps when the dispense is a part of a multi-dispense.

        This function is mostly similar to the single-dispense retract function except
        that it handles air gaps differently based on the disposal volume, conditioning volume
        and whether we are moving to another dispense or going back to the source.
        """
        # TODO: Raise error if retract is below the meniscus

        assert self._transfer_properties.multi_dispense is not None

        retract_props = self._transfer_properties.multi_dispense.retract
        retract_point = absolute_point_from_position_reference_and_offset(
            well=self._target_well,
            position_reference=retract_props.position_reference,
            offset=retract_props.offset,
        )
        retract_location = Location(
            retract_point, labware=self._target_location.labware
        )
        self._instrument.move_to(
            location=retract_location,
            well_core=self._target_well,
            force_direct=True,
            minimum_z_height=None,
            speed=retract_props.speed,
        )
        retract_delay = retract_props.delay
        if retract_delay.enabled:
            assert retract_delay.duration is not None
            self._instrument.delay(retract_delay.duration)

        blowout_props = retract_props.blowout
        if (
            is_last_retract
            and blowout_props.enabled
            and blowout_props.location == BlowoutLocation.DESTINATION
        ):
            assert blowout_props.flow_rate is not None
            self._instrument.set_flow_rate(blow_out=blowout_props.flow_rate)
            self._instrument.blow_out(
                location=retract_location,
                well_core=None,
                in_place=True,
            )
            self._tip_state.ready_to_aspirate = False

        is_final_air_gap_of_current_retract = (
            blowout_props.enabled
            and blowout_props.location == BlowoutLocation.DESTINATION
        ) or not blowout_props.enabled

        if is_final_air_gap_of_current_retract:
            if conditioning_volume > 0:
                add_air_gap = is_last_retract and add_final_air_gap
            else:
                add_air_gap = add_final_air_gap
        else:
            if conditioning_volume > 0:
                add_air_gap = is_last_retract
            else:
                add_air_gap = True

        # Regardless of the blowout location, do touch tip
        # when leaving the dispense well.
        # Add an air gap depending on conditioning volume + whether this is
        # the last step of a multi-dispense sequence + whether this is the last step
        # of the entire liquid distribution.
        self._do_touch_tip_and_air_gap(
            touch_tip_properties=retract_props.touch_tip,
            location=retract_location,
            well=self._target_well,
            skip_air_gap=not add_air_gap,
        )

        if (
            is_last_retract  # We can do a blowout only on the last multi-dispense step
            and blowout_props.enabled
            and blowout_props.location != BlowoutLocation.DESTINATION
        ):
            assert blowout_props.flow_rate is not None
            self._instrument.set_flow_rate(blow_out=blowout_props.flow_rate)
            touch_tip_and_air_gap_location: Optional[Location]
            if blowout_props.location == BlowoutLocation.SOURCE:
                if source_location is None or source_well is None:
                    raise RuntimeError(
                        "Blowout location is 'source' but source location &/or well is not provided."
                    )
                # TODO: check if we should add a blowout location z-offset in liq class definition
                self._instrument.blow_out(
                    location=Location(
                        source_well.get_top(0), labware=source_location.labware
                    ),
                    well_core=source_well,
                    in_place=False,
                )
                touch_tip_and_air_gap_location = Location(
                    source_well.get_top(0), labware=source_location.labware
                )
                touch_tip_and_air_gap_well = source_well
            else:
                self._instrument.blow_out(
                    location=trash_location,
                    well_core=None,
                    in_place=False,
                )
                touch_tip_and_air_gap_location = (
                    trash_location if isinstance(trash_location, Location) else None
                )
                touch_tip_and_air_gap_well = (
                    # We have already established that trash location of `Location` type
                    # has its `labware` as `Well` type.
                    trash_location.labware.as_well()._core  # type: ignore[assignment]
                    if isinstance(trash_location, Location)
                    else None
                )
            last_air_gap = self._tip_state.last_liquid_and_air_gap_in_tip.air_gap
            self._tip_state.delete_air_gap(last_air_gap)
            self._tip_state.ready_to_aspirate = False

            # Do touch tip and air gap again after blowing out into source well or trash
            self._do_touch_tip_and_air_gap(
                touch_tip_properties=retract_props.touch_tip,
                location=touch_tip_and_air_gap_location,
                well=touch_tip_and_air_gap_well,
                skip_air_gap=not (
                    # Same check as before for when it's the final air gap of current retract
                    conditioning_volume > 0
                    and is_last_retract
                    and add_final_air_gap
                ),
            )

    def _do_touch_tip_and_air_gap(
        self,
        touch_tip_properties: TouchTipProperties,
        location: Optional[Location],
        well: Optional[WellCore],
        skip_air_gap: bool,
    ) -> None:
        """Perform touch tip and air gap as part of post-dispense retract."""
        if touch_tip_properties.enabled:
            assert (
                touch_tip_properties.speed is not None
                and touch_tip_properties.z_offset is not None
                and touch_tip_properties.mm_to_edge is not None
            )
            # TODO:, check that when blow out is a non-dest-well,
            #  whether the touch tip params from transfer props should be used for
            #  both dest-well touch tip and non-dest-well touch tip.
            if well is not None and location is not None:
                try:
                    self._instrument.touch_tip(
                        location=location,
                        well_core=well,
                        radius=1,
                        z_offset=touch_tip_properties.z_offset,
                        speed=touch_tip_properties.speed,
                        mm_from_edge=touch_tip_properties.mm_to_edge,
                    )
                except TouchTipDisabledError:
                    # TODO: log a warning
                    pass

                # Move back to the 'retract' position
                self._instrument.move_to(
                    location=location,
                    well_core=well,
                    force_direct=True,
                    minimum_z_height=None,
                    # Full speed because the tip will already be out of the liquid
                    speed=None,
                )

        # TODO: check if it is okay to just do `prepare_to_aspirate` unconditionally
        if not self._tip_state.ready_to_aspirate:
            self._instrument.prepare_to_aspirate()
            self._tip_state.ready_to_aspirate = True
        if not skip_air_gap:
            self._add_air_gap(
                air_gap_volume=self._transfer_properties.aspirate.retract.air_gap_by_volume.get_for_volume(
                    0
                )
            )

    def _add_air_gap(self, air_gap_volume: float) -> None:
        """Add an air gap."""
        if air_gap_volume == 0:
            return
        aspirate_props = self._transfer_properties.aspirate
        correction_volume = aspirate_props.correction_by_volume.get_for_volume(
            air_gap_volume
        )
        # The maximum flow rate should be air_gap_volume per second
        flow_rate = min(
            aspirate_props.flow_rate_by_volume.get_for_volume(air_gap_volume),
            air_gap_volume,
        )
        self._instrument.air_gap_in_place(
            volume=air_gap_volume,
            flow_rate=flow_rate,
            correction_volume=correction_volume,
        )
        delay_props = aspirate_props.delay
        if delay_props.enabled:
            # Assertion only for mypy purposes
            assert delay_props.duration is not None
            self._instrument.delay(delay_props.duration)
        self._tip_state.append_air_gap(air_gap_volume)

    def _remove_air_gap(self, location: Location) -> None:
        """Remove a previously added air gap."""
        last_air_gap = self._tip_state.last_liquid_and_air_gap_in_tip.air_gap
        if last_air_gap == 0:
            return

        dispense_props = self._transfer_properties.dispense
        correction_volume = dispense_props.correction_by_volume.get_for_volume(
            last_air_gap
        )
        # The maximum flow rate should be air_gap_volume per second
        flow_rate = min(
            dispense_props.flow_rate_by_volume.get_for_volume(last_air_gap),
            last_air_gap,
        )
        self._instrument.dispense(
            location=location,
            well_core=None,
            volume=last_air_gap,
            rate=1,
            flow_rate=flow_rate,
            in_place=True,
            is_meniscus=False,
            push_out=0,
            correction_volume=correction_volume,
        )
        self._tip_state.delete_air_gap(last_air_gap)
        dispense_delay = dispense_props.delay
        if dispense_delay.enabled:
            assert dispense_delay.duration is not None
            self._instrument.delay(dispense_delay.duration)


def absolute_point_from_position_reference_and_offset(
    well: WellCore,
    position_reference: PositionReference,
    offset: Coordinate,
) -> Point:
    """Return the absolute point, given the well, the position reference and offset."""
    match position_reference:
        case PositionReference.WELL_TOP:
            reference_point = well.get_top(0)
        case PositionReference.WELL_BOTTOM:
            reference_point = well.get_bottom(0)
        case PositionReference.WELL_CENTER:
            reference_point = well.get_center()
        case PositionReference.LIQUID_MENISCUS:
            reference_point = well.get_meniscus()
        case _:
            raise ValueError(f"Unknown position reference {position_reference}")
    return reference_point + Point(offset.x, offset.y, offset.z)<|MERGE_RESOLUTION|>--- conflicted
+++ resolved
@@ -191,16 +191,11 @@
         push_out_override: Optional[float],
     ) -> None:
         """Dispense according to dispense properties and wait if enabled."""
-<<<<<<< HEAD
         correction_volume = dispense_properties.correction_by_volume.get_for_volume(
             volume
-=======
-        # TODO: handle volume correction
-        dispense_props = self._transfer_properties.dispense
-        correction_volume = dispense_props.correction_by_volume.get_for_volume(volume)
+        )
         is_meniscus = bool(
-            dispense_props.position_reference == PositionReference.LIQUID_MENISCUS
->>>>>>> 16d00ac4
+            dispense_properties.position_reference == PositionReference.LIQUID_MENISCUS
         )
         self._instrument.dispense(
             location=self._target_location,
