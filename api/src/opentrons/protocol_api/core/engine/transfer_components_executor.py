--- conflicted
+++ resolved
@@ -587,13 +587,6 @@
         case PositionReference.WELL_CENTER:
             reference_point = well.get_center()
         case PositionReference.LIQUID_MENISCUS:
-<<<<<<< HEAD
-            # raise NotImplementedError(
-            #     "Liquid transfer using liquid-meniscus relative positioning"
-            #     " is not yet implemented."
-            # )
-=======
->>>>>>> 6546cd48
             reference_point = well.get_meniscus()
         case _:
             raise ValueError(f"Unknown position reference {position_reference}")
