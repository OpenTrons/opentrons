"""ProtocolEngine-based Protocol API core implementation."""
from typing_extensions import Literal
from typing import Dict, Optional, Type, Union, List, Tuple

from opentrons_shared_data.deck.dev_types import DeckDefinitionV3
from opentrons_shared_data.labware.labware_definition import LabwareDefinition
from opentrons_shared_data.labware.dev_types import LabwareDefinition as LabwareDefDict
from opentrons_shared_data.pipette.dev_types import PipetteNameType

from opentrons.types import (
    DeckSlotName,
    Location,
    Mount,
    MountType,
    Point,
)
from opentrons.hardware_control import SyncHardwareAPI, SynchronousAdapter
from opentrons.hardware_control.modules import AbstractModule
from opentrons.hardware_control.modules.types import (
    ModuleModel,
    ModuleType,
)
from opentrons.protocols.api_support.constants import OPENTRONS_NAMESPACE
from opentrons.protocols.api_support.util import AxisMaxSpeeds
from opentrons.protocols.api_support.types import APIVersion

from opentrons.protocol_engine import (
    DeckSlotLocation,
    ModuleLocation,
    ModuleModel as EngineModuleModel,
    LabwareMovementStrategy,
    LabwareOffsetVector,
    LoadedLabware,
    LoadedModule,
)
from opentrons.protocol_engine.clients import SyncClient as ProtocolEngineClient
from opentrons.protocol_engine.types import Liquid, HexColor
from opentrons.protocol_engine.resources import ModelUtils
from opentrons.protocol_engine.errors import LabwareNotLoadedOnModuleError

from ...liquid import LoadedLiquid
from ..protocol import AbstractProtocol
from ..labware import LabwareLoadParams
from .labware import LabwareCore
from .instrument import InstrumentCore
from .module_core import (
    ModuleCore,
    TemperatureModuleCore,
    MagneticModuleCore,
    ThermocyclerModuleCore,
    HeaterShakerModuleCore,
)
from .exceptions import InvalidModuleLocationError


# TODO(mc, 2022-08-24): many of these methods are likely unnecessary
# in a ProtocolEngine world. As we develop this core, we should remove
# and consolidate logic as we need to across all cores rather than
# necessarily try to support every one of these behaviors in the engine.
class ProtocolCore(AbstractProtocol[InstrumentCore, LabwareCore, ModuleCore]):
    """Protocol API core using a ProtocolEngine.

    Args:
        engine_client: A synchronous client to the ProtocolEngine
            that is executing the protocol.
    """

    def __init__(
        self,
        engine_client: ProtocolEngineClient,
        api_version: APIVersion,
        sync_hardware: SyncHardwareAPI,
    ) -> None:
        self._engine_client = engine_client
        self._api_version = api_version
        self._sync_hardware = sync_hardware
        self._last_location: Optional[Location] = None
        self._last_mount: Optional[Mount] = None
        self._labware_cores_by_id: Dict[str, LabwareCore] = {}
        self._module_cores_by_id: Dict[str, ModuleCore] = {}
        self._load_fixed_trash()

    @property
    def api_version(self) -> APIVersion:
        """Get the api version protocol target."""
        return self._api_version

    @property
    def fixed_trash(self) -> LabwareCore:
        """Get the fixed trash labware."""
        trash_id = self._engine_client.state.labware.get_fixed_trash_id()
        return self._labware_cores_by_id[trash_id]

    def _load_fixed_trash(self) -> None:
        trash_id = self._engine_client.state.labware.get_fixed_trash_id()
        self._labware_cores_by_id[trash_id] = LabwareCore(
            labware_id=trash_id,
            engine_client=self._engine_client,
        )

    def get_bundled_labware(self) -> Optional[Dict[str, LabwareDefDict]]:
        """Get a map of labware names to definition dicts.

        Deprecated method used for past experiment with ZIP protocols.
        """
        raise NotImplementedError("ProtocolCore.get_bundled_labware not implemented")

    def get_extra_labware(self) -> Optional[Dict[str, LabwareDefDict]]:
        """Get a map of extra labware names to definition dicts.

        Used to assist load custom labware definitions.
        """
        raise NotImplementedError("ProtocolCore.get_extra_labware not implemented")

    def get_max_speeds(self) -> AxisMaxSpeeds:
        """Get a control interface for maximum move speeds."""
        raise NotImplementedError("ProtocolCore.get_max_speeds not implemented")

    def get_hardware(self) -> SyncHardwareAPI:
        """Get direct access to a hardware control interface."""
        return self._sync_hardware

    def is_simulating(self) -> bool:
        """Get whether the protocol is being analyzed or actually run."""
        return self._engine_client.state.config.ignore_pause

    def add_labware_definition(
        self,
        definition: LabwareDefDict,
    ) -> LabwareLoadParams:
        """Add a labware definition to the set of loadable definitions."""
        uri = self._engine_client.add_labware_definition(
            LabwareDefinition.parse_obj(definition)
        )
        return LabwareLoadParams.from_uri(uri)

    def load_labware(
        self,
        load_name: str,
        location: Union[DeckSlotName, ModuleCore],
        label: Optional[str],
        namespace: Optional[str],
        version: Optional[int],
    ) -> LabwareCore:
        """Load a labware using its identifying parameters."""
        module_location: Union[ModuleLocation, DeckSlotLocation]
        if isinstance(location, ModuleCore):
            module_location = ModuleLocation(moduleId=location.module_id)
        else:
            module_location = DeckSlotLocation(slotName=location)

        load_result = self._engine_client.load_labware(
            load_name=load_name,
            location=module_location,
            namespace=namespace if namespace is not None else OPENTRONS_NAMESPACE,
            version=version or 1,
            display_name=label,
        )
        labware_core = LabwareCore(
            labware_id=load_result.labwareId,
            engine_client=self._engine_client,
        )

        self._labware_cores_by_id[labware_core.labware_id] = labware_core

        return labware_core

    # TODO (spp, 2022-12-14): https://opentrons.atlassian.net/browse/RLAB-237
    def move_labware(
        self,
        labware_core: LabwareCore,
        new_location: Union[DeckSlotName, ModuleCore],
        use_gripper: bool,
        use_pick_up_location_lpc_offset: bool,
        use_drop_location_lpc_offset: bool,
        pick_up_offset: Optional[Tuple[float, float, float]],
        drop_offset: Optional[Tuple[float, float, float]],
    ) -> None:
        """Move the given labware to a new location."""
        to_location: Union[ModuleLocation, DeckSlotLocation]
        if isinstance(new_location, ModuleCore):
            to_location = ModuleLocation(moduleId=new_location.module_id)
        else:
            to_location = DeckSlotLocation(slotName=new_location)

        strategy = (
            LabwareMovementStrategy.USING_GRIPPER
            if use_gripper
            else LabwareMovementStrategy.MANUAL_MOVE_WITH_PAUSE
        )
        _pick_up_offset = (
            LabwareOffsetVector(
                x=pick_up_offset[0], y=pick_up_offset[1], z=pick_up_offset[2]
            )
            if pick_up_offset
            else None
        )
        _drop_offset = (
            LabwareOffsetVector(x=drop_offset[0], y=drop_offset[1], z=drop_offset[2])
            if drop_offset
            else None
        )
        self._engine_client.move_labware(
            labware_id=labware_core.labware_id,
            new_location=to_location,
            strategy=strategy,
            use_pick_up_location_lpc_offset=use_pick_up_location_lpc_offset,
            use_drop_location_lpc_offset=use_drop_location_lpc_offset,
            pick_up_offset=_pick_up_offset,
            drop_offset=_drop_offset,
        )

    def _resolve_module_hardware(
        self, serial_number: str, model: ModuleModel
    ) -> AbstractModule:
        """Resolve a module serial number to module hardware API."""
        if self.is_simulating():
            return self._sync_hardware.create_simulating_module(model)  # type: ignore[no-any-return]

        for module_hardware in self._sync_hardware.attached_modules:
            if serial_number == module_hardware.device_info["serial"]:
                return module_hardware  # type: ignore[no-any-return]

        raise RuntimeError(f"Could not find specified module: {model.value}")

    def load_module(
        self,
        model: ModuleModel,
        deck_slot: Optional[DeckSlotName],
        configuration: Optional[str],
    ) -> ModuleCore:
        """Load a module into the protocol."""
        # TODO(mc, 2022-10-20): move to public ProtocolContext
        # once `Deck` and `ProtocolEngine` play nicely together
        if deck_slot is None:
            if ModuleType.from_model(model) == ModuleType.THERMOCYCLER:
                deck_slot = DeckSlotName.SLOT_7
            else:
                raise InvalidModuleLocationError(deck_slot, model.name)

        result = self._engine_client.load_module(
            model=EngineModuleModel(model),
            location=DeckSlotLocation(slotName=deck_slot),
        )
        module_type = result.model.as_type()

        selected_hardware = self._resolve_module_hardware(result.serialNumber, model)

        # TODO(mc, 2022-10-25): move to module core factory function
        module_core_cls: Type[ModuleCore] = ModuleCore
        if module_type == ModuleType.TEMPERATURE:
            module_core_cls = TemperatureModuleCore
        elif module_type == ModuleType.MAGNETIC:
            module_core_cls = MagneticModuleCore
        elif module_type == ModuleType.THERMOCYCLER:
            module_core_cls = ThermocyclerModuleCore
        elif module_type == ModuleType.HEATER_SHAKER:
            module_core_cls = HeaterShakerModuleCore

        module_core = module_core_cls(
            module_id=result.moduleId,
            engine_client=self._engine_client,
            api_version=self.api_version,
            sync_module_hardware=SynchronousAdapter(selected_hardware),
        )

        self._module_cores_by_id[module_core.module_id] = module_core

        return module_core

    # TODO (tz, 11-23-22): remove Union when refactoring load_pipette for 96 channels.
    # https://opentrons.atlassian.net/browse/RLIQ-255
    def load_instrument(
        self, instrument_name: Union[PipetteNameType, Literal["p1000_96"]], mount: Mount
    ) -> InstrumentCore:
        """Load an instrument into the protocol.

        Args:
            instrument_name: Load name of the instrument.
            mount: Mount the instrument is attached to.

        Returns:
            An instrument core configured to use the requested instrument.
        """
        engine_mount = MountType[mount.name]
        load_result = self._engine_client.load_pipette(instrument_name, engine_mount)

        return InstrumentCore(
            pipette_id=load_result.pipetteId,
            engine_client=self._engine_client,
            sync_hardware_api=self._sync_hardware,
            protocol_core=self,
            # TODO(mm, 2022-11-10): Deduplicate "400" with legacy core.
            default_movement_speed=400,
        )

    def pause(self, msg: Optional[str]) -> None:
        """Pause the protocol."""
        self._engine_client.wait_for_resume(message=msg)

    def resume(self) -> None:
        """Resume the protocol."""
        # TODO(mm, 2022-11-08): This method is not usable in practice. Consider removing
        # it from both cores. https://github.com/Opentrons/opentrons/issues/8209
        raise NotImplementedError("ProtocolCore.resume not implemented")

    def comment(self, msg: str) -> None:
        """Create a comment in the protocol to be shown in the log."""
        self._engine_client.comment(message=msg)

    def delay(self, seconds: float, msg: Optional[str]) -> None:
        """Wait for a period of time before proceeding."""
        self._engine_client.wait_for_duration(seconds=seconds, message=msg)

    def home(self) -> None:
        """Move all axes to their home positions."""
        self._engine_client.home(axes=None)

    def set_rail_lights(self, on: bool) -> None:
        """Set the device's rail lights."""
        self._engine_client.set_rail_lights(on=on)

    def get_rail_lights_on(self) -> bool:
        """Get whether the device's rail lights are on."""
        return self._sync_hardware.get_lights()["rails"]  # type: ignore[no-any-return]

    def door_closed(self) -> bool:
        """Get whether the device's front door is closed."""
        raise NotImplementedError("ProtocolCore.door_closed not implemented")

    def get_last_location(
        self,
        mount: Optional[Mount] = None,
    ) -> Optional[Location]:
        """Get the last accessed location."""
        if mount is None or mount == self._last_mount:
            return self._last_location

        return None

    def set_last_location(
        self,
        location: Optional[Location],
        mount: Optional[Mount] = None,
    ) -> None:
        """Set the last accessed location."""
        self._last_location = location
        self._last_mount = mount

    def get_deck_definition(self) -> DeckDefinitionV3:
        """Get the geometry definition of the robot's deck."""
        return self._engine_client.state.labware.get_deck_definition()

    def get_slot_item(
        self, slot_name: DeckSlotName
    ) -> Union[LabwareCore, ModuleCore, None]:
        """Get the contents of a given slot, if any."""
        loaded_item = self._engine_client.state.geometry.get_slot_item(
            slot_name=slot_name,
            allowed_labware_ids=set(self._labware_cores_by_id.keys()),
            allowed_module_ids=set(self._module_cores_by_id.keys()),
        )

        if isinstance(loaded_item, LoadedLabware):
            return self._labware_cores_by_id[loaded_item.id]

        if isinstance(loaded_item, LoadedModule):
            return self._module_cores_by_id[loaded_item.id]

        return None

    def get_labware_on_module(self, module_core: ModuleCore) -> Optional[LabwareCore]:
        """Get the item on top of a given module, if any."""
        try:
            labware_id = self._engine_client.state.labware.get_id_by_module(
                module_core.module_id
            )
            return self._labware_cores_by_id[labware_id]
        except LabwareNotLoadedOnModuleError:
            return None

    def get_slot_center(self, slot_name: DeckSlotName) -> Point:
        """Get the absolute coordinate of a slot's center."""
        return self._engine_client.state.labware.get_slot_center_position(slot_name)

    def get_highest_z(self) -> float:
        """Get the highest Z point of all deck items."""
        return self._engine_client.state.geometry.get_all_labware_highest_z()

    def get_labware_cores(self) -> List[LabwareCore]:
        """Get all loaded labware cores."""
        return list(self._labware_cores_by_id.values())

    def get_module_cores(self) -> List[ModuleCore]:
        """Get all loaded module cores."""
        return list(self._module_cores_by_id.values())

<<<<<<< HEAD
    def add_liquid(
        self,
        display_name: str,
        description: str,
        display_color: Optional[str],
    ) -> LoadedLiquid:
        """create a liquid to load into a labware."""
        model_utils = ModelUtils()
        loaded_liquid = self._engine_client.add_liquid(
            Liquid(
                id=model_utils.generate_id(),
                displayName=display_name,
                description=description,
                displayColor=HexColor(__root__=display_color)
                if display_color
                else None,
            )
        )

        return LoadedLiquid(
            id=loaded_liquid.id,
            display_name=loaded_liquid.displayName,
            description=loaded_liquid.description,
            display_color=loaded_liquid.displayColor.__root__
            if loaded_liquid.displayColor
            else None,
        )
=======
    def get_labware_location(
        self, labware_core: LabwareCore
    ) -> Union[DeckSlotName, ModuleCore, None]:
        """Get labware parent location."""
        labware_location = self._engine_client.state.labware.get_location(
            labware_core.labware_id
        )
        if isinstance(labware_location, DeckSlotLocation):
            return labware_location.slotName
        elif isinstance(labware_location, ModuleLocation):
            return self._module_cores_by_id.get(labware_location.moduleId)
        return None
>>>>>>> b38fd9b5
<|MERGE_RESOLUTION|>--- conflicted
+++ resolved
@@ -395,7 +395,6 @@
         """Get all loaded module cores."""
         return list(self._module_cores_by_id.values())
 
-<<<<<<< HEAD
     def add_liquid(
         self,
         display_name: str,
@@ -423,7 +422,7 @@
             if loaded_liquid.displayColor
             else None,
         )
-=======
+
     def get_labware_location(
         self, labware_core: LabwareCore
     ) -> Union[DeckSlotName, ModuleCore, None]:
@@ -435,5 +434,4 @@
             return labware_location.slotName
         elif isinstance(labware_location, ModuleLocation):
             return self._module_cores_by_id.get(labware_location.moduleId)
-        return None
->>>>>>> b38fd9b5
+        return None