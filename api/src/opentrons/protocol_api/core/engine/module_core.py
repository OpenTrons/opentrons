"""Protocol API module implementation logic."""
from typing import Optional, List

<<<<<<< HEAD
=======
from opentrons.hardware_control import SynchronousAdapter, modules as hw_modules
>>>>>>> 790dfbea
from opentrons.hardware_control.modules.types import (
    ModuleModel,
    ModuleType,
    TemperatureStatus,
    MagneticStatus,
    ThermocyclerStep,
    SpeedStatus,
)
from opentrons.drivers.types import (
    HeaterShakerLabwareLatchStatus,
    ThermocyclerLidStatus,
)
from opentrons.protocols.geometry.module_geometry import ModuleGeometry
from opentrons.types import DeckSlotName
from opentrons.protocol_engine.clients import SyncClient as ProtocolEngineClient
from opentrons.protocol_api import Labware
from opentrons.protocols.api_support.types import APIVersion

from ..module import (
    AbstractModuleCore,
    AbstractTemperatureModuleCore,
    AbstractMagneticModuleCore,
    AbstractThermocyclerCore,
    AbstractHeaterShakerCore,
)
from .labware import LabwareCore


class ModuleCore(AbstractModuleCore[LabwareCore]):
    """Module core logic implementation for Python protocols.

    Args:
        module_id: ProtocolEngine ID of the loaded modules.
    """

    def __init__(
        self,
        module_id: str,
        engine_client: ProtocolEngineClient,
        api_version: APIVersion,
<<<<<<< HEAD
    ) -> None:
        self._module_id = module_id
        self._engine_client = engine_client
        self._state = engine_client.state.modules
        self._api_version = api_version
=======
        sync_module_hardware: SynchronousAdapter[hw_modules.AbstractModule],
    ) -> None:
        self._module_id = module_id
        self._engine_client = engine_client
        self._api_version = api_version
        self._sync_module_hardware = sync_module_hardware

    @property
    def api_version(self) -> APIVersion:
        """Get the api version protocol module target."""
        return self._api_version
>>>>>>> 790dfbea

    @property
    def module_id(self) -> str:
        """The module's unique ProtocolEngine ID."""
        return self._module_id

    @property
    def geometry(self) -> ModuleGeometry:
        """Get the module's geometry interface."""
        raise NotImplementedError("geometry not implemented")

    def get_model(self) -> ModuleModel:
        """Get the module's model identifier."""
        raise NotImplementedError("get_model not implemented")

    def get_type(self) -> ModuleType:
        """Get the module's general type identifier."""
        raise NotImplementedError("get_type not implemented")

    def get_requested_model(self) -> ModuleModel:
        """Get the model identifier the module was requested as.

        This may differ from the actual model returned by `get_model`.
        """
        raise NotImplementedError("get_requested_model not implemented")

    def get_serial_number(self) -> str:
        """Get the module's unique hardware serial number."""
        raise NotImplementedError("get_serial_number not implemented")

    def get_deck_slot(self) -> DeckSlotName:
        """Get the module's deck slot."""
<<<<<<< HEAD
        return self._state.get_location(self.module_id).slotName
=======
        return self._engine_client.state.modules.get_location(self.module_id).slotName
>>>>>>> 790dfbea

    def add_labware_core(self, labware_core: LabwareCore) -> Labware:
        """Add a labware to the module."""
        return Labware(implementation=labware_core, api_level=self._api_version)


class TemperatureModuleCore(ModuleCore, AbstractTemperatureModuleCore[LabwareCore]):
    """Temperature Module core logic implementation for Python protocols."""

<<<<<<< HEAD
    def set_target_temperature(self, celsius: float) -> None:
        """Set the Temperature Module's target temperature in °C."""
        self._engine_client.temperature_set_target_temperature(
            module_id=self.module_id, celsius=celsius
        )
=======
    _sync_module_hardware: SynchronousAdapter[hw_modules.TempDeck]

    def set_target_temperature(self, celsius: float) -> None:
        """Set the Temperature Module's target temperature in °C."""
        raise NotImplementedError("set_target_temperature not implemented")
>>>>>>> 790dfbea

    def wait_for_target_temperature(self, celsius: Optional[float] = None) -> None:
        """Wait until the module's target temperature is reached.

        Specifying a value for ``celsius`` that is different than
        the module's current target temperature may beahave unpredictably.
        """
<<<<<<< HEAD
        self._engine_client.temperature_wait_for_target_temperature(
            module_id=self.module_id, celsius=celsius
        )

    def deactivate(self) -> None:
        """Deactivate the Temperature Module."""
        self._engine_client.temperature_deactivate(module_id=self.module_id)
=======
        raise NotImplementedError("wait_for_target_temperature not implemented")

    def deactivate(self) -> None:
        """Deactivate the Temperature Module."""
        raise NotImplementedError("deactivate not implemented")
>>>>>>> 790dfbea

    def get_current_temperature(self) -> float:
        """Get the module's current temperature in °C."""
        raise NotImplementedError("get_current_temperature not implemented")

    def get_target_temperature(self) -> Optional[float]:
        """Get the module's target temperature in °C, if set."""
<<<<<<< HEAD
        return self._state.get_temperature_module_substate(
            self.module_id
        ).get_plate_target_temperature()
=======
        raise NotImplementedError("get_target_temperature not implemented")
>>>>>>> 790dfbea

    def get_status(self) -> TemperatureStatus:
        """Get the module's current temperature status."""
        raise NotImplementedError("get_status not implemented")


class MagneticModuleCore(ModuleCore, AbstractMagneticModuleCore[LabwareCore]):
    """Magnetic Module control interface via a ProtocolEngine."""

<<<<<<< HEAD
=======
    _sync_module_hardware: SynchronousAdapter[hw_modules.MagDeck]

>>>>>>> 790dfbea
    def engage(
        self,
        height_from_base: Optional[float] = None,
        height_from_home: Optional[float] = None,
    ) -> None:
        """Raise the module's magnets.

        Only one of `height_from_base` or `height_from_home` may be specified.

        Args:
            height_from_base: Distance from labware base to raise the magnets.
            height_from_home: Distance from motor home position to raise the magnets.
        """
<<<<<<< HEAD
        raise NotImplementedError("MagneticCore")
=======
        raise NotImplementedError("engage not implemented")
>>>>>>> 790dfbea

    def engage_to_labware(
        self, offset: float = 0, preserve_half_mm: bool = False
    ) -> None:
        """Raise the module's magnets up to its loaded labware.

        Args:
            offset: Offset from the labware's default engage height.
            preserve_half_mm: For labware whose definitions
                erroneously use half-mm for their defined default engage height,
                use the value directly instead of converting it to real millimeters.

        Raises:
            Exception: Labware is not loaded or has no default engage height.
        """
<<<<<<< HEAD
        raise NotImplementedError("MagneticCore")

    def disengage(self) -> None:
        """Lower the magnets back into the module."""
        raise NotImplementedError("MagneticCore")

    def get_status(self) -> MagneticStatus:
        """Get the module's current magnet status."""
        raise NotImplementedError("MagneticCore")
=======
        raise NotImplementedError("engage_to_labware not implemented")

    def disengage(self) -> None:
        """Lower the magnets back into the module."""
        raise NotImplementedError("disengage not implemented")

    def get_status(self) -> MagneticStatus:
        """Get the module's current magnet status."""
        raise NotImplementedError("get_status not implemented")
>>>>>>> 790dfbea


class ThermocyclerModuleCore(ModuleCore, AbstractThermocyclerCore[LabwareCore]):
    """Core control interface for an attached Thermocycler Module."""

<<<<<<< HEAD
    def open_lid(self) -> ThermocyclerLidStatus:
        """Open the Thermocycler's lid."""
        raise NotImplementedError("MagneticCore")

    def close_lid(self) -> ThermocyclerLidStatus:
        """Close the Thermocycler's lid."""
        raise NotImplementedError("MagneticCore")
=======
    _sync_module_hardware: SynchronousAdapter[hw_modules.Thermocycler]

    def open_lid(self) -> ThermocyclerLidStatus:
        """Open the Thermocycler's lid."""
        raise NotImplementedError("open_lid not implemeted")

    def close_lid(self) -> ThermocyclerLidStatus:
        """Close the Thermocycler's lid."""
        raise NotImplementedError("close_lid not implemented")
>>>>>>> 790dfbea

    def set_target_block_temperature(
        self,
        celsius: float,
        hold_time_seconds: Optional[float] = None,
        block_max_volume: Optional[float] = None,
    ) -> None:
        """Set the target temperature for the well block, in °C.

        Note:
            If ``hold_time_seconds`` is not specified, the Thermocycler
            will proceed to the next command after ``temperature`` is reached.
        Args:
            celsius: The target temperature, in °C.
            hold_time_seconds: The number of seconds to hold, after reaching
                ``temperature``, before proceeding to the next command.
            block_max_volume: The maximum volume of any individual well
                of the loaded labware. If not supplied, the thermocycler
                will default to 25µL/well.
        """
<<<<<<< HEAD
        raise NotImplementedError("MagneticCore")

    def wait_for_block_temperature(self) -> None:
        """Wait for target block temperature to be reached."""
        raise NotImplementedError("MagneticCore")

    def set_target_lid_temperature(self, celsius: float) -> None:
        """Set the target temperature for the heated lid, in °C."""
        raise NotImplementedError("MagneticCore")

    def wait_for_lid_temperature(self) -> None:
        """Wait for target lid temperature to be reached."""
        raise NotImplementedError("MagneticCore")
=======
        raise NotImplementedError("set_target_block_temperature not implemented")

    def wait_for_block_temperature(self) -> None:
        """Wait for target block temperature to be reached."""
        raise NotImplementedError("wait_for_block_temperature not implemented")

    def set_target_lid_temperature(self, celsius: float) -> None:
        """Set the target temperature for the heated lid, in °C."""
        raise NotImplementedError("set_target_lid_temperature not implemented")

    def wait_for_lid_temperature(self) -> None:
        """Wait for target lid temperature to be reached."""
        raise NotImplementedError("wait_for_lid_temperature not implemented")
>>>>>>> 790dfbea

    def execute_profile(
        self,
        steps: List[ThermocyclerStep],
        repetitions: int,
        block_max_volume: Optional[float] = None,
    ) -> None:
        """Execute a Thermocycler Profile.

        Profile defined as a cycle of ``steps`` to repeat for a given number of ``repetitions``

        Note:
            Unlike the :py:meth:`set_block_temperature`, either or both of
            'hold_time_minutes' and 'hold_time_seconds' must be defined
            and finite for each step.
        Args:
            steps: List of unique steps that make up a single cycle.
                Each list item should be a dictionary that maps to
                the parameters of the :py:meth:`set_block_temperature`
                method with keys 'temperature', 'hold_time_seconds',
                and 'hold_time_minutes'.
            repetitions: The number of times to repeat the cycled steps.
            block_max_volume: The maximum volume of any individual well
                of the loaded labware. If not supplied, the thermocycler
                will default to 25µL/well.
        """
<<<<<<< HEAD
        raise NotImplementedError("MagneticCore")

    def deactivate_lid(self) -> None:
        """Turn off the heated lid."""
        raise NotImplementedError("MagneticCore")

    def deactivate_block(self) -> None:
        """Turn off the well block temperature controller"""
        raise NotImplementedError("MagneticCore")

    def deactivate(self) -> None:
        """Turn off the well block temperature controller, and heated lid"""
        raise NotImplementedError("MagneticCore")

    def get_lid_position(self) -> Optional[ThermocyclerLidStatus]:
        """Get the thermocycler's lid position."""
        raise NotImplementedError("MagneticCore")

    def get_block_temperature_status(self) -> TemperatureStatus:
        """Get the thermocycler's block temperature status."""
        raise NotImplementedError("MagneticCore")

    def get_lid_temperature_status(self) -> Optional[TemperatureStatus]:
        """Get the thermocycler's lid temperature status."""
        raise NotImplementedError("MagneticCore")

    def get_block_temperature(self) -> Optional[float]:
        """Get the thermocycler's current block temperature in °C."""
        raise NotImplementedError("MagneticCore")

    def get_block_target_temperature(self) -> Optional[float]:
        """Get the thermocycler's target block temperature in °C."""
        raise NotImplementedError("MagneticCore")

    def get_lid_temperature(self) -> Optional[float]:
        """Get the thermocycler's current lid temperature in °C."""
        raise NotImplementedError("MagneticCore")

    def get_lid_target_temperature(self) -> Optional[float]:
        """Get the thermocycler's target lid temperature in °C."""
        raise NotImplementedError("MagneticCore")

    def get_ramp_rate(self) -> Optional[float]:
        """Get the thermocycler's current rampe rate in °C/sec."""
        raise NotImplementedError("MagneticCore")

    def get_hold_time(self) -> Optional[float]:
        """Get the remaining hold time in seconds."""
        raise NotImplementedError("MagneticCore")

    def get_total_cycle_count(self) -> Optional[int]:
        """Get number of repetitions for current set cycle."""
        raise NotImplementedError("MagneticCore")

    def get_current_cycle_index(self) -> Optional[int]:
        """Get index of the current set cycle repetition."""
        raise NotImplementedError("MagneticCore")

    def get_total_step_count(self) -> Optional[int]:
        """Get number of steps within the current cycle."""
        raise NotImplementedError("MagneticCore")

    def get_current_step_index(self) -> Optional[int]:
        """Get the index of the current step within the current cycle."""
        raise NotImplementedError("MagneticCore")
=======
        raise NotImplementedError("execute_profile not implemented")

    def deactivate_lid(self) -> None:
        """Turn off the heated lid."""
        raise NotImplementedError("deactivate_lid not implemented")

    def deactivate_block(self) -> None:
        """Turn off the well block temperature controller"""
        raise NotImplementedError("deactivate_block not implemented")

    def deactivate(self) -> None:
        """Turn off the well block temperature controller, and heated lid"""
        raise NotImplementedError("deactivate not implemented")

    def get_lid_position(self) -> Optional[ThermocyclerLidStatus]:
        """Get the thermocycler's lid position."""
        raise NotImplementedError("get_lid_position not implemented")

    def get_block_temperature_status(self) -> TemperatureStatus:
        """Get the thermocycler's block temperature status."""
        raise NotImplementedError("get_block_temperature_status not implemented")

    def get_lid_temperature_status(self) -> Optional[TemperatureStatus]:
        """Get the thermocycler's lid temperature status."""
        raise NotImplementedError("get_lid_temperature_status not implemented")

    def get_block_temperature(self) -> Optional[float]:
        """Get the thermocycler's current block temperature in °C."""
        raise NotImplementedError("get_block_temperature not implemented")

    def get_block_target_temperature(self) -> Optional[float]:
        """Get the thermocycler's target block temperature in °C."""
        raise NotImplementedError("get_block_target_temperature not implemented")

    def get_lid_temperature(self) -> Optional[float]:
        """Get the thermocycler's current lid temperature in °C."""
        raise NotImplementedError("get_lid_temperature not implemented")

    def get_lid_target_temperature(self) -> Optional[float]:
        """Get the thermocycler's target lid temperature in °C."""
        raise NotImplementedError("get_lid_target_temperature not implemented")

    def get_ramp_rate(self) -> Optional[float]:
        """Get the thermocycler's current rampe rate in °C/sec."""
        raise NotImplementedError("get_ramp_rate not implemented")

    def get_hold_time(self) -> Optional[float]:
        """Get the remaining hold time in seconds."""
        raise NotImplementedError("get_hold_time not implemented")

    def get_total_cycle_count(self) -> Optional[int]:
        """Get number of repetitions for current set cycle."""
        raise NotImplementedError("get_total_cycle_count not implemented")

    def get_current_cycle_index(self) -> Optional[int]:
        """Get index of the current set cycle repetition."""
        raise NotImplementedError("get_current_cycle_index not implemented")

    def get_total_step_count(self) -> Optional[int]:
        """Get number of steps within the current cycle."""
        raise NotImplementedError("get_total_step_count not implemented")

    def get_current_step_index(self) -> Optional[int]:
        """Get the index of the current step within the current cycle."""
        raise NotImplementedError("get_current_step_index not implemented")
>>>>>>> 790dfbea


class HeaterShakerModuleCore(ModuleCore, AbstractHeaterShakerCore[LabwareCore]):
    """Core control interface for an attached Heater-Shaker Module."""

<<<<<<< HEAD
    def set_target_temperature(self, celsius: float) -> None:
        """Set the labware plate's target temperature in °C."""
        raise NotImplementedError("MagneticCore")

    def wait_for_target_temperature(self) -> None:
        """Wait for the labware plate's target temperature to be reached."""
        raise NotImplementedError("MagneticCore")

    def set_and_wait_for_shake_speed(self, rpm: int) -> None:
        """Set the shaker's target shake speed and wait for it to spin up."""
        raise NotImplementedError("MagneticCore")

    def open_labware_latch(self) -> None:
        """Open the labware latch."""
        raise NotImplementedError("MagneticCore")

    def close_labware_latch(self) -> None:
        """Close the labware latch."""
        raise NotImplementedError("MagneticCore")

    def deactivate_shaker(self) -> None:
        """Stop shaking."""
        raise NotImplementedError("MagneticCore")

    def deactivate_heater(self) -> None:
        """Stop heating."""
        raise NotImplementedError("MagneticCore")

    def get_current_temperature(self) -> float:
        """Get the labware plate's current temperature in °C."""
        raise NotImplementedError("MagneticCore")

    def get_target_temperature(self) -> Optional[float]:
        """Get the labware plate's target temperature in °C, if set."""
        raise NotImplementedError("MagneticCore")

    def get_current_speed(self) -> int:
        """Get the shaker's current speed in RPM."""
        raise NotImplementedError("MagneticCore")

    def get_target_speed(self) -> Optional[int]:
        """Get the shaker's target speed in RPM, if set."""
        raise NotImplementedError("MagneticCore")

    def get_temperature_status(self) -> TemperatureStatus:
        """Get the module's heater status."""
        raise NotImplementedError("MagneticCore")

    def get_speed_status(self) -> SpeedStatus:
        """Get the module's heater status."""
        raise NotImplementedError("MagneticCore")

    def get_labware_latch_status(self) -> HeaterShakerLabwareLatchStatus:
        """Get the module's labware latch status."""
        raise NotImplementedError("MagneticCore")
=======
    _sync_module_hardware: SynchronousAdapter[hw_modules.HeaterShaker]

    def set_target_temperature(self, celsius: float) -> None:
        """Set the labware plate's target temperature in °C."""
        raise NotImplementedError("set_target_temperature not implemented")

    def wait_for_target_temperature(self) -> None:
        """Wait for the labware plate's target temperature to be reached."""
        raise NotImplementedError("wait_for_target_temperature not implemented")

    def set_and_wait_for_shake_speed(self, rpm: int) -> None:
        """Set the shaker's target shake speed and wait for it to spin up."""
        raise NotImplementedError("set_and_wait_for_shake_speed not implemented")

    def open_labware_latch(self) -> None:
        """Open the labware latch."""
        raise NotImplementedError("open_labware_latch not implemented")

    def close_labware_latch(self) -> None:
        """Close the labware latch."""
        raise NotImplementedError("close_labware_latch not implemented")

    def deactivate_shaker(self) -> None:
        """Stop shaking."""
        raise NotImplementedError("deactivate_shaker not implemented")

    def deactivate_heater(self) -> None:
        """Stop heating."""
        raise NotImplementedError("deactivate_heater not implemented")

    def get_current_temperature(self) -> float:
        """Get the labware plate's current temperature in °C."""
        raise NotImplementedError("not implemented")

    def get_target_temperature(self) -> Optional[float]:
        """Get the labware plate's target temperature in °C, if set."""
        raise NotImplementedError("get_current_temperature not implemented")

    def get_current_speed(self) -> int:
        """Get the shaker's current speed in RPM."""
        raise NotImplementedError("get_current_speed not implemented")

    def get_target_speed(self) -> Optional[int]:
        """Get the shaker's target speed in RPM, if set."""
        raise NotImplementedError("get_target_speed not implemented")

    def get_temperature_status(self) -> TemperatureStatus:
        """Get the module's heater status."""
        raise NotImplementedError("get_temperature_status not implemented")

    def get_speed_status(self) -> SpeedStatus:
        """Get the module's heater status."""
        raise NotImplementedError("get_speed_status not implemented")

    def get_labware_latch_status(self) -> HeaterShakerLabwareLatchStatus:
        """Get the module's labware latch status."""
        raise NotImplementedError("get_labware_latch_status not implemented")
>>>>>>> 790dfbea
<|MERGE_RESOLUTION|>--- conflicted
+++ resolved
@@ -1,10 +1,7 @@
 """Protocol API module implementation logic."""
 from typing import Optional, List
 
-<<<<<<< HEAD
-=======
 from opentrons.hardware_control import SynchronousAdapter, modules as hw_modules
->>>>>>> 790dfbea
 from opentrons.hardware_control.modules.types import (
     ModuleModel,
     ModuleType,
@@ -45,25 +42,18 @@
         module_id: str,
         engine_client: ProtocolEngineClient,
         api_version: APIVersion,
-<<<<<<< HEAD
-    ) -> None:
-        self._module_id = module_id
-        self._engine_client = engine_client
-        self._state = engine_client.state.modules
-        self._api_version = api_version
-=======
         sync_module_hardware: SynchronousAdapter[hw_modules.AbstractModule],
     ) -> None:
         self._module_id = module_id
         self._engine_client = engine_client
         self._api_version = api_version
         self._sync_module_hardware = sync_module_hardware
+        self._state = engine_client.state.modules
 
     @property
     def api_version(self) -> APIVersion:
         """Get the api version protocol module target."""
         return self._api_version
->>>>>>> 790dfbea
 
     @property
     def module_id(self) -> str:
@@ -96,11 +86,7 @@
 
     def get_deck_slot(self) -> DeckSlotName:
         """Get the module's deck slot."""
-<<<<<<< HEAD
         return self._state.get_location(self.module_id).slotName
-=======
-        return self._engine_client.state.modules.get_location(self.module_id).slotName
->>>>>>> 790dfbea
 
     def add_labware_core(self, labware_core: LabwareCore) -> Labware:
         """Add a labware to the module."""
@@ -110,19 +96,13 @@
 class TemperatureModuleCore(ModuleCore, AbstractTemperatureModuleCore[LabwareCore]):
     """Temperature Module core logic implementation for Python protocols."""
 
-<<<<<<< HEAD
+    _sync_module_hardware: SynchronousAdapter[hw_modules.TempDeck]
+
     def set_target_temperature(self, celsius: float) -> None:
         """Set the Temperature Module's target temperature in °C."""
         self._engine_client.temperature_set_target_temperature(
             module_id=self.module_id, celsius=celsius
         )
-=======
-    _sync_module_hardware: SynchronousAdapter[hw_modules.TempDeck]
-
-    def set_target_temperature(self, celsius: float) -> None:
-        """Set the Temperature Module's target temperature in °C."""
-        raise NotImplementedError("set_target_temperature not implemented")
->>>>>>> 790dfbea
 
     def wait_for_target_temperature(self, celsius: Optional[float] = None) -> None:
         """Wait until the module's target temperature is reached.
@@ -130,7 +110,6 @@
         Specifying a value for ``celsius`` that is different than
         the module's current target temperature may beahave unpredictably.
         """
-<<<<<<< HEAD
         self._engine_client.temperature_wait_for_target_temperature(
             module_id=self.module_id, celsius=celsius
         )
@@ -138,13 +117,6 @@
     def deactivate(self) -> None:
         """Deactivate the Temperature Module."""
         self._engine_client.temperature_deactivate(module_id=self.module_id)
-=======
-        raise NotImplementedError("wait_for_target_temperature not implemented")
-
-    def deactivate(self) -> None:
-        """Deactivate the Temperature Module."""
-        raise NotImplementedError("deactivate not implemented")
->>>>>>> 790dfbea
 
     def get_current_temperature(self) -> float:
         """Get the module's current temperature in °C."""
@@ -152,13 +124,9 @@
 
     def get_target_temperature(self) -> Optional[float]:
         """Get the module's target temperature in °C, if set."""
-<<<<<<< HEAD
         return self._state.get_temperature_module_substate(
             self.module_id
         ).get_plate_target_temperature()
-=======
-        raise NotImplementedError("get_target_temperature not implemented")
->>>>>>> 790dfbea
 
     def get_status(self) -> TemperatureStatus:
         """Get the module's current temperature status."""
@@ -168,11 +136,8 @@
 class MagneticModuleCore(ModuleCore, AbstractMagneticModuleCore[LabwareCore]):
     """Magnetic Module control interface via a ProtocolEngine."""
 
-<<<<<<< HEAD
-=======
     _sync_module_hardware: SynchronousAdapter[hw_modules.MagDeck]
 
->>>>>>> 790dfbea
     def engage(
         self,
         height_from_base: Optional[float] = None,
@@ -186,11 +151,7 @@
             height_from_base: Distance from labware base to raise the magnets.
             height_from_home: Distance from motor home position to raise the magnets.
         """
-<<<<<<< HEAD
-        raise NotImplementedError("MagneticCore")
-=======
         raise NotImplementedError("engage not implemented")
->>>>>>> 790dfbea
 
     def engage_to_labware(
         self, offset: float = 0, preserve_half_mm: bool = False
@@ -206,17 +167,6 @@
         Raises:
             Exception: Labware is not loaded or has no default engage height.
         """
-<<<<<<< HEAD
-        raise NotImplementedError("MagneticCore")
-
-    def disengage(self) -> None:
-        """Lower the magnets back into the module."""
-        raise NotImplementedError("MagneticCore")
-
-    def get_status(self) -> MagneticStatus:
-        """Get the module's current magnet status."""
-        raise NotImplementedError("MagneticCore")
-=======
         raise NotImplementedError("engage_to_labware not implemented")
 
     def disengage(self) -> None:
@@ -226,21 +176,11 @@
     def get_status(self) -> MagneticStatus:
         """Get the module's current magnet status."""
         raise NotImplementedError("get_status not implemented")
->>>>>>> 790dfbea
 
 
 class ThermocyclerModuleCore(ModuleCore, AbstractThermocyclerCore[LabwareCore]):
     """Core control interface for an attached Thermocycler Module."""
 
-<<<<<<< HEAD
-    def open_lid(self) -> ThermocyclerLidStatus:
-        """Open the Thermocycler's lid."""
-        raise NotImplementedError("MagneticCore")
-
-    def close_lid(self) -> ThermocyclerLidStatus:
-        """Close the Thermocycler's lid."""
-        raise NotImplementedError("MagneticCore")
-=======
     _sync_module_hardware: SynchronousAdapter[hw_modules.Thermocycler]
 
     def open_lid(self) -> ThermocyclerLidStatus:
@@ -250,7 +190,6 @@
     def close_lid(self) -> ThermocyclerLidStatus:
         """Close the Thermocycler's lid."""
         raise NotImplementedError("close_lid not implemented")
->>>>>>> 790dfbea
 
     def set_target_block_temperature(
         self,
@@ -271,21 +210,6 @@
                 of the loaded labware. If not supplied, the thermocycler
                 will default to 25µL/well.
         """
-<<<<<<< HEAD
-        raise NotImplementedError("MagneticCore")
-
-    def wait_for_block_temperature(self) -> None:
-        """Wait for target block temperature to be reached."""
-        raise NotImplementedError("MagneticCore")
-
-    def set_target_lid_temperature(self, celsius: float) -> None:
-        """Set the target temperature for the heated lid, in °C."""
-        raise NotImplementedError("MagneticCore")
-
-    def wait_for_lid_temperature(self) -> None:
-        """Wait for target lid temperature to be reached."""
-        raise NotImplementedError("MagneticCore")
-=======
         raise NotImplementedError("set_target_block_temperature not implemented")
 
     def wait_for_block_temperature(self) -> None:
@@ -299,7 +223,6 @@
     def wait_for_lid_temperature(self) -> None:
         """Wait for target lid temperature to be reached."""
         raise NotImplementedError("wait_for_lid_temperature not implemented")
->>>>>>> 790dfbea
 
     def execute_profile(
         self,
@@ -326,73 +249,6 @@
                 of the loaded labware. If not supplied, the thermocycler
                 will default to 25µL/well.
         """
-<<<<<<< HEAD
-        raise NotImplementedError("MagneticCore")
-
-    def deactivate_lid(self) -> None:
-        """Turn off the heated lid."""
-        raise NotImplementedError("MagneticCore")
-
-    def deactivate_block(self) -> None:
-        """Turn off the well block temperature controller"""
-        raise NotImplementedError("MagneticCore")
-
-    def deactivate(self) -> None:
-        """Turn off the well block temperature controller, and heated lid"""
-        raise NotImplementedError("MagneticCore")
-
-    def get_lid_position(self) -> Optional[ThermocyclerLidStatus]:
-        """Get the thermocycler's lid position."""
-        raise NotImplementedError("MagneticCore")
-
-    def get_block_temperature_status(self) -> TemperatureStatus:
-        """Get the thermocycler's block temperature status."""
-        raise NotImplementedError("MagneticCore")
-
-    def get_lid_temperature_status(self) -> Optional[TemperatureStatus]:
-        """Get the thermocycler's lid temperature status."""
-        raise NotImplementedError("MagneticCore")
-
-    def get_block_temperature(self) -> Optional[float]:
-        """Get the thermocycler's current block temperature in °C."""
-        raise NotImplementedError("MagneticCore")
-
-    def get_block_target_temperature(self) -> Optional[float]:
-        """Get the thermocycler's target block temperature in °C."""
-        raise NotImplementedError("MagneticCore")
-
-    def get_lid_temperature(self) -> Optional[float]:
-        """Get the thermocycler's current lid temperature in °C."""
-        raise NotImplementedError("MagneticCore")
-
-    def get_lid_target_temperature(self) -> Optional[float]:
-        """Get the thermocycler's target lid temperature in °C."""
-        raise NotImplementedError("MagneticCore")
-
-    def get_ramp_rate(self) -> Optional[float]:
-        """Get the thermocycler's current rampe rate in °C/sec."""
-        raise NotImplementedError("MagneticCore")
-
-    def get_hold_time(self) -> Optional[float]:
-        """Get the remaining hold time in seconds."""
-        raise NotImplementedError("MagneticCore")
-
-    def get_total_cycle_count(self) -> Optional[int]:
-        """Get number of repetitions for current set cycle."""
-        raise NotImplementedError("MagneticCore")
-
-    def get_current_cycle_index(self) -> Optional[int]:
-        """Get index of the current set cycle repetition."""
-        raise NotImplementedError("MagneticCore")
-
-    def get_total_step_count(self) -> Optional[int]:
-        """Get number of steps within the current cycle."""
-        raise NotImplementedError("MagneticCore")
-
-    def get_current_step_index(self) -> Optional[int]:
-        """Get the index of the current step within the current cycle."""
-        raise NotImplementedError("MagneticCore")
-=======
         raise NotImplementedError("execute_profile not implemented")
 
     def deactivate_lid(self) -> None:
@@ -458,69 +314,11 @@
     def get_current_step_index(self) -> Optional[int]:
         """Get the index of the current step within the current cycle."""
         raise NotImplementedError("get_current_step_index not implemented")
->>>>>>> 790dfbea
 
 
 class HeaterShakerModuleCore(ModuleCore, AbstractHeaterShakerCore[LabwareCore]):
     """Core control interface for an attached Heater-Shaker Module."""
 
-<<<<<<< HEAD
-    def set_target_temperature(self, celsius: float) -> None:
-        """Set the labware plate's target temperature in °C."""
-        raise NotImplementedError("MagneticCore")
-
-    def wait_for_target_temperature(self) -> None:
-        """Wait for the labware plate's target temperature to be reached."""
-        raise NotImplementedError("MagneticCore")
-
-    def set_and_wait_for_shake_speed(self, rpm: int) -> None:
-        """Set the shaker's target shake speed and wait for it to spin up."""
-        raise NotImplementedError("MagneticCore")
-
-    def open_labware_latch(self) -> None:
-        """Open the labware latch."""
-        raise NotImplementedError("MagneticCore")
-
-    def close_labware_latch(self) -> None:
-        """Close the labware latch."""
-        raise NotImplementedError("MagneticCore")
-
-    def deactivate_shaker(self) -> None:
-        """Stop shaking."""
-        raise NotImplementedError("MagneticCore")
-
-    def deactivate_heater(self) -> None:
-        """Stop heating."""
-        raise NotImplementedError("MagneticCore")
-
-    def get_current_temperature(self) -> float:
-        """Get the labware plate's current temperature in °C."""
-        raise NotImplementedError("MagneticCore")
-
-    def get_target_temperature(self) -> Optional[float]:
-        """Get the labware plate's target temperature in °C, if set."""
-        raise NotImplementedError("MagneticCore")
-
-    def get_current_speed(self) -> int:
-        """Get the shaker's current speed in RPM."""
-        raise NotImplementedError("MagneticCore")
-
-    def get_target_speed(self) -> Optional[int]:
-        """Get the shaker's target speed in RPM, if set."""
-        raise NotImplementedError("MagneticCore")
-
-    def get_temperature_status(self) -> TemperatureStatus:
-        """Get the module's heater status."""
-        raise NotImplementedError("MagneticCore")
-
-    def get_speed_status(self) -> SpeedStatus:
-        """Get the module's heater status."""
-        raise NotImplementedError("MagneticCore")
-
-    def get_labware_latch_status(self) -> HeaterShakerLabwareLatchStatus:
-        """Get the module's labware latch status."""
-        raise NotImplementedError("MagneticCore")
-=======
     _sync_module_hardware: SynchronousAdapter[hw_modules.HeaterShaker]
 
     def set_target_temperature(self, celsius: float) -> None:
@@ -577,5 +375,4 @@
 
     def get_labware_latch_status(self) -> HeaterShakerLabwareLatchStatus:
         """Get the module's labware latch status."""
-        raise NotImplementedError("get_labware_latch_status not implemented")
->>>>>>> 790dfbea
+        raise NotImplementedError("get_labware_latch_status not implemented")