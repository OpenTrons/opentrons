--- conflicted
+++ resolved
@@ -42,10 +42,6 @@
 )
 from .exceptions import InvalidMagnetEngageHeightError
 from . import load_labware_params
-<<<<<<< HEAD
-=======
-
->>>>>>> 992a6b98
 
 # Valid wavelength range for absorbance reader
 ABS_WAVELENGTH_MIN = 350
