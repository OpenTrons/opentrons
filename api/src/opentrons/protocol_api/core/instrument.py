"""The interface that implements InstrumentContext."""

from __future__ import annotations

from abc import abstractmethod, ABC
from typing import Any, Generic, Optional, TypeVar

from opentrons import types
from opentrons.hardware_control.dev_types import PipetteDict
from opentrons.protocols.api_support.util import Clearances, PlungerSpeeds, FlowRates

from .well import WellCoreType


class AbstractInstrument(ABC, Generic[WellCoreType]):
    @abstractmethod
    def get_default_speed(self) -> float:
        ...

    @abstractmethod
    def set_default_speed(self, speed: float) -> None:
        ...

    @abstractmethod
    def aspirate(
        self,
        location: types.Location,
        well_core: Optional[WellCoreType],
        volume: float,
        rate: float,
        flow_rate: float,
    ) -> None:
        ...

    @abstractmethod
    def dispense(
        self,
        location: types.Location,
        well_core: Optional[WellCoreType],
        volume: float,
        rate: float,
        flow_rate: float,
    ) -> None:
        ...

    @abstractmethod
    def blow_out(self) -> None:
        ...

    @abstractmethod
    def touch_tip(
        self, location: WellCoreType, radius: float, v_offset: float, speed: float
    ) -> None:
        ...

    @abstractmethod
    def pick_up_tip(
        self,
        location: types.Location,
        well_core: WellCoreType,
        presses: Optional[int],
        increment: Optional[float],
        prep_after: bool = True,
    ) -> None:
        """Move to and pick up a tip from a given well.

        Args:
            location: The location of the well we're picking up from.
            well_core: The well to pick up from.
            presses: Customize the number of presses the pipette does.
            increment: Customize the movement "distance" of the pipette to press harder.
            prep_after: Move plunger to the "ready to aspirate" position after pick up.
        """
        ...

    @abstractmethod
    def drop_tip(
        self,
        location: Optional[types.Location],
        well_core: WellCoreType,
        home_after: bool,
    ) -> None:
        """Move to and drop a tip into a given well.

        Args:
            location: The location of the well we're dropping to.
                If unspecified, the default drop location of the well will be used.
            well_core: The well we're dropping into
            home_after: Whether to home the pipette after the tip is dropped.
        """
        ...

    @abstractmethod
    def home(self) -> None:
        ...

    @abstractmethod
    def home_plunger(self) -> None:
        ...

    @abstractmethod
    def move_to(
        self,
        location: types.Location,
        well_core: Optional[WellCoreType],
        force_direct: bool,
        minimum_z_height: Optional[float],
        speed: Optional[float],
    ) -> None:
        ...

    @abstractmethod
    def get_mount(self) -> types.Mount:
        ...

    @abstractmethod
    def get_pipette_name(self) -> str:
        ...

    @abstractmethod
    def get_model(self) -> str:
        ...

    @abstractmethod
    def get_min_volume(self) -> float:
        ...

    @abstractmethod
    def get_max_volume(self) -> float:
        ...

    @abstractmethod
    def get_current_volume(self) -> float:
        ...

    @abstractmethod
    def get_available_volume(self) -> float:
        ...

    @abstractmethod
    def get_hardware_state(self) -> PipetteDict:
        """Get the current state of the pipette hardware as a dictionary."""
        ...

    @abstractmethod
    def get_channels(self) -> int:
        ...

    @abstractmethod
    def has_tip(self) -> bool:
        ...

    @abstractmethod
    def is_ready_to_aspirate(self) -> bool:
        ...

    @abstractmethod
    def prepare_for_aspirate(self) -> None:
        ...

    @abstractmethod
    def get_return_height(self) -> float:
        ...

    @abstractmethod
    def get_well_bottom_clearance(self) -> Clearances:
        ...

    @abstractmethod
    def get_speed(self) -> PlungerSpeeds:
        ...

    @abstractmethod
    def get_flow_rate(self) -> FlowRates:
        ...

    @abstractmethod
    def get_absolute_aspirate_flow_rate(self, rate: float) -> float:
        ...

    @abstractmethod
<<<<<<< HEAD
    def get_absolute_dispense_flow_rate(self, rate: float) -> float:
        ...

    @abstractmethod
=======
>>>>>>> 265038ec
    def set_flow_rate(
        self,
        aspirate: Optional[float] = None,
        dispense: Optional[float] = None,
        blow_out: Optional[float] = None,
    ) -> None:
        ...

    @abstractmethod
    def set_pipette_speed(
        self,
        aspirate: Optional[float] = None,
        dispense: Optional[float] = None,
        blow_out: Optional[float] = None,
    ) -> None:
        ...


InstrumentCoreType = TypeVar("InstrumentCoreType", bound=AbstractInstrument[Any])<|MERGE_RESOLUTION|>--- conflicted
+++ resolved
@@ -179,13 +179,9 @@
         ...
 
     @abstractmethod
-<<<<<<< HEAD
     def get_absolute_dispense_flow_rate(self, rate: float) -> float:
         ...
 
-    @abstractmethod
-=======
->>>>>>> 265038ec
     def set_flow_rate(
         self,
         aspirate: Optional[float] = None,
