import logging
<<<<<<< HEAD
from typing import Dict, List, Optional, Set, Union, Mapping
=======
from typing import Dict, List, Optional, Set, Union, cast
>>>>>>> 617a911d

from opentrons_shared_data.deck.dev_types import DeckDefinitionV3
from opentrons_shared_data.labware.dev_types import LabwareDefinition
from opentrons_shared_data.pipette.dev_types import PipetteNameType

from opentrons.types import DeckSlotName, Location, Mount, Point
from opentrons.equipment_broker import EquipmentBroker
from opentrons.hardware_control import SyncHardwareAPI
from opentrons.hardware_control.modules import AbstractModule, ModuleModel, ModuleType
from opentrons.hardware_control.types import DoorState, PauseType
from opentrons.protocols.api_support.types import APIVersion
from opentrons.protocols.api_support.util import AxisMaxSpeeds, UnsupportedAPIError
from opentrons.protocols.geometry import module_geometry
from opentrons.protocols import labware as labware_definition

from ...labware import Labware
from ..protocol import AbstractProtocol
from ..labware import LabwareLoadParams

from . import legacy_module_core
from .deck import Deck
from .instrument_context import InstrumentContextImplementation
from .labware_offset_provider import AbstractLabwareOffsetProvider
from .labware import LabwareImplementation
from .load_info import LoadInfo, InstrumentLoadInfo, LabwareLoadInfo, ModuleLoadInfo

logger = logging.getLogger(__name__)


class ProtocolContextImplementation(
    AbstractProtocol[
        InstrumentContextImplementation,
        LabwareImplementation,
        legacy_module_core.LegacyModuleCore,
    ]
):
    def __init__(
        self,
        sync_hardware: SyncHardwareAPI,
        api_version: APIVersion,
        labware_offset_provider: AbstractLabwareOffsetProvider,
        equipment_broker: Optional[EquipmentBroker[LoadInfo]] = None,
        deck_layout: Optional[Deck] = None,
        bundled_labware: Optional[Dict[str, LabwareDefinition]] = None,
        bundled_data: Optional[Dict[str, bytes]] = None,
        extra_labware: Optional[Dict[str, LabwareDefinition]] = None,
    ) -> None:
        """Build a :py:class:`.ProtocolContextImplementation`.

        :param api_version: The API version to use. If this is ``None``, uses
                            the max supported version.
        :param hardware: The hardware control API to use.
        :param bundled_labware: A dict mapping labware URIs to definitions.
                                This is used when executing bundled protocols,
                                and if specified will be the only allowed
                                source for labware definitions, excluding the
                                built in definitions and anything in
                                ``extra_labware``.
        :param bundled_data: A dict mapping filenames to the contents of data
                             files. Can be used by the protocol, since it is
                             exposed as
                             :py:attr:`.ProtocolContext.bundled_data`
        :param extra_labware: A dict mapping labware URIs to definitions. These
                              URIs are searched during :py:meth:`.load_labware`
                              in addition to the system definitions (if
                              ``bundled_labware`` was not specified). Used to
                              provide custom labware definitions.
        """
        self._sync_hardware = sync_hardware
        self._api_version = api_version
        self._labware_offset_provider = labware_offset_provider
        self._equipment_broker = equipment_broker or EquipmentBroker()
        self._deck_layout = Deck() if deck_layout is None else deck_layout

        self._instruments: Dict[Mount, Optional[InstrumentContextImplementation]] = {
            mount: None for mount in Mount
        }
        self._bundled_labware = bundled_labware
        self._extra_labware = extra_labware or {}
        self._bundled_data: Dict[str, bytes] = bundled_data or {}
        self._default_max_speeds = AxisMaxSpeeds()
        self._last_location: Optional[Location] = None
        self._last_mount: Optional[Mount] = None
        self._loaded_modules: Set["AbstractModule"] = set()
        self._module_cores: List[legacy_module_core.LegacyModuleCore] = []
        self._labware_cores: List[LabwareImplementation] = [self.fixed_trash]

    @property
    def api_version(self) -> APIVersion:
        """Get the API version the protocol is adhering to."""
        return self._api_version

    @property
    def equipment_broker(self) -> EquipmentBroker[LoadInfo]:
        """A message broker to to publish equipment load events.

        Subscribers to this broker will be notified with information about every
        successful labware load, instrument load, or module load.

        Only this interface is allowed to publish to this broker.
        Calling code may only subscribe or unsubscribe.
        """
        return self._equipment_broker

    def get_bundled_data(self) -> Dict[str, bytes]:
        """Extra bundled data."""
        # TODO AL 20201110 - This should be removed along with the bundling
        #  feature as we move to HTTP based protocol execution.
        return self._bundled_data

    def get_bundled_labware(self) -> Optional[Dict[str, LabwareDefinition]]:
        """Bundled labware definition."""
        # TODO AL 20201110 - This should be removed along with the bundling
        #  feature as we move to HTTP based protocol execution.
        return self._bundled_labware

    def get_extra_labware(self) -> Optional[Dict[str, LabwareDefinition]]:
        """Extra labware definitions."""
        return self._extra_labware

    def get_max_speeds(self) -> AxisMaxSpeeds:
        """Get the maximum axis speeds."""
        return self._default_max_speeds

    def get_hardware(self) -> SyncHardwareAPI:
        """Access to the synchronous hardware API."""
        return self._sync_hardware

    def is_simulating(self) -> bool:
        """Returns true if hardware is being simulated."""
        return self._sync_hardware.is_simulator  # type: ignore[no-any-return]

    def add_labware_definition(
        self,
        definition: LabwareDefinition,
    ) -> LabwareLoadParams:
        """Add a labware defintion to the set of loadable definitions."""
        load_params = LabwareLoadParams(
            namespace=definition["namespace"],
            load_name=definition["parameters"]["loadName"],
            version=definition["version"],
        )
        self._extra_labware = self._extra_labware.copy()
        self._extra_labware[load_params.as_uri()] = definition
        return load_params

    def load_labware(
        self,
        load_name: str,
        location: Union[DeckSlotName, legacy_module_core.LegacyModuleCore],
        label: Optional[str],
        namespace: Optional[str],
        version: Optional[int],
    ) -> LabwareImplementation:
        """Load a labware using its identifying parameters."""
        deck_slot = (
            location if isinstance(location, DeckSlotName) else location.get_deck_slot()
        )

        parent = (
            self.get_deck().position_for(location.value)
            if isinstance(location, DeckSlotName)
            else location.geometry.location
        )

        labware_def = labware_definition.get_labware_definition(
            load_name,
            namespace,
            version,
            bundled_defs=self._bundled_labware,
            extra_defs=self._extra_labware,
        )
        labware_core = LabwareImplementation(
            definition=labware_def,
            parent=parent,
            label=label,
        )
        labware_load_params = labware_core.get_load_params()
        labware_offset = self._labware_offset_provider.find(
            load_params=labware_load_params,
            deck_slot=deck_slot,
            requested_module_model=(
                location.get_requested_model()
                if isinstance(location, legacy_module_core.LegacyModuleCore)
                else None
            ),
        )
        labware_core.set_calibration(labware_offset.delta)

        self._labware_cores.append(labware_core)
        if isinstance(location, DeckSlotName):
            self._deck_layout[location.value] = labware_core

        self._equipment_broker.publish(
            LabwareLoadInfo(
                labware_definition=labware_core.get_definition(),
                labware_namespace=labware_load_params.namespace,
                labware_load_name=labware_load_params.load_name,
                labware_version=labware_load_params.version,
                deck_slot=deck_slot,
                on_module=isinstance(location, legacy_module_core.LegacyModuleCore),
                offset_id=labware_offset.offset_id,
                labware_display_name=labware_core.get_user_display_name(),
            )
        )

        return labware_core

    def move_labware(
        self,
        labware_core: LabwareImplementation,
        new_location: Union[DeckSlotName, legacy_module_core.LegacyModuleCore],
        use_gripper: bool,
        use_pick_up_location_lpc_offset: bool,
        use_drop_location_lpc_offset: bool,
        pick_up_offset: Optional[Mapping[str, float]],
        drop_offset: Optional[Mapping[str, float]],
    ) -> None:
        """Move labware to new location."""
        raise UnsupportedAPIError(
            "Labware movement is not supported in this API version"
        )

    def load_module(
        self,
        model: ModuleModel,
        deck_slot: Optional[DeckSlotName],
        configuration: Optional[str],
    ) -> legacy_module_core.LegacyModuleCore:
        """Load a module."""
        resolved_type = ModuleType.from_model(model)
        resolved_location = self._deck_layout.resolve_module_location(
            resolved_type, deck_slot
        )

        selected_hardware = None
        selected_definition = None

        for module_hardware in self._sync_hardware.attached_modules:
            if module_hardware not in self._loaded_modules:
                definition = module_geometry.load_definition(module_hardware.model())
                compatible = module_geometry.models_compatible(model, definition)

                if compatible:
                    self._loaded_modules.add(module_hardware)
                    selected_hardware = module_hardware
                    selected_definition = definition
                    break

        if selected_hardware is None and self.is_simulating():
            selected_hardware = self._sync_hardware.create_simulating_module(model)
            selected_definition = module_geometry.load_definition(model)

        if selected_hardware is None or selected_definition is None:
            raise RuntimeError(f"Could not find specified module: {model.value}")

        # Load geometry to match the hardware module that we found connected.
        geometry = module_geometry.create_geometry(
            definition=selected_definition,
            parent=self._deck_layout.position_for(resolved_location),
            configuration=configuration,
        )

        module_core = legacy_module_core.create_module_core(
            module_hardware_api=selected_hardware,
            requested_model=model,
            geometry=geometry,
            protocol_core=self,
        )

        self._deck_layout[resolved_location] = geometry
        self._module_cores.append(module_core)

        self.equipment_broker.publish(
            ModuleLoadInfo(
                requested_model=model,
                loaded_model=module_core.get_model(),
                module_serial=module_core.get_serial_number(),
                deck_slot=module_core.get_deck_slot(),
                configuration=configuration,
            )
        )

        return module_core

    def load_instrument(
        self, instrument_name: PipetteNameType, mount: Mount
    ) -> InstrumentContextImplementation:
        """Load an instrument."""
        attached = {
            att_mount: instr.get("name", None)
            for att_mount, instr in self._sync_hardware.attached_instruments.items()
            if instr
        }
        attached[mount] = instrument_name.value
        self._sync_hardware.cache_instruments(attached)
        # If the cache call didn’t raise, the instrument is attached
        new_instr = InstrumentContextImplementation(
            api_version=self._api_version,
            protocol_interface=self,
            mount=mount,
            instrument_name=instrument_name.value,
            default_speed=400.0,  # TODO(mm, 2022-11-10): Deduplicate with engine core.
        )
        self._instruments[mount] = new_instr
        logger.info("Instrument {} loaded".format(new_instr))

        self._equipment_broker.publish(
            InstrumentLoadInfo(
                instrument_load_name=instrument_name.value,
                mount=mount,
            )
        )

        return new_instr

    def get_loaded_instruments(
        self,
    ) -> Dict[Mount, Optional[InstrumentContextImplementation]]:
        """Get a mapping of mount to instrument."""
        return self._instruments

    def pause(self, msg: Optional[str]) -> None:
        """Pause the protocol."""
        self._sync_hardware.pause(PauseType.PAUSE)

    def resume(self) -> None:
        """Result the protocol."""
        self._sync_hardware.resume(PauseType.PAUSE)

    def comment(self, msg: str) -> None:
        """Add comment to run log."""
        pass

    def delay(self, seconds: float, msg: Optional[str]) -> None:
        """Delay execution for x seconds."""
        self._sync_hardware.delay(seconds)

    def home(self) -> None:
        """Home the robot."""
        self.set_last_location(None)
        self._sync_hardware.home()

    def get_deck(self) -> Deck:
        """Get the deck layout."""
        return self._deck_layout

    @property
    def fixed_trash(self) -> LabwareImplementation:
        """The trash fixed to slot 12 of the robot deck."""
        trash = self._deck_layout["12"]

        if isinstance(trash, LabwareImplementation):
            return trash
        if isinstance(trash, Labware):
            return cast(LabwareImplementation, trash._implementation)

        raise RuntimeError("Robot must have a trash container in 12")

    def set_rail_lights(self, on: bool) -> None:
        """Set the rail light state."""
        self._sync_hardware.set_lights(rails=on)

    def get_rail_lights_on(self) -> bool:
        """Get the rail light state."""
        return self._sync_hardware.get_lights()["rails"]  # type: ignore[no-any-return]

    def door_closed(self) -> bool:
        """Check if door is closed."""
        return DoorState.CLOSED == self._sync_hardware.door_state  # type: ignore[no-any-return]

    def get_last_location(
        self,
        mount: Optional[Mount] = None,
    ) -> Optional[Location]:
        """Get the most recent moved to location."""
        if mount is None or mount == self._last_mount:
            return self._last_location

        return None

    def set_last_location(
        self,
        location: Optional[Location],
        mount: Optional[Mount] = None,
    ) -> None:
        """Set the most recent moved to location."""
        self._last_location = location
        self._last_mount = mount

    def get_module_cores(self) -> List[legacy_module_core.LegacyModuleCore]:
        """Get loaded module cores."""
        return self._module_cores

    def get_labware_cores(self) -> List[LabwareImplementation]:
        """Get all loaded labware cores."""
        return self._labware_cores

    def get_deck_definition(self) -> DeckDefinitionV3:
        """Get the geometry definition of the robot's deck."""
        raise NotImplementedError(
            "LegacyProtocolCore.get_deck_definition not implemented"
        )

    def get_slot_item(
        self, slot_name: DeckSlotName
    ) -> Union[LabwareImplementation, legacy_module_core.LegacyModuleCore, None]:
        """Get the contents of a given slot, if any."""
        raise NotImplementedError("LegacyProtocolCore.get_slot_item not implemented")

    def get_slot_center(self, slot_name: DeckSlotName) -> Point:
        """Get the absolute coordinate of a slot's center."""
        raise NotImplementedError("LegacyProtocolCore.get_slot_center not implemented.")

    def get_highest_z(self) -> float:
        """Get the highest Z point of all deck items."""
        raise NotImplementedError("LegacyProtocolCore.get_highest_z not implemented")<|MERGE_RESOLUTION|>--- conflicted
+++ resolved
@@ -1,9 +1,5 @@
 import logging
-<<<<<<< HEAD
-from typing import Dict, List, Optional, Set, Union, Mapping
-=======
-from typing import Dict, List, Optional, Set, Union, cast
->>>>>>> 617a911d
+from typing import Dict, List, Optional, Set, Union, cast, Mapping
 
 from opentrons_shared_data.deck.dev_types import DeckDefinitionV3
 from opentrons_shared_data.labware.dev_types import LabwareDefinition
