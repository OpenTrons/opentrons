--- conflicted
+++ resolved
@@ -26,14 +26,10 @@
     from .protocol_context import ProtocolContextImplementation
 
 
-<<<<<<< HEAD
-logger = logging.getLogger(__name__)
-=======
 _log = logging.getLogger()
 
 _PRE_2_2_TIP_DROP_HEIGHT_MM = 10
 """In PAPIv2.1 and below, tips are always dropped 10 mm from the bottom of the well."""
->>>>>>> 1d48dfa3
 
 
 class InstrumentContextImplementation(AbstractInstrument[WellImplementation]):
@@ -73,10 +69,7 @@
         well_core: Optional[WellImplementation],
         volume: float,
         rate: float,
-<<<<<<< HEAD
-=======
         flow_rate: float,
->>>>>>> 1d48dfa3
     ) -> None:
         """Aspirate a given volume of liquid from the specified location, using
         this pipette."""
@@ -85,21 +78,11 @@
             # liquid to prepare the pipette for aspiration
             if self._api_version < APIVersion(2, 3) or not self.is_ready_to_aspirate():
                 if location.labware.is_well:
-<<<<<<< HEAD
-                    self.move_to(
-                        location=location.labware.as_well().top(), well_core=well_core
-                    )
-                else:
-                    # TODO(seth,2019/7/29): This should be a warning exposed
-                    #  via rpc to the runapp
-                    logger.warning(
-=======
                     self.move_to(location=location.labware.as_well().top())
                 else:
                     # TODO(seth,2019/7/29): This should be a warning exposed
                     #  via rpc to the runapp
                     _log.warning(
->>>>>>> 1d48dfa3
                         "When aspirate is called on something other than a "
                         "well relative position, we can't move to the top of"
                         " the well to prepare for aspiration. This might "
@@ -107,15 +90,9 @@
                         "blow_out."
                     )
                 self.prepare_for_aspirate()
-<<<<<<< HEAD
-            self.move_to(location=location, well_core=well_core)
-        elif location != self._protocol_interface.get_last_location():
-            self.move_to(location=location, well_core=well_core)
-=======
             self.move_to(location=location)
         elif location != self._protocol_interface.get_last_location():
             self.move_to(location=location)
->>>>>>> 1d48dfa3
 
         self._protocol_interface.get_hardware().aspirate(self._mount, volume, rate)
 
@@ -413,12 +390,9 @@
     def get_absolute_aspirate_flow_rate(self, rate: float) -> float:
         return self._flow_rates.aspirate * rate
 
-<<<<<<< HEAD
     def get_absolute_blow_out_flow_rate(self, rate: float) -> float:
         return self._flow_rates.blow_out * rate
 
-=======
->>>>>>> 1d48dfa3
     def get_speed(self) -> PlungerSpeeds:
         return self._speeds
 
