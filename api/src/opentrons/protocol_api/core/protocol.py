--- conflicted
+++ resolved
@@ -178,14 +178,13 @@
         """Get all loaded module cores."""
 
     @abstractmethod
-<<<<<<< HEAD
     def add_liquid(
         self, display_name: str, description: str, display_color: Optional[str]
     ) -> LoadedLiquid:
         """Add a liquid to load into a well."""
-=======
+
+    @abstractmethod
     def get_labware_location(
         self, labware_core: LabwareCoreType
     ) -> Union[DeckSlotName, ModuleCoreType, None]:
-        """Get labware parent location."""
->>>>>>> b38fd9b5
+        """Get labware parent location."""