--- conflicted
+++ resolved
@@ -150,11 +150,8 @@
 	$(MAKE) -C $(NOTIFY_SERVER_DIR) push-no-restart-ot3
 	$(MAKE) -C $(ROBOT_SERVER_DIR) push-ot3
 	$(MAKE) -C $(UPDATE_SERVER_DIR) push-ot3
-<<<<<<< HEAD
 	$(MAKE) -C $(APP_SHELL_ODD_DIR) push-ot3
-=======
 	$(MAKE) -C $(USB_BRIDGE_DIR) push-ot3
->>>>>>> 677f2a71
 
 
 .PHONY: term
