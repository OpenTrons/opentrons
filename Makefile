# opentrons platform makefile
# https://github.com/Opentrons/opentrons

SHELL := /bin/bash

# add node_modules/.bin to PATH
PATH := $(shell yarn bin):$(PATH)

API_DIR := api
DISCOVERY_CLIENT_DIR := discovery-client
SHARED_DATA_DIR := shared-data
UPDATE_SERVER_DIR := update-server

# this may be set as an environment variable to select the version of
# python to run if pyenv is not available. it should always be set to
# point to a python3.6.
OT_PYTHON ?= python

# watch, coverage, and update snapshot variables for tests
watch ?= false
cover ?= true
updateSnapshot ?= false

ifeq ($(watch), true)
	cover := false
endif

# run at usage (=), not on makefile parse (:=)
usb_host = $(shell yarn run -s discovery find -i 169.254 fd00 -c "[fd00:0:cafe:fefe::1]")

# install all project dependencies
.PHONY: install
install: install-js install-py

.PHONY: install-py
install-py:
	$(OT_PYTHON) -m pip install pipenv==2018.10.9
	$(MAKE) -C $(API_DIR) install
	$(MAKE) -C $(UPDATE_SERVER_DIR) install

# front-end dependecies handled by yarn
.PHONY: install-js
install-js:
	yarn
	$(MAKE) -j 1 -C $(SHARED_DATA_DIR)
	$(MAKE) -j 1 -C $(DISCOVERY_CLIENT_DIR)

# uninstall all project dependencies
# TODO(mc, 2018-03-22): API uninstall via pipenv --rm in api/Makefile
.PHONY: uninstall
uninstall:
	$(MAKE) -C $(API_DIR) clean uninstall
	shx rm -rf '**/node_modules'

# install flow typed definitions for all JS projects that use flow
# typedefs are commited, so only needs to be run when we want to update
.PHONY: install-types
install-types:
	flow-mono align-versions
	flow-mono install-types --overwrite --flowVersion=0.61.0
	flow-typed install --overwrite --flowVersion=0.61.0

.PHONY: push-api
push-api: export host = $(usb_host)
push-api:
	$(if $(host),@echo "Pushing to $(host)",$(error host variable required))
	$(MAKE) -C $(API_DIR) push
	$(MAKE) -C $(API_DIR) restart

.PHONY: push-api-buildroot
push-api-buildroot: export host = $(usb_host)
push-api-buildroot:
	$(if $(host),@echo "Pushing to $(host)",$(error host variable required))
	$(MAKE) -C $(API_DIR) push-buildroot
	$(MAKE) -C $(API_DIR) restart

.PHONY: api-local-container
api-local-container:
	docker build . \
		--no-cache \
		--build-arg base_image=resin/amd64-alpine-python:3.6-slim-20180123 \
		--build-arg running_on_pi="" \
		--build-arg data_mkdir_path_slash_if_none=/data/system

.PHONY: term
term: export host = $(usb_host)
term:
	$(if $(host),@echo "Connecting to $(host)",$(error host variable required))
	$(MAKE) -C $(API_DIR) term

# all tests
.PHONY: test
test: test-py test-js

.PHONY: test-py
test-py:
	$(MAKE) -C api test
	$(MAKE) -C update-server test tests=tests/buildroot/
	$(MAKE) -C update-server test tests=tests/migration/

.PHONY: test-js
test-js:
	jest \
		--coverage=$(cover) \
		--watch=$(watch) \
		--updateSnapshot=$(updateSnapshot) \
<<<<<<< HEAD
		--no-cache=$(if $(CI),true,false) \
=======
>>>>>>> 4220e137
		--ci=$(if $(CI),true,false)

# lints and typechecks
.PHONY: lint
lint: lint-py lint-js lint-json lint-css check-js

.PHONY: format
format:
	prettier --ignore-path .eslintignore --write ".*.@(js|yml)" "**/*.@(js|json|md|yml)"

.PHONY: lint-py
lint-py:
	$(MAKE) -C $(API_DIR) lint
	$(MAKE) -C $(UPDATE_SERVER_DIR) lint

.PHONY: lint-js
lint-js:
	eslint '.*.js' '**/*.js'

.PHONY: lint-json
lint-json:
	eslint --max-warnings 0 --ext .json .

.PHONY: lint-css
lint-css:
	stylelint '**/*.css'

.PHONY: check-js
check-js:
	flow $(if $(CI),check,status)

# upload coverage reports
.PHONY: coverage
coverage:
	codecov

# TODO(mc, 2018-06-06): update publish call and echo note when lerna splits
# version bump and publish: https://github.com/lerna/lerna/issues/961
.PHONY: bump
bump:
	@echo "Bumping versions"
	@echo "(please ignore lerna mentioning 'publish'; publish is disabled)"
	lerna publish $(opts)<|MERGE_RESOLUTION|>--- conflicted
+++ resolved
@@ -104,10 +104,6 @@
 		--coverage=$(cover) \
 		--watch=$(watch) \
 		--updateSnapshot=$(updateSnapshot) \
-<<<<<<< HEAD
-		--no-cache=$(if $(CI),true,false) \
-=======
->>>>>>> 4220e137
 		--ci=$(if $(CI),true,false)
 
 # lints and typechecks
