--- conflicted
+++ resolved
@@ -19,7 +19,7 @@
 
 # Note(ahmed) Integration tests do not pass on windows
 app-shell: app-shell-setup app-shell-e2e-test app-shell-build
-app-shell-win: app-shell-setup app-shell-build-win
+app-shell-win: app-shell-setup app-shell-build
 
 app-shell-setup:
 	cd app-shell &&\
@@ -35,21 +35,6 @@
 		ls dist/* &&\
 		ls releases
 
-<<<<<<< HEAD
-<<<<<<< HEAD
-=======
-=======
->>>>>>> e8d88e95
-app-shell-build-win:
-	cd app-shell &&\
-		npm run build:frontend:win &&\
-		ls dist/* &&\
-		ls releases
-
-<<<<<<< HEAD
->>>>>>> run-usb-detached-rebased
-=======
->>>>>>> e8d88e95
 app-shell-e2e-test:
 	cd app-shell &&\
 		npm run e2e