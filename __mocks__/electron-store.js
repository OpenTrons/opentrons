// mock electron-store
'use strict'
import { vi } from 'vitest'
<<<<<<< HEAD
// import { DEFAULTS_V12, migrate } from '../app-shell-odd/src/config/migrate'
=======
>>>>>>> ce4940dd

// will by default mock the config dir. if you need other behaavior you can
// override this mock (see app-shell/src/__tests__/discovery.test.ts for an example)
const Store = vi.fn(function () {
  this.store = vi.fn(() => {
    return {}
  })
  this.get = vi.fn(property => {
    return {}
  })
  this.onDidChange = vi.fn()
})

// eslint-disable-next-line import/no-default-export
export default Store

// const Store = vi.fn(function () {
//   this.store = vi.fn(() => migrate(DEFAULTS_V12))
//   this.get = vi.fn(property => {
//     return this.store()[property]
//   })
//   this.onDidChange = vi.fn()
// })<|MERGE_RESOLUTION|>--- conflicted
+++ resolved
@@ -1,10 +1,6 @@
 // mock electron-store
 'use strict'
 import { vi } from 'vitest'
-<<<<<<< HEAD
-// import { DEFAULTS_V12, migrate } from '../app-shell-odd/src/config/migrate'
-=======
->>>>>>> ce4940dd
 
 // will by default mock the config dir. if you need other behaavior you can
 // override this mock (see app-shell/src/__tests__/discovery.test.ts for an example)
