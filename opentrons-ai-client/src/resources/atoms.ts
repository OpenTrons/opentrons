// jotai's atoms
import { atom } from 'jotai'
import type {
  Chat,
  ChatData,
  createProtocolAtomProps,
  HeaderWithMeterAtomProps,
  Mixpanel,
} from './types'

/** ChatDataAtom is for chat data (user prompt and response from OpenAI API) */
export const chatDataAtom = atom<ChatData[]>([])

<<<<<<< HEAD
/** ChatPromptAtom is for the prefilled userprompt when navigating to the chat page from existing/new protocol pages */
export const chatPromptAtom = atom<string>('')

/** Scroll to bottom of chat atom */
export const scrollToBottomAtom = atom<boolean>(false)

=======
/** ChatPromptAtom is for the prefilled userprompt when landing on the chat page */
export const chatPromptAtom = atom<string>('')

>>>>>>> 06cde70e
export const chatHistoryAtom = atom<Chat[]>([])

export const feedbackModalAtom = atom<boolean>(false)

export const tokenAtom = atom<string | null>(null)

export const mixpanelAtom = atom<Mixpanel | null>({
  analytics: { hasOptedIn: true }, // TODO: set to false when we have the opt-in modal
  isInitialized: false,
})

export const headerWithMeterAtom = atom<HeaderWithMeterAtomProps>({
  displayHeaderWithMeter: false,
  progress: 0,
})

export const createProtocolAtom = atom<createProtocolAtomProps>({
  currentStep: 0,
  focusStep: 0,
})

export const displayExitConfirmModalAtom = atom<boolean>(false)<|MERGE_RESOLUTION|>--- conflicted
+++ resolved
@@ -11,18 +11,12 @@
 /** ChatDataAtom is for chat data (user prompt and response from OpenAI API) */
 export const chatDataAtom = atom<ChatData[]>([])
 
-<<<<<<< HEAD
 /** ChatPromptAtom is for the prefilled userprompt when navigating to the chat page from existing/new protocol pages */
 export const chatPromptAtom = atom<string>('')
 
 /** Scroll to bottom of chat atom */
 export const scrollToBottomAtom = atom<boolean>(false)
 
-=======
-/** ChatPromptAtom is for the prefilled userprompt when landing on the chat page */
-export const chatPromptAtom = atom<string>('')
-
->>>>>>> 06cde70e
 export const chatHistoryAtom = atom<Chat[]>([])
 
 export const feedbackModalAtom = atom<boolean>(false)
