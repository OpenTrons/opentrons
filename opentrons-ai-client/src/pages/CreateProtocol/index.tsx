import {
  COLORS,
  Flex,
  JUSTIFY_SPACE_EVENLY,
  POSITION_RELATIVE,
  SPACING,
} from '@opentrons/components'
import { useTranslation } from 'react-i18next'
import { useEffect, useState } from 'react'
import { PromptPreview } from '../../molecules/PromptPreview'
import { useForm, FormProvider } from 'react-hook-form'
import {
  createProtocolAtom,
  createProtocolChatAtom,
  headerWithMeterAtom,
  updateProtocolChatAtom,
} from '../../resources/atoms'
import { useAtom } from 'jotai'
import { ProtocolSectionsContainer } from '../../organisms/ProtocolSectionsContainer'
import {
  generateChatPrompt,
  generatePromptPreviewData,
} from '../../resources/utils/createProtocolUtils'
import type { DisplayModules } from '../../organisms/ModulesSection'
import type { DisplayLabware } from '../../organisms/LabwareLiquidsSection'
import { useNavigate } from 'react-router-dom'
import { useTrackEvent } from '../../resources/hooks/useTrackEvent'

export interface CreateProtocolFormData {
  application: {
    scientificApplication: string
    otherApplication?: string
    description: string
  }
  instruments: {
    robot: string
    pipettes: string
    leftPipette: string
    rightPipette: string
    flexGripper: string
  }
  modules: DisplayModules[]
  labwares: DisplayLabware[]
  liquids: string[]
  steps: string[] | string
}

const TOTAL_STEPS = 5

export function CreateProtocol(): JSX.Element | null {
  const { t } = useTranslation('create_protocol')
  const [, setHeaderWithMeterAtom] = useAtom(headerWithMeterAtom)
  const [{ currentStep }, setCreateProtocolAtom] = useAtom(createProtocolAtom)
  const [, setCreateProtocolChatAtom] = useAtom(createProtocolChatAtom)
  const [, setUpdateProtocolChatAtom] = useAtom(updateProtocolChatAtom)
  const navigate = useNavigate()
  const trackEvent = useTrackEvent()

  const methods = useForm<CreateProtocolFormData>({
    defaultValues: {
      application: {
        scientificApplication: '',
        otherApplication: '',
        description: '',
      },
      instruments: {},
      modules: [],
      labwares: [],
      liquids: [''],
      steps: [''],
    },
  })

  function calculateProgress(): number {
    return currentStep > 0 ? currentStep / TOTAL_STEPS : 0
  }

  // Reset the update protocol chat atom when navigating to the create protocol page
  useEffect(() => {
    setUpdateProtocolChatAtom({
      prompt: '',
      protocol_text: '',
      regenerate: false,
      update_type: 'adapt_python_protocol',
      update_details: '',
      fake: false,
      fake_id: 0,
    })
  }, [])

  useEffect(() => {
    setHeaderWithMeterAtom({
      displayHeaderWithMeter: true,
      progress: calculateProgress(),
    })
  }, [currentStep])

  useEffect(() => {
    return () => {
      setHeaderWithMeterAtom({
        displayHeaderWithMeter: false,
        progress: 0,
      })

      methods.reset()
      setCreateProtocolAtom({
        currentStep: 0,
        focusStep: 0,
      })
    }
  }, [])

  const [rightWidth, setRightWidth] = useState(50)
  const [isResizing, setIsResizing] = useState(false)

  function handleMouseDown(): void {
    setIsResizing(true)
  }

  function handleMouseMove(e: MouseEvent): void {
    if (isResizing) {
      const newWidth =
        ((window.innerWidth - e.clientX) / window.innerWidth) * 100
      if (newWidth >= 10 && newWidth <= 90) {
        setRightWidth(newWidth)
      }
    }
  }

  function handleMouseUp(): void {
    setIsResizing(false)
  }

  useEffect(() => {
    if (isResizing) {
      window.addEventListener('mousemove', handleMouseMove)
      window.addEventListener('mouseup', handleMouseUp)
    } else {
      window.removeEventListener('mousemove', handleMouseMove)
      window.removeEventListener('mouseup', handleMouseUp)
    }

    return () => {
      window.removeEventListener('mousemove', handleMouseMove)
      window.removeEventListener('mouseup', handleMouseUp)
    }
  }, [isResizing])

  return (
    <FormProvider {...methods}>
      <Flex
        position={POSITION_RELATIVE}
        justifyContent={JUSTIFY_SPACE_EVENLY}
        gap={SPACING.spacing32}
        margin={`${SPACING.spacing16} ${SPACING.spacing16}`}
        height="100%"
        width="100%"
      >
<<<<<<< HEAD
        <div style={{ flex: 1, height: '100%' }}>
          <ProtocolSectionsContainer />
        </div>
        <div
          style={{
            width: '3px',
            cursor: 'col-resize',
            backgroundColor: COLORS.grey30,
            height: '100%',
            position: 'relative',
          }}
          onMouseDown={handleMouseDown}
        >
          <div
            style={{
              width: '16px',
              height: '24px',
              backgroundColor: COLORS.grey30,
              borderRadius: '16px',
              position: 'absolute',
              top: '50%',
              left: '50%',
              transform: 'translate(-50%, -50%)',
              display: 'flex',
              alignItems: 'center',
              justifyContent: 'center',
              gap: '3px',
            }}
          >
            <div
              style={{
                width: '2px',
                height: '10px',
                borderRadius: '12px',
                backgroundColor: COLORS.white,
              }}
            />
            <div
              style={{
                width: '2px',
                height: '10px',
                borderRadius: '12px',
                backgroundColor: COLORS.white,
              }}
            />
          </div>
        </div>
        <div style={{ width: `${rightWidth}%`, height: '100%' }}>
          <PromptPreview
            handleSubmit={() => {
              const chatPromptData = generateChatPrompt(methods.getValues(), t)

              setChatPrompt({
=======
        <ProtocolSectionsContainer />
        <PromptPreview
          handleSubmit={() => {
            const chatPromptData = generateChatPrompt(
              methods.getValues(),
              t,
              setCreateProtocolChatAtom
            )

            trackEvent({
              name: 'submit-prompt',
              properties: {
>>>>>>> b8511dfb
                prompt: chatPromptData,
                isNewProtocol: true,
              })

              trackEvent({
                name: 'submit-prompt',
                properties: {
                  prompt: chatPromptData,
                },
              })

              navigate('/chat')
            }}
            isSubmitButtonEnabled={currentStep === TOTAL_STEPS}
            promptPreviewData={generatePromptPreviewData(methods.watch, t)}
          />
        </div>
      </Flex>
    </FormProvider>
  )
}<|MERGE_RESOLUTION|>--- conflicted
+++ resolved
@@ -156,7 +156,6 @@
         height="100%"
         width="100%"
       >
-<<<<<<< HEAD
         <div style={{ flex: 1, height: '100%' }}>
           <ProtocolSectionsContainer />
         </div>
@@ -207,26 +206,11 @@
         <div style={{ width: `${rightWidth}%`, height: '100%' }}>
           <PromptPreview
             handleSubmit={() => {
-              const chatPromptData = generateChatPrompt(methods.getValues(), t)
-
-              setChatPrompt({
-=======
-        <ProtocolSectionsContainer />
-        <PromptPreview
-          handleSubmit={() => {
-            const chatPromptData = generateChatPrompt(
-              methods.getValues(),
-              t,
-              setCreateProtocolChatAtom
-            )
-
-            trackEvent({
-              name: 'submit-prompt',
-              properties: {
->>>>>>> b8511dfb
-                prompt: chatPromptData,
-                isNewProtocol: true,
-              })
+              const chatPromptData = generateChatPrompt(
+                methods.getValues(),
+                t,
+                setCreateProtocolChatAtom
+              )
 
               trackEvent({
                 name: 'submit-prompt',
