--- conflicted
+++ resolved
@@ -56,17 +56,10 @@
   const { data, isLoading, callApi } = useApiCall()
   const [requestId, setRequestId] = useState<string>(uuidv4())
 
-<<<<<<< HEAD
   const handleClick = async (
     isUpdateOrCreate: boolean = false
   ): Promise<void> => {
     setRequestId(uuidv4() + getPreFixText(isUpdateOrCreate))
-=======
-  // This is to autofill the input field for when we navigate to the chat page from the existing/new protocol generator pages
-  useEffect(() => {
-    setValue('userPrompt', chatPromptAtomValue.prompt)
-  }, [chatPromptAtomValue, setValue])
->>>>>>> 48856b5c
 
     const userInput: ChatData = {
       requestId,
