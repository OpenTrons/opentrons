import { useEffect, useState } from 'react'
import styled from 'styled-components'
import { useTranslation } from 'react-i18next'
import Markdown from 'react-markdown'
import {
  ALIGN_CENTER,
  BORDERS,
  COLORS,
  DIRECTION_COLUMN,
  Flex,
  Icon,
  JUSTIFY_CENTER,
  JUSTIFY_FLEX_END,
  JUSTIFY_FLEX_START,
  POSITION_RELATIVE,
  SPACING,
  LegacyStyledText,
  TYPOGRAPHY,
<<<<<<< HEAD
  StyledText,
  DIRECTION_ROW,
=======
  OVERFLOW_AUTO,
>>>>>>> 06cde70e
} from '@opentrons/components'

import type { ChatData } from '../../resources/types'
import { useAtom } from 'jotai'
import {
  chatDataAtom,
  feedbackModalAtom,
  scrollToBottomAtom,
} from '../../resources/atoms'
import { delay } from 'lodash'
import { useFormContext } from 'react-hook-form'

interface ChatDisplayProps {
  chat: ChatData
  chatId: string
}

const HoverShadow = styled(Flex)`
  alignitems: ${ALIGN_CENTER};
  justifycontent: ${JUSTIFY_CENTER};
  padding: ${SPACING.spacing8};
  transition: box-shadow 0.3s ease;
  border-radius: ${BORDERS.borderRadius8};

  &:hover {
    box-shadow: 0 4px 8px rgba(0, 0, 0, 0.2);
    border-radius: ${BORDERS.borderRadius8};
  }
`

const StyledIcon = styled(Icon)`
  color: ${COLORS.blue50};
`

export function ChatDisplay({ chat, chatId }: ChatDisplayProps): JSX.Element {
  const { t } = useTranslation('protocol_generator')
  const [isCopied, setIsCopied] = useState<boolean>(false)
  const [, setShowFeedbackModal] = useAtom(feedbackModalAtom)
  const { setValue } = useFormContext()
  const [chatdata] = useAtom(chatDataAtom)
  const [scrollToBottom, setScrollToBottom] = useAtom(scrollToBottomAtom)
  const { role, reply, requestId } = chat
  const isUser = role === 'user'

  const setInputFieldToCorrespondingRequest = (): void => {
    const prompt = chatdata.find(
      chat => chat.role === 'user' && chat.requestId === requestId
    )?.reply
    setScrollToBottom(!scrollToBottom)
    setValue('userPrompt', prompt)
  }

  const handleFileDownload = (): void => {
    const lastCodeBlock = document.querySelector(`#${chatId}`)
    const code = lastCodeBlock?.textContent ?? ''
    const blobParts: BlobPart[] = [code]

    const file = new File(blobParts, 'OpentronsAI.py', { type: 'text/python' })
    const url = URL.createObjectURL(file)
    const a = document.createElement('a')

    document.body.appendChild(a)
    a.href = url
    a.download = 'OpentronsAI.py'
    a.click()
    window.URL.revokeObjectURL(url)
  }

  const handleClickCopy = async (): Promise<void> => {
    const lastCodeBlock = document.querySelector(`#${chatId}`)
    const code = lastCodeBlock?.textContent ?? ''
    await navigator.clipboard.writeText(code)
    setIsCopied(true)
  }

  useEffect(() => {
    if (isCopied)
      delay(() => {
        setIsCopied(false)
      }, 2000)
  }, [isCopied])

  function CodeText(props: JSX.IntrinsicAttributes): JSX.Element {
    return <CodeWrapper {...props} id={chatId} />
  }

  return (
    <Flex flexDirection={DIRECTION_COLUMN} gridGap={SPACING.spacing12}>
      <Flex justifyContent={isUser ? JUSTIFY_FLEX_END : JUSTIFY_FLEX_START}>
        <StyledText paddingTop={SPACING.spacing12}>
          {isUser ? t('you') : t('opentronsai')}
        </StyledText>
      </Flex>
      {/* text should be markdown so this component will have a package or function to parse markdown */}
      <Flex
        padding={`${SPACING.spacing40} ${SPACING.spacing40} ${
          isUser ? SPACING.spacing40 : SPACING.spacing12
        } ${SPACING.spacing40}`}
        backgroundColor={isUser ? COLORS.blue30 : COLORS.grey30}
        data-testid={`ChatDisplay_from_${isUser ? 'user' : 'backend'}`}
        borderRadius={SPACING.spacing12}
        width="100%"
        overflowY={OVERFLOW_AUTO}
        flexDirection={DIRECTION_COLUMN}
        gridGap={SPACING.spacing16}
        position={POSITION_RELATIVE}
      >
        <Markdown
          components={{
            div: undefined,
            ul: UnnumberedListText,
            h2: HeaderText,
            li: ListItemText,
            p: ParagraphText,
            a: isUser ? ParagraphText : ExternalLink,
            code: CodeText,
          }}
        >
          {reply}
        </Markdown>

        {!isUser ? (
          <Flex
            flexDirection={DIRECTION_ROW}
            justifyContent={JUSTIFY_FLEX_END}
            gridGap={SPACING.spacing20}
            paddingTop={SPACING.spacing12}
          >
            <HoverShadow
              onClick={() => {
                setInputFieldToCorrespondingRequest()
              }}
            >
              <StyledIcon size={SPACING.spacing20} name={'reload'} />
            </HoverShadow>
            <HoverShadow
              onClick={() => {
                setShowFeedbackModal(true)
              }}
            >
              <StyledIcon size={SPACING.spacing20} name={'thumbs-down'} />
            </HoverShadow>
            <HoverShadow
              onClick={async () => {
                await handleClickCopy()
              }}
            >
              <StyledIcon
                size={SPACING.spacing20}
                name={isCopied ? 'check' : 'content-copy'}
              />
            </HoverShadow>
            <HoverShadow
              onClick={() => {
                handleFileDownload()
              }}
            >
              <StyledIcon size={SPACING.spacing20} name={'download'} />
            </HoverShadow>
          </Flex>
        ) : null}
      </Flex>
    </Flex>
  )
}

// Note (05/08/2024) the following styles are temp
function ExternalLink(props: JSX.IntrinsicAttributes): JSX.Element {
  return <a {...props} target="_blank" rel="noopener noreferrer" />
}

function ParagraphText(props: JSX.IntrinsicAttributes): JSX.Element {
  return (
    <LegacyStyledText
      {...props}
      fontSize={TYPOGRAPHY.fontSize20}
      lineHeight={TYPOGRAPHY.lineHeight24}
    />
  )
}

function HeaderText(props: JSX.IntrinsicAttributes): JSX.Element {
  return <LegacyStyledText {...props} as="h3" />
}

function ListItemText(props: JSX.IntrinsicAttributes): JSX.Element {
  return <LegacyStyledText {...props} as="li" marginLeft={SPACING.spacing16} />
}

function UnnumberedListText(props: JSX.IntrinsicAttributes): JSX.Element {
  return <LegacyStyledText {...props} as="ul" />
}

const CodeWrapper = styled(Flex)`
  display: inline-flex;
  font-family: monospace;
  padding: ${SPACING.spacing4};
  color: ${COLORS.black80};
  background-color: ${COLORS.grey20};
  border-radius: ${BORDERS.borderRadius4};
  overflow: auto;
  border: 1px solid ${COLORS.blue35};
`<|MERGE_RESOLUTION|>--- conflicted
+++ resolved
@@ -16,12 +16,9 @@
   SPACING,
   LegacyStyledText,
   TYPOGRAPHY,
-<<<<<<< HEAD
   StyledText,
   DIRECTION_ROW,
-=======
   OVERFLOW_AUTO,
->>>>>>> 06cde70e
 } from '@opentrons/components'
 
 import type { ChatData } from '../../resources/types'
