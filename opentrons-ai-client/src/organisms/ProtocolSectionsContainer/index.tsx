--- conflicted
+++ resolved
@@ -7,10 +7,7 @@
 import { useAtom } from 'jotai'
 import { useFormContext } from 'react-hook-form'
 import { InstrumentsSection } from '../InstrumentsSection'
-<<<<<<< HEAD
 import { ModulesSection } from '../ModulesSection'
-=======
->>>>>>> 185aeb8d
 
 export const APPLICATION_STEP = 0
 export const INSTRUMENTS_STEP = 1
@@ -51,7 +48,7 @@
         {
           stepNumber: INSTRUMENTS_STEP,
           title: 'instruments_title',
-          Component: () => <InstrumentsSection />,
+          Component: InstrumentsSection,
         },
         {
           stepNumber: MODULES_STEP,
