/* eslint-disable @typescript-eslint/no-dynamic-delete */
import mqtt from 'mqtt'

import { createLogger } from './log'

import type { BrowserWindow } from 'electron'
import type { NotifyTopic } from '@opentrons/app/src/redux/shell/types'
import type { Action, Dispatch } from './types'

// TODO(jh, 2024-01-22): refactor the ODD connection store to manage a single client only.
// TODO(jh, 2024-03-01): after refactoring notify connectivity and subscription logic, uncomment logs.

// Manages MQTT broker connections via a connection store, establishing a connection to the broker only if a connection does not
// already exist. A redundant connection to the same broker results in the older connection forcibly closing, which we want to avoid.
// However, redundant subscriptions are permitted and result in the broker sending the retained message for that topic.

const FAILURE_STATUSES = {
  ECONNREFUSED: 'ECONNREFUSED',
  ECONNFAILED: 'ECONNFAILED',
} as const

const LOCALHOST: '127.0.0.1' = '127.0.0.1'

interface ConnectionStore {
  [hostname: string]: {
    client: mqtt.MqttClient | null
<<<<<<< HEAD
    subscriptions: Set<NotifyTopic>
=======
    subscriptions: Record<NotifyTopic, number>
>>>>>>> 1e66720d
    pendingSubs: Set<NotifyTopic>
  }
}

const connectionStore: ConnectionStore = {}
const unreachableHosts = new Set<string>()
<<<<<<< HEAD
const pendingUnsubs = new Set<NotifyTopic>()
=======
>>>>>>> 1e66720d
const log = createLogger('notify')
// MQTT is somewhat particular about the clientId format and will connect erratically if an unexpected string is supplied.
// This clientId is derived from the mqttjs library.
const CLIENT_ID = 'odd-' + Math.random().toString(16).slice(2, 8)

const connectOptions: mqtt.IClientOptions = {
  clientId: CLIENT_ID,
  port: 1883,
  keepalive: 60,
  protocolVersion: 5,
  reconnectPeriod: 1000,
  connectTimeout: 30 * 1000,
  clean: true,
  resubscribe: true,
}

/**
 * @property {number} qos: "Quality of Service", "at least once". Because we use React Query, which does not trigger
  a render update event if duplicate data is received, we can avoid the additional overhead
  to guarantee "exactly once" delivery.
 */
const subscribeOptions: mqtt.IClientSubscribeOptions = {
  qos: 1,
}

export function registerNotify(
  dispatch: Dispatch,
  mainWindow: BrowserWindow
): (action: Action) => unknown {
  return function handleAction(action: Action) {
    switch (action.type) {
      case 'shell:NOTIFY_SUBSCRIBE':
        return subscribe({
          ...action.payload,
          browserWindow: mainWindow,
          hostname: LOCALHOST,
        })
    }
  }
}

const CHECK_CONNECTION_INTERVAL = 500
let hasReportedAPortBlockEvent = false

interface NotifyParams {
  browserWindow: BrowserWindow
  hostname: string
  topic: NotifyTopic
}

function subscribe(notifyParams: NotifyParams): Promise<void> {
  const { hostname, topic, browserWindow } = notifyParams
  if (unreachableHosts.has(hostname)) {
    sendToBrowserDeserialized({
      browserWindow,
      hostname,
      topic,
      message: FAILURE_STATUSES.ECONNFAILED,
    })
    return Promise.resolve()
  }
  // true if no subscription (and therefore connection) to host exists
  else if (connectionStore[hostname] == null) {
    connectionStore[hostname] = {
      client: null,
<<<<<<< HEAD
      subscriptions: new Set(),
=======
      // eslint-disable-next-line @typescript-eslint/consistent-type-assertions
      subscriptions: { [topic]: 1 } as Record<NotifyTopic, number>,
>>>>>>> 1e66720d
      pendingSubs: new Set(),
    }
    return connectAsync(`mqtt://${hostname}`)
      .then(client => {
        const { pendingSubs } = connectionStore[hostname]
        log.info(`Successfully connected to ${hostname}`)
        connectionStore[hostname].client = client
        pendingSubs.add(topic)
        establishListeners({ ...notifyParams, client })
        return new Promise<void>(() => {
          client.subscribe(topic, subscribeOptions, subscribeCb)
          pendingSubs.delete(topic)
        })
      })
      .catch((error: Error) => {
        log.warn(
          `Failed to connect to ${hostname} - ${error.name}: ${error.message} `
        )
        let failureMessage: string = FAILURE_STATUSES.ECONNFAILED
        if (connectionStore[hostname]?.client == null) {
          unreachableHosts.add(hostname)
          if (
            error.message.includes(FAILURE_STATUSES.ECONNREFUSED) &&
            !hasReportedAPortBlockEvent
          ) {
            failureMessage = FAILURE_STATUSES.ECONNREFUSED
            hasReportedAPortBlockEvent = true
          }
        }

        sendToBrowserDeserialized({
          browserWindow,
          hostname,
          topic,
          message: failureMessage,
        })
        if (hostname in connectionStore) delete connectionStore[hostname]
      })
  }
  // true if the connection store has an entry for the hostname.
  else {
    return waitUntilActiveOrErrored('client')
      .then(() => {
        const { client, subscriptions, pendingSubs } = connectionStore[hostname]
<<<<<<< HEAD
        const activeClient = client as mqtt.MqttClient
        if (!subscriptions.has(topic)) {
          if (!pendingSubs.has(topic)) {
            pendingSubs.add(topic)
            return new Promise<void>(() => {
              activeClient.subscribe(topic, subscribeOptions, subscribeCb)
              pendingSubs.delete(topic)
            })
          } else {
            void waitUntilActiveOrErrored('subscription').catch(() => {
=======
        const activeClient = client as mqtt.Client
        const isNotActiveSubscription = (subscriptions[topic] ?? 0) <= 0
        if (!pendingSubs.has(topic) && isNotActiveSubscription) {
          pendingSubs.add(topic)
          return new Promise<void>(() => {
            activeClient.subscribe(topic, subscribeOptions, subscribeCb)
            pendingSubs.delete(topic)
          })
        } else {
          void waitUntilActiveOrErrored('subscription')
            .then(() => {
              subscriptions[topic] += 1
            })
            .catch(() => {
>>>>>>> 1e66720d
              sendToBrowserDeserialized({
                browserWindow,
                hostname,
                topic,
                message: FAILURE_STATUSES.ECONNFAILED,
              })
            })
<<<<<<< HEAD
          }
=======
>>>>>>> 1e66720d
        }
      })
      .catch(() => {
        sendToBrowserDeserialized({
          browserWindow,
          hostname,
          topic,
          message: FAILURE_STATUSES.ECONNFAILED,
        })
      })
  }
  function subscribeCb(error: Error, result: mqtt.ISubscriptionGrant[]): void {
    const { subscriptions } = connectionStore[hostname]
    if (error != null) {
      // log.warn(`Failed to subscribe on ${hostname} to topic: ${topic}`)
      sendToBrowserDeserialized({
        browserWindow,
        hostname,
        topic,
        message: FAILURE_STATUSES.ECONNFAILED,
      })
<<<<<<< HEAD
    } else {
      // log.info(`Successfully subscribed on ${hostname} to topic: ${topic}`)
      subscriptions.add(topic)
=======
      setTimeout(() => {
        if (Object.keys(connectionStore[hostname].subscriptions).length <= 0) {
          connectionStore[hostname].client?.end()
        }
      }, RENDER_TIMEOUT)
    } else {
      // log.info(`Successfully subscribed on ${hostname} to topic: ${topic}`)
      if (subscriptions[topic] > 0) {
        subscriptions[topic] += 1
      } else {
        subscriptions[topic] = 1
      }
>>>>>>> 1e66720d
    }
  }

  // Check every 500ms for 2 seconds before failing.
  function waitUntilActiveOrErrored(
    connection: 'client' | 'subscription'
  ): Promise<void> {
    return new Promise<void>((resolve, reject) => {
      const MAX_RETRIES = 4
      let counter = 0
      const intervalId = setInterval(() => {
        const host = connectionStore[hostname]
        const hasReceivedAck =
          connection === 'client'
            ? host?.client != null
<<<<<<< HEAD
            : host?.subscriptions.has(topic)
=======
            : host?.subscriptions[topic] > 0
>>>>>>> 1e66720d
        if (hasReceivedAck) {
          clearInterval(intervalId)
          resolve()
        }

        counter++
        if (counter === MAX_RETRIES) {
          clearInterval(intervalId)
          // log.warn(`Failed to subscribe on ${hostname} to topic: ${topic}`)
<<<<<<< HEAD
          sendToBrowserDeserialized({
            browserWindow,
            hostname,
            topic,
            message: FAILURE_STATUSES.ECONNFAILED,
          })
=======
          reject(new Error('Maximum subscription retries exceeded.'))
>>>>>>> 1e66720d
        }
      }, CHECK_CONNECTION_INTERVAL)
    })
  }
}

function checkForUnsubscribeFlag(
  deserializedMessage: string | Record<string, unknown>,
  hostname: string,
  topic: NotifyTopic
): void {
  const messageContainsUnsubFlag =
    typeof deserializedMessage !== 'string' &&
    'unsubscribe' in deserializedMessage

  if (messageContainsUnsubFlag) void unsubscribe(hostname, topic)
}

function unsubscribe(hostname: string, topic: NotifyTopic): Promise<void> {
  return new Promise<void>(() => {
    if (hostname in connectionStore && !pendingUnsubs.has(topic)) {
      pendingUnsubs.add(topic)
      const { client } = connectionStore[hostname]
      client?.unsubscribe(topic, {}, (error, result) => {
        if (error != null) {
          // log.warn(
          //   `Failed to unsubscribe on ${hostname} from topic: ${topic}`
          // )
        } else {
          // log.info(
          //   `Successfully unsubscribed on ${hostname} from topic: ${topic}`
          // )
          const { subscriptions } = connectionStore[hostname]
          subscriptions.delete(topic)
          pendingUnsubs.delete(topic)
        }
      })
    } else {
      // log.info(
      //   `Attempted to unsubscribe from unconnected hostname: ${hostname}`
      // )
    }
  })
}

function connectAsync(brokerURL: string): Promise<mqtt.Client> {
  const client = mqtt.connect(brokerURL, connectOptions)

  return new Promise((resolve, reject) => {
    // Listeners added to client to trigger promise resolution
    const promiseListeners: {
      [key: string]: (...args: any[]) => void
    } = {
      connect: () => {
        removePromiseListeners()
        return resolve(client)
      },
      // A connection error event will close the connection without a retry.
      error: (error: Error | string) => {
        removePromiseListeners()
        const clientEndPromise = new Promise((resolve, reject) =>
          client.end(true, {}, () => resolve(error))
        )
        return clientEndPromise.then(() => reject(error))
      },
      end: () => promiseListeners.error(`Couldn't connect to ${brokerURL}`),
    }

    function removePromiseListeners(): void {
      Object.keys(promiseListeners).forEach(eventName => {
        client.removeListener(eventName, promiseListeners[eventName])
      })
    }

    Object.keys(promiseListeners).forEach(eventName => {
      client.on(eventName, promiseListeners[eventName])
    })
  })
}

interface ListenerParams {
  client: mqtt.MqttClient
  browserWindow: BrowserWindow
  hostname: string
}

function establishListeners({
  client,
  browserWindow,
  hostname,
}: ListenerParams): void {
  client.on(
    'message',
    (topic: NotifyTopic, message: Buffer, packet: mqtt.IPublishPacket) => {
      const deserializedMessage = deserialize(message.toString())
      checkForUnsubscribeFlag(deserializedMessage, LOCALHOST, topic)

      browserWindow.webContents.send(
        'notify',
        hostname,
        topic,
        deserializedMessage
      )
    }
  )

  client.on('reconnect', () => {
    log.info(`Attempting to reconnect to ${hostname}`)
  })
  // handles transport layer errors only
  client.on('error', error => {
    log.warn(`Error - ${error.name}: ${error.message}`)
    sendToBrowserDeserialized({
      browserWindow,
      hostname,
      topic: 'ALL_TOPICS',
      message: FAILURE_STATUSES.ECONNFAILED,
    })
    client.end()
  })

  client.on('end', () => {
    log.info(`Closed connection to ${hostname}`)
    if (hostname in connectionStore) delete connectionStore[hostname]
  })

  client.on('disconnect', packet => {
    log.warn(
      `Disconnected from ${hostname} with code ${
        packet.reasonCode ?? 'undefined'
      }`
    )
    sendToBrowserDeserialized({
      browserWindow,
      hostname,
      topic: 'ALL_TOPICS',
      message: FAILURE_STATUSES.ECONNFAILED,
    })
  })
}

export function closeAllNotifyConnections(): Promise<unknown[]> {
  return new Promise((resolve, reject) => {
    setTimeout(() => {
      reject(Error('Failed to close all connections within the time limit.'))
    }, 2000)

    log.debug('Stopping notify service connections')
    const closeConnections = Object.values(connectionStore).map(
      ({ client }) => {
        return new Promise((resolve, reject) => {
          client?.end(true, {}, () => resolve(null))
        })
      }
    )
    Promise.all(closeConnections).then(resolve).catch(reject)
  })
}

interface SendToBrowserParams {
  browserWindow: BrowserWindow
  hostname: string
  topic: NotifyTopic
  message: string
}

function sendToBrowserDeserialized({
  browserWindow,
  hostname,
  topic,
  message,
}: SendToBrowserParams): void {
  const deserializedMessage = deserialize(message)

  // log.info('Received notification data from main via IPC', {
  //   hostname,
  //   topic,
  // })

  browserWindow.webContents.send('notify', hostname, topic, deserializedMessage)
}

function deserialize(message: string): string | Record<string, unknown> {
  let deserializedMessage: string | Record<string, unknown>

  try {
    deserializedMessage = JSON.parse(message)
  } catch {
    deserializedMessage = message
  }
  return deserializedMessage
}<|MERGE_RESOLUTION|>--- conflicted
+++ resolved
@@ -24,25 +24,18 @@
 interface ConnectionStore {
   [hostname: string]: {
     client: mqtt.MqttClient | null
-<<<<<<< HEAD
     subscriptions: Set<NotifyTopic>
-=======
-    subscriptions: Record<NotifyTopic, number>
->>>>>>> 1e66720d
     pendingSubs: Set<NotifyTopic>
   }
 }
 
 const connectionStore: ConnectionStore = {}
 const unreachableHosts = new Set<string>()
-<<<<<<< HEAD
 const pendingUnsubs = new Set<NotifyTopic>()
-=======
->>>>>>> 1e66720d
 const log = createLogger('notify')
 // MQTT is somewhat particular about the clientId format and will connect erratically if an unexpected string is supplied.
 // This clientId is derived from the mqttjs library.
-const CLIENT_ID = 'odd-' + Math.random().toString(16).slice(2, 8)
+const CLIENT_ID = 'app-' + Math.random().toString(16).slice(2, 8)
 
 const connectOptions: mqtt.IClientOptions = {
   clientId: CLIENT_ID,
@@ -104,12 +97,7 @@
   else if (connectionStore[hostname] == null) {
     connectionStore[hostname] = {
       client: null,
-<<<<<<< HEAD
       subscriptions: new Set(),
-=======
-      // eslint-disable-next-line @typescript-eslint/consistent-type-assertions
-      subscriptions: { [topic]: 1 } as Record<NotifyTopic, number>,
->>>>>>> 1e66720d
       pendingSubs: new Set(),
     }
     return connectAsync(`mqtt://${hostname}`)
@@ -154,7 +142,6 @@
     return waitUntilActiveOrErrored('client')
       .then(() => {
         const { client, subscriptions, pendingSubs } = connectionStore[hostname]
-<<<<<<< HEAD
         const activeClient = client as mqtt.MqttClient
         if (!subscriptions.has(topic)) {
           if (!pendingSubs.has(topic)) {
@@ -165,22 +152,6 @@
             })
           } else {
             void waitUntilActiveOrErrored('subscription').catch(() => {
-=======
-        const activeClient = client as mqtt.Client
-        const isNotActiveSubscription = (subscriptions[topic] ?? 0) <= 0
-        if (!pendingSubs.has(topic) && isNotActiveSubscription) {
-          pendingSubs.add(topic)
-          return new Promise<void>(() => {
-            activeClient.subscribe(topic, subscribeOptions, subscribeCb)
-            pendingSubs.delete(topic)
-          })
-        } else {
-          void waitUntilActiveOrErrored('subscription')
-            .then(() => {
-              subscriptions[topic] += 1
-            })
-            .catch(() => {
->>>>>>> 1e66720d
               sendToBrowserDeserialized({
                 browserWindow,
                 hostname,
@@ -188,10 +159,7 @@
                 message: FAILURE_STATUSES.ECONNFAILED,
               })
             })
-<<<<<<< HEAD
           }
-=======
->>>>>>> 1e66720d
         }
       })
       .catch(() => {
@@ -213,24 +181,9 @@
         topic,
         message: FAILURE_STATUSES.ECONNFAILED,
       })
-<<<<<<< HEAD
     } else {
       // log.info(`Successfully subscribed on ${hostname} to topic: ${topic}`)
       subscriptions.add(topic)
-=======
-      setTimeout(() => {
-        if (Object.keys(connectionStore[hostname].subscriptions).length <= 0) {
-          connectionStore[hostname].client?.end()
-        }
-      }, RENDER_TIMEOUT)
-    } else {
-      // log.info(`Successfully subscribed on ${hostname} to topic: ${topic}`)
-      if (subscriptions[topic] > 0) {
-        subscriptions[topic] += 1
-      } else {
-        subscriptions[topic] = 1
-      }
->>>>>>> 1e66720d
     }
   }
 
@@ -246,11 +199,7 @@
         const hasReceivedAck =
           connection === 'client'
             ? host?.client != null
-<<<<<<< HEAD
             : host?.subscriptions.has(topic)
-=======
-            : host?.subscriptions[topic] > 0
->>>>>>> 1e66720d
         if (hasReceivedAck) {
           clearInterval(intervalId)
           resolve()
@@ -260,16 +209,7 @@
         if (counter === MAX_RETRIES) {
           clearInterval(intervalId)
           // log.warn(`Failed to subscribe on ${hostname} to topic: ${topic}`)
-<<<<<<< HEAD
-          sendToBrowserDeserialized({
-            browserWindow,
-            hostname,
-            topic,
-            message: FAILURE_STATUSES.ECONNFAILED,
-          })
-=======
           reject(new Error('Maximum subscription retries exceeded.'))
->>>>>>> 1e66720d
         }
       }, CHECK_CONNECTION_INTERVAL)
     })
