// create logger function
import { inspect } from 'util'
import path from 'path'
import dateFormat from 'dateformat'
import winston from 'winston'

import { setUserDataPath } from './early'
import { getConfig } from './config'

import type Transport from 'winston-transport'
import type { Config } from './config'

const LOG_DIR = path.join(setUserDataPath(), 'logs')
const ERROR_LOG = path.join(LOG_DIR, 'error.log')
const COMBINED_LOG = path.join(LOG_DIR, 'combined.log')
<<<<<<< HEAD
const FILE_OPTIONS = {
  // JSON logs
  format: winston.format.json(),
  // 1 MB max log file size (to ensure emailablity)
  maxsize: 1024 * 1024,
  // keep 10 backups at most
  maxFiles: 10,
  // roll filenames in accending order (larger the number, older the log)
  tailable: true,
}

// Use our own logger type because winston (a) doesn't allow these by default
// but (b) does it by binding something other than a function to these props.
export type OTLogger = Omit<
  winston.Logger,
  'emerg' | 'alert' | 'crit' | 'warning' | 'notice'
>

let config: Config['log']
let transports: Transport[]
let log: OTLogger

export function createLogger(filename: string): OTLogger {
  // eslint-disable-next-line @typescript-eslint/strict-boolean-expressions
  if (!config) config = getConfig('log')
  // eslint-disable-next-line @typescript-eslint/strict-boolean-expressions
  if (!transports) initializeTransports()
=======

// Use our own logger type because winston (a) doesn't allow these by default
// but (b) does it by binding something other than a function to these props.
export type OTLogger = Omit<
  winston.Logger,
  'emerg' | 'alert' | 'crit' | 'warning' | 'notice'
>
>>>>>>> 4be3ba67

export function createLogger(label: string): OTLogger {
  const rootLogger = ensureRootLogger()
  return rootLogger.child({ label })
}

<<<<<<< HEAD
function initializeTransports(): void {
  let error = null
  // sync is ok here because this only happens once
  try {
    fse.ensureDirSync(LOG_DIR)
  } catch (e: unknown) {
    error = e
=======
let _rootLog: OTLogger | null = null

function ensureRootLogger(): OTLogger {
  if (_rootLog == null) {
    return buildRootLogger()
  } else {
    return _rootLog
>>>>>>> 4be3ba67
  }
}

function buildRootLogger(): OTLogger {
  const config = getConfig('log')

  const transports = createTransports(config)

  const formats = [
    winston.format.timestamp(),
    winston.format.metadata({
      key: 'meta',
      fillExcept: ['level', 'message', 'timestamp', 'label'],
    }),
  ]

  _rootLog = winston.createLogger({
    transports,
    format: winston.format.combine(...formats),
  })
  const loggingLog = _rootLog.child({ label: 'logging' })
  loggingLog.info(`Level "error" and higher logging to ${ERROR_LOG}`)
  loggingLog.info(
    `Level "${config.level.file}" and higher logging to ${COMBINED_LOG}`
  )
  loggingLog.info(
    `Level "${config.level.console}" and higher logging to console`
  )
  return _rootLog
}

function createTransports(config: Config['log']): Transport[] {
  const timeFromStamp = (ts: string): string =>
    dateFormat(new Date(ts), 'HH:MM:ss.l')

  return [
    // console log
    new winston.transports.Console({
      level: config.level.console,
      format: winston.format.combine(
        winston.format.printf(info => {
          const { level, message, timestamp, label } = info
          const time =
            typeof timestamp === 'string' ? timeFromStamp(timestamp) : ''
          // eslint-disable-next-line @typescript-eslint/restrict-template-expressions
          const print = `${time} [${label}] ${level}: ${message}`
          const meta = inspect(info.meta, { depth: 6 })

          if (meta !== '{}') return `${print} ${meta}`

          return print
        })
      ),
    }),
  ]
}<|MERGE_RESOLUTION|>--- conflicted
+++ resolved
@@ -13,17 +13,6 @@
 const LOG_DIR = path.join(setUserDataPath(), 'logs')
 const ERROR_LOG = path.join(LOG_DIR, 'error.log')
 const COMBINED_LOG = path.join(LOG_DIR, 'combined.log')
-<<<<<<< HEAD
-const FILE_OPTIONS = {
-  // JSON logs
-  format: winston.format.json(),
-  // 1 MB max log file size (to ensure emailablity)
-  maxsize: 1024 * 1024,
-  // keep 10 backups at most
-  maxFiles: 10,
-  // roll filenames in accending order (larger the number, older the log)
-  tailable: true,
-}
 
 // Use our own logger type because winston (a) doesn't allow these by default
 // but (b) does it by binding something other than a function to these props.
@@ -32,39 +21,11 @@
   'emerg' | 'alert' | 'crit' | 'warning' | 'notice'
 >
 
-let config: Config['log']
-let transports: Transport[]
-let log: OTLogger
-
-export function createLogger(filename: string): OTLogger {
-  // eslint-disable-next-line @typescript-eslint/strict-boolean-expressions
-  if (!config) config = getConfig('log')
-  // eslint-disable-next-line @typescript-eslint/strict-boolean-expressions
-  if (!transports) initializeTransports()
-=======
-
-// Use our own logger type because winston (a) doesn't allow these by default
-// but (b) does it by binding something other than a function to these props.
-export type OTLogger = Omit<
-  winston.Logger,
-  'emerg' | 'alert' | 'crit' | 'warning' | 'notice'
->
->>>>>>> 4be3ba67
-
 export function createLogger(label: string): OTLogger {
   const rootLogger = ensureRootLogger()
   return rootLogger.child({ label })
 }
 
-<<<<<<< HEAD
-function initializeTransports(): void {
-  let error = null
-  // sync is ok here because this only happens once
-  try {
-    fse.ensureDirSync(LOG_DIR)
-  } catch (e: unknown) {
-    error = e
-=======
 let _rootLog: OTLogger | null = null
 
 function ensureRootLogger(): OTLogger {
@@ -72,7 +33,6 @@
     return buildRootLogger()
   } else {
     return _rootLog
->>>>>>> 4be3ba67
   }
 }
 
