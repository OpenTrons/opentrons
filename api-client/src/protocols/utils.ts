--- conflicted
+++ resolved
@@ -54,22 +54,14 @@
   )
   if (rightPipetteCommand != null) {
     pipetteEntity.push({
-<<<<<<< HEAD
-      id: rightPipetteCommand.result?.pipetteId,
-=======
       id: rightPipetteCommand.result?.pipetteId ?? '',
->>>>>>> 089fa48c
       pipetteName: rightPipetteCommand.params.pipetteName,
       mount: rightPipetteCommand.params.mount,
     })
   }
   if (leftPipetteCommand != null) {
     pipetteEntity.push({
-<<<<<<< HEAD
-      id: leftPipetteCommand.result?.pipetteId,
-=======
       id: leftPipetteCommand.result?.pipetteId ?? '',
->>>>>>> 089fa48c
       pipetteName: leftPipetteCommand.params.pipetteName,
       mount: leftPipetteCommand.params.mount,
     })
@@ -103,11 +95,7 @@
   )
   return loadModuleCommands.map(command => {
     return {
-<<<<<<< HEAD
-      id: command.result?.moduleId,
-=======
       id: command.result?.moduleId ?? '',
->>>>>>> 089fa48c
       model: command.params.model,
       location: command.params.location,
       serialNumber: '',
@@ -169,23 +157,10 @@
       command.commandType === 'loadLabware'
   )
   const filterOutTrashCommands = loadLabwareCommands.filter(
-<<<<<<< HEAD
-    command => command.result?.definition?.metadata?.displayCategory !== 'trash'
-  )
-  return filterOutTrashCommands.map(command => {
-    const labwareId = command.result?.labwareId ?? ''
-    const {
-      namespace,
-      version,
-      parameters: { loadName },
-    } = command.result?.definition
-    const definitionUri = `${namespace}/${loadName}/${version}`
-=======
     command => command.result?.definition?.metadata.displayCategory !== 'trash'
   )
   return filterOutTrashCommands.map(command => {
     const definition = command.result?.definition
->>>>>>> 089fa48c
     return {
       id: command.result?.labwareId ?? '',
       loadName: definition?.parameters?.loadName ?? '',
