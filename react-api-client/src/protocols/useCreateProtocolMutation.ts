--- conflicted
+++ resolved
@@ -1,19 +1,13 @@
 import { useMutation, useQueryClient } from 'react-query'
 import { createProtocol } from '@opentrons/api-client'
 import { useHost } from '../api'
+import { getSanitizedQueryKeyObject } from '../utils'
 import type { AxiosError } from 'axios'
 import type {
   UseMutationResult,
   UseMutationOptions,
   UseMutateFunction,
 } from 'react-query'
-<<<<<<< HEAD
-import { createProtocol } from '@opentrons/api-client'
-import { useHost } from '../api'
-import { getSanitizedQueryKeyObject } from '../utils'
-import type { AxiosError } from 'axios'
-=======
->>>>>>> 643a9dd2
 import type {
   ErrorResponse,
   HostConfig,
