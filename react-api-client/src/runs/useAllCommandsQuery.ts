import { useQuery } from 'react-query'
import { getCommands } from '@opentrons/api-client'
import { useHost } from '../api'
<<<<<<< HEAD
import { getSanitizedQueryKeyObject } from '../utils'
import type { UseQueryOptions } from 'react-query'
=======
import type { UseQueryOptions, UseQueryResult } from 'react-query'
>>>>>>> 643a9dd2
import type {
  GetCommandsParams,
  HostConfig,
  CommandsData,
} from '@opentrons/api-client'

const DEFAULT_PAGE_LENGTH = 30
export const DEFAULT_PARAMS: GetCommandsParams = {
  cursor: null,
  pageLength: DEFAULT_PAGE_LENGTH,
}

export function useAllCommandsQuery<TError = Error>(
  runId: string | null,
  params?: GetCommandsParams | null,
  options: UseQueryOptions<CommandsData, TError> = {}
): UseQueryResult<CommandsData, TError> {
  const host = useHost()
  const nullCheckedParams = params ?? DEFAULT_PARAMS

  const allOptions: UseQueryOptions<CommandsData, TError> = {
    ...options,
    enabled: host !== null && runId != null && options.enabled !== false,
  }
  const { cursor, pageLength } = nullCheckedParams
  const query = useQuery<CommandsData, TError>(
    [
      getSanitizedQueryKeyObject(host),
      'runs',
      runId,
      'commands',
      cursor,
      pageLength,
    ],
    () => {
      return getCommands(
        host as HostConfig,
        runId as string,
        nullCheckedParams
      ).then(response => response.data)
    },
    allOptions
  )

  return query
}<|MERGE_RESOLUTION|>--- conflicted
+++ resolved
@@ -1,12 +1,8 @@
 import { useQuery } from 'react-query'
 import { getCommands } from '@opentrons/api-client'
 import { useHost } from '../api'
-<<<<<<< HEAD
 import { getSanitizedQueryKeyObject } from '../utils'
-import type { UseQueryOptions } from 'react-query'
-=======
 import type { UseQueryOptions, UseQueryResult } from 'react-query'
->>>>>>> 643a9dd2
 import type {
   GetCommandsParams,
   HostConfig,
