import { UseQueryResult, useQuery } from 'react-query'
import { CommandDetail, HostConfig, getCommand } from '@opentrons/api-client'
import { useHost } from '../api'

export function useCommandQuery(
<<<<<<< HEAD
  runId: string,
  commandId: string
=======
  runId: string | null,
  commandId: string | null
>>>>>>> 9ddf133f
): UseQueryResult<CommandDetail, Error> {
  const host = useHost()
  const query = useQuery<CommandDetail, Error>(
    [host, 'runs', runId, 'commands', commandId],
    () =>
<<<<<<< HEAD
      getCommand(host as HostConfig, runId, commandId)
=======
      getCommand(host as HostConfig, runId as string, commandId as string)
>>>>>>> 9ddf133f
        .then(response => response.data)
        .catch((e: Error) => {
          throw e
        }),
    { enabled: host !== null && runId != null && commandId != null }
  )

  return query
}<|MERGE_RESOLUTION|>--- conflicted
+++ resolved
@@ -3,23 +3,14 @@
 import { useHost } from '../api'
 
 export function useCommandQuery(
-<<<<<<< HEAD
-  runId: string,
-  commandId: string
-=======
   runId: string | null,
   commandId: string | null
->>>>>>> 9ddf133f
 ): UseQueryResult<CommandDetail, Error> {
   const host = useHost()
   const query = useQuery<CommandDetail, Error>(
     [host, 'runs', runId, 'commands', commandId],
     () =>
-<<<<<<< HEAD
-      getCommand(host as HostConfig, runId, commandId)
-=======
       getCommand(host as HostConfig, runId as string, commandId as string)
->>>>>>> 9ddf133f
         .then(response => response.data)
         .catch((e: Error) => {
           throw e
