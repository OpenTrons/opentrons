import { createSession } from '@opentrons/api-client'
import { useMutation } from 'react-query'
import { useHost } from '../api'

import type { UseMutationResult, UseMutateFunction } from 'react-query'
import type {
  HostConfig,
  Session,
  CreateSessionData,
} from '@opentrons/api-client'
<<<<<<< HEAD
import { UseMutationResult, useMutation, UseMutateFunction } from 'react-query'
import { useHost } from '../api'
import { getSanitizedQueryKeyObject } from '../utils'
=======
>>>>>>> 643a9dd2

export type UseCreateSessionMutationResult = UseMutationResult<
  Session,
  Error,
  void
> & {
  createSession: UseMutateFunction<Session, unknown, void>
}

export function useCreateSessionMutation(
  createSessionData: CreateSessionData
): UseCreateSessionMutationResult {
  const host = useHost()
  const mutation = useMutation<Session, Error>(
    ['session', getSanitizedQueryKeyObject(host)],
    () =>
      createSession(host as HostConfig, createSessionData)
        .then(response => response.data)
        .catch((e: Error) => {
          throw e
        })
  )
  return {
    ...mutation,
    createSession: mutation.mutate,
  }
}<|MERGE_RESOLUTION|>--- conflicted
+++ resolved
@@ -1,6 +1,7 @@
 import { createSession } from '@opentrons/api-client'
 import { useMutation } from 'react-query'
 import { useHost } from '../api'
+import { getSanitizedQueryKeyObject } from '../utils'
 
 import type { UseMutationResult, UseMutateFunction } from 'react-query'
 import type {
@@ -8,12 +9,6 @@
   Session,
   CreateSessionData,
 } from '@opentrons/api-client'
-<<<<<<< HEAD
-import { UseMutationResult, useMutation, UseMutateFunction } from 'react-query'
-import { useHost } from '../api'
-import { getSanitizedQueryKeyObject } from '../utils'
-=======
->>>>>>> 643a9dd2
 
 export type UseCreateSessionMutationResult = UseMutationResult<
   Session,
