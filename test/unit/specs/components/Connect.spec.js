--- conflicted
+++ resolved
@@ -1,13 +1,9 @@
 import { expect } from 'chai'
-<<<<<<< HEAD
 import Vue from 'vue'
-=======
->>>>>>> f3e12441
 
-// TODO: Figure out how to get inject-loader to work...
+// TODO: add link/comment to explain this..
 const ConnectInjector = require('!!vue?inject!renderer/src/components/Connect.vue')
-const ConnectMock = ConnectInjector({
-<<<<<<< HEAD
+const ConnectComponent = ConnectInjector({
   '../rest_api_wrapper': {
     getPortsList: function () {
       return {
@@ -17,16 +13,14 @@
       }
     }
   }
-=======
-  '../rest_api_wrapper': {}
->>>>>>> f3e12441
 })
 
 
 describe('Connect Component', () => {
   // TODO: Figure out how to get inject-loader to work...
   it('renders with drop down', () => {
-    const vm = new Vue(ConnectMock).$mount()
+    const vm = new Vue(ConnectComponent).$mount()
+    console.log(vm.$el)
     expect(vm.$el.querySelector('select')).to.be.true
   })
 
