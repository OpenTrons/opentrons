# add node_modules/.bin to PATH
PATH := $(shell cd .. && yarn bin):$(PATH)
# because path includes node_modules/.bin shx is on the path
SHX := $(if $(CI),npx shx,shx)

# This environment variable can be used to select a specific
# Python executable to use to run pipenv. Note: pipenv will not
# necessary select this Python to create its virtual environments.
OT_PYTHON ?= python

_firstpath := $(dir $(realpath $(firstword $(MAKEFILE_LIST))))
_possibilities := $(realpath $(_firstpath)/..) $(realpath $(_firstpath)/../..) $(realpath $(_firstpath)/../../..) $(_firstpath)
monorepo_root := $(firstword $(filter %/opentrons, $(_possibilities)))

ifeq ($(CI),true)
	ifeq ($(monorepo_root),)
		monorepo_root := $(firstword $(filter %\opentrons, $(_possibilities)))
		monorepo_root := $(shell cygpath -m $(monorepo_root))
	endif
endif

ifeq ($(OS),Windows_NT)
	ifneq ($(OT_PYTHON),python)
		ifeq ($(CI),true)
			ifneq ($(suffix $(OT_PYTHON)),.exe)
				OT_PYTHON := $(OT_PYTHON).exe
			endif
			OT_PYTHON := $(shell cygpath -m $(OT_PYTHON))
		endif
	endif
endif

# Use legacy editable installs to avoid breaking mypy type-checking
# when using newer versions of setuptools
export SETUPTOOLS_ENABLE_FEATURES := legacy-editable

pipenv_call := $(OT_PYTHON) -m pipenv
pipenv = PIPENV_PIPFILE=$(monorepo_root)/environments/$(1)/Pipfile $(pipenv_call)
python = $(call pipenv,$(1)) run python
pip = $(call pipenv,$(1)) run pip
pytest = $(call pipenv,$(1)) run pytest

poetry := poetry
poetry_run := $(poetry) run

pypi_upload_url := https://upload.pypi.org/legacy/
pypi_test_upload_url := https://test.pypi.org/legacy/

# get the python package version
# (evaluates to that string)
# parameter 1: name of the package (aka api, robot-server, etc)
# parameter 2: name of the project
# parameter 3: an extra version tag string
# parameter 4: override python_build_utils.py path (default: ../scripts/python_build_utils.py)
define python_package_version
<<<<<<< HEAD
$(shell python $(if $(3),$(3),../scripts/python_build_utils.py) $(1) normalize_version $(if $(2),-e $(2)))
=======
$(shell $(python) $(if $(4),$(4),../scripts/python_build_utils.py) $(1) $(2) normalize_version $(if $(3),-e $(3)))
>>>>>>> 2432eeed
endef

# This is the poetry version of python_get_wheelname. Arguments are identical.
define poetry_python_get_wheelname
$(3)-$(call python_package_version,$(1),$(2),$(4),$(5))-py3-none-any.whl
endef

# get the name of the wheel that setup.py will build
# parameter 1: the name of the package (aka api, robot-server, etc)
# parameter 2: the name of the project (aka robot-stack, ot3, etc)
# parameter 3: the name of the python package (aka opentrons, robot_server, etc)
# parameter 4: any extra version tags
# parameter 5: override python_build_utils.py path (default: ../scripts/python_build_utils.py)
define python_get_wheelname
$(3)-$(call python_package_version,$(1),$(2),$(4),$(5))-py2.py3-none-any.whl
endef

# get the name of the sdist that setup.py will build
# parameter 1: the name of the project (aka api, robot-server, etc)
# parameter 2: the name of the python package (aka opentrons, robot_server, etc)
# parameter 3: the name of the project (aka robot-stack, ot3, docs)
# parameter 4: any extra version tags
# parameter 5: override python_build_utils.py path (default: ../scripts/python_build_utils.py)
define python_get_sdistname
$(3)-$(call python_package_version,$(1),$(2),$(4),$(5)).tar.gz
endef

# upload a package to a repository
# parameter 1: environment
# parameter 2: auth arguments for twine
# parameter 3: repository url
# parameter 4: the wheel file to upload
define python_upload_package
$(call python,$(1)) -m twine upload --repository-url $(3) $(2) $(4)
endef<|MERGE_RESOLUTION|>--- conflicted
+++ resolved
@@ -53,11 +53,7 @@
 # parameter 3: an extra version tag string
 # parameter 4: override python_build_utils.py path (default: ../scripts/python_build_utils.py)
 define python_package_version
-<<<<<<< HEAD
-$(shell python $(if $(3),$(3),../scripts/python_build_utils.py) $(1) normalize_version $(if $(2),-e $(2)))
-=======
 $(shell $(python) $(if $(4),$(4),../scripts/python_build_utils.py) $(1) $(2) normalize_version $(if $(3),-e $(3)))
->>>>>>> 2432eeed
 endef
 
 # This is the poetry version of python_get_wheelname. Arguments are identical.
