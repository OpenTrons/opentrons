<!DOCTYPE html>
<html>
  <head>
    <meta charset="UTF-8">
    <title>OT App</title>
    <!-- NOTE: The location of the build.js file is determined by the webpack.config.js-->
<<<<<<< HEAD
    <script src="/build.js"></script>
    <!-- <script src='https://www.google&#45;analytics.com/analytics.js'></script> -->
    <!-- <script> -->
    <!--   window.ga=window.ga||function(){(ga.q=ga.q||[]).push(arguments)};ga.l=+new Date; -->
    <!--   ga('create',  'UA&#45;82508918&#45;1', 'auto', {'allowLinker': true}); -->
    <!--   ga('require', 'linker'); -->
    <!--   ga('send', 'pageview'); -->
    <!-- </script> -->

    <!-- Google Tag Manager -->
    <script>(function(w,d,s,l,i){w[l]=w[l]||[];w[l].push({'gtm.start':
      new Date().getTime(),event:'gtm.js'});var f=d.getElementsByTagName(s)[0],
      j=d.createElement(s),dl=l!='dataLayer'?'&l='+l:'';j.async=true;j.src=
      'https://www.googletagmanager.com/gtm.js?id='+i+dl;f.parentNode.insertBefore(j,f);
      })(window,document,'script','dataLayer','GTM-T2569M8');</script>
    <!-- End Google Tag Manager -->
=======
    <script src="build.js"></script>
    <script src='https://www.google-analytics.com/analytics.js'></script>
    <script>
      window.ga=window.ga||function(){(ga.q=ga.q||[]).push(arguments)};ga.l=+new Date;
      // FIXME: Use official ot tracking code here
      ga('create',  'UA-82508918-1', 'auto', {'allowLinker': true});
      ga('require', 'linker');
      ga('send', 'pageview');
    </script>
    <script>(function(){var w=window;var ic=w.Intercom;if(typeof ic==="function"){ic('reattach_activator');ic('update',intercomSettings);}else{var d=document;var i=function(){i.c(arguments)};i.q=[];i.c=function(args){i.q.push(args)};w.Intercom=i;function l(){var s=d.createElement('script');s.type='text/javascript';s.async=true;s.src='https://widget.intercom.io/widget/bsgvg3q7';var x=d.getElementsByTagName('script')[0];x.parentNode.insertBefore(s,x);}if(w.attachEvent){w.attachEvent('onload',l);}else{w.addEventListener('load',l,false);}}})()</script>
>>>>>>> 54871207
  </head>
  <body>
    <!-- Google Tag Manager (noscript) -->
    <noscript><iframe src="https://www.googletagmanager.com/ns.html?id=GTM-T2569M8"
        height="0" width="0" style="display:none;visibility:hidden"></iframe></noscript>
    <!-- End Google Tag Manager (noscript) -->
    <div id="app"></div>
  </body>
</html><|MERGE_RESOLUTION|>--- conflicted
+++ resolved
@@ -4,7 +4,9 @@
     <meta charset="UTF-8">
     <title>OT App</title>
     <!-- NOTE: The location of the build.js file is determined by the webpack.config.js-->
-<<<<<<< HEAD
+    <script>
+      dataLayer = []
+    </script>
     <script src="/build.js"></script>
     <!-- <script src='https://www.google&#45;analytics.com/analytics.js'></script> -->
     <!-- <script> -->
@@ -21,18 +23,7 @@
       'https://www.googletagmanager.com/gtm.js?id='+i+dl;f.parentNode.insertBefore(j,f);
       })(window,document,'script','dataLayer','GTM-T2569M8');</script>
     <!-- End Google Tag Manager -->
-=======
-    <script src="build.js"></script>
-    <script src='https://www.google-analytics.com/analytics.js'></script>
-    <script>
-      window.ga=window.ga||function(){(ga.q=ga.q||[]).push(arguments)};ga.l=+new Date;
-      // FIXME: Use official ot tracking code here
-      ga('create',  'UA-82508918-1', 'auto', {'allowLinker': true});
-      ga('require', 'linker');
-      ga('send', 'pageview');
-    </script>
     <script>(function(){var w=window;var ic=w.Intercom;if(typeof ic==="function"){ic('reattach_activator');ic('update',intercomSettings);}else{var d=document;var i=function(){i.c(arguments)};i.q=[];i.c=function(args){i.q.push(args)};w.Intercom=i;function l(){var s=d.createElement('script');s.type='text/javascript';s.async=true;s.src='https://widget.intercom.io/widget/bsgvg3q7';var x=d.getElementsByTagName('script')[0];x.parentNode.insertBefore(s,x);}if(w.attachEvent){w.attachEvent('onload',l);}else{w.addEventListener('load',l,false);}}})()</script>
->>>>>>> 54871207
   </head>
   <body>
     <!-- Google Tag Manager (noscript) -->
