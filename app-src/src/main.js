import Vue from 'vue'
import VueRouter from 'vue-router'
import VueResource from 'vue-resource'
import store from './store/store'
import { getUserId } from './util'
import {
  Placeable,
  CalibrateInstrument,
  App
} from './components/export'
<<<<<<< HEAD
import { loginRoute, logoutRoute } from './routes'
=======
import { loginRoute, logoutRoute } from './login-routes'
>>>>>>> 290a983b

Vue.use(VueRouter)
Vue.use(VueResource)

const router = new VueRouter({
  routes: [
    { path: '/calibrate/:instrument', component: CalibrateInstrument },
    { path: '/calibrate/:instrument/:slot/:placeable', component: Placeable },
    loginRoute,
    logoutRoute
  ],
  mode: 'hash'
})

/* eslint-disable */
window.onload = function () {
  if (getUserId()) window.ot_dataLayer.push({userId: getUserId()})
  const app = new Vue({
    router,
    store,
    ...App
  }).$mount('#app')
}
/* eslint-enable */<|MERGE_RESOLUTION|>--- conflicted
+++ resolved
@@ -8,11 +8,7 @@
   CalibrateInstrument,
   App
 } from './components/export'
-<<<<<<< HEAD
-import { loginRoute, logoutRoute } from './routes'
-=======
 import { loginRoute, logoutRoute } from './login-routes'
->>>>>>> 290a983b
 
 Vue.use(VueRouter)
 Vue.use(VueResource)
