import { formatPyStr, indentPyLines, uuid } from '../../utils'
import { noTipOnPipette, pipetteDoesNotExist } from '../../errorCreators'
import type { CreateCommand, TouchTipParams } from '@opentrons/shared-data'
import type { CommandCreator, CommandCreatorError } from '../../types'

export const touchTip: CommandCreator<TouchTipParams> = (
  args,
  invariantContext,
  prevRobotState
) => {
  /** touchTip with given args. Requires tip. */
  const actionName = 'touchTip'
<<<<<<< HEAD
  const {
    pipetteId,
    labwareId,
    wellName,
    wellLocation,
    speed,
    mmFromEdge,
  } = args
=======
  const { pipetteId, labwareId, wellName, wellLocation, speed } = args
>>>>>>> 6d01de13
  const pipetteData = prevRobotState.pipettes[pipetteId]
  const errors: CommandCreatorError[] = []

  if (!pipetteData) {
    errors.push(
      pipetteDoesNotExist({
        pipette: pipetteId,
      })
    )
  }

  if (!prevRobotState.tipState.pipettes[pipetteId]) {
    errors.push(
      noTipOnPipette({
        actionName,
        pipette: pipetteId,
        labware: labwareId,
        well: wellName,
      })
    )
  }

  if (errors.length > 0) {
    return {
      errors,
    }
  }

  const pipettePythonName =
    invariantContext.pipetteEntities[pipetteId].pythonName
  const labwarePythonName =
    invariantContext.labwareEntities[labwareId].pythonName

  const pythonArgs = [
    `${labwarePythonName}[${formatPyStr(wellName)}],`,
    ...(wellLocation?.offset?.z != null
      ? [`v_offset=${wellLocation?.offset?.z},`]
      : []),
    ...(speed != null ? [`speed=${speed},`] : []),
  ]

  //  TODO: add mmFromEdge to python and commandCreator
  const python = `${pipettePythonName}.touch_tip(\n${indentPyLines(
    pythonArgs.join('\n')
  )}\n)`

  const commands: CreateCommand[] = [
    {
      commandType: 'touchTip',
      key: uuid(),
      params: {
        pipetteId,
        labwareId,
        wellName,
        wellLocation,
        speed,
<<<<<<< HEAD
        mmFromEdge,
=======
>>>>>>> 6d01de13
      },
    },
  ]
  return {
    commands,
    python,
  }
}<|MERGE_RESOLUTION|>--- conflicted
+++ resolved
@@ -10,7 +10,6 @@
 ) => {
   /** touchTip with given args. Requires tip. */
   const actionName = 'touchTip'
-<<<<<<< HEAD
   const {
     pipetteId,
     labwareId,
@@ -19,9 +18,6 @@
     speed,
     mmFromEdge,
   } = args
-=======
-  const { pipetteId, labwareId, wellName, wellLocation, speed } = args
->>>>>>> 6d01de13
   const pipetteData = prevRobotState.pipettes[pipetteId]
   const errors: CommandCreatorError[] = []
 
@@ -78,10 +74,7 @@
         wellName,
         wellLocation,
         speed,
-<<<<<<< HEAD
         mmFromEdge,
-=======
->>>>>>> 6d01de13
       },
     },
   ]
