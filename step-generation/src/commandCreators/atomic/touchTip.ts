import { formatPyStr, indentPyLines, uuid } from '../../utils'
import { noTipOnPipette, pipetteDoesNotExist } from '../../errorCreators'
import type { CreateCommand, TouchTipParams } from '@opentrons/shared-data'
import type { CommandCreator, CommandCreatorError } from '../../types'

interface TouchTipAtomicParams extends Omit<TouchTipParams, 'wellLocation'> {
  zOffsetFromTop: number
}

export const touchTip: CommandCreator<TouchTipAtomicParams> = (
  args,
  invariantContext,
  prevRobotState
) => {
  /** touchTip with given args. Requires tip. */
  const actionName = 'touchTip'
<<<<<<< HEAD
  const { pipetteId, labwareId, wellName, zOffsetFromTop, speed } = args
=======
  const {
    pipetteId,
    labwareId,
    wellName,
    wellLocation,
    speed,
    mmFromEdge,
  } = args
>>>>>>> bc4c56ff
  const pipetteData = prevRobotState.pipettes[pipetteId]
  const errors: CommandCreatorError[] = []

  if (!pipetteData) {
    errors.push(
      pipetteDoesNotExist({
        pipette: pipetteId,
      })
    )
  }

  if (!prevRobotState.tipState.pipettes[pipetteId]) {
    errors.push(
      noTipOnPipette({
        actionName,
        pipette: pipetteId,
        labware: labwareId,
        well: wellName,
      })
    )
  }

  if (errors.length > 0) {
    return {
      errors,
    }
  }

  const pipettePythonName =
    invariantContext.pipetteEntities[pipetteId].pythonName
  const labwarePythonName =
    invariantContext.labwareEntities[labwareId].pythonName

  const pythonArgs = [
    `${labwarePythonName}[${formatPyStr(wellName)}],`,
    `v_offset=${zOffsetFromTop},`,
    ...(speed != null ? [`speed=${speed},`] : []),
    ...(mmFromEdge != null ? [`mm_from_edge=${mmFromEdge},`] : []),
  ]

  //  TODO: add mmFromEdge to python and commandCreator
  const python = `${pipettePythonName}.touch_tip(\n${indentPyLines(
    pythonArgs.join('\n')
  )}\n)`

  const commands: CreateCommand[] = [
    {
      commandType: 'touchTip',
      key: uuid(),
      params: {
        pipetteId,
        labwareId,
        wellName,
        wellLocation: {
          origin: 'top',
          offset: {
            z: zOffsetFromTop,
          },
        },
        speed,
        mmFromEdge,
      },
    },
  ]
  return {
    commands,
    python,
  }
}<|MERGE_RESOLUTION|>--- conflicted
+++ resolved
@@ -14,18 +14,14 @@
 ) => {
   /** touchTip with given args. Requires tip. */
   const actionName = 'touchTip'
-<<<<<<< HEAD
-  const { pipetteId, labwareId, wellName, zOffsetFromTop, speed } = args
-=======
   const {
     pipetteId,
     labwareId,
     wellName,
-    wellLocation,
+    zOffsetFromTop,
     speed,
     mmFromEdge,
   } = args
->>>>>>> bc4c56ff
   const pipetteData = prevRobotState.pipettes[pipetteId]
   const errors: CommandCreatorError[] = []
 
