--- conflicted
+++ resolved
@@ -1,9 +1,5 @@
 import { aspirate } from './aspirate'
-<<<<<<< HEAD
-import { waitForTemperature } from './awaitTemperature'
-=======
 import { waitForTemperature } from './waitForTemperature'
->>>>>>> aba013fc
 import { blowout } from './blowout'
 import { deactivateTemperature } from './deactivateTemperature'
 import { delay } from './delay'
@@ -18,11 +14,7 @@
 import { moveToWell } from './moveToWell'
 export {
   aspirate,
-<<<<<<< HEAD
-  waitForTemperature as awaitTemperature,
-=======
   waitForTemperature,
->>>>>>> aba013fc
   blowout,
   deactivateTemperature,
   delay,
