import chunk from 'lodash/chunk'
import flatMap from 'lodash/flatMap'
import {
  LOW_VOLUME_PIPETTES,
  GRIPPER_WASTE_CHUTE_ADDRESSABLE_AREA,
  ALL,
} from '@opentrons/shared-data'
import * as errorCreators from '../../errorCreators'
import { getPipetteWithTipMaxVol } from '../../robotStateSelectors'
import { dropTipInTrash } from './dropTipInTrash'
import {
  airGapLocationHelper,
  blowoutLocationHelper,
  curryCommandCreator,
  dispenseLocationHelper,
<<<<<<< HEAD
  moveHelper,
  getIsSafePipetteMovement,
=======
  getHasWasteChute,
  getIsSafePipetteMovement,
  delayLocationHelper,
  reduceCommandCreators,
>>>>>>> bc3aa7e2
} from '../../utils'
import {
  aspirate,
  configureForVolume,
  delay,
  dropTip,
  touchTip,
} from '../atomic'
import { mixUtil } from './mix'
import { replaceTip } from './replaceTip'
import { dropTipInWasteChute } from './dropTipInWasteChute'
import type { CutoutId } from '@opentrons/shared-data'
import type {
  ConsolidateArgs,
  CommandCreator,
  CurriedCommandCreator,
} from '../../types'
import { airGapInWell } from './airGapInWell'

export const consolidate: CommandCreator<ConsolidateArgs> = (
  args,
  invariantContext,
  prevRobotState
) => {
  /**
    Consolidate will aspirate several times in sequence from multiple source wells,
    then dispense into a single destination.
     If the volume to aspirate from the source wells exceeds the max volume of the pipette,
    then consolidate will be broken up into multiple asp-asp-disp, asp-asp-disp cycles.
     A single uniform volume will be aspirated from every source well.
     =====
     For consolidate, changeTip means:
    * 'always': before the first aspirate in a single asp-asp-disp cycle, get a fresh tip
    * 'once': get a new tip at the beginning of the consolidate step, and use it throughout
    * 'never': reuse the tip from the last step
  */

  // TODO: BC 2019-07-08 these argument names are a bit misleading, instead of being values bound
  // to the action of aspiration of dispensing in a given command, they are actually values bound
  // to a given labware associated with a command (e.g. Source, Destination). For this reason we
  // currently remapping the inner mix values. Those calls to mixUtil should become easier to read
  // when we decide to rename these fields/args... probably all the way up to the UI level.
  const {
    aspirateDelay,
    aspirateFlowRateUlSec,
    aspirateOffsetFromBottomMm,
    blowoutFlowRateUlSec,
    blowoutOffsetFromTopMm,
    dispenseAirGapVolume,
    dispenseDelay,
    dispenseFlowRateUlSec,
    dispenseOffsetFromBottomMm,
    mixFirstAspirate,
    mixInDestination,
    dropTipLocation,
    aspirateXOffset,
    aspirateYOffset,
    dispenseXOffset,
    dispenseYOffset,
    destLabware,
    sourceLabware,
    nozzles,
  } = args

  const pipetteData = prevRobotState.pipettes[args.pipette]
  const isMultiChannelPipette =
    invariantContext.pipetteEntities[args.pipette]?.spec.channels !== 1

  if (!pipetteData) {
    // bail out before doing anything else
    return {
      errors: [
        errorCreators.pipetteDoesNotExist({
          pipette: args.pipette,
        }),
      ],
    }
  }

  if (
    !args.destLabware ||
    (!invariantContext.labwareEntities[args.destLabware] &&
      !invariantContext.trashBinEntities[args.destLabware] &&
      !invariantContext.wasteChuteEntities[args.destLabware])
  ) {
    return { errors: [errorCreators.equipmentDoesNotExist()] }
  }

  const initialDestLabwareSlot = prevRobotState.labware[destLabware]?.slot
  const initialSourceLabwareSlot = prevRobotState.labware[sourceLabware]?.slot
  const hasWasteChute =
    Object.keys(invariantContext.wasteChuteEntities).length > 0

  if (
    hasWasteChute &&
    (initialDestLabwareSlot === GRIPPER_WASTE_CHUTE_ADDRESSABLE_AREA ||
      initialSourceLabwareSlot === GRIPPER_WASTE_CHUTE_ADDRESSABLE_AREA)
  ) {
    return { errors: [errorCreators.labwareDiscarded()] }
  }

  if (
    !args.dropTipLocation ||
    (invariantContext.wasteChuteEntities[args.dropTipLocation] == null &&
      invariantContext.trashBinEntities[args.dropTipLocation] == null)
  ) {
    return { errors: [errorCreators.dropTipLocationDoesNotExist()] }
  }

  if (isMultiChannelPipette && nozzles !== ALL) {
    const isAspirateSafePipetteMovement = getIsSafePipetteMovement(
      args.nozzles,
      prevRobotState,
      invariantContext,
      args.pipette,
      args.sourceLabware,
      args.tipRack,
      { x: aspirateXOffset, y: aspirateYOffset }
    )
    const isDispenseSafePipetteMovement = getIsSafePipetteMovement(
      args.nozzles,
      prevRobotState,
      invariantContext,
      args.pipette,
      args.destLabware,
      args.tipRack,
      { x: dispenseXOffset, y: dispenseYOffset }
    )
    if (!isAspirateSafePipetteMovement && !isDispenseSafePipetteMovement) {
      return {
        errors: [errorCreators.possiblePipetteCollision()],
      }
    }
  }

  const aspirateAirGapVolume = args.aspirateAirGapVolume || 0
  const maxWellsPerChunk = Math.floor(
    getPipetteWithTipMaxVol(args.pipette, invariantContext, args.tipRack) /
      (args.volume + aspirateAirGapVolume)
  )

  const destinationWell = args.destWell

  const sourceWellChunks = chunk(args.sourceWells, maxWellsPerChunk)

  const isWasteChute =
    invariantContext.wasteChuteEntities[args.dropTipLocation] != null
  const isTrashBin =
    invariantContext.trashBinEntities[args.dropTipLocation] != null

  const commandCreators = flatMap(
    sourceWellChunks,
    (
      sourceWellChunk: string[],
      chunkIndex: number
    ): CurriedCommandCreator[] => {
      const isLastChunk = chunkIndex + 1 === sourceWellChunks.length
      // Aspirate commands for all source wells in the chunk
      const aspirateCommands = flatMap(
        sourceWellChunk,
        (sourceWell: string, wellIndex: number): CurriedCommandCreator[] => {
          const airGapAfterAspirateCommands = aspirateAirGapVolume
            ? [
                curryCommandCreator(airGapInWell, {
                  pipetteId: args.pipette,
                  labwareId: args.sourceLabware,
                  wellName: sourceWell,
                  volume: aspirateAirGapVolume,
                  flowRate: aspirateFlowRateUlSec,
                  type: 'aspirate',
                }),
                ...(aspirateDelay != null
                  ? [
                      curryCommandCreator(delay, {
                        seconds: aspirateDelay.seconds,
                      }),
                    ]
                  : []),
              ]
            : []
          const delayAfterAspirateCommands =
            aspirateDelay != null
              ? [
                  curryCommandCreator(delayLocationHelper, {
                    pipetteId: args.pipette,
                    destinationId: args.sourceLabware,
                    well: sourceWell,
                    zOffset: aspirateDelay.mmFromBottom,
                    seconds: aspirateDelay.seconds,
                  }),
                ]
              : []
          const touchTipAfterAspirateCommand = args.touchTipAfterAspirate
            ? [
                curryCommandCreator(touchTip, {
                  pipetteId: args.pipette,
                  labwareId: args.sourceLabware,
                  wellName: sourceWell,
                  zOffsetFromTop: args.touchTipAfterAspirateOffsetMmFromTop,
                }),
              ]
            : []

          return [
            curryCommandCreator(aspirate, {
              pipetteId: args.pipette,
              volume: args.volume,
              labwareId: args.sourceLabware,
              wellName: sourceWell,
              flowRate: aspirateFlowRateUlSec,
              wellLocation: {
                origin: 'bottom',
                offset: {
                  z: aspirateOffsetFromBottomMm,
                  x: aspirateXOffset,
                  y: aspirateYOffset,
                },
              },
              tipRack: args.tipRack,
              nozzles,
            }),
            ...delayAfterAspirateCommands,
            ...touchTipAfterAspirateCommand,
            ...airGapAfterAspirateCommands,
          ]
        }
      )
      let tipCommands: CurriedCommandCreator[] = []

      if (
        args.changeTip === 'always' ||
        (args.changeTip === 'once' && chunkIndex === 0)
      ) {
        tipCommands = [
          curryCommandCreator(replaceTip, {
            pipette: args.pipette,
            dropTipLocation,
            tipRack: args.tipRack,
            nozzles: args.nozzles ?? undefined,
          }),
        ]
      }

      //  can not touch tip in a waste chute
      const touchTipAfterDispenseCommands: CurriedCommandCreator[] =
        args.touchTipAfterDispense && destinationWell != null
          ? [
              curryCommandCreator(touchTip, {
                pipetteId: args.pipette,
                labwareId: args.destLabware,
                wellName: destinationWell,
                zOffsetFromTop: args.touchTipAfterDispenseOffsetMmFromTop,
              }),
            ]
          : []
      const mixBeforeCommands =
        mixFirstAspirate != null
          ? mixUtil({
              pipette: args.pipette,
              labware: args.sourceLabware,
              well: sourceWellChunk[0],
              volume: mixFirstAspirate.volume,
              times: mixFirstAspirate.times,
              offsetFromBottomMm: aspirateOffsetFromBottomMm,
              aspirateFlowRateUlSec,
              dispenseFlowRateUlSec,
              aspirateDelaySeconds: aspirateDelay?.seconds,
              dispenseDelaySeconds: dispenseDelay?.seconds,
              tipRack: args.tipRack,
              xOffset: aspirateXOffset,
              yOffset: aspirateYOffset,
              nozzles,
            })
          : []
      const preWetTipCommands = args.preWetTip // Pre-wet tip is equivalent to a single mix, with volume equal to the consolidate volume.
        ? mixUtil({
            pipette: args.pipette,
            labware: args.sourceLabware,
            well: sourceWellChunk[0],
            volume: args.volume,
            times: 1,
            offsetFromBottomMm: aspirateOffsetFromBottomMm,
            aspirateFlowRateUlSec,
            dispenseFlowRateUlSec,
            aspirateDelaySeconds: aspirateDelay?.seconds,
            dispenseDelaySeconds: dispenseDelay?.seconds,
            tipRack: args.tipRack,
            xOffset: aspirateXOffset,
            yOffset: aspirateYOffset,
            nozzles,
          })
        : []
      //  can not mix in a waste chute
      const mixAfterCommands =
        mixInDestination != null && destinationWell != null
          ? mixUtil({
              pipette: args.pipette,
              labware: args.destLabware,
              well: destinationWell,
              volume: mixInDestination.volume,
              times: mixInDestination.times,
              offsetFromBottomMm: dispenseOffsetFromBottomMm,
              aspirateFlowRateUlSec,
              dispenseFlowRateUlSec,
              aspirateDelaySeconds: aspirateDelay?.seconds,
              dispenseDelaySeconds: dispenseDelay?.seconds,
              tipRack: args.tipRack,
              xOffset: dispenseXOffset,
              yOffset: dispenseYOffset,
              nozzles,
            })
          : []

      const configureForVolumeCommand: CurriedCommandCreator[] = LOW_VOLUME_PIPETTES.includes(
        invariantContext.pipetteEntities[args.pipette].name
      )
        ? [
            curryCommandCreator(configureForVolume, {
              pipetteId: args.pipette,
              volume:
                args.volume * sourceWellChunk.length +
                aspirateAirGapVolume * sourceWellChunk.length,
            }),
          ]
        : []
      const dispenseCommands = [
        curryCommandCreator(dispenseLocationHelper, {
          pipetteId: args.pipette,
          volume:
            args.volume * sourceWellChunk.length +
            aspirateAirGapVolume * sourceWellChunk.length,
          destinationId: args.destLabware,
          well: destinationWell ?? undefined,
          flowRate: dispenseFlowRateUlSec,
          offsetFromBottomMm: dispenseOffsetFromBottomMm,
          xOffset: dispenseXOffset,
          yOffset: dispenseYOffset,
          nozzles,
          tipRack: args.tipRack,
        }),
      ]

      const delayAfterDispenseCommands =
        dispenseDelay != null
          ? [
              curryCommandCreator(delayLocationHelper, {
                pipetteId: args.pipette,
                destinationId: args.destLabware,
                well: destinationWell,
                zOffset: dispenseDelay.mmFromBottom,
                seconds: dispenseDelay.seconds,
              }),
            ]
          : []

      const blowoutCommand = blowoutLocationHelper({
        pipette: args.pipette,
        sourceLabwareId: args.sourceLabware,
        sourceWell: sourceWellChunk[0],
        destLabwareId: args.destLabware,
        destWell: destinationWell,
        blowoutLocation: args.blowoutLocation,
        flowRate: blowoutFlowRateUlSec,
        offsetFromTopMm: blowoutOffsetFromTopMm,
        invariantContext,
      })

      const willReuseTip = args.changeTip !== 'always' && !isLastChunk
      const airGapAfterDispenseCommands =
        dispenseAirGapVolume && !willReuseTip
          ? [
              curryCommandCreator(airGapLocationHelper, {
                pipetteId: args.pipette,
                volume: dispenseAirGapVolume,
                destinationId: args.destLabware,
                destWell: destinationWell,
                flowRate: aspirateFlowRateUlSec,
              }),
              ...(aspirateDelay != null
                ? [
                    curryCommandCreator(delay, {
                      seconds: aspirateDelay.seconds,
                    }),
                  ]
                : []),
            ]
          : []

      let dropTipCommand = [
        curryCommandCreator(dropTip, {
          pipette: args.pipette,
          dropTipLocation: args.dropTipLocation,
        }),
      ]
      if (isWasteChute) {
        dropTipCommand = [
          curryCommandCreator(dropTipInWasteChute, {
            pipetteId: args.pipette,
            wasteChuteId:
              invariantContext.wasteChuteEntities[args.dropTipLocation].id,
          }),
        ]
      }
      if (isTrashBin) {
        dropTipCommand = [
          curryCommandCreator(dropTipInTrash, {
            pipetteId: args.pipette,
            trashLocation: invariantContext.trashBinEntities[
              args.dropTipLocation
            ].location as CutoutId,
          }),
        ]
      }

      // if using dispense > air gap, drop or change the tip at the end
      const dropTipAfterDispenseAirGap =
        airGapAfterDispenseCommands.length > 0 ? dropTipCommand : []

      return [
        ...tipCommands,
        ...configureForVolumeCommand,
        ...mixBeforeCommands,
        ...preWetTipCommands, // NOTE when you both mix-before and pre-wet tip, it's kinda redundant. Prewet is like mixing once.
        ...aspirateCommands,
        ...dispenseCommands,
        ...delayAfterDispenseCommands,
        ...mixAfterCommands,
        ...blowoutCommand,
        ...touchTipAfterDispenseCommands,
        ...airGapAfterDispenseCommands,
        ...dropTipAfterDispenseAirGap,
      ]
    }
  )
  return reduceCommandCreators(
    commandCreators,
    invariantContext,
    prevRobotState
  )
}<|MERGE_RESOLUTION|>--- conflicted
+++ resolved
@@ -13,15 +13,9 @@
   blowoutLocationHelper,
   curryCommandCreator,
   dispenseLocationHelper,
-<<<<<<< HEAD
-  moveHelper,
-  getIsSafePipetteMovement,
-=======
-  getHasWasteChute,
   getIsSafePipetteMovement,
   delayLocationHelper,
   reduceCommandCreators,
->>>>>>> bc3aa7e2
 } from '../../utils'
 import {
   aspirate,
