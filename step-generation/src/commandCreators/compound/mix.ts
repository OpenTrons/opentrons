import flatMap from 'lodash/flatMap'
import {
  LOW_VOLUME_PIPETTES,
  GRIPPER_WASTE_CHUTE_ADDRESSABLE_AREA,
  ALL,
} from '@opentrons/shared-data'
import {
  repeatArray,
  blowoutLocationHelper,
  curryCommandCreator,
  reduceCommandCreators,
  getIsSafePipetteMovement,
<<<<<<< HEAD
=======
  getHasWasteChute,
  curryWithoutPython,
  formatPyStr,
  formatPyWellLocation,
  indentPyLines,
>>>>>>> 1703fefa
} from '../../utils'
import * as errorCreators from '../../errorCreators'
import {
  aspirate,
  configureForVolume,
  delay,
  dispense,
  touchTip,
} from '../atomic'
import { replaceTip } from './replaceTip'

import type {
  NozzleConfigurationStyle,
  WellLocation,
} from '@opentrons/shared-data'
import type {
  MixArgs,
  CommandCreator,
  CurriedCommandCreator,
  InvariantContext,
} from '../../types'
/** Helper fn to make mix command creators w/ minimal arguments */
export function mixUtil(args: {
  pipette: string
  labware: string
  well: string
  volume: number
  times: number
  offsetFromBottomMm: number
  aspirateFlowRateUlSec: number
  dispenseFlowRateUlSec: number
  tipRack: string
  xOffset: number
  yOffset: number
  aspirateDelaySeconds?: number | null | undefined
  dispenseDelaySeconds?: number | null | undefined
  nozzles: NozzleConfigurationStyle | null
  invariantContext: InvariantContext
}): CurriedCommandCreator[] {
  const {
    pipette,
    labware,
    well,
    volume,
    times,
    offsetFromBottomMm,
    aspirateFlowRateUlSec,
    dispenseFlowRateUlSec,
    aspirateDelaySeconds,
    dispenseDelaySeconds,
    tipRack,
    xOffset,
    yOffset,
    nozzles,
    invariantContext,
  } = args
  //  If delay is specified to something other than 0,
  //  emit individual py commands. Otherwise, emit mix()
  const hasUnsupportedMixApiArg =
    aspirateDelaySeconds != null ||
    (aspirateDelaySeconds != null && aspirateDelaySeconds === 0) ||
    dispenseDelaySeconds != null ||
    (dispenseDelaySeconds != null && dispenseDelaySeconds === 0)

  const curryCreator = hasUnsupportedMixApiArg
    ? curryCommandCreator
    : curryWithoutPython

  const getDelayCommand = (seconds?: number | null): CurriedCommandCreator[] =>
    seconds
      ? [
          curryCreator(delay, {
            seconds,
          }),
        ]
      : []

  const pythonCommandCreator: CurriedCommandCreator = () => {
    const { pipetteEntities, labwareEntities } = invariantContext
    const pipettePythonName = pipetteEntities[pipette].pythonName
    const labwarePythonName = labwareEntities[labware].pythonName
    const pythonWellLocation: WellLocation = {
      origin: 'bottom',
      offset: { x: xOffset, y: yOffset, z: offsetFromBottomMm },
    }
    const pythonArgs = [
      `repetitions=${times}`,
      `volume=${volume}`,
      `location=${labwarePythonName}[${formatPyStr(
        well
      )}]${formatPyWellLocation(pythonWellLocation)}`,
    ]
    return {
      commands: [],
      //  Note: we do not support mix in trashBin or wasteChute so location
      //  will always be a well
      python:
        `${pipettePythonName}.flow_rate.aspirate = ${aspirateFlowRateUlSec}\n` +
        `${pipettePythonName}.flow_rate.dispense = ${dispenseFlowRateUlSec}\n` +
        `${pipettePythonName}.mix(\n${indentPyLines(
          pythonArgs.join(',\n')
        )},\n)`,
    }
  }
  return [
    ...repeatArray(
      [
        curryCreator(aspirate, {
          pipetteId: pipette,
          volume,
          labwareId: labware,
          wellName: well,
          flowRate: aspirateFlowRateUlSec,
          tipRack,
          wellLocation: {
            origin: 'bottom',
            offset: {
              z: offsetFromBottomMm,
              x: xOffset,
              y: yOffset,
            },
          },
          nozzles: null,
        }),
        ...getDelayCommand(aspirateDelaySeconds),
        curryCreator(dispense, {
          pipetteId: pipette,
          volume,
          labwareId: labware,
          wellName: well,
          wellLocation: {
            origin: 'bottom',
            offset: {
              z: offsetFromBottomMm,
              x: xOffset,
              y: yOffset,
            },
          },
          flowRate: dispenseFlowRateUlSec,
          tipRack,
          nozzles: nozzles,
        }),
        ...getDelayCommand(dispenseDelaySeconds),
      ],
      times
    ),
    ...(hasUnsupportedMixApiArg ? [] : [pythonCommandCreator]),
  ]
}
export const mix: CommandCreator<MixArgs> = (
  data,
  invariantContext,
  prevRobotState
) => {
  /**
    Mix will aspirate and dispense a uniform volume some amount of times from a set of wells
    in a single labware.
     =====
     For mix, changeTip means:
    * 'always': before the first aspirate in each well, get a fresh tip
    * 'once': get a new tip at the beginning of the overall mix step, and use it throughout for all wells
    * 'never': reuse the tip from the last step
  */
  const actionName = 'mix'
  const {
    pipette,
    labware,
    wells,
    volume,
    times,
    changeTip,
    aspirateDelaySeconds,
    dispenseDelaySeconds,
    offsetFromBottomMm,
    aspirateFlowRateUlSec,
    dispenseFlowRateUlSec,
    blowoutFlowRateUlSec,
    blowoutOffsetFromTopMm,
    dropTipLocation,
    tipRack,
    xOffset,
    yOffset,
    nozzles,
  } = data

  const isMultiChannelPipette =
    invariantContext.pipetteEntities[pipette]?.spec.channels !== 1

  // Errors
  if (
    !prevRobotState.pipettes[pipette] ||
    !invariantContext.pipetteEntities[pipette]
  ) {
    // bail out before doing anything else
    return {
      errors: [
        errorCreators.pipetteDoesNotExist({
          pipette,
        }),
      ],
    }
  }

  if (!prevRobotState.labware[labware]) {
    return {
      errors: [
        errorCreators.labwareDoesNotExist({
          actionName,
          labware,
        }),
      ],
    }
  }

  const initialLabwareSlot = prevRobotState.labware[labware]?.slot
  const hasWasteChute =
    Object.keys(invariantContext.wasteChuteEntities).length > 0

  if (
    hasWasteChute &&
    initialLabwareSlot === GRIPPER_WASTE_CHUTE_ADDRESSABLE_AREA
  ) {
    return { errors: [errorCreators.labwareDiscarded()] }
  }

  if (
    !dropTipLocation ||
    (invariantContext.wasteChuteEntities[dropTipLocation] == null &&
      invariantContext.trashBinEntities[dropTipLocation] == null)
  ) {
    return { errors: [errorCreators.dropTipLocationDoesNotExist()] }
  }

  if (isMultiChannelPipette && nozzles !== ALL) {
    const isAspirateSafePipetteMovement = getIsSafePipetteMovement(
      data.nozzles,
      prevRobotState,
      invariantContext,
      pipette,
      labware,
      tipRack,
      { x: xOffset, y: yOffset }
    )
    const isDispenseSafePipetteMovement = getIsSafePipetteMovement(
      data.nozzles,
      prevRobotState,
      invariantContext,
      pipette,
      labware,
      tipRack,
      { x: xOffset, y: yOffset }
    )
    if (!isAspirateSafePipetteMovement && !isDispenseSafePipetteMovement) {
      return {
        errors: [errorCreators.possiblePipetteCollision()],
      }
    }
  }

  const configureForVolumeCommand: CurriedCommandCreator[] = LOW_VOLUME_PIPETTES.includes(
    invariantContext.pipetteEntities[pipette].name
  )
    ? [
        curryCommandCreator(configureForVolume, {
          pipetteId: pipette,
          volume: volume,
        }),
      ]
    : []
  // Command generation
  const commandCreators = flatMap(
    wells,
    (well: string, wellIndex: number): CurriedCommandCreator[] => {
      let tipCommands: CurriedCommandCreator[] = []

      if (changeTip === 'always' || (changeTip === 'once' && wellIndex === 0)) {
        tipCommands = [
          curryCommandCreator(replaceTip, {
            pipette,
            dropTipLocation,
            nozzles: data.nozzles ?? undefined,
            tipRack,
          }),
        ]
      }

      const touchTipCommands = data.touchTip
        ? [
            curryCommandCreator(touchTip, {
              pipetteId: pipette,
              labwareId: labware,
              wellName: well,
              zOffsetFromTop: data.touchTipMmFromTop,
            }),
          ]
        : []
      const blowoutCommand = blowoutLocationHelper({
        pipette: data.pipette,
        sourceLabwareId: data.labware,
        sourceWell: well,
        destLabwareId: data.labware,
        destWell: well,
        blowoutLocation: data.blowoutLocation,
        flowRate: blowoutFlowRateUlSec,
        offsetFromTopMm: blowoutOffsetFromTopMm,
        invariantContext,
      })
      const mixCommands = mixUtil({
        pipette,
        labware,
        well,
        volume,
        times,
        offsetFromBottomMm,
        aspirateFlowRateUlSec,
        dispenseFlowRateUlSec,
        aspirateDelaySeconds,
        dispenseDelaySeconds,
        tipRack,
        xOffset,
        yOffset,
        nozzles,
        invariantContext,
      })
      return [
        ...tipCommands,
        ...configureForVolumeCommand,
        ...mixCommands,
        ...blowoutCommand,
        ...touchTipCommands,
      ]
    }
  )
  return reduceCommandCreators(
    commandCreators,
    invariantContext,
    prevRobotState
  )
}<|MERGE_RESOLUTION|>--- conflicted
+++ resolved
@@ -10,14 +10,10 @@
   curryCommandCreator,
   reduceCommandCreators,
   getIsSafePipetteMovement,
-<<<<<<< HEAD
-=======
-  getHasWasteChute,
   curryWithoutPython,
   formatPyStr,
   formatPyWellLocation,
   indentPyLines,
->>>>>>> 1703fefa
 } from '../../utils'
 import * as errorCreators from '../../errorCreators'
 import {
