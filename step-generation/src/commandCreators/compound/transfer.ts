--- conflicted
+++ resolved
@@ -14,12 +14,7 @@
   reduceCommandCreators,
   getTrashOrLabware,
   dispenseLocationHelper,
-<<<<<<< HEAD
-  moveHelper,
-=======
-  getHasWasteChute,
   delayLocationHelper,
->>>>>>> bc3aa7e2
 } from '../../utils'
 import {
   aspirate,
