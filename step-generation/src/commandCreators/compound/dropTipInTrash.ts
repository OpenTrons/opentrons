import {
  getTrashBinAddressableAreaName,
  reduceCommandCreators,
  curryWithoutPython,
} from '../../utils'
import { moveToAddressableAreaForDropTip } from '../atomic/moveToAddressableAreaForDropTip'
import { dropTipInPlace } from '../atomic/dropTipInPlace'
import type { CurriedCommandCreator, CommandCreator } from '../../types'
import type { CutoutId, DropTipInPlaceParams } from '@opentrons/shared-data'

export const dropTipInTrash: CommandCreator<DropTipInPlaceParams> = (
  args,
  invariantContext,
  prevRobotState
) => {
  const { pipetteId } = args
  let commandCreators: CurriedCommandCreator[] = []
  const trash = Object.values(
    invariantContext.additionalEquipmentEntities
  ).find(aE => aE.name === 'trashBin')
  const trashLocation = trash?.location as CutoutId

  if (trashLocation == null) {
    console.error(
      `could not find trashLocation in dropTipInTrash with entity ${trash?.name}`
    )
  } else if (prevRobotState.tipState.pipettes[pipetteId]) {
<<<<<<< HEAD
    const addressableAreaName = getTrashBinAddressableAreaName(trashLocation)
=======
    const pipettePythonName =
      invariantContext.pipetteEntities[pipetteId].pythonName
    const pythonCommandCreator: CurriedCommandCreator = () => ({
      commands: [],
      // This is tricky and subtle: When dropping tips into the trash bin, we always
      // want to alternateDropLocation. However, the Python drop_tip() only alternates
      // the drop location if you do NOT specify a location= argument, in which case
      // drop_tip() drops into the default trash container for the pipette.
      // PD only allows a single trash bin, so we don't need to worry about emitting
      // location= to select among multiple trash bins.
      // But we DO need to worry about the possibility that the waste chute might be
      // the default trash container if we have both a waste chute and a trash bin. The
      // API specifies that the default trash container is whichever was loaded first.
      // Our code generator does load the trash bin before loading the waste chute,
      // so this works for now, but it's very brittle.
      python: `${pipettePythonName}.drop_tip()`,
    })
>>>>>>> e7920622

    commandCreators = [
      curryWithoutPython(moveToAddressableAreaForDropTip, {
        pipetteId,
        addressableAreaName,
      }),
      curryWithoutPython(dropTipInPlace, {
        pipetteId,
      }),
      pythonCommandCreator,
    ]
  }

  return reduceCommandCreators(
    commandCreators,
    invariantContext,
    prevRobotState
  )
}<|MERGE_RESOLUTION|>--- conflicted
+++ resolved
@@ -25,9 +25,7 @@
       `could not find trashLocation in dropTipInTrash with entity ${trash?.name}`
     )
   } else if (prevRobotState.tipState.pipettes[pipetteId]) {
-<<<<<<< HEAD
     const addressableAreaName = getTrashBinAddressableAreaName(trashLocation)
-=======
     const pipettePythonName =
       invariantContext.pipetteEntities[pipetteId].pythonName
     const pythonCommandCreator: CurriedCommandCreator = () => ({
@@ -45,7 +43,6 @@
       // so this works for now, but it's very brittle.
       python: `${pipettePythonName}.drop_tip()`,
     })
->>>>>>> e7920622
 
     commandCreators = [
       curryWithoutPython(moveToAddressableAreaForDropTip, {
