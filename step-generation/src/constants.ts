import {
  MAGNETIC_MODULE_V1,
  TEMPERATURE_MODULE_V1,
  MAGNETIC_MODULE_TYPE,
  TEMPERATURE_MODULE_TYPE,
  THERMOCYCLER_MODULE_TYPE,
  HEATERSHAKER_MODULE_TYPE,
} from '@opentrons/shared-data'
<<<<<<< HEAD

import type { ModuleType } from '@opentrons/shared-data'
import type {
  MagneticModuleState,
  TemperatureModuleState,
  ThermocyclerModuleState,
  HeaterShakerModuleState,
  ModuleState,
} from './types'
=======
import type { ModuleModel } from '@opentrons/shared-data'
>>>>>>> f44872b4

// Temperature statuses
export const TEMPERATURE_DEACTIVATED: 'TEMPERATURE_DEACTIVATED' =
  'TEMPERATURE_DEACTIVATED'
export const TEMPERATURE_AT_TARGET: 'TEMPERATURE_AT_TARGET' =
  'TEMPERATURE_AT_TARGET'
export const TEMPERATURE_APPROACHING_TARGET: 'TEMPERATURE_APPROACHING_TARGET' =
  'TEMPERATURE_APPROACHING_TARGET'
export const AIR_GAP_OFFSET_FROM_TOP = 1
export const MODULES_WITH_COLLISION_ISSUES: ModuleModel[] = [
  MAGNETIC_MODULE_V1,
  TEMPERATURE_MODULE_V1,
]
export const FIXED_TRASH_ID: 'fixedTrash' = 'fixedTrash'

<<<<<<< HEAD
export const MAGNETIC_MODULE_INITIAL_STATE: MagneticModuleState = {
  type: MAGNETIC_MODULE_TYPE,
  engaged: false,
}
export const TEMPERATURE_MODULE_INITIAL_STATE: TemperatureModuleState = {
  type: TEMPERATURE_MODULE_TYPE,
  status: TEMPERATURE_DEACTIVATED,
  targetTemperature: null,
}
export const THERMOCYCLER_MODULE_INITIAL_STATE: ThermocyclerModuleState = {
  type: THERMOCYCLER_MODULE_TYPE,
  blockTargetTemp: null,
  lidTargetTemp: null,
  lidOpen: null,
}
export const HEATERSHAKER_MODULE_INITIAL_STATE: HeaterShakerModuleState = {
  type: HEATERSHAKER_MODULE_TYPE,
  targetTemp: null,
  targetSpeed: null,
  latchOpen: null,
}

export const MODULE_INITIAL_STATE_BY_TYPE: {
  [moduleType in ModuleType]: ModuleState
} = {
  [MAGNETIC_MODULE_TYPE]: MAGNETIC_MODULE_INITIAL_STATE,
  [TEMPERATURE_MODULE_TYPE]: TEMPERATURE_MODULE_INITIAL_STATE,
  [THERMOCYCLER_MODULE_TYPE]: THERMOCYCLER_MODULE_INITIAL_STATE,
  [HEATERSHAKER_MODULE_TYPE]: HEATERSHAKER_MODULE_INITIAL_STATE,
}
export const OT_2_TRASH_DEF_URI = 'opentrons/opentrons_1_trash_1100ml_fixed/1'
export const FLEX_TRASH_DEF_URI = 'opentrons/opentrons_1_trash_3200ml_fixed/1'
=======
export const COLUMN_4_SLOTS = ['A4', 'B4', 'C4', 'D4']
>>>>>>> f44872b4
<|MERGE_RESOLUTION|>--- conflicted
+++ resolved
@@ -6,7 +6,6 @@
   THERMOCYCLER_MODULE_TYPE,
   HEATERSHAKER_MODULE_TYPE,
 } from '@opentrons/shared-data'
-<<<<<<< HEAD
 
 import type { ModuleType } from '@opentrons/shared-data'
 import type {
@@ -16,9 +15,7 @@
   HeaterShakerModuleState,
   ModuleState,
 } from './types'
-=======
 import type { ModuleModel } from '@opentrons/shared-data'
->>>>>>> f44872b4
 
 // Temperature statuses
 export const TEMPERATURE_DEACTIVATED: 'TEMPERATURE_DEACTIVATED' =
@@ -34,7 +31,6 @@
 ]
 export const FIXED_TRASH_ID: 'fixedTrash' = 'fixedTrash'
 
-<<<<<<< HEAD
 export const MAGNETIC_MODULE_INITIAL_STATE: MagneticModuleState = {
   type: MAGNETIC_MODULE_TYPE,
   engaged: false,
@@ -67,6 +63,4 @@
 }
 export const OT_2_TRASH_DEF_URI = 'opentrons/opentrons_1_trash_1100ml_fixed/1'
 export const FLEX_TRASH_DEF_URI = 'opentrons/opentrons_1_trash_3200ml_fixed/1'
-=======
-export const COLUMN_4_SLOTS = ['A4', 'B4', 'C4', 'D4']
->>>>>>> f44872b4
+export const COLUMN_4_SLOTS = ['A4', 'B4', 'C4', 'D4']