--- conflicted
+++ resolved
@@ -638,7 +638,6 @@
   return reduceCommandCreators(commands, invariantContext, prevRobotState)
 }
 
-<<<<<<< HEAD
 interface MoveHelperArgs {
   //  destinationId is either labware or addressableAreaName for waste chute
   destinationId: string
@@ -698,8 +697,6 @@
   return reduceCommandCreators(commands, invariantContext, prevRobotState)
 }
 
-=======
->>>>>>> bc3aa7e2
 interface AirGapLocationArgs {
   //  destinationId is either labware or addressableAreaName for waste chute
   destinationId: string
@@ -797,10 +794,15 @@
   prevRobotState
 ) => {
   const { pipetteId, destinationId, well, zOffset, seconds } = args
-  const { labwareEntities, additionalEquipmentEntities } = invariantContext
+  const {
+    labwareEntities,
+    trashBinEntities,
+    wasteChuteEntities,
+  } = invariantContext
   const trashOrLabware = getTrashOrLabware(
     labwareEntities,
-    additionalEquipmentEntities,
+    wasteChuteEntities,
+    trashBinEntities,
     destinationId
   )
 
