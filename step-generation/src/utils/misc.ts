--- conflicted
+++ resolved
@@ -16,7 +16,7 @@
 } from '@opentrons/shared-data'
 import { reduceCommandCreators, wasteChuteCommandsUtil } from './index'
 import {
-  aspirate,
+  airGapInPlace,
   dispense,
   moveToAddressableArea,
   moveToWell,
@@ -702,10 +702,8 @@
   destWell: string | null
   flowRate: number
   offsetFromBottomMm: number
-  tipRack: string
   pipetteId: string
   volume: number
-  nozzles: NozzleConfigurationStyle | null
   blowOutLocation?: string | null
   sourceId?: string
   sourceWell?: string
@@ -722,11 +720,9 @@
     flowRate,
     offsetFromBottomMm,
     pipetteId,
-    tipRack,
     sourceId,
     sourceWell,
     volume,
-    nozzles,
   } = args
 
   const trashOrLabware = getTrashOrLabware(
@@ -751,12 +747,10 @@
       })
 
       commands = [
-        curryCommandCreator(aspirate, {
-          pipetteId: pipetteId,
-          volume,
+        curryCommandCreator(moveToWell, {
+          pipetteId,
           labwareId: dispenseAirGapLabware,
           wellName: dispenseAirGapWell,
-          flowRate,
           wellLocation: {
             origin: 'bottom',
             offset: {
@@ -765,7 +759,6 @@
               y: 0,
             },
           },
-<<<<<<< HEAD
         }),
         curryCommandCreator(prepareToAspirate, {
           pipetteId,
@@ -774,22 +767,15 @@
           pipetteId,
           volume,
           flowRate,
-=======
-          isAirGap: true,
-          tipRack,
-          nozzles,
->>>>>>> 57399e2b
         }),
       ]
       //  when aspirating out of multi wells for consolidate
     } else {
       commands = [
-        curryCommandCreator(aspirate, {
-          pipetteId: pipetteId,
-          volume,
+        curryCommandCreator(moveToWell, {
+          pipetteId,
           labwareId: destinationId,
           wellName: destWell,
-          flowRate,
           wellLocation: {
             origin: 'bottom',
             offset: {
@@ -798,7 +784,6 @@
               y: 0,
             },
           },
-<<<<<<< HEAD
         }),
         curryCommandCreator(prepareToAspirate, {
           pipetteId,
@@ -807,11 +792,6 @@
           pipetteId,
           volume,
           flowRate,
-=======
-          isAirGap: true,
-          tipRack,
-          nozzles,
->>>>>>> 57399e2b
         }),
       ]
     }
