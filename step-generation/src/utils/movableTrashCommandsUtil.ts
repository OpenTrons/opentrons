import {
<<<<<<< HEAD
  FLEX_ROBOT_TYPE,
  getDeckDefFromRobotType,
  OT2_ROBOT_TYPE,
} from '@opentrons/shared-data'
import {
  airGapInPlace,
=======
  aspirateInPlace,
>>>>>>> 6146a923
  blowOutInPlace,
  dispenseInPlace,
  dropTipInPlace,
  moveToAddressableArea,
  moveToAddressableAreaForDropTip,
  prepareToAspirate,
} from '../commandCreators/atomic'
import { ZERO_OFFSET } from '../constants'
import { curryCommandCreator } from './curryCommandCreator'
import { getTrashBinAddressableAreaName } from './misc'
import type {
  RobotState,
  InvariantContext,
  CurriedCommandCreator,
} from '../types'

export type MovableTrashCommandsTypes =
  | 'airGap'
  | 'blowOut'
  | 'dispense'
  | 'dropTip'
  | 'moveToWell'

interface MovableTrashCommandArgs {
  type: MovableTrashCommandsTypes
  pipetteId: string
  invariantContext: InvariantContext
  prevRobotState: RobotState
  volume?: number
  flowRate?: number
}
/** Helper fn for movable trash commands for dispense, aspirate, air_gap, drop_tip and blow_out commands */
export const movableTrashCommandsUtil = (
  args: MovableTrashCommandArgs
): CurriedCommandCreator[] => {
  const {
    pipetteId,
    type,
    invariantContext,
    prevRobotState,
    volume,
    flowRate,
  } = args
  const offset = ZERO_OFFSET

  let inPlaceCommands: CurriedCommandCreator[] = []

  const addressableAreaName = getTrashBinAddressableAreaName(
    invariantContext.additionalEquipmentEntities
  )
  if (addressableAreaName == null) {
    console.error(
      'expected to find addressableAreaName for movableTrashCommandsUtil but could not'
    )
  } else {
    switch (type) {
      case 'airGap': {
        inPlaceCommands =
          flowRate != null && volume != null
            ? [
                curryCommandCreator(moveToAddressableArea, {
                  pipetteId,
                  addressableAreaName,
                  offset,
                }),
                curryCommandCreator(prepareToAspirate, {
                  pipetteId,
                }),
                curryCommandCreator(airGapInPlace, {
                  pipetteId,
                  volume,
                  flowRate,
                }),
              ]
            : []

        break
      }
      case 'dropTip': {
        inPlaceCommands = !prevRobotState.tipState.pipettes[pipetteId]
          ? []
          : [
              curryCommandCreator(moveToAddressableAreaForDropTip, {
                pipetteId,
                addressableAreaName,
              }),
              curryCommandCreator(dropTipInPlace, {
                pipetteId,
              }),
            ]

        break
      }
      case 'dispense': {
        inPlaceCommands =
          flowRate != null && volume != null
            ? [
                curryCommandCreator(moveToAddressableArea, {
                  pipetteId,
                  addressableAreaName,
                  offset,
                }),
                curryCommandCreator(dispenseInPlace, {
                  pipetteId,
                  volume,
                  flowRate,
                }),
              ]
            : []
        break
      }
      case 'blowOut': {
        inPlaceCommands =
          flowRate != null
            ? [
                curryCommandCreator(moveToAddressableArea, {
                  pipetteId,
                  addressableAreaName,
                  offset,
                }),
                curryCommandCreator(blowOutInPlace, {
                  pipetteId,
                  flowRate,
                }),
              ]
            : []
        break
      }
      case 'moveToWell': {
        inPlaceCommands = [
          curryCommandCreator(moveToAddressableArea, {
            pipetteId,
            addressableAreaName,
            offset,
          }),
        ]
      }
    }
  }

  return inPlaceCommands
}<|MERGE_RESOLUTION|>--- conflicted
+++ resolved
@@ -1,14 +1,5 @@
-import {
-<<<<<<< HEAD
-  FLEX_ROBOT_TYPE,
-  getDeckDefFromRobotType,
-  OT2_ROBOT_TYPE,
-} from '@opentrons/shared-data'
 import {
   airGapInPlace,
-=======
-  aspirateInPlace,
->>>>>>> 6146a923
   blowOutInPlace,
   dispenseInPlace,
   dropTipInPlace,
