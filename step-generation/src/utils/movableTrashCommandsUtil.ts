import {
  airGapInPlace,
  blowOutInPlace,
  dispenseInPlace,
  dropTipInPlace,
  moveToAddressableArea,
  moveToAddressableAreaForDropTip,
  prepareToAspirate,
} from '../commandCreators/atomic'
import { ZERO_OFFSET } from '../constants'
import { curryCommandCreator } from './curryCommandCreator'
import { getTrashBinAddressableAreaName } from './misc'
import type {
  RobotState,
  InvariantContext,
  CurriedCommandCreator,
} from '../types'

/** Helper fn for movable trash commands for dispense, aspirate, air_gap, drop_tip and blow_out commands */

export function airGapInMovableTrash(args: {
  pipetteId: string
  volume: number
  flowRate: number
  invariantContext: InvariantContext
  prevRobotState: RobotState
}): CurriedCommandCreator[] {
  const { pipetteId, invariantContext, volume, flowRate } = args
  const offset = ZERO_OFFSET
  const addressableAreaName = getTrashBinAddressableAreaName(
    invariantContext.additionalEquipmentEntities
  )
  if (addressableAreaName == null) {
    console.error('could not getTrashBinAddressableAreaName for airGap')
    return []
  }
  return [
    curryCommandCreator(moveToAddressableArea, {
      pipetteId,
      addressableAreaName,
      offset,
    }),
    curryCommandCreator(aspirateInPlace, {
      pipetteId,
      volume,
      flowRate,
    }),
  ]
}

export function dropTipInMovableTrash(args: {
  pipetteId: string
  invariantContext: InvariantContext
  prevRobotState: RobotState
}): CurriedCommandCreator[] {
  const { pipetteId, invariantContext, prevRobotState } = args
  const addressableAreaName = getTrashBinAddressableAreaName(
    invariantContext.additionalEquipmentEntities
  )
  if (addressableAreaName == null) {
<<<<<<< HEAD
    console.error(
      'expected to find addressableAreaName for movableTrashCommandsUtil but could not'
    )
  } else {
    switch (type) {
      case 'airGap': {
        inPlaceCommands =
          flowRate != null && volume != null
            ? [
                curryCommandCreator(moveToAddressableArea, {
                  pipetteId,
                  addressableAreaName,
                  offset,
                }),
                curryCommandCreator(prepareToAspirate, {
                  pipetteId,
                }),
                curryCommandCreator(airGapInPlace, {
                  pipetteId,
                  volume,
                  flowRate,
                }),
              ]
            : []
=======
    console.error('could not getTrashBinAddressableAreaName for dropTip')
    return []
  }
  if (!prevRobotState.tipState.pipettes[pipetteId]) {
    return []
  }
  return [
    curryCommandCreator(moveToAddressableAreaForDropTip, {
      pipetteId,
      addressableAreaName,
    }),
    curryCommandCreator(dropTipInPlace, {
      pipetteId,
    }),
  ]
}
>>>>>>> 57399e2b

export function dispenseInMovableTrash(args: {
  pipetteId: string
  volume: number
  flowRate: number
  invariantContext: InvariantContext
  prevRobotState: RobotState
}): CurriedCommandCreator[] {
  const { pipetteId, invariantContext, volume, flowRate } = args
  const offset = ZERO_OFFSET
  const addressableAreaName = getTrashBinAddressableAreaName(
    invariantContext.additionalEquipmentEntities
  )
  if (addressableAreaName == null) {
    console.error('could not getTrashBinAddressableAreaName for dispense')
    return []
  }
  return [
    curryCommandCreator(moveToAddressableArea, {
      pipetteId,
      addressableAreaName,
      offset,
    }),
    curryCommandCreator(dispenseInPlace, {
      pipetteId,
      volume,
      flowRate,
    }),
  ]
}

export function blowOutInMovableTrash(args: {
  pipetteId: string
  flowRate: number
  invariantContext: InvariantContext
  prevRobotState: RobotState
}): CurriedCommandCreator[] {
  const { pipetteId, invariantContext, flowRate } = args
  const offset = ZERO_OFFSET
  const addressableAreaName = getTrashBinAddressableAreaName(
    invariantContext.additionalEquipmentEntities
  )
  if (addressableAreaName == null) {
    console.error('could not getTrashBinAddressableAreaName for blowOut')
    return []
  }
  return [
    curryCommandCreator(moveToAddressableArea, {
      pipetteId,
      addressableAreaName,
      offset,
    }),
    curryCommandCreator(blowOutInPlace, {
      pipetteId,
      flowRate,
    }),
  ]
}

export function moveToMovableTrash(args: {
  pipetteId: string
  invariantContext: InvariantContext
  prevRobotState: RobotState
}): CurriedCommandCreator[] {
  const { pipetteId, invariantContext } = args
  const offset = ZERO_OFFSET
  const addressableAreaName = getTrashBinAddressableAreaName(
    invariantContext.additionalEquipmentEntities
  )
  if (addressableAreaName == null) {
    console.error('could not getTrashBinAddressableAreaName for moveTo')
    return []
  }
  return [
    curryCommandCreator(moveToAddressableArea, {
      pipetteId,
      addressableAreaName,
      offset,
    }),
  ]
}<|MERGE_RESOLUTION|>--- conflicted
+++ resolved
@@ -40,7 +40,10 @@
       addressableAreaName,
       offset,
     }),
-    curryCommandCreator(aspirateInPlace, {
+    curryCommandCreator(prepareToAspirate, {
+      pipetteId,
+    }),
+    curryCommandCreator(airGapInPlace, {
       pipetteId,
       volume,
       flowRate,
@@ -58,32 +61,6 @@
     invariantContext.additionalEquipmentEntities
   )
   if (addressableAreaName == null) {
-<<<<<<< HEAD
-    console.error(
-      'expected to find addressableAreaName for movableTrashCommandsUtil but could not'
-    )
-  } else {
-    switch (type) {
-      case 'airGap': {
-        inPlaceCommands =
-          flowRate != null && volume != null
-            ? [
-                curryCommandCreator(moveToAddressableArea, {
-                  pipetteId,
-                  addressableAreaName,
-                  offset,
-                }),
-                curryCommandCreator(prepareToAspirate, {
-                  pipetteId,
-                }),
-                curryCommandCreator(airGapInPlace, {
-                  pipetteId,
-                  volume,
-                  flowRate,
-                }),
-              ]
-            : []
-=======
     console.error('could not getTrashBinAddressableAreaName for dropTip')
     return []
   }
@@ -100,7 +77,6 @@
     }),
   ]
 }
->>>>>>> 57399e2b
 
 export function dispenseInMovableTrash(args: {
   pipetteId: string
