import { beforeEach, describe, it, expect } from 'vitest'
import { getLabwareDefURI, fixtureTiprack300ul } from '@opentrons/shared-data'
import { consolidate } from '../commandCreators/compound/consolidate'
import { FIXED_TRASH_ID } from '../constants'
import {
  ASPIRATE_OFFSET_FROM_BOTTOM_MM,
  DEFAULT_PIPETTE,
  delayCommand,
  delayWithOffset,
  DEST_LABWARE,
  DISPENSE_OFFSET_FROM_BOTTOM_MM,
  dropTipHelper,
  getErrorResult,
  getFlowRateAndOffsetParamsTransferLike,
  getInitialRobotStateStandard,
  getRobotStatePickedUpTipStandard,
  getSuccessResult,
  makeAirGapHelper,
  makeAspirateHelper,
  makeContext,
  makeDispenseHelper,
  makeTouchTipHelper,
  pickUpTipHelper,
  SOURCE_LABWARE,
  AIR_GAP_META,
  blowoutInPlaceHelper,
<<<<<<< HEAD
  makeMoveToWellHelper,
  makeAirGapAfterAspirateHelper,
=======
>>>>>>> 57399e2b
} from '../fixtures'
import { DEST_WELL_BLOWOUT_DESTINATION } from '../utils'
import type {
  AspDispAirgapParams,
  CreateCommand,
  LabwareDefinition2,
} from '@opentrons/shared-data'
import type { ConsolidateArgs, InvariantContext, RobotState } from '../types'

const airGapHelper = makeAirGapHelper({
  wellLocation: {
    origin: 'bottom',
    offset: {
      z: 11.54,
      x: 0,
      y: 0,
    },
  },
})
const aspirateHelper = makeAspirateHelper()
const dispenseHelper = makeDispenseHelper()
const touchTipHelper = makeTouchTipHelper()
function tripleMix(
  wellName: string,
  volume: number,
  params: Partial<AspDispAirgapParams>,
  delayParams: {
    delayAfterAspirate?: boolean
    delayAfterDispense?: boolean
  } = {}
): CreateCommand[] {
  const { delayAfterAspirate, delayAfterDispense } = delayParams

  return [...Array(3)].reduce(
    (acc, _) => [
      ...acc,
      aspirateHelper(wellName, volume, params),
      ...(delayAfterAspirate ? [delayCommand(12)] : []),
      dispenseHelper(wellName, volume, params),
      ...(delayAfterDispense ? [delayCommand(12)] : []),
    ],
    []
  )
}

let invariantContext: InvariantContext
let initialRobotState: RobotState
let robotStatePickedUpOneTip: RobotState
let mixinArgs: Partial<ConsolidateArgs>

beforeEach(() => {
  invariantContext = makeContext()

  initialRobotState = getInitialRobotStateStandard(invariantContext)
  robotStatePickedUpOneTip = getRobotStatePickedUpTipStandard(invariantContext)

  mixinArgs = {
    ...getFlowRateAndOffsetParamsTransferLike(),
    // `volume` and `changeTip` should be explicit in tests,
    // those fields intentionally omitted from here
    commandCreatorFnName: 'consolidate',
    name: 'Consolidate Test',
    description: 'test blah blah',
    pipette: DEFAULT_PIPETTE,

    sourceWells: ['A1', 'A2', 'A3', 'A4'],
    destWell: 'B1',
    sourceLabware: SOURCE_LABWARE,
    destLabware: DEST_LABWARE,

    preWetTip: false,
    touchTipAfterAspirate: false,
    mixFirstAspirate: null,
    aspirateDelay: null,
    dispenseDelay: null,
    aspirateAirGapVolume: null,
    touchTipAfterDispense: false,
    mixInDestination: null,
    blowoutLocation: null,
    dropTipLocation: FIXED_TRASH_ID,
    tipRack: getLabwareDefURI(fixtureTiprack300ul as LabwareDefinition2),
    aspirateXOffset: 0,
    dispenseXOffset: 0,
    aspirateYOffset: 0,
    dispenseYOffset: 0,
  }
})

describe('consolidate single-channel', () => {
  it('Minimal single-channel: A1 A2 to B1, 50uL with p300', () => {
    const data = {
      ...mixinArgs,
      sourceWells: ['A1', 'A2'],
      volume: 50,
      changeTip: 'once',
    } as ConsolidateArgs

    const result = consolidate(data, invariantContext, initialRobotState)
    const res = getSuccessResult(result)

    expect(res.commands).toEqual([
      pickUpTipHelper('A1'),
      aspirateHelper('A1', 50),
      aspirateHelper('A2', 50),
      dispenseHelper('B1', 100),
    ])
  })

  it('Minimal single-channel: A1 A2 to B1, 50uL with p300, drop in waste chute', () => {
    const data = {
      ...mixinArgs,
      sourceWells: ['A1', 'A2'],
      volume: 50,
      changeTip: 'once',
      dropTipLocation: 'wasteChuteId',
      dispenseAirGapVolume: 5,
    } as ConsolidateArgs

    invariantContext = {
      ...invariantContext,
      additionalEquipmentEntities: {
        wasteChuteId: {
          name: 'wasteChute',
          id: 'wasteChuteId',
          location: 'cutoutD3',
        },
      },
    }

    const result = consolidate(data, invariantContext, initialRobotState)
    const res = getSuccessResult(result)

    expect(res.commands).toEqual([
      pickUpTipHelper('A1'),
      aspirateHelper('A1', 50),
      aspirateHelper('A2', 50),
      dispenseHelper('B1', 100),
<<<<<<< HEAD
      makeMoveToWellHelper('B1', DEST_LABWARE),
      ...makeAirGapHelper(5),
=======
      airGapHelper('B1', 5, { labwareId: 'destPlateId' }),
>>>>>>> 57399e2b
    ])
  })

  it('Single-channel with exceeding pipette max: A1 A2 A3 A4 to B1, 150uL with p300', () => {
    // TODO Ian 2018-05-03 is this a duplicate of exceeding max with changeTip="once"???
    const data = {
      ...mixinArgs,
      volume: 150,
      changeTip: 'once',
    } as ConsolidateArgs

    const result = consolidate(data, invariantContext, initialRobotState)
    const res = getSuccessResult(result)
    expect(res.commands).toEqual([
      pickUpTipHelper('A1'),
      aspirateHelper('A1', 150),
      aspirateHelper('A2', 150),
      dispenseHelper('B1', 300),

      aspirateHelper('A3', 150),
      aspirateHelper('A4', 150),
      dispenseHelper('B1', 300),
    ])
  })

  it('Single-channel with exceeding pipette max: with changeTip="always"', () => {
    const data = {
      ...mixinArgs,
      volume: 150,
      changeTip: 'always',
    } as ConsolidateArgs

    const result = consolidate(data, invariantContext, initialRobotState)
    const res = getSuccessResult(result)
    expect(res.commands).toEqual([
      pickUpTipHelper('A1'),
      aspirateHelper('A1', 150),
      aspirateHelper('A2', 150),
      dispenseHelper('B1', 300),
      ...dropTipHelper(),

      pickUpTipHelper('B1'),
      aspirateHelper('A3', 150),
      aspirateHelper('A4', 150),
      dispenseHelper('B1', 300),
    ])
  })

  it('Single-channel with exceeding pipette max: with changeTip="once"', () => {
    const data = {
      ...mixinArgs,
      volume: 150,
      changeTip: 'once',
    } as ConsolidateArgs

    const result = consolidate(data, invariantContext, initialRobotState)
    const res = getSuccessResult(result)
    expect(res.commands).toEqual([
      pickUpTipHelper('A1'),
      aspirateHelper('A1', 150),
      aspirateHelper('A2', 150),
      dispenseHelper('B1', 300),

      aspirateHelper('A3', 150),
      aspirateHelper('A4', 150),
      dispenseHelper('B1', 300),
    ])
  })

  it('Single-channel with exceeding pipette max: with changeTip="never"', () => {
    const data = {
      ...mixinArgs,
      volume: 150,
      changeTip: 'never',
    } as ConsolidateArgs

    const result = consolidate(data, invariantContext, robotStatePickedUpOneTip)
    const res = getSuccessResult(result)
    expect(res.commands).toEqual([
      aspirateHelper('A1', 150),
      aspirateHelper('A2', 150),
      dispenseHelper('B1', 300),

      aspirateHelper('A3', 150),
      aspirateHelper('A4', 150),
      dispenseHelper('B1', 300),
    ])
  })

  it('mix on aspirate should mix before aspirate in first well of chunk only, and tip position bound to labware', () => {
    const data = {
      ...mixinArgs,
      volume: 100,
      changeTip: 'once',
      mixFirstAspirate: { times: 3, volume: 50 },
    } as ConsolidateArgs

    const result = consolidate(data, invariantContext, initialRobotState)
    const res = getSuccessResult(result)

    expect(res.commands).toEqual([
      pickUpTipHelper('A1'),

      ...tripleMix('A1', 50, {
        labwareId: SOURCE_LABWARE,
        wellLocation: {
          origin: 'bottom',
          offset: {
            x: 0,
            y: 0,
            z: ASPIRATE_OFFSET_FROM_BOTTOM_MM,
          },
        },
      }),

      aspirateHelper('A1', 100),
      aspirateHelper('A2', 100),
      aspirateHelper('A3', 100),
      dispenseHelper('B1', 300),

      ...tripleMix('A4', 50, {
        labwareId: SOURCE_LABWARE,
        wellLocation: {
          origin: 'bottom',
          offset: {
            x: 0,
            y: 0,
            z: ASPIRATE_OFFSET_FROM_BOTTOM_MM,
          },
        },
      }),

      aspirateHelper('A4', 100),
      dispenseHelper('B1', 100),
    ])
  })

  it('should delay after mix aspirate AND regular aspirate in first well of chunk only', () => {
    const data = {
      ...mixinArgs,
      volume: 100,
      changeTip: 'once',
      mixFirstAspirate: { times: 3, volume: 50 },
      aspirateDelay: { seconds: 12, mmFromBottom: 14 },
    } as ConsolidateArgs

    const result = consolidate(data, invariantContext, initialRobotState)
    const res = getSuccessResult(result)

    expect(res.commands).toEqual([
      pickUpTipHelper('A1'),

      ...tripleMix(
        'A1',
        50,
        {
          labwareId: SOURCE_LABWARE,
          wellLocation: {
            origin: 'bottom',
            offset: {
              x: 0,
              y: 0,
              z: ASPIRATE_OFFSET_FROM_BOTTOM_MM,
            },
          },
        },
        { delayAfterAspirate: true }
      ),

      aspirateHelper('A1', 100),
      ...delayWithOffset('A1', SOURCE_LABWARE),
      aspirateHelper('A2', 100),
      ...delayWithOffset('A2', SOURCE_LABWARE),
      aspirateHelper('A3', 100),
      ...delayWithOffset('A3', SOURCE_LABWARE),
      dispenseHelper('B1', 300),

      ...tripleMix(
        'A4',
        50,
        {
          labwareId: SOURCE_LABWARE,
          wellLocation: {
            origin: 'bottom',
            offset: {
              x: 0,
              y: 0,
              z: ASPIRATE_OFFSET_FROM_BOTTOM_MM,
            },
          },
        },
        { delayAfterAspirate: true }
      ),

      aspirateHelper('A4', 100),
      ...delayWithOffset('A4', SOURCE_LABWARE),
      dispenseHelper('B1', 100),
    ])
  })

  it('should mix on aspirate', () => {
    const data = {
      ...mixinArgs,
      volume: 125,
      changeTip: 'once',
      mixFirstAspirate: { times: 3, volume: 50 },
    } as ConsolidateArgs

    const result = consolidate(data, invariantContext, initialRobotState)
    const res = getSuccessResult(result)

    expect(res.commands).toEqual([
      pickUpTipHelper('A1'),
      // Start mix
      aspirateHelper('A1', 50),
      dispenseHelper('A1', 50, {
        labwareId: SOURCE_LABWARE,
        wellLocation: {
          origin: 'bottom',
          offset: {
            x: 0,
            y: 0,
            z: ASPIRATE_OFFSET_FROM_BOTTOM_MM,
          },
        },
      }),
      aspirateHelper('A1', 50),
      dispenseHelper('A1', 50, {
        labwareId: SOURCE_LABWARE,
        wellLocation: {
          origin: 'bottom',
          offset: {
            x: 0,
            y: 0,
            z: ASPIRATE_OFFSET_FROM_BOTTOM_MM,
          },
        },
      }),
      aspirateHelper('A1', 50),
      dispenseHelper('A1', 50, {
        labwareId: SOURCE_LABWARE,
        wellLocation: {
          origin: 'bottom',
          offset: {
            x: 0,
            y: 0,
            z: ASPIRATE_OFFSET_FROM_BOTTOM_MM,
          },
        },
      }),
      // done mix
      aspirateHelper('A1', 125),
      aspirateHelper('A2', 125),
      dispenseHelper('B1', 250),

      // Start mix
      aspirateHelper('A3', 50),
      dispenseHelper('A3', 50, {
        labwareId: SOURCE_LABWARE,
        wellLocation: {
          origin: 'bottom',
          offset: {
            x: 0,
            y: 0,
            z: ASPIRATE_OFFSET_FROM_BOTTOM_MM,
          },
        },
      }),
      aspirateHelper('A3', 50),
      dispenseHelper('A3', 50, {
        labwareId: SOURCE_LABWARE,
        wellLocation: {
          origin: 'bottom',
          offset: {
            x: 0,
            y: 0,
            z: ASPIRATE_OFFSET_FROM_BOTTOM_MM,
          },
        },
      }),
      aspirateHelper('A3', 50),
      dispenseHelper('A3', 50, {
        labwareId: SOURCE_LABWARE,
        wellLocation: {
          origin: 'bottom',
          offset: {
            x: 0,
            y: 0,
            z: ASPIRATE_OFFSET_FROM_BOTTOM_MM,
          },
        },
      }),
      // done mix

      aspirateHelper('A3', 125),
      aspirateHelper('A4', 125),
      dispenseHelper('B1', 250),
    ])
  })

  it('should mix after dispense', () => {
    const data = {
      ...mixinArgs,
      volume: 100,
      changeTip: 'once',
      mixInDestination: { times: 3, volume: 53 },
    } as ConsolidateArgs

    const result = consolidate(data, invariantContext, initialRobotState)
    const res = getSuccessResult(result)

    expect(res.commands).toEqual([
      pickUpTipHelper('A1'),
      aspirateHelper('A1', 100),
      aspirateHelper('A2', 100),
      aspirateHelper('A3', 100),
      dispenseHelper('B1', 300),

      ...tripleMix('B1', 53, {
        labwareId: DEST_LABWARE,
        wellLocation: {
          origin: 'bottom',
          offset: {
            x: 0,
            y: 0,
            z: DISPENSE_OFFSET_FROM_BOTTOM_MM,
          },
        },
      }),

      aspirateHelper('A4', 100),
      dispenseHelper('B1', 100),

      ...tripleMix('B1', 53, {
        labwareId: DEST_LABWARE,
        wellLocation: {
          origin: 'bottom',
          offset: {
            x: 0,
            y: 0,
            z: DISPENSE_OFFSET_FROM_BOTTOM_MM,
          },
        },
      }),
    ])
  })

  it('should delay after mix dispense AND regular dispense', () => {
    const data = {
      ...mixinArgs,
      volume: 100,
      changeTip: 'once',
      mixInDestination: { times: 3, volume: 53 },
      dispenseDelay: { seconds: 12, mmFromBottom: 14 },
    } as ConsolidateArgs

    const result = consolidate(data, invariantContext, initialRobotState)
    const res = getSuccessResult(result)

    expect(res.commands).toEqual([
      pickUpTipHelper('A1'),
      aspirateHelper('A1', 100),
      aspirateHelper('A2', 100),
      aspirateHelper('A3', 100),
      dispenseHelper('B1', 300),
      ...delayWithOffset('B1', DEST_LABWARE),
      ...tripleMix(
        'B1',
        53,
        {
          labwareId: DEST_LABWARE,
          wellLocation: {
            origin: 'bottom',
            offset: {
              x: 0,
              y: 0,
              z: DISPENSE_OFFSET_FROM_BOTTOM_MM,
            },
          },
        },
        { delayAfterDispense: true }
      ),

      aspirateHelper('A4', 100),
      dispenseHelper('B1', 100),
      ...delayWithOffset('B1', DEST_LABWARE),

      ...tripleMix(
        'B1',
        53,
        {
          labwareId: DEST_LABWARE,
          wellLocation: {
            origin: 'bottom',
            offset: {
              x: 0,
              y: 0,
              z: DISPENSE_OFFSET_FROM_BOTTOM_MM,
            },
          },
        },
        { delayAfterDispense: true }
      ),
    ])
  })

  it('should mix after dispense with blowout to trash: first mix, then blowout', () => {
    const data = {
      ...mixinArgs,
      volume: 100,
      changeTip: 'once',
      mixInDestination: { times: 3, volume: 54 },
      blowoutLocation: FIXED_TRASH_ID,
    } as ConsolidateArgs

    const result = consolidate(data, invariantContext, initialRobotState)
    const res = getSuccessResult(result)

    expect(res.commands).toEqual([
      pickUpTipHelper('A1'),
      aspirateHelper('A1', 100),
      aspirateHelper('A2', 100),
      aspirateHelper('A3', 100),
      dispenseHelper('B1', 300),

      ...tripleMix('B1', 54, {
        labwareId: DEST_LABWARE,
        wellLocation: {
          origin: 'bottom',
          offset: {
            x: 0,
            y: 0,
            z: DISPENSE_OFFSET_FROM_BOTTOM_MM,
          },
        },
      }),
      ...blowoutInPlaceHelper(),
      aspirateHelper('A4', 100),
      dispenseHelper('B1', 100),

      ...tripleMix('B1', 54, {
        labwareId: DEST_LABWARE,
        wellLocation: {
          origin: 'bottom',
          offset: {
            x: 0,
            y: 0,
            z: DISPENSE_OFFSET_FROM_BOTTOM_MM,
          },
        },
      }),
      ...blowoutInPlaceHelper(),
    ])
  })

  it('"pre-wet tip" should aspirate and dispense consolidate volume from first well of each chunk', () => {
    // TODO LATER Ian 2018-02-13 Should it be 2/3 max volume instead?
    const data = {
      ...mixinArgs,
      volume: 150,
      changeTip: 'once',
      preWetTip: true,
      sourceWells: ['A1', 'A2', 'A3', 'A4'],
    } as ConsolidateArgs

    const preWetVol = data.volume // NOTE same as volume above... for now

    const result = consolidate(data, invariantContext, initialRobotState)
    const res = getSuccessResult(result)

    expect(res.commands).toEqual([
      pickUpTipHelper('A1'),

      // pre-wet tip
      aspirateHelper('A1', preWetVol),
      dispenseHelper('A1', preWetVol, {
        labwareId: SOURCE_LABWARE,
        wellLocation: {
          origin: 'bottom',
          offset: {
            x: 0,
            y: 0,
            z: ASPIRATE_OFFSET_FROM_BOTTOM_MM,
          },
        },
      }),
      // done pre-wet

      aspirateHelper('A1', 150),
      aspirateHelper('A2', 150),
      dispenseHelper('B1', 300),

      // pre-wet tip, now with A3
      aspirateHelper('A3', preWetVol),
      dispenseHelper('A3', preWetVol, {
        labwareId: SOURCE_LABWARE,
        wellLocation: {
          origin: 'bottom',
          offset: {
            x: 0,
            y: 0,
            z: ASPIRATE_OFFSET_FROM_BOTTOM_MM,
          },
        },
      }),
      // done pre-wet

      aspirateHelper('A3', 150),
      aspirateHelper('A4', 150),
      dispenseHelper('B1', 300),
    ])
  })

  it('pre-wet tip should use the aspirate delay when specified', () => {
    // TODO LATER Ian 2018-02-13 Should it be 2/3 max volume instead?
    const data = {
      ...mixinArgs,
      volume: 150,
      changeTip: 'once',
      preWetTip: true,
      sourceWells: ['A1', 'A2', 'A3', 'A4'],
      aspirateDelay: { mmFromBottom: 14, seconds: 12 },
    } as ConsolidateArgs

    const preWetVol = data.volume // NOTE same as volume above... for now

    const result = consolidate(data, invariantContext, initialRobotState)
    const res = getSuccessResult(result)

    expect(res.commands).toEqual([
      pickUpTipHelper('A1'),

      // pre-wet tip
      aspirateHelper('A1', preWetVol),
      delayCommand(12),
      dispenseHelper('A1', preWetVol, {
        labwareId: SOURCE_LABWARE,
        wellLocation: {
          origin: 'bottom',
          offset: {
            x: 0,
            y: 0,
            z: ASPIRATE_OFFSET_FROM_BOTTOM_MM,
          },
        },
      }),
      // done pre-wet

      aspirateHelper('A1', 150),
      ...delayWithOffset('A1', SOURCE_LABWARE),
      aspirateHelper('A2', 150),
      ...delayWithOffset('A2', SOURCE_LABWARE),
      dispenseHelper('B1', 300),

      // pre-wet tip, now with A3
      aspirateHelper('A3', preWetVol),
      delayCommand(12),
      dispenseHelper('A3', preWetVol, {
        labwareId: SOURCE_LABWARE,
        wellLocation: {
          origin: 'bottom',
          offset: {
            x: 0,
            y: 0,
            z: ASPIRATE_OFFSET_FROM_BOTTOM_MM,
          },
        },
      }),
      // done pre-wet

      aspirateHelper('A3', 150),
      ...delayWithOffset('A3', SOURCE_LABWARE),
      aspirateHelper('A4', 150),
      ...delayWithOffset('A4', SOURCE_LABWARE),
      dispenseHelper('B1', 300),
    ])
  })

  it('pre-wet tip should use the dispense delay when specified', () => {
    // TODO LATER Ian 2018-02-13 Should it be 2/3 max volume instead?
    const data = {
      ...mixinArgs,
      volume: 150,
      changeTip: 'once',
      preWetTip: true,
      sourceWells: ['A1', 'A2', 'A3', 'A4'],
      dispenseDelay: { mmFromBottom: 14, seconds: 12 },
    } as ConsolidateArgs

    const preWetVol = data.volume // NOTE same as volume above... for now

    const result = consolidate(data, invariantContext, initialRobotState)
    const res = getSuccessResult(result)

    expect(res.commands).toEqual([
      pickUpTipHelper('A1'),

      // pre-wet tip
      aspirateHelper('A1', preWetVol),
      dispenseHelper('A1', preWetVol, {
        labwareId: SOURCE_LABWARE,
        wellLocation: {
          origin: 'bottom',
          offset: {
            x: 0,
            y: 0,
            z: ASPIRATE_OFFSET_FROM_BOTTOM_MM,
          },
        },
      }),
      delayCommand(12),
      // done pre-wet

      aspirateHelper('A1', 150),
      aspirateHelper('A2', 150),
      dispenseHelper('B1', 300),
      ...delayWithOffset('B1', DEST_LABWARE),

      // pre-wet tip, now with A3
      aspirateHelper('A3', preWetVol),
      dispenseHelper('A3', preWetVol, {
        labwareId: SOURCE_LABWARE,
        wellLocation: {
          origin: 'bottom',
          offset: {
            x: 0,
            y: 0,
            z: ASPIRATE_OFFSET_FROM_BOTTOM_MM,
          },
        },
      }),
      delayCommand(12),
      // done pre-wet

      aspirateHelper('A3', 150),
      aspirateHelper('A4', 150),
      dispenseHelper('B1', 300),
      ...delayWithOffset('B1', DEST_LABWARE),
    ])
  })

  it('should delay after aspirate', () => {
    const data = {
      ...mixinArgs,
      volume: 150,
      changeTip: 'never',
      aspirateDelay: { seconds: 12, mmFromBottom: 14 },
    } as ConsolidateArgs

    const result = consolidate(data, invariantContext, robotStatePickedUpOneTip)
    const res = getSuccessResult(result)

    expect(res.commands).toEqual([
      aspirateHelper('A1', 150),
      ...delayWithOffset('A1', SOURCE_LABWARE),

      aspirateHelper('A2', 150),
      ...delayWithOffset('A2', SOURCE_LABWARE),

      dispenseHelper('B1', 300),

      aspirateHelper('A3', 150),
      ...delayWithOffset('A3', SOURCE_LABWARE),

      aspirateHelper('A4', 150),
      ...delayWithOffset('A4', SOURCE_LABWARE),

      dispenseHelper('B1', 300),
    ])
  })

  it('should delay after air gap aspirate and regular aspirate', () => {
    const data = {
      ...mixinArgs,
      volume: 100,
      aspirateDelay: { seconds: 12, mmFromBottom: 14 },
      changeTip: 'once',
      aspirateAirGapVolume: 5,
    } as ConsolidateArgs

    const result = consolidate(data, invariantContext, initialRobotState)
    const res = getSuccessResult(result)

    // break into single chunks because volume + air gap volume is too big for multi aspirate

    expect(res.commands).toEqual([
      pickUpTipHelper('A1'),

      aspirateHelper('A1', 100),
      ...delayWithOffset('A1', SOURCE_LABWARE),
<<<<<<< HEAD
      makeMoveToWellHelper('A1'),
      makeAirGapAfterAspirateHelper(5),
=======
      airGapHelper('A1', 5),
>>>>>>> 57399e2b
      delayCommand(12),

      aspirateHelper('A2', 100),
      ...delayWithOffset('A2', SOURCE_LABWARE),
<<<<<<< HEAD
      makeMoveToWellHelper('A2'),
      makeAirGapAfterAspirateHelper(5),
=======
      airGapHelper('A2', 5),
>>>>>>> 57399e2b
      delayCommand(12),

      dispenseHelper('B1', 210),

      aspirateHelper('A3', 100),
      ...delayWithOffset('A3', SOURCE_LABWARE),
<<<<<<< HEAD
      makeMoveToWellHelper('A3'),
      makeAirGapAfterAspirateHelper(5),
=======
      airGapHelper('A3', 5),
>>>>>>> 57399e2b
      delayCommand(12),

      aspirateHelper('A4', 100),
      ...delayWithOffset('A4', SOURCE_LABWARE),
<<<<<<< HEAD
      makeMoveToWellHelper('A4'),
      makeAirGapAfterAspirateHelper(5),
=======
      airGapHelper('A4', 5),
>>>>>>> 57399e2b
      delayCommand(12),

      dispenseHelper('B1', 210),
    ])
  })

  it('should delay after dispense', () => {
    const data = {
      ...mixinArgs,
      volume: 150,
      changeTip: 'never',
      dispenseDelay: { seconds: 12, mmFromBottom: 14 },
    } as ConsolidateArgs

    const result = consolidate(data, invariantContext, robotStatePickedUpOneTip)
    const res = getSuccessResult(result)

    expect(res.commands).toEqual([
      aspirateHelper('A1', 150),
      aspirateHelper('A2', 150),
      dispenseHelper('B1', 300),
      ...delayWithOffset('B1', DEST_LABWARE),

      aspirateHelper('A3', 150),
      aspirateHelper('A4', 150),
      dispenseHelper('B1', 300),
      ...delayWithOffset('B1', DEST_LABWARE),
    ])
  })

  it('touchTip after aspirate should touch tip after every aspirate command', () => {
    const data = {
      ...mixinArgs,
      volume: 150,
      changeTip: 'once',
      touchTipAfterAspirate: true,
    } as ConsolidateArgs

    const result = consolidate(data, invariantContext, initialRobotState)
    const res = getSuccessResult(result)

    const touchTipAfterAsp = {
      wellLocation: {
        origin: 'top' as const,
        offset: {
          z: mixinArgs.touchTipAfterAspirateOffsetMmFromTop,
        },
      },
    }
    expect(res.commands).toEqual([
      pickUpTipHelper('A1'),

      aspirateHelper('A1', 150),
      touchTipHelper('A1', touchTipAfterAsp),

      aspirateHelper('A2', 150),
      touchTipHelper('A2', touchTipAfterAsp),

      dispenseHelper('B1', 300),

      aspirateHelper('A3', 150),
      touchTipHelper('A3', touchTipAfterAsp),

      aspirateHelper('A4', 150),
      touchTipHelper('A4', touchTipAfterAsp),

      dispenseHelper('B1', 300),
    ])
  })

  it('touchTip after dispense should touch tip after dispense on destination well', () => {
    const data = {
      ...mixinArgs,
      volume: 150,
      changeTip: 'once',
      touchTipAfterDispense: true,
    } as ConsolidateArgs

    const result = consolidate(data, invariantContext, initialRobotState)
    const res = getSuccessResult(result)

    const touchTipAfterDisp = {
      labwareId: DEST_LABWARE,
      wellLocation: {
        origin: 'top' as const,
        offset: {
          z: mixinArgs.touchTipAfterDispenseOffsetMmFromTop,
        },
      },
    }
    expect(res.commands).toEqual([
      pickUpTipHelper('A1'),

      aspirateHelper('A1', 150),
      aspirateHelper('A2', 150),

      dispenseHelper('B1', 300),
      touchTipHelper('B1', touchTipAfterDisp),

      aspirateHelper('A3', 150),
      aspirateHelper('A4', 150),

      dispenseHelper('B1', 300),
      touchTipHelper('B1', touchTipAfterDisp),
    ])
  })

  it('invalid pipette ID should return error', () => {
    const data = {
      ...mixinArgs,
      sourceWells: ['A1', 'A2'],
      volume: 150,
      changeTip: 'once',
      pipette: 'no-such-pipette-id-here',
    } as ConsolidateArgs

    const result = consolidate(data, invariantContext, initialRobotState)
    const res = getErrorResult(result)

    expect(res.errors).toHaveLength(1)
    expect(res.errors[0].type).toEqual('PIPETTE_DOES_NOT_EXIST')
  })

  it('should air gap after aspirate and dispense all air + liquid at once', () => {
    const data = {
      ...mixinArgs,
      volume: 100,
      changeTip: 'once',
      aspirateAirGapVolume: 5,
    } as ConsolidateArgs

    const result = consolidate(data, invariantContext, initialRobotState)
    const res = getSuccessResult(result)

    // break into single chunks because volume + air gap volume is too big for multi aspirate

    expect(res.commands).toEqual([
      pickUpTipHelper('A1'),

      aspirateHelper('A1', 100),
<<<<<<< HEAD
      makeMoveToWellHelper('A1'),
      makeAirGapAfterAspirateHelper(5),

      aspirateHelper('A2', 100),
      makeMoveToWellHelper('A2'),
      makeAirGapAfterAspirateHelper(5),
=======
      airGapHelper('A1', 5),

      aspirateHelper('A2', 100),
      airGapHelper('A2', 5),
>>>>>>> 57399e2b

      dispenseHelper('B1', 210),

      aspirateHelper('A3', 100),
<<<<<<< HEAD
      makeMoveToWellHelper('A3'),
      makeAirGapAfterAspirateHelper(5),

      aspirateHelper('A4', 100),
      makeMoveToWellHelper('A4'),
      makeAirGapAfterAspirateHelper(5),
=======
      airGapHelper('A3', 5),

      aspirateHelper('A4', 100),
      airGapHelper('A4', 5),
>>>>>>> 57399e2b

      dispenseHelper('B1', 210),
    ])
  })

  it('should air gap after aspirate and break into single chunks and dispense all air + liquid at once', () => {
    const data = {
      ...mixinArgs,
      volume: 150,
      changeTip: 'once',
      aspirateAirGapVolume: 5,
    } as ConsolidateArgs

    const result = consolidate(data, invariantContext, initialRobotState)
    const res = getSuccessResult(result)

    // break into single chunks because volume + air gap volume is too big for multi aspirate

    expect(res.commands).toEqual([
      pickUpTipHelper('A1'),

      aspirateHelper('A1', 150),
<<<<<<< HEAD
      makeMoveToWellHelper('A1'),
      makeAirGapAfterAspirateHelper(5),
=======
      airGapHelper('A1', 5),
>>>>>>> 57399e2b

      dispenseHelper('B1', 155),

      aspirateHelper('A2', 150),
<<<<<<< HEAD
      makeMoveToWellHelper('A2'),
      makeAirGapAfterAspirateHelper(5),
=======
      airGapHelper('A2', 5),
>>>>>>> 57399e2b

      dispenseHelper('B1', 155),

      aspirateHelper('A3', 150),
<<<<<<< HEAD
      makeMoveToWellHelper('A3'),
      makeAirGapAfterAspirateHelper(5),
=======
      airGapHelper('A3', 5),
>>>>>>> 57399e2b

      dispenseHelper('B1', 155),

      aspirateHelper('A4', 150),
<<<<<<< HEAD
      makeMoveToWellHelper('A4'),
      makeAirGapAfterAspirateHelper(5),
=======
      airGapHelper('A4', 5),
>>>>>>> 57399e2b

      dispenseHelper('B1', 155),
    ])
  })

  describe('all advanced settings enabled', () => {
    it('should create commands in the expected order with expected params (changeTip: never, blowout in trash)', () => {
      const args = {
        ...mixinArgs,
        sourceWells: ['A1', 'A2', 'A3'],
        destWellName: 'B1',
        changeTip: 'never',
        volume: 100,
        // aspirate column
        preWetTip: true,
        aspirateDelay: { seconds: 11, mmFromBottom: 15 },
        touchTipAfterAspirate: true,
        touchTipAfterAspirateOffsetMmFromTop: -14.5,
        aspirateAirGapVolume: 31,
        // dispense column
        dispenseDelay: { seconds: 12, mmFromBottom: 14 },
        mixInDestination: {
          volume: 36,
          times: 1,
        },
        touchTipAfterDispense: true,
        blowoutLocation: 'fixedTrash',
        blowoutFlowRateUlSec: 2.3,
        blowoutOffsetFromTopMm: 3.3,
        dispenseAirGapVolume: 35,
      } as ConsolidateArgs

      const result = consolidate(
        args,
        invariantContext,
        robotStatePickedUpOneTip
      )
      const res = getSuccessResult(result)
      expect(res.commands).toEqual([
        // Pre-wet
        {
          commandType: 'aspirate',
          key: expect.any(String),
          params: {
            pipetteId: 'p300SingleId',
            volume: 100,
            labwareId: 'sourcePlateId',
            wellName: 'A1',
            wellLocation: {
              origin: 'bottom',
              offset: {
                x: 0,
                y: 0,
                z: 3.1,
              },
            },
            flowRate: 2.1,
          },
        },
        {
          commandType: 'waitForDuration',
          key: expect.any(String),
          params: {
            seconds: 11,
          },
        },
        {
          commandType: 'dispense',
          key: expect.any(String),
          params: {
            pipetteId: 'p300SingleId',
            volume: 100,
            labwareId: 'sourcePlateId',
            wellName: 'A1',
            wellLocation: {
              origin: 'bottom',
              offset: {
                x: 0,
                y: 0,
                z: 3.1,
              },
            },
            flowRate: 2.2,
          },
        },
        {
          commandType: 'waitForDuration',
          key: expect.any(String),
          params: {
            seconds: 12,
          },
        },
        // First aspirate: source well A1
        {
          commandType: 'aspirate',
          key: expect.any(String),
          params: {
            pipetteId: 'p300SingleId',
            volume: 100,
            labwareId: 'sourcePlateId',
            wellName: 'A1',
            wellLocation: {
              origin: 'bottom',
              offset: {
                x: 0,
                y: 0,
                z: 3.1,
              },
            },
            flowRate: 2.1,
          },
        },
        {
          commandType: 'moveToWell',
          key: expect.any(String),
          params: {
            pipetteId: 'p300SingleId',
            labwareId: 'sourcePlateId',
            wellName: 'A1',
            wellLocation: {
              origin: 'bottom',
              offset: {
                x: 0,
                y: 0,
                z: 15,
              },
            },
          },
        },
        {
          commandType: 'waitForDuration',
          key: expect.any(String),
          params: {
            seconds: 11,
          },
        },
        {
          commandType: 'touchTip',
          key: expect.any(String),
          params: {
            pipetteId: 'p300SingleId',
            labwareId: 'sourcePlateId',
            wellName: 'A1',
            wellLocation: {
              origin: 'top',
              offset: {
                z: -14.5,
              },
            },
          },
        },
        // Air Gap: after aspirating from A1
        {
          commandType: 'aspirate',
          meta: AIR_GAP_META,
          key: expect.any(String),
          params: {
            pipetteId: 'p300SingleId',
            volume: 31,
            labwareId: 'sourcePlateId',
            wellName: 'A1',
            wellLocation: {
              origin: 'bottom',
              offset: {
                x: 0,
                y: 0,
                z: 11.54,
              },
            },
            flowRate: 2.1,
          },
        },
        {
          commandType: 'waitForDuration',
          key: expect.any(String),
          params: {
            seconds: 11,
          },
        },
        // Second aspirate: source well A2
        {
          commandType: 'aspirate',
          key: expect.any(String),
          params: {
            pipetteId: 'p300SingleId',
            volume: 100,
            labwareId: 'sourcePlateId',
            wellName: 'A2',
            wellLocation: {
              origin: 'bottom',
              offset: {
                x: 0,
                y: 0,
                z: 3.1,
              },
            },
            flowRate: 2.1,
          },
        },
        {
          commandType: 'moveToWell',
          key: expect.any(String),
          params: {
            pipetteId: 'p300SingleId',
            labwareId: 'sourcePlateId',
            wellName: 'A2',
            wellLocation: {
              origin: 'bottom',
              offset: {
                x: 0,
                y: 0,
                z: 15,
              },
            },
          },
        },
        {
          commandType: 'waitForDuration',
          key: expect.any(String),
          params: {
            seconds: 11,
          },
        },
        {
          commandType: 'touchTip',
          key: expect.any(String),
          params: {
            pipetteId: 'p300SingleId',
            labwareId: 'sourcePlateId',
            wellName: 'A2',
            wellLocation: {
              origin: 'top',
              offset: {
                z: -14.5,
              },
            },
          },
        },
        // Aspirate > air gap: after aspirating from A2
        {
          commandType: 'aspirate',
          meta: AIR_GAP_META,
          key: expect.any(String),
          params: {
            pipetteId: 'p300SingleId',
            volume: 31,
            labwareId: 'sourcePlateId',
            wellName: 'A2',
            wellLocation: {
              origin: 'bottom',
              offset: {
                x: 0,
                y: 0,
                z: 11.54,
              },
            },
            flowRate: 2.1,
          },
        },
        {
          commandType: 'waitForDuration',
          key: expect.any(String),
          params: {
            seconds: 11,
          },
        },
        // Dispense full air + liquid volume all together to dest well (100+31+100+31 = 262uL)
        {
          commandType: 'dispense',
          key: expect.any(String),
          params: {
            pipetteId: 'p300SingleId',
            volume: 262,
            labwareId: 'destPlateId',
            wellName: 'B1',
            wellLocation: {
              origin: 'bottom',
              offset: {
                x: 0,
                y: 0,
                z: 3.2,
              },
            },
            flowRate: 2.2,
          },
        },
        {
          commandType: 'moveToWell',
          key: expect.any(String),
          params: {
            pipetteId: 'p300SingleId',
            labwareId: 'destPlateId',
            wellName: 'B1',
            wellLocation: {
              origin: 'bottom',
              offset: {
                x: 0,
                y: 0,
                z: 14,
              },
            },
          },
        },
        {
          commandType: 'waitForDuration',
          key: expect.any(String),
          params: {
            seconds: 12,
          },
        },
        // Mix (disp)
        {
          commandType: 'aspirate',
          key: expect.any(String),
          params: {
            pipetteId: 'p300SingleId',
            volume: 36,
            labwareId: 'destPlateId',
            wellName: 'B1',
            wellLocation: {
              origin: 'bottom',
              offset: {
                x: 0,
                y: 0,
                z: 3.2,
              },
            },
            flowRate: 2.1,
          },
        },
        {
          commandType: 'waitForDuration',
          key: expect.any(String),
          params: {
            seconds: 11,
          },
        },
        {
          commandType: 'dispense',
          key: expect.any(String),
          params: {
            pipetteId: 'p300SingleId',
            volume: 36,
            labwareId: 'destPlateId',
            wellName: 'B1',
            wellLocation: {
              origin: 'bottom',
              offset: {
                x: 0,
                y: 0,
                z: 3.2,
              },
            },
            flowRate: 2.2,
          },
        },
        {
          commandType: 'waitForDuration',
          key: expect.any(String),
          params: {
            seconds: 12,
          },
        },
        // Blowout to trash
        ...blowoutInPlaceHelper(),
        // Touch tip (disp)
        {
          commandType: 'touchTip',
          key: expect.any(String),
          params: {
            pipetteId: 'p300SingleId',
            labwareId: 'destPlateId',
            wellName: 'B1',
            wellLocation: {
              origin: 'top',
              offset: {
                z: -3.4,
              },
            },
          },
        },

        // No Dispense > Air Gap here because we're re-using the tip
        // for the next chunk

        // Second chunk: source well A3
        // pre-wet
        {
          commandType: 'aspirate',
          key: expect.any(String),
          params: {
            pipetteId: 'p300SingleId',
            volume: 100,
            labwareId: 'sourcePlateId',
            wellName: 'A3',
            wellLocation: {
              origin: 'bottom',
              offset: {
                x: 0,
                y: 0,
                z: 3.1,
              },
            },
            flowRate: 2.1,
          },
        },
        {
          commandType: 'waitForDuration',
          key: expect.any(String),
          params: {
            seconds: 11,
          },
        },
        {
          commandType: 'dispense',
          key: expect.any(String),
          params: {
            pipetteId: 'p300SingleId',
            volume: 100,
            labwareId: 'sourcePlateId',
            wellName: 'A3',
            wellLocation: {
              origin: 'bottom',
              offset: {
                x: 0,
                y: 0,
                z: 3.1,
              },
            },
            flowRate: 2.2,
          },
        },
        {
          commandType: 'waitForDuration',
          key: expect.any(String),
          params: {
            seconds: 12,
          },
        },
        // actual aspirate A3
        {
          commandType: 'aspirate',
          key: expect.any(String),
          params: {
            pipetteId: 'p300SingleId',
            volume: 100,
            labwareId: 'sourcePlateId',
            wellName: 'A3',
            wellLocation: {
              origin: 'bottom',
              offset: {
                x: 0,
                y: 0,
                z: 3.1,
              },
            },
            flowRate: 2.1,
          },
        },
        {
          commandType: 'moveToWell',
          key: expect.any(String),
          params: {
            pipetteId: 'p300SingleId',
            labwareId: 'sourcePlateId',
            wellName: 'A3',
            wellLocation: {
              origin: 'bottom',
              offset: {
                x: 0,
                y: 0,
                z: 15,
              },
            },
          },
        },
        {
          commandType: 'waitForDuration',
          key: expect.any(String),
          params: {
            seconds: 11,
          },
        },
        {
          commandType: 'touchTip',
          key: expect.any(String),
          params: {
            pipetteId: 'p300SingleId',
            labwareId: 'sourcePlateId',
            wellName: 'A3',
            wellLocation: {
              origin: 'top',
              offset: {
                z: -14.5,
              },
            },
          },
        },
        // Aspirate > air gap: after aspirating from A3
        {
          commandType: 'aspirate',
          meta: AIR_GAP_META,
          key: expect.any(String),
          params: {
            pipetteId: 'p300SingleId',
            volume: 31,
            labwareId: 'sourcePlateId',
            wellName: 'A3',
            wellLocation: {
              origin: 'bottom',
              offset: {
                x: 0,
                y: 0,
                z: 11.54,
              },
            },
            flowRate: 2.1,
          },
        },
        {
          commandType: 'waitForDuration',
          key: expect.any(String),
          params: {
            seconds: 11,
          },
        },
        // Dispense full air + liquid volume all together to dest well (100+31 = 131uL)
        {
          commandType: 'dispense',
          key: expect.any(String),
          params: {
            pipetteId: 'p300SingleId',
            volume: 131,
            labwareId: 'destPlateId',
            wellName: 'B1',
            wellLocation: {
              origin: 'bottom',
              offset: {
                x: 0,
                y: 0,
                z: 3.2,
              },
            },
            flowRate: 2.2,
          },
        },
        {
          commandType: 'moveToWell',
          key: expect.any(String),
          params: {
            pipetteId: 'p300SingleId',
            labwareId: 'destPlateId',
            wellName: 'B1',
            wellLocation: {
              origin: 'bottom',
              offset: {
                x: 0,
                y: 0,
                z: 14,
              },
            },
          },
        },
        {
          commandType: 'waitForDuration',
          key: expect.any(String),
          params: {
            seconds: 12,
          },
        },
        // Mix (disp)
        {
          commandType: 'aspirate',
          key: expect.any(String),
          params: {
            pipetteId: 'p300SingleId',
            volume: 36,
            labwareId: 'destPlateId',
            wellName: 'B1',
            wellLocation: {
              origin: 'bottom',
              offset: {
                x: 0,
                y: 0,
                z: 3.2,
              },
            },
            flowRate: 2.1,
          },
        },
        {
          commandType: 'waitForDuration',
          key: expect.any(String),
          params: {
            seconds: 11,
          },
        },
        {
          commandType: 'dispense',
          key: expect.any(String),
          params: {
            pipetteId: 'p300SingleId',
            volume: 36,
            labwareId: 'destPlateId',
            wellName: 'B1',
            wellLocation: {
              origin: 'bottom',
              offset: {
                x: 0,
                y: 0,
                z: 3.2,
              },
            },
            flowRate: 2.2,
          },
        },
        {
          commandType: 'waitForDuration',
          key: expect.any(String),
          params: {
            seconds: 12,
          },
        },
        // Blowout to trash
        ...blowoutInPlaceHelper(),
        // Touch tip (disp)
        {
          commandType: 'touchTip',
          key: expect.any(String),
          params: {
            pipetteId: 'p300SingleId',
            labwareId: 'destPlateId',
            wellName: 'B1',
            wellLocation: {
              origin: 'top',
              offset: {
                z: -3.4,
              },
            },
          },
        },
        // Dispense > air gap in dest well
        {
          commandType: 'aspirate',
          meta: AIR_GAP_META,
          key: expect.any(String),
          params: {
            pipetteId: 'p300SingleId',
            labwareId: 'destPlateId',
            wellName: 'B1',
            flowRate: 2.1,
            wellLocation: {
              origin: 'bottom',
              offset: {
                x: 0,
                y: 0,
                z: 11.54,
              },
            },
<<<<<<< HEAD
          },
        },
        {
          commandType: 'prepareToAspirate',
          key: expect.any(String),
          params: {
            pipetteId: 'p300SingleId',
          },
        },
        {
          commandType: 'airGapInPlace',
          key: expect.any(String),
          params: {
            pipetteId: 'p300SingleId',
=======
>>>>>>> 57399e2b
            volume: 35,
          },
        },
        {
          commandType: 'waitForDuration',
          key: expect.any(String),
          params: {
            seconds: 11,
          },
        },

        // we used dispense > air gap, so we will dispose of the tip
        ...dropTipHelper(),
      ])
    })

    it('should create commands in the expected order with expected params (changeTip: once, blowout in dest)', () => {
      const args = {
        ...mixinArgs,
        sourceWells: ['A1', 'A2', 'A3'],
        destWellName: 'B1',
        changeTip: 'once',
        volume: 100,
        // aspirate column
        preWetTip: true,
        aspirateDelay: { seconds: 11, mmFromBottom: 15 },
        touchTipAfterAspirate: true,
        touchTipAfterAspirateOffsetMmFromTop: -14.5,
        aspirateAirGapVolume: 31,
        // dispense column
        dispenseDelay: { seconds: 12, mmFromBottom: 14 },
        mixInDestination: {
          volume: 36,
          times: 1,
        },
        touchTipAfterDispense: true,
        blowoutLocation: DEST_WELL_BLOWOUT_DESTINATION,
        blowoutFlowRateUlSec: 2.3,
        blowoutOffsetFromTopMm: 3.3,
        dispenseAirGapVolume: 35,
      } as ConsolidateArgs

      const result = consolidate(args, invariantContext, initialRobotState)
      const res = getSuccessResult(result)
      expect(res.commands).toEqual([
        // pick up tip
        {
          commandType: 'pickUpTip',
          key: expect.any(String),
          params: {
            pipetteId: 'p300SingleId',
            labwareId: 'tiprack1Id',
            wellName: 'A1',
          },
        },
        // Pre-wet
        {
          commandType: 'aspirate',
          key: expect.any(String),
          params: {
            pipetteId: 'p300SingleId',
            volume: 100,
            labwareId: 'sourcePlateId',
            wellName: 'A1',
            wellLocation: {
              origin: 'bottom',
              offset: {
                x: 0,
                y: 0,
                z: 3.1,
              },
            },
            flowRate: 2.1,
          },
        },
        {
          commandType: 'waitForDuration',
          key: expect.any(String),
          params: {
            seconds: 11,
          },
        },
        {
          commandType: 'dispense',
          key: expect.any(String),
          params: {
            pipetteId: 'p300SingleId',
            volume: 100,
            labwareId: 'sourcePlateId',
            wellName: 'A1',
            wellLocation: {
              origin: 'bottom',
              offset: {
                x: 0,
                y: 0,
                z: 3.1,
              },
            },
            flowRate: 2.2,
          },
        },
        {
          commandType: 'waitForDuration',
          key: expect.any(String),
          params: {
            seconds: 12,
          },
        },
        // First aspirate: source well A1
        {
          commandType: 'aspirate',
          key: expect.any(String),
          params: {
            pipetteId: 'p300SingleId',
            volume: 100,
            labwareId: 'sourcePlateId',
            wellName: 'A1',
            wellLocation: {
              origin: 'bottom',
              offset: {
                x: 0,
                y: 0,
                z: 3.1,
              },
            },
            flowRate: 2.1,
          },
        },
        {
          commandType: 'moveToWell',
          key: expect.any(String),
          params: {
            pipetteId: 'p300SingleId',
            labwareId: 'sourcePlateId',
            wellName: 'A1',
            wellLocation: {
              origin: 'bottom',
              offset: {
                x: 0,
                y: 0,
                z: 15,
              },
            },
          },
        },
        {
          commandType: 'waitForDuration',
          key: expect.any(String),
          params: {
            seconds: 11,
          },
        },
        {
          commandType: 'touchTip',
          key: expect.any(String),
          params: {
            pipetteId: 'p300SingleId',
            labwareId: 'sourcePlateId',
            wellName: 'A1',
            wellLocation: {
              origin: 'top',
              offset: {
                z: -14.5,
              },
            },
          },
        },
        // Air Gap: after aspirating from A1
        {
          commandType: 'aspirate',
          meta: AIR_GAP_META,
          key: expect.any(String),
          params: {
            pipetteId: 'p300SingleId',
            volume: 31,
            labwareId: 'sourcePlateId',
            wellName: 'A1',
            wellLocation: {
              origin: 'bottom',
              offset: {
                x: 0,
                y: 0,
                z: 11.54,
              },
            },
            flowRate: 2.1,
          },
        },
        {
          commandType: 'waitForDuration',
          key: expect.any(String),
          params: {
            seconds: 11,
          },
        },
        // Second aspirate: source well A2
        {
          commandType: 'aspirate',
          key: expect.any(String),
          params: {
            pipetteId: 'p300SingleId',
            volume: 100,
            labwareId: 'sourcePlateId',
            wellName: 'A2',
            wellLocation: {
              origin: 'bottom',
              offset: {
                z: 3.1,
                x: 0,
                y: 0,
              },
            },
            flowRate: 2.1,
          },
        },
        {
          commandType: 'moveToWell',
          key: expect.any(String),
          params: {
            pipetteId: 'p300SingleId',
            labwareId: 'sourcePlateId',
            wellName: 'A2',
            wellLocation: {
              origin: 'bottom',
              offset: {
                x: 0,
                y: 0,
                z: 15,
              },
            },
          },
        },
        {
          commandType: 'waitForDuration',
          key: expect.any(String),
          params: {
            seconds: 11,
          },
        },
        {
          commandType: 'touchTip',
          key: expect.any(String),
          params: {
            pipetteId: 'p300SingleId',
            labwareId: 'sourcePlateId',
            wellName: 'A2',
            wellLocation: {
              origin: 'top',
              offset: {
                z: -14.5,
              },
            },
          },
        },
        // Aspirate > air gap: after aspirating from A2
        {
          commandType: 'aspirate',
          meta: AIR_GAP_META,
          key: expect.any(String),
          params: {
            pipetteId: 'p300SingleId',
            volume: 31,
            labwareId: 'sourcePlateId',
            wellName: 'A2',
            wellLocation: {
              origin: 'bottom',
              offset: {
                x: 0,
                y: 0,
                z: 11.54,
              },
            },
            flowRate: 2.1,
          },
        },
        {
          commandType: 'waitForDuration',
          key: expect.any(String),
          params: {
            seconds: 11,
          },
        },
        // Dispense full air + liquid volume all together to dest well (100+31+100+31 = 262uL)
        {
          commandType: 'dispense',
          key: expect.any(String),
          params: {
            pipetteId: 'p300SingleId',
            volume: 262,
            labwareId: 'destPlateId',
            wellName: 'B1',
            wellLocation: {
              origin: 'bottom',
              offset: {
                x: 0,
                y: 0,
                z: 3.2,
              },
            },
            flowRate: 2.2,
          },
        },
        {
          commandType: 'moveToWell',
          key: expect.any(String),
          params: {
            pipetteId: 'p300SingleId',
            labwareId: 'destPlateId',
            wellName: 'B1',
            wellLocation: {
              origin: 'bottom',
              offset: {
                x: 0,
                y: 0,
                z: 14,
              },
            },
          },
        },
        {
          commandType: 'waitForDuration',
          key: expect.any(String),
          params: {
            seconds: 12,
          },
        },
        // Mix (disp)
        {
          commandType: 'aspirate',
          key: expect.any(String),
          params: {
            pipetteId: 'p300SingleId',
            volume: 36,
            labwareId: 'destPlateId',
            wellName: 'B1',
            wellLocation: {
              origin: 'bottom',
              offset: {
                x: 0,
                y: 0,
                z: 3.2,
              },
            },
            flowRate: 2.1,
          },
        },
        {
          commandType: 'waitForDuration',
          key: expect.any(String),
          params: {
            seconds: 11,
          },
        },
        {
          commandType: 'dispense',
          key: expect.any(String),
          params: {
            pipetteId: 'p300SingleId',
            volume: 36,
            labwareId: 'destPlateId',
            wellName: 'B1',
            wellLocation: {
              origin: 'bottom',
              offset: {
                x: 0,
                y: 0,
                z: 3.2,
              },
            },
            flowRate: 2.2,
          },
        },
        {
          commandType: 'waitForDuration',
          key: expect.any(String),
          params: {
            seconds: 12,
          },
        },
        // Blowout to dest well
        {
          commandType: 'blowout',
          key: expect.any(String),
          params: {
            pipetteId: 'p300SingleId',
            labwareId: 'destPlateId',
            wellName: 'B1',
            flowRate: 2.3,
            wellLocation: {
              origin: 'top',
              offset: {
                z: 3.3,
              },
            },
          },
        },
        // Touch tip (disp)
        {
          commandType: 'touchTip',
          key: expect.any(String),
          params: {
            pipetteId: 'p300SingleId',
            labwareId: 'destPlateId',
            wellName: 'B1',
            wellLocation: {
              origin: 'top',
              offset: {
                z: -3.4,
              },
            },
          },
        },

        // No Dispense > Air Gap here because we're re-using the tip
        // for the next chunk

        // Second chunk: source well A3
        // pre-wet
        {
          commandType: 'aspirate',
          key: expect.any(String),
          params: {
            pipetteId: 'p300SingleId',
            volume: 100,
            labwareId: 'sourcePlateId',
            wellName: 'A3',
            wellLocation: {
              origin: 'bottom',
              offset: {
                x: 0,
                y: 0,
                z: 3.1,
              },
            },
            flowRate: 2.1,
          },
        },
        {
          commandType: 'waitForDuration',
          key: expect.any(String),
          params: {
            seconds: 11,
          },
        },
        {
          commandType: 'dispense',
          key: expect.any(String),
          params: {
            pipetteId: 'p300SingleId',
            volume: 100,
            labwareId: 'sourcePlateId',
            wellName: 'A3',
            wellLocation: {
              origin: 'bottom',
              offset: {
                x: 0,
                y: 0,
                z: 3.1,
              },
            },
            flowRate: 2.2,
          },
        },
        {
          commandType: 'waitForDuration',
          key: expect.any(String),
          params: {
            seconds: 12,
          },
        },
        // actual aspirate A3
        {
          commandType: 'aspirate',
          key: expect.any(String),
          params: {
            pipetteId: 'p300SingleId',
            volume: 100,
            labwareId: 'sourcePlateId',
            wellName: 'A3',
            wellLocation: {
              origin: 'bottom',
              offset: {
                x: 0,
                y: 0,
                z: 3.1,
              },
            },
            flowRate: 2.1,
          },
        },
        {
          commandType: 'moveToWell',
          key: expect.any(String),
          params: {
            pipetteId: 'p300SingleId',
            labwareId: 'sourcePlateId',
            wellName: 'A3',
            wellLocation: {
              origin: 'bottom',
              offset: {
                x: 0,
                y: 0,
                z: 15,
              },
            },
          },
        },
        {
          commandType: 'waitForDuration',
          key: expect.any(String),
          params: {
            seconds: 11,
          },
        },
        {
          commandType: 'touchTip',
          key: expect.any(String),
          params: {
            pipetteId: 'p300SingleId',
            labwareId: 'sourcePlateId',
            wellName: 'A3',
            wellLocation: {
              origin: 'top',
              offset: {
                z: -14.5,
              },
            },
          },
        },
        // Aspirate > air gap: after aspirating from A3
        {
          commandType: 'aspirate',
          meta: AIR_GAP_META,
          key: expect.any(String),
          params: {
            pipetteId: 'p300SingleId',
            volume: 31,
            labwareId: 'sourcePlateId',
            wellName: 'A3',
            wellLocation: {
              origin: 'bottom',
              offset: {
                x: 0,
                y: 0,
                z: 11.54,
              },
            },
            flowRate: 2.1,
          },
        },
        {
          commandType: 'waitForDuration',
          key: expect.any(String),
          params: {
            seconds: 11,
          },
        },
        // Dispense full air + liquid volume all together to dest well (100+31 = 131uL)
        {
          commandType: 'dispense',
          key: expect.any(String),
          params: {
            pipetteId: 'p300SingleId',
            volume: 131,
            labwareId: 'destPlateId',
            wellName: 'B1',
            wellLocation: {
              origin: 'bottom',
              offset: {
                x: 0,
                y: 0,
                z: 3.2,
              },
            },
            flowRate: 2.2,
          },
        },
        {
          commandType: 'moveToWell',
          key: expect.any(String),
          params: {
            pipetteId: 'p300SingleId',
            labwareId: 'destPlateId',
            wellName: 'B1',
            wellLocation: {
              origin: 'bottom',
              offset: {
                x: 0,
                y: 0,
                z: 14,
              },
            },
          },
        },
        {
          commandType: 'waitForDuration',
          key: expect.any(String),
          params: {
            seconds: 12,
          },
        },
        // Mix (disp)
        {
          commandType: 'aspirate',
          key: expect.any(String),
          params: {
            pipetteId: 'p300SingleId',
            volume: 36,
            labwareId: 'destPlateId',
            wellName: 'B1',
            wellLocation: {
              origin: 'bottom',
              offset: {
                x: 0,
                y: 0,
                z: 3.2,
              },
            },
            flowRate: 2.1,
          },
        },
        {
          commandType: 'waitForDuration',
          key: expect.any(String),
          params: {
            seconds: 11,
          },
        },
        {
          commandType: 'dispense',
          key: expect.any(String),
          params: {
            pipetteId: 'p300SingleId',
            volume: 36,
            labwareId: 'destPlateId',
            wellName: 'B1',
            wellLocation: {
              origin: 'bottom',
              offset: {
                x: 0,
                y: 0,
                z: 3.2,
              },
            },
            flowRate: 2.2,
          },
        },
        {
          commandType: 'waitForDuration',
          key: expect.any(String),
          params: {
            seconds: 12,
          },
        },
        // Blowout to dest
        {
          commandType: 'blowout',
          key: expect.any(String),
          params: {
            pipetteId: 'p300SingleId',
            labwareId: 'destPlateId',
            wellName: 'B1',
            flowRate: 2.3,
            wellLocation: {
              origin: 'top',
              offset: {
                z: 3.3,
              },
            },
          },
        },
        // Touch tip (disp)
        {
          commandType: 'touchTip',
          key: expect.any(String),
          params: {
            pipetteId: 'p300SingleId',
            labwareId: 'destPlateId',
            wellName: 'B1',
            wellLocation: {
              origin: 'top',
              offset: {
                z: -3.4,
              },
            },
          },
        },
        // Dispense > air gap in dest well
        {
          commandType: 'aspirate',
          meta: AIR_GAP_META,
          key: expect.any(String),
          params: {
            pipetteId: 'p300SingleId',
            labwareId: 'destPlateId',
            wellName: 'B1',
            flowRate: 2.1,
            wellLocation: {
              origin: 'bottom',
              offset: {
                x: 0,
                y: 0,
                z: 11.54,
              },
            },
<<<<<<< HEAD
          },
        },
        {
          commandType: 'prepareToAspirate',
          key: expect.any(String),
          params: {
            pipetteId: 'p300SingleId',
          },
        },
        {
          commandType: 'airGapInPlace',
          key: expect.any(String),
          params: {
            pipetteId: 'p300SingleId',
=======
>>>>>>> 57399e2b
            volume: 35,
          },
        },
        {
          commandType: 'waitForDuration',
          key: expect.any(String),
          params: {
            seconds: 11,
          },
        },
      ])
    })

    it('should create commands in the expected order with expected params (changeTip: always, blowout in dest)', () => {
      const args = {
        ...mixinArgs,
        sourceWells: ['A1', 'A2', 'A3'],
        destWellName: 'B1',
        changeTip: 'always',
        volume: 100,
        // aspirate column
        preWetTip: true,
        aspirateDelay: { seconds: 11, mmFromBottom: 15 },
        touchTipAfterAspirate: true,
        touchTipAfterAspirateOffsetMmFromTop: -14.5,
        aspirateAirGapVolume: 31,
        // dispense column
        dispenseDelay: { seconds: 12, mmFromBottom: 14 },
        mixInDestination: {
          volume: 36,
          times: 1,
        },
        touchTipAfterDispense: true,
        blowoutLocation: DEST_WELL_BLOWOUT_DESTINATION,
        blowoutFlowRateUlSec: 2.3,
        blowoutOffsetFromTopMm: 3.3,
        dispenseAirGapVolume: 35,
      } as ConsolidateArgs

      const result = consolidate(args, invariantContext, initialRobotState)
      const res = getSuccessResult(result)
      expect(res.commands).toEqual([
        // pick up tip
        {
          commandType: 'pickUpTip',
          key: expect.any(String),
          params: {
            pipetteId: 'p300SingleId',
            labwareId: 'tiprack1Id',
            wellName: 'A1',
          },
        },
        // Pre-wet
        {
          commandType: 'aspirate',
          key: expect.any(String),
          params: {
            pipetteId: 'p300SingleId',
            volume: 100,
            labwareId: 'sourcePlateId',
            wellName: 'A1',
            wellLocation: {
              origin: 'bottom',
              offset: {
                x: 0,
                y: 0,
                z: 3.1,
              },
            },
            flowRate: 2.1,
          },
        },
        {
          commandType: 'waitForDuration',
          key: expect.any(String),
          params: {
            seconds: 11,
          },
        },
        {
          commandType: 'dispense',
          key: expect.any(String),
          params: {
            pipetteId: 'p300SingleId',
            volume: 100,
            labwareId: 'sourcePlateId',
            wellName: 'A1',
            wellLocation: {
              origin: 'bottom',
              offset: {
                x: 0,
                y: 0,
                z: 3.1,
              },
            },
            flowRate: 2.2,
          },
        },
        {
          commandType: 'waitForDuration',
          key: expect.any(String),
          params: {
            seconds: 12,
          },
        },
        // First aspirate: source well A1
        {
          commandType: 'aspirate',
          key: expect.any(String),
          params: {
            pipetteId: 'p300SingleId',
            volume: 100,
            labwareId: 'sourcePlateId',
            wellName: 'A1',
            wellLocation: {
              origin: 'bottom',
              offset: {
                x: 0,
                y: 0,
                z: 3.1,
              },
            },
            flowRate: 2.1,
          },
        },
        {
          commandType: 'moveToWell',
          key: expect.any(String),
          params: {
            pipetteId: 'p300SingleId',
            labwareId: 'sourcePlateId',
            wellName: 'A1',
            wellLocation: {
              origin: 'bottom',
              offset: {
                x: 0,
                y: 0,
                z: 15,
              },
            },
          },
        },
        {
          commandType: 'waitForDuration',
          key: expect.any(String),
          params: {
            seconds: 11,
          },
        },
        {
          commandType: 'touchTip',
          key: expect.any(String),
          params: {
            pipetteId: 'p300SingleId',
            labwareId: 'sourcePlateId',
            wellName: 'A1',
            wellLocation: {
              origin: 'top',
              offset: {
                z: -14.5,
              },
            },
          },
        },
        // Air Gap: after aspirating from A1
        {
          commandType: 'aspirate',
          meta: AIR_GAP_META,
          key: expect.any(String),
          params: {
            pipetteId: 'p300SingleId',
            volume: 31,
            labwareId: 'sourcePlateId',
            wellName: 'A1',
            wellLocation: {
              origin: 'bottom',
              offset: {
                x: 0,
                y: 0,
                z: 11.54,
              },
            },
            flowRate: 2.1,
          },
        },
        {
          commandType: 'waitForDuration',
          key: expect.any(String),
          params: {
            seconds: 11,
          },
        },
        // Second aspirate: source well A2
        {
          commandType: 'aspirate',
          key: expect.any(String),
          params: {
            pipetteId: 'p300SingleId',
            volume: 100,
            labwareId: 'sourcePlateId',
            wellName: 'A2',
            wellLocation: {
              origin: 'bottom',
              offset: {
                x: 0,
                y: 0,
                z: 3.1,
              },
            },
            flowRate: 2.1,
          },
        },
        {
          commandType: 'moveToWell',
          key: expect.any(String),
          params: {
            pipetteId: 'p300SingleId',
            labwareId: 'sourcePlateId',
            wellName: 'A2',
            wellLocation: {
              origin: 'bottom',
              offset: {
                x: 0,
                y: 0,
                z: 15,
              },
            },
          },
        },
        {
          commandType: 'waitForDuration',
          key: expect.any(String),
          params: {
            seconds: 11,
          },
        },
        {
          commandType: 'touchTip',
          key: expect.any(String),
          params: {
            pipetteId: 'p300SingleId',
            labwareId: 'sourcePlateId',
            wellName: 'A2',
            wellLocation: {
              origin: 'top',
              offset: {
                z: -14.5,
              },
            },
          },
        },
        // Aspirate > air gap: after aspirating from A2
        {
          commandType: 'aspirate',
          meta: AIR_GAP_META,
          key: expect.any(String),
          params: {
            pipetteId: 'p300SingleId',
            volume: 31,
            labwareId: 'sourcePlateId',
            wellName: 'A2',
            wellLocation: {
              origin: 'bottom',
              offset: {
                x: 0,
                y: 0,
                z: 11.54,
              },
            },
            flowRate: 2.1,
          },
        },
        {
          commandType: 'waitForDuration',
          key: expect.any(String),
          params: {
            seconds: 11,
          },
        },
        // Dispense full air + liquid volume all together to dest well (100+31+100+31 = 262uL)
        {
          commandType: 'dispense',
          key: expect.any(String),
          params: {
            pipetteId: 'p300SingleId',
            volume: 262,
            labwareId: 'destPlateId',
            wellName: 'B1',
            wellLocation: {
              origin: 'bottom',
              offset: {
                x: 0,
                y: 0,
                z: 3.2,
              },
            },
            flowRate: 2.2,
          },
        },
        {
          commandType: 'moveToWell',
          key: expect.any(String),
          params: {
            pipetteId: 'p300SingleId',
            labwareId: 'destPlateId',
            wellName: 'B1',
            wellLocation: {
              origin: 'bottom',
              offset: {
                x: 0,
                y: 0,
                z: 14,
              },
            },
          },
        },
        {
          commandType: 'waitForDuration',
          key: expect.any(String),
          params: {
            seconds: 12,
          },
        },
        // Mix (disp)
        {
          commandType: 'aspirate',
          key: expect.any(String),
          params: {
            pipetteId: 'p300SingleId',
            volume: 36,
            labwareId: 'destPlateId',
            wellName: 'B1',
            wellLocation: {
              origin: 'bottom',
              offset: {
                x: 0,
                y: 0,
                z: 3.2,
              },
            },
            flowRate: 2.1,
          },
        },
        {
          commandType: 'waitForDuration',
          key: expect.any(String),
          params: {
            seconds: 11,
          },
        },
        {
          commandType: 'dispense',
          key: expect.any(String),
          params: {
            pipetteId: 'p300SingleId',
            volume: 36,
            labwareId: 'destPlateId',
            wellName: 'B1',
            wellLocation: {
              origin: 'bottom',
              offset: {
                x: 0,
                y: 0,
                z: 3.2,
              },
            },
            flowRate: 2.2,
          },
        },
        {
          commandType: 'waitForDuration',
          key: expect.any(String),
          params: {
            seconds: 12,
          },
        },
        // Blowout to dest well
        {
          commandType: 'blowout',
          key: expect.any(String),
          params: {
            pipetteId: 'p300SingleId',
            labwareId: 'destPlateId',
            wellName: 'B1',
            flowRate: 2.3,
            wellLocation: {
              origin: 'top',
              offset: {
                z: 3.3,
              },
            },
          },
        },
        // Touch tip (disp)
        {
          commandType: 'touchTip',
          key: expect.any(String),
          params: {
            pipetteId: 'p300SingleId',
            labwareId: 'destPlateId',
            wellName: 'B1',
            wellLocation: {
              origin: 'top',
              offset: {
                z: -3.4,
              },
            },
          },
        },

        // Change tip is "always" so we can Dispense > Air Gap here
        {
          commandType: 'aspirate',
          meta: AIR_GAP_META,
          key: expect.any(String),
          params: {
            pipetteId: 'p300SingleId',
            labwareId: 'destPlateId',
            wellName: 'B1',
            wellLocation: {
              origin: 'bottom',
              offset: {
                x: 0,
                y: 0,
                z: 11.54,
              },
            },
<<<<<<< HEAD
          },
        },
        {
          commandType: 'prepareToAspirate',
          key: expect.any(String),
          params: {
            pipetteId: 'p300SingleId',
          },
        },
        {
          commandType: 'airGapInPlace',
          key: expect.any(String),
          params: {
            pipetteId: 'p300SingleId',
=======
>>>>>>> 57399e2b
            volume: 35,
            flowRate: 2.1,
          },
        },
        {
          commandType: 'waitForDuration',
          key: expect.any(String),
          params: {
            seconds: 11,
          },
        },
        // replace tip
        ...dropTipHelper(),
        {
          commandType: 'pickUpTip',
          key: expect.any(String),
          params: {
            pipetteId: 'p300SingleId',
            labwareId: 'tiprack1Id',
            wellName: 'B1',
          },
        },

        // Second chunk: source well A3
        // pre-wet
        {
          commandType: 'aspirate',
          key: expect.any(String),
          params: {
            pipetteId: 'p300SingleId',
            volume: 100,
            labwareId: 'sourcePlateId',
            wellName: 'A3',
            wellLocation: {
              origin: 'bottom',
              offset: {
                x: 0,
                y: 0,
                z: 3.1,
              },
            },
            flowRate: 2.1,
          },
        },
        {
          commandType: 'waitForDuration',
          key: expect.any(String),
          params: {
            seconds: 11,
          },
        },
        {
          commandType: 'dispense',
          key: expect.any(String),
          params: {
            pipetteId: 'p300SingleId',
            volume: 100,
            labwareId: 'sourcePlateId',
            wellName: 'A3',
            wellLocation: {
              origin: 'bottom',
              offset: {
                z: 3.1,
                x: 0,
                y: 0,
              },
            },
            flowRate: 2.2,
          },
        },
        {
          commandType: 'waitForDuration',
          key: expect.any(String),
          params: {
            seconds: 12,
          },
        },
        // actual aspirate A3
        {
          commandType: 'aspirate',
          key: expect.any(String),
          params: {
            pipetteId: 'p300SingleId',
            volume: 100,
            labwareId: 'sourcePlateId',
            wellName: 'A3',
            wellLocation: {
              origin: 'bottom',
              offset: {
                x: 0,
                y: 0,
                z: 3.1,
              },
            },
            flowRate: 2.1,
          },
        },
        {
          commandType: 'moveToWell',
          key: expect.any(String),
          params: {
            pipetteId: 'p300SingleId',
            labwareId: 'sourcePlateId',
            wellName: 'A3',
            wellLocation: {
              origin: 'bottom',
              offset: {
                x: 0,
                y: 0,
                z: 15,
              },
            },
          },
        },
        {
          commandType: 'waitForDuration',
          key: expect.any(String),
          params: {
            seconds: 11,
          },
        },
        {
          commandType: 'touchTip',
          key: expect.any(String),
          params: {
            pipetteId: 'p300SingleId',
            labwareId: 'sourcePlateId',
            wellName: 'A3',
            wellLocation: {
              origin: 'top',
              offset: {
                z: -14.5,
              },
            },
          },
        },
        // Aspirate > air gap: after aspirating from A3
        {
          commandType: 'aspirate',
          meta: AIR_GAP_META,
          key: expect.any(String),
          params: {
            pipetteId: 'p300SingleId',
            volume: 31,
            labwareId: 'sourcePlateId',
            wellName: 'A3',
            wellLocation: {
              origin: 'bottom',
              offset: {
                x: 0,
                y: 0,
                z: 11.54,
              },
            },
            flowRate: 2.1,
          },
        },
        {
          commandType: 'waitForDuration',
          key: expect.any(String),
          params: {
            seconds: 11,
          },
        },
        // Dispense full air + liquid volume all together to dest well (100+31 = 131uL)
        {
          commandType: 'dispense',
          key: expect.any(String),
          params: {
            pipetteId: 'p300SingleId',
            volume: 131,
            labwareId: 'destPlateId',
            wellName: 'B1',
            wellLocation: {
              origin: 'bottom',
              offset: {
                x: 0,
                y: 0,
                z: 3.2,
              },
            },
            flowRate: 2.2,
          },
        },
        {
          commandType: 'moveToWell',
          key: expect.any(String),
          params: {
            pipetteId: 'p300SingleId',
            labwareId: 'destPlateId',
            wellName: 'B1',
            wellLocation: {
              origin: 'bottom',
              offset: {
                x: 0,
                y: 0,
                z: 14,
              },
            },
          },
        },
        {
          commandType: 'waitForDuration',
          key: expect.any(String),
          params: {
            seconds: 12,
          },
        },
        // Mix (disp)
        {
          commandType: 'aspirate',
          key: expect.any(String),
          params: {
            pipetteId: 'p300SingleId',
            volume: 36,
            labwareId: 'destPlateId',
            wellName: 'B1',
            wellLocation: {
              origin: 'bottom',
              offset: {
                x: 0,
                y: 0,
                z: 3.2,
              },
            },
            flowRate: 2.1,
          },
        },
        {
          commandType: 'waitForDuration',
          key: expect.any(String),
          params: {
            seconds: 11,
          },
        },
        {
          commandType: 'dispense',
          key: expect.any(String),
          params: {
            pipetteId: 'p300SingleId',
            volume: 36,
            labwareId: 'destPlateId',
            wellName: 'B1',
            wellLocation: {
              origin: 'bottom',
              offset: {
                x: 0,
                y: 0,
                z: 3.2,
              },
            },
            flowRate: 2.2,
          },
        },
        {
          commandType: 'waitForDuration',
          key: expect.any(String),
          params: {
            seconds: 12,
          },
        },
        // Blowout to dest
        {
          commandType: 'blowout',
          key: expect.any(String),
          params: {
            pipetteId: 'p300SingleId',
            labwareId: 'destPlateId',
            wellName: 'B1',
            flowRate: 2.3,
            wellLocation: {
              origin: 'top',
              offset: {
                z: 3.3,
              },
            },
          },
        },
        // Touch tip (disp)
        {
          commandType: 'touchTip',
          key: expect.any(String),
          params: {
            pipetteId: 'p300SingleId',
            labwareId: 'destPlateId',
            wellName: 'B1',
            wellLocation: {
              origin: 'top',
              offset: {
                z: -3.4,
              },
            },
          },
        },
        // Dispense > air gap in dest well
        {
          commandType: 'aspirate',
          meta: AIR_GAP_META,
          key: expect.any(String),
          params: {
            pipetteId: 'p300SingleId',
            labwareId: 'destPlateId',
            wellName: 'B1',
            wellLocation: {
              origin: 'bottom',
              offset: {
                x: 0,
                y: 0,
                z: 11.54,
              },
            },
<<<<<<< HEAD
          },
        },
        {
          commandType: 'prepareToAspirate',
          key: expect.any(String),
          params: {
            pipetteId: 'p300SingleId',
          },
        },
        {
          commandType: 'airGapInPlace',
          key: expect.any(String),
          params: {
            pipetteId: 'p300SingleId',
=======
>>>>>>> 57399e2b
            volume: 35,
            flowRate: 2.1,
          },
        },
        {
          commandType: 'waitForDuration',
          key: expect.any(String),
          params: {
            seconds: 11,
          },
        },
      ])
    })
  })
})

describe('consolidate multi-channel', () => {
  const multiParams = { pipetteId: 'p300MultiId' }
  const multiDispense = (wellName: string, volume: number): CreateCommand =>
    dispenseHelper(wellName, volume, {
      labwareId: DEST_LABWARE,
      pipetteId: 'p300MultiId',
    })

  const args: Partial<ConsolidateArgs> = {
    ...getFlowRateAndOffsetParamsTransferLike(),
    commandCreatorFnName: 'consolidate',
    name: 'Consolidate Test',
    description: 'test blah blah',
    pipette: 'p300MultiId',

    sourceWells: ['A1', 'A2', 'A3', 'A4'],
    destWell: 'A12',
    sourceLabware: SOURCE_LABWARE,
    destLabware: DEST_LABWARE,
    dropTipLocation: FIXED_TRASH_ID,
    // volume and changeTip should be explicit in tests

    preWetTip: false,
    touchTipAfterAspirate: false,
    mixFirstAspirate: null,
    aspirateDelay: null,
    dispenseDelay: null,
    aspirateAirGapVolume: null,
    touchTipAfterDispense: false,
    mixInDestination: null,
    blowoutLocation: null,
  }

  it('simple multi-channel: cols A1 A2 A3 A4 to col A12', () => {
    const data: ConsolidateArgs = {
      ...args,
      volume: 140,
      tipRack: getLabwareDefURI(fixtureTiprack300ul as LabwareDefinition2),
      changeTip: 'once',
      aspirateXOffset: 0,
      dispenseXOffset: 0,
      aspirateYOffset: 0,
      dispenseYOffset: 0,
    } as ConsolidateArgs
    const result = consolidate(data, invariantContext, initialRobotState)
    const res = getSuccessResult(result)

    expect(res.commands).toEqual([
      pickUpTipHelper('A1', multiParams),
      aspirateHelper('A1', 140, multiParams),
      aspirateHelper('A2', 140, multiParams),
      multiDispense('A12', 280),

      aspirateHelper('A3', 140, multiParams),
      aspirateHelper('A4', 140, multiParams),
      multiDispense('A12', 280),
    ])
  })

  // TODO Ian 2018-03-14: address different multi-channel layouts of plates
  it.todo('multi-channel 384 plate: cols A1 B1 A2 B2 to 96-plate col A12')

  it.todo('multi-channel trough A1 A2 A3 A4 to 96-plate A12')
})<|MERGE_RESOLUTION|>--- conflicted
+++ resolved
@@ -24,11 +24,8 @@
   SOURCE_LABWARE,
   AIR_GAP_META,
   blowoutInPlaceHelper,
-<<<<<<< HEAD
   makeMoveToWellHelper,
   makeAirGapAfterAspirateHelper,
-=======
->>>>>>> 57399e2b
 } from '../fixtures'
 import { DEST_WELL_BLOWOUT_DESTINATION } from '../utils'
 import type {
@@ -38,16 +35,6 @@
 } from '@opentrons/shared-data'
 import type { ConsolidateArgs, InvariantContext, RobotState } from '../types'
 
-const airGapHelper = makeAirGapHelper({
-  wellLocation: {
-    origin: 'bottom',
-    offset: {
-      z: 11.54,
-      x: 0,
-      y: 0,
-    },
-  },
-})
 const aspirateHelper = makeAspirateHelper()
 const dispenseHelper = makeDispenseHelper()
 const touchTipHelper = makeTouchTipHelper()
@@ -166,12 +153,8 @@
       aspirateHelper('A1', 50),
       aspirateHelper('A2', 50),
       dispenseHelper('B1', 100),
-<<<<<<< HEAD
       makeMoveToWellHelper('B1', DEST_LABWARE),
       ...makeAirGapHelper(5),
-=======
-      airGapHelper('B1', 5, { labwareId: 'destPlateId' }),
->>>>>>> 57399e2b
     ])
   })
 
@@ -862,44 +845,28 @@
 
       aspirateHelper('A1', 100),
       ...delayWithOffset('A1', SOURCE_LABWARE),
-<<<<<<< HEAD
       makeMoveToWellHelper('A1'),
       makeAirGapAfterAspirateHelper(5),
-=======
-      airGapHelper('A1', 5),
->>>>>>> 57399e2b
       delayCommand(12),
 
       aspirateHelper('A2', 100),
       ...delayWithOffset('A2', SOURCE_LABWARE),
-<<<<<<< HEAD
       makeMoveToWellHelper('A2'),
       makeAirGapAfterAspirateHelper(5),
-=======
-      airGapHelper('A2', 5),
->>>>>>> 57399e2b
       delayCommand(12),
 
       dispenseHelper('B1', 210),
 
       aspirateHelper('A3', 100),
       ...delayWithOffset('A3', SOURCE_LABWARE),
-<<<<<<< HEAD
       makeMoveToWellHelper('A3'),
       makeAirGapAfterAspirateHelper(5),
-=======
-      airGapHelper('A3', 5),
->>>>>>> 57399e2b
       delayCommand(12),
 
       aspirateHelper('A4', 100),
       ...delayWithOffset('A4', SOURCE_LABWARE),
-<<<<<<< HEAD
       makeMoveToWellHelper('A4'),
       makeAirGapAfterAspirateHelper(5),
-=======
-      airGapHelper('A4', 5),
->>>>>>> 57399e2b
       delayCommand(12),
 
       dispenseHelper('B1', 210),
@@ -1040,36 +1007,22 @@
       pickUpTipHelper('A1'),
 
       aspirateHelper('A1', 100),
-<<<<<<< HEAD
       makeMoveToWellHelper('A1'),
       makeAirGapAfterAspirateHelper(5),
 
       aspirateHelper('A2', 100),
       makeMoveToWellHelper('A2'),
       makeAirGapAfterAspirateHelper(5),
-=======
-      airGapHelper('A1', 5),
-
-      aspirateHelper('A2', 100),
-      airGapHelper('A2', 5),
->>>>>>> 57399e2b
 
       dispenseHelper('B1', 210),
 
       aspirateHelper('A3', 100),
-<<<<<<< HEAD
       makeMoveToWellHelper('A3'),
       makeAirGapAfterAspirateHelper(5),
 
       aspirateHelper('A4', 100),
       makeMoveToWellHelper('A4'),
       makeAirGapAfterAspirateHelper(5),
-=======
-      airGapHelper('A3', 5),
-
-      aspirateHelper('A4', 100),
-      airGapHelper('A4', 5),
->>>>>>> 57399e2b
 
       dispenseHelper('B1', 210),
     ])
@@ -1092,42 +1045,26 @@
       pickUpTipHelper('A1'),
 
       aspirateHelper('A1', 150),
-<<<<<<< HEAD
       makeMoveToWellHelper('A1'),
       makeAirGapAfterAspirateHelper(5),
-=======
-      airGapHelper('A1', 5),
->>>>>>> 57399e2b
 
       dispenseHelper('B1', 155),
 
       aspirateHelper('A2', 150),
-<<<<<<< HEAD
       makeMoveToWellHelper('A2'),
       makeAirGapAfterAspirateHelper(5),
-=======
-      airGapHelper('A2', 5),
->>>>>>> 57399e2b
 
       dispenseHelper('B1', 155),
 
       aspirateHelper('A3', 150),
-<<<<<<< HEAD
       makeMoveToWellHelper('A3'),
       makeAirGapAfterAspirateHelper(5),
-=======
-      airGapHelper('A3', 5),
->>>>>>> 57399e2b
 
       dispenseHelper('B1', 155),
 
       aspirateHelper('A4', 150),
-<<<<<<< HEAD
       makeMoveToWellHelper('A4'),
       makeAirGapAfterAspirateHelper(5),
-=======
-      airGapHelper('A4', 5),
->>>>>>> 57399e2b
 
       dispenseHelper('B1', 155),
     ])
@@ -1281,110 +1218,123 @@
         },
         // Air Gap: after aspirating from A1
         {
+          commandType: 'moveToWell',
+          key: expect.any(String),
+          params: {
+            pipetteId: 'p300SingleId',
+            labwareId: 'sourcePlateId',
+            wellName: 'A1',
+            wellLocation: {
+              origin: 'bottom',
+              offset: {
+                x: 0,
+                y: 0,
+                z: 11.54,
+              },
+            },
+          },
+        },
+        {
+          commandType: 'airGapInPlace',
+          key: expect.any(String),
+
+          params: {
+            flowRate: 2.1,
+            pipetteId: 'p300SingleId',
+            volume: 31,
+          },
+        },
+        {
+          commandType: 'waitForDuration',
+          key: expect.any(String),
+          params: {
+            seconds: 11,
+          },
+        },
+        // Second aspirate: source well A2
+        {
           commandType: 'aspirate',
-          meta: AIR_GAP_META,
-          key: expect.any(String),
-          params: {
+          key: expect.any(String),
+          params: {
+            pipetteId: 'p300SingleId',
+            volume: 100,
+            labwareId: 'sourcePlateId',
+            wellName: 'A2',
+            wellLocation: {
+              origin: 'bottom',
+              offset: {
+                x: 0,
+                y: 0,
+                z: 3.1,
+              },
+            },
+            flowRate: 2.1,
+          },
+        },
+        {
+          commandType: 'moveToWell',
+          key: expect.any(String),
+          params: {
+            pipetteId: 'p300SingleId',
+            labwareId: 'sourcePlateId',
+            wellName: 'A2',
+            wellLocation: {
+              origin: 'bottom',
+              offset: {
+                x: 0,
+                y: 0,
+                z: 15,
+              },
+            },
+          },
+        },
+        {
+          commandType: 'waitForDuration',
+          key: expect.any(String),
+          params: {
+            seconds: 11,
+          },
+        },
+        {
+          commandType: 'touchTip',
+          key: expect.any(String),
+          params: {
+            pipetteId: 'p300SingleId',
+            labwareId: 'sourcePlateId',
+            wellName: 'A2',
+            wellLocation: {
+              origin: 'top',
+              offset: {
+                z: -14.5,
+              },
+            },
+          },
+        },
+        // Aspirate > air gap: after aspirating from A2
+        {
+          commandType: 'moveToWell',
+          key: expect.any(String),
+          params: {
+            pipetteId: 'p300SingleId',
+            labwareId: 'sourcePlateId',
+            wellName: 'A2',
+            wellLocation: {
+              origin: 'bottom',
+              offset: {
+                x: 0,
+                y: 0,
+                z: 11.54,
+              },
+            },
+          },
+        },
+        {
+          commandType: 'airGapInPlace',
+          key: expect.any(String),
+          params: {
+            flowRate: 2.1,
             pipetteId: 'p300SingleId',
             volume: 31,
-            labwareId: 'sourcePlateId',
-            wellName: 'A1',
-            wellLocation: {
-              origin: 'bottom',
-              offset: {
-                x: 0,
-                y: 0,
-                z: 11.54,
-              },
-            },
-            flowRate: 2.1,
-          },
-        },
-        {
-          commandType: 'waitForDuration',
-          key: expect.any(String),
-          params: {
-            seconds: 11,
-          },
-        },
-        // Second aspirate: source well A2
-        {
-          commandType: 'aspirate',
-          key: expect.any(String),
-          params: {
-            pipetteId: 'p300SingleId',
-            volume: 100,
-            labwareId: 'sourcePlateId',
-            wellName: 'A2',
-            wellLocation: {
-              origin: 'bottom',
-              offset: {
-                x: 0,
-                y: 0,
-                z: 3.1,
-              },
-            },
-            flowRate: 2.1,
-          },
-        },
-        {
-          commandType: 'moveToWell',
-          key: expect.any(String),
-          params: {
-            pipetteId: 'p300SingleId',
-            labwareId: 'sourcePlateId',
-            wellName: 'A2',
-            wellLocation: {
-              origin: 'bottom',
-              offset: {
-                x: 0,
-                y: 0,
-                z: 15,
-              },
-            },
-          },
-        },
-        {
-          commandType: 'waitForDuration',
-          key: expect.any(String),
-          params: {
-            seconds: 11,
-          },
-        },
-        {
-          commandType: 'touchTip',
-          key: expect.any(String),
-          params: {
-            pipetteId: 'p300SingleId',
-            labwareId: 'sourcePlateId',
-            wellName: 'A2',
-            wellLocation: {
-              origin: 'top',
-              offset: {
-                z: -14.5,
-              },
-            },
-          },
-        },
-        // Aspirate > air gap: after aspirating from A2
-        {
-          commandType: 'aspirate',
-          meta: AIR_GAP_META,
-          key: expect.any(String),
-          params: {
-            pipetteId: 'p300SingleId',
-            volume: 31,
-            labwareId: 'sourcePlateId',
-            wellName: 'A2',
-            wellLocation: {
-              origin: 'bottom',
-              offset: {
-                x: 0,
-                y: 0,
-                z: 11.54,
-              },
-            },
-            flowRate: 2.1,
           },
         },
         {
@@ -1628,23 +1578,29 @@
         },
         // Aspirate > air gap: after aspirating from A3
         {
-          commandType: 'aspirate',
-          meta: AIR_GAP_META,
-          key: expect.any(String),
-          params: {
+          commandType: 'moveToWell',
+          key: expect.any(String),
+          params: {
+            pipetteId: 'p300SingleId',
+            labwareId: 'sourcePlateId',
+            wellName: 'A3',
+            wellLocation: {
+              origin: 'bottom',
+              offset: {
+                x: 0,
+                y: 0,
+                z: 11.54,
+              },
+            },
+          },
+        },
+        {
+          commandType: 'airGapInPlace',
+          key: expect.any(String),
+          params: {
+            flowRate: 2.1,
             pipetteId: 'p300SingleId',
             volume: 31,
-            labwareId: 'sourcePlateId',
-            wellName: 'A3',
-            wellLocation: {
-              origin: 'bottom',
-              offset: {
-                x: 0,
-                y: 0,
-                z: 11.54,
-              },
-            },
-            flowRate: 2.1,
           },
         },
         {
@@ -1771,40 +1727,36 @@
         },
         // Dispense > air gap in dest well
         {
-          commandType: 'aspirate',
-          meta: AIR_GAP_META,
-          key: expect.any(String),
-          params: {
-            pipetteId: 'p300SingleId',
-            labwareId: 'destPlateId',
-            wellName: 'B1',
+          commandType: 'moveToWell',
+          key: expect.any(String),
+          params: {
+            pipetteId: 'p300SingleId',
+            labwareId: 'destPlateId',
+            wellName: 'B1',
+            wellLocation: {
+              origin: 'bottom',
+              offset: {
+                x: 0,
+                y: 0,
+                z: 11.54,
+              },
+            },
+          },
+        },
+        {
+          commandType: 'prepareToAspirate',
+          key: expect.any(String),
+          params: {
+            pipetteId: 'p300SingleId',
+          },
+        },
+        {
+          commandType: 'airGapInPlace',
+          key: expect.any(String),
+          params: {
+            pipetteId: 'p300SingleId',
+            volume: 35,
             flowRate: 2.1,
-            wellLocation: {
-              origin: 'bottom',
-              offset: {
-                x: 0,
-                y: 0,
-                z: 11.54,
-              },
-            },
-<<<<<<< HEAD
-          },
-        },
-        {
-          commandType: 'prepareToAspirate',
-          key: expect.any(String),
-          params: {
-            pipetteId: 'p300SingleId',
-          },
-        },
-        {
-          commandType: 'airGapInPlace',
-          key: expect.any(String),
-          params: {
-            pipetteId: 'p300SingleId',
-=======
->>>>>>> 57399e2b
-            volume: 35,
           },
         },
         {
@@ -1973,110 +1925,122 @@
         },
         // Air Gap: after aspirating from A1
         {
+          commandType: 'moveToWell',
+          key: expect.any(String),
+          params: {
+            pipetteId: 'p300SingleId',
+            labwareId: 'sourcePlateId',
+            wellName: 'A1',
+            wellLocation: {
+              origin: 'bottom',
+              offset: {
+                x: 0,
+                y: 0,
+                z: 11.54,
+              },
+            },
+          },
+        },
+        {
+          commandType: 'airGapInPlace',
+          key: expect.any(String),
+          params: {
+            flowRate: 2.1,
+            pipetteId: 'p300SingleId',
+            volume: 31,
+          },
+        },
+        {
+          commandType: 'waitForDuration',
+          key: expect.any(String),
+          params: {
+            seconds: 11,
+          },
+        },
+        // Second aspirate: source well A2
+        {
           commandType: 'aspirate',
-          meta: AIR_GAP_META,
-          key: expect.any(String),
-          params: {
+          key: expect.any(String),
+          params: {
+            pipetteId: 'p300SingleId',
+            volume: 100,
+            labwareId: 'sourcePlateId',
+            wellName: 'A2',
+            wellLocation: {
+              origin: 'bottom',
+              offset: {
+                z: 3.1,
+                x: 0,
+                y: 0,
+              },
+            },
+            flowRate: 2.1,
+          },
+        },
+        {
+          commandType: 'moveToWell',
+          key: expect.any(String),
+          params: {
+            pipetteId: 'p300SingleId',
+            labwareId: 'sourcePlateId',
+            wellName: 'A2',
+            wellLocation: {
+              origin: 'bottom',
+              offset: {
+                x: 0,
+                y: 0,
+                z: 15,
+              },
+            },
+          },
+        },
+        {
+          commandType: 'waitForDuration',
+          key: expect.any(String),
+          params: {
+            seconds: 11,
+          },
+        },
+        {
+          commandType: 'touchTip',
+          key: expect.any(String),
+          params: {
+            pipetteId: 'p300SingleId',
+            labwareId: 'sourcePlateId',
+            wellName: 'A2',
+            wellLocation: {
+              origin: 'top',
+              offset: {
+                z: -14.5,
+              },
+            },
+          },
+        },
+        // Aspirate > air gap: after aspirating from A2
+        {
+          commandType: 'moveToWell',
+          key: expect.any(String),
+          params: {
+            pipetteId: 'p300SingleId',
+            labwareId: 'sourcePlateId',
+            wellName: 'A2',
+            wellLocation: {
+              origin: 'bottom',
+              offset: {
+                x: 0,
+                y: 0,
+                z: 11.54,
+              },
+            },
+          },
+        },
+        {
+          commandType: 'airGapInPlace',
+          key: expect.any(String),
+          params: {
+            flowRate: 2.1,
             pipetteId: 'p300SingleId',
             volume: 31,
-            labwareId: 'sourcePlateId',
-            wellName: 'A1',
-            wellLocation: {
-              origin: 'bottom',
-              offset: {
-                x: 0,
-                y: 0,
-                z: 11.54,
-              },
-            },
-            flowRate: 2.1,
-          },
-        },
-        {
-          commandType: 'waitForDuration',
-          key: expect.any(String),
-          params: {
-            seconds: 11,
-          },
-        },
-        // Second aspirate: source well A2
-        {
-          commandType: 'aspirate',
-          key: expect.any(String),
-          params: {
-            pipetteId: 'p300SingleId',
-            volume: 100,
-            labwareId: 'sourcePlateId',
-            wellName: 'A2',
-            wellLocation: {
-              origin: 'bottom',
-              offset: {
-                z: 3.1,
-                x: 0,
-                y: 0,
-              },
-            },
-            flowRate: 2.1,
-          },
-        },
-        {
-          commandType: 'moveToWell',
-          key: expect.any(String),
-          params: {
-            pipetteId: 'p300SingleId',
-            labwareId: 'sourcePlateId',
-            wellName: 'A2',
-            wellLocation: {
-              origin: 'bottom',
-              offset: {
-                x: 0,
-                y: 0,
-                z: 15,
-              },
-            },
-          },
-        },
-        {
-          commandType: 'waitForDuration',
-          key: expect.any(String),
-          params: {
-            seconds: 11,
-          },
-        },
-        {
-          commandType: 'touchTip',
-          key: expect.any(String),
-          params: {
-            pipetteId: 'p300SingleId',
-            labwareId: 'sourcePlateId',
-            wellName: 'A2',
-            wellLocation: {
-              origin: 'top',
-              offset: {
-                z: -14.5,
-              },
-            },
-          },
-        },
-        // Aspirate > air gap: after aspirating from A2
-        {
-          commandType: 'aspirate',
-          meta: AIR_GAP_META,
-          key: expect.any(String),
-          params: {
-            pipetteId: 'p300SingleId',
-            volume: 31,
-            labwareId: 'sourcePlateId',
-            wellName: 'A2',
-            wellLocation: {
-              origin: 'bottom',
-              offset: {
-                x: 0,
-                y: 0,
-                z: 11.54,
-              },
-            },
-            flowRate: 2.1,
           },
         },
         {
@@ -2335,14 +2299,176 @@
         },
         // Aspirate > air gap: after aspirating from A3
         {
+          commandType: 'moveToWell',
+          key: expect.any(String),
+          params: {
+            pipetteId: 'p300SingleId',
+            labwareId: 'sourcePlateId',
+            wellName: 'A3',
+            wellLocation: {
+              origin: 'bottom',
+              offset: {
+                x: 0,
+                y: 0,
+                z: 11.54,
+              },
+            },
+          },
+        },
+        {
+          commandType: 'airGapInPlace',
+          key: expect.any(String),
+          params: {
+            flowRate: 2.1,
+            pipetteId: 'p300SingleId',
+            volume: 31,
+          },
+        },
+        {
+          commandType: 'waitForDuration',
+          key: expect.any(String),
+          params: {
+            seconds: 11,
+          },
+        },
+        // Dispense full air + liquid volume all together to dest well (100+31 = 131uL)
+        {
+          commandType: 'dispense',
+          key: expect.any(String),
+          params: {
+            pipetteId: 'p300SingleId',
+            volume: 131,
+            labwareId: 'destPlateId',
+            wellName: 'B1',
+            wellLocation: {
+              origin: 'bottom',
+              offset: {
+                x: 0,
+                y: 0,
+                z: 3.2,
+              },
+            },
+            flowRate: 2.2,
+          },
+        },
+        {
+          commandType: 'moveToWell',
+          key: expect.any(String),
+          params: {
+            pipetteId: 'p300SingleId',
+            labwareId: 'destPlateId',
+            wellName: 'B1',
+            wellLocation: {
+              origin: 'bottom',
+              offset: {
+                x: 0,
+                y: 0,
+                z: 14,
+              },
+            },
+          },
+        },
+        {
+          commandType: 'waitForDuration',
+          key: expect.any(String),
+          params: {
+            seconds: 12,
+          },
+        },
+        // Mix (disp)
+        {
           commandType: 'aspirate',
-          meta: AIR_GAP_META,
-          key: expect.any(String),
-          params: {
-            pipetteId: 'p300SingleId',
-            volume: 31,
-            labwareId: 'sourcePlateId',
-            wellName: 'A3',
+          key: expect.any(String),
+          params: {
+            pipetteId: 'p300SingleId',
+            volume: 36,
+            labwareId: 'destPlateId',
+            wellName: 'B1',
+            wellLocation: {
+              origin: 'bottom',
+              offset: {
+                x: 0,
+                y: 0,
+                z: 3.2,
+              },
+            },
+            flowRate: 2.1,
+          },
+        },
+        {
+          commandType: 'waitForDuration',
+          key: expect.any(String),
+          params: {
+            seconds: 11,
+          },
+        },
+        {
+          commandType: 'dispense',
+          key: expect.any(String),
+          params: {
+            pipetteId: 'p300SingleId',
+            volume: 36,
+            labwareId: 'destPlateId',
+            wellName: 'B1',
+            wellLocation: {
+              origin: 'bottom',
+              offset: {
+                x: 0,
+                y: 0,
+                z: 3.2,
+              },
+            },
+            flowRate: 2.2,
+          },
+        },
+        {
+          commandType: 'waitForDuration',
+          key: expect.any(String),
+          params: {
+            seconds: 12,
+          },
+        },
+        // Blowout to dest
+        {
+          commandType: 'blowout',
+          key: expect.any(String),
+          params: {
+            pipetteId: 'p300SingleId',
+            labwareId: 'destPlateId',
+            wellName: 'B1',
+            flowRate: 2.3,
+            wellLocation: {
+              origin: 'top',
+              offset: {
+                z: 3.3,
+              },
+            },
+          },
+        },
+        // Touch tip (disp)
+        {
+          commandType: 'touchTip',
+          key: expect.any(String),
+          params: {
+            pipetteId: 'p300SingleId',
+            labwareId: 'destPlateId',
+            wellName: 'B1',
+            wellLocation: {
+              origin: 'top',
+              offset: {
+                z: -3.4,
+              },
+            },
+          },
+        },
+        // Dispense > air gap in dest well
+        {
+          commandType: 'moveToWell',
+          key: expect.any(String),
+          params: {
+            pipetteId: 'p300SingleId',
+            labwareId: 'destPlateId',
+            wellName: 'B1',
             wellLocation: {
               origin: 'bottom',
               offset: {
@@ -2351,182 +2477,23 @@
                 z: 11.54,
               },
             },
+          },
+        },
+
+        {
+          commandType: 'prepareToAspirate',
+          key: expect.any(String),
+          params: {
+            pipetteId: 'p300SingleId',
+          },
+        },
+        {
+          commandType: 'airGapInPlace',
+          key: expect.any(String),
+          params: {
+            pipetteId: 'p300SingleId',
+            volume: 35,
             flowRate: 2.1,
-          },
-        },
-        {
-          commandType: 'waitForDuration',
-          key: expect.any(String),
-          params: {
-            seconds: 11,
-          },
-        },
-        // Dispense full air + liquid volume all together to dest well (100+31 = 131uL)
-        {
-          commandType: 'dispense',
-          key: expect.any(String),
-          params: {
-            pipetteId: 'p300SingleId',
-            volume: 131,
-            labwareId: 'destPlateId',
-            wellName: 'B1',
-            wellLocation: {
-              origin: 'bottom',
-              offset: {
-                x: 0,
-                y: 0,
-                z: 3.2,
-              },
-            },
-            flowRate: 2.2,
-          },
-        },
-        {
-          commandType: 'moveToWell',
-          key: expect.any(String),
-          params: {
-            pipetteId: 'p300SingleId',
-            labwareId: 'destPlateId',
-            wellName: 'B1',
-            wellLocation: {
-              origin: 'bottom',
-              offset: {
-                x: 0,
-                y: 0,
-                z: 14,
-              },
-            },
-          },
-        },
-        {
-          commandType: 'waitForDuration',
-          key: expect.any(String),
-          params: {
-            seconds: 12,
-          },
-        },
-        // Mix (disp)
-        {
-          commandType: 'aspirate',
-          key: expect.any(String),
-          params: {
-            pipetteId: 'p300SingleId',
-            volume: 36,
-            labwareId: 'destPlateId',
-            wellName: 'B1',
-            wellLocation: {
-              origin: 'bottom',
-              offset: {
-                x: 0,
-                y: 0,
-                z: 3.2,
-              },
-            },
-            flowRate: 2.1,
-          },
-        },
-        {
-          commandType: 'waitForDuration',
-          key: expect.any(String),
-          params: {
-            seconds: 11,
-          },
-        },
-        {
-          commandType: 'dispense',
-          key: expect.any(String),
-          params: {
-            pipetteId: 'p300SingleId',
-            volume: 36,
-            labwareId: 'destPlateId',
-            wellName: 'B1',
-            wellLocation: {
-              origin: 'bottom',
-              offset: {
-                x: 0,
-                y: 0,
-                z: 3.2,
-              },
-            },
-            flowRate: 2.2,
-          },
-        },
-        {
-          commandType: 'waitForDuration',
-          key: expect.any(String),
-          params: {
-            seconds: 12,
-          },
-        },
-        // Blowout to dest
-        {
-          commandType: 'blowout',
-          key: expect.any(String),
-          params: {
-            pipetteId: 'p300SingleId',
-            labwareId: 'destPlateId',
-            wellName: 'B1',
-            flowRate: 2.3,
-            wellLocation: {
-              origin: 'top',
-              offset: {
-                z: 3.3,
-              },
-            },
-          },
-        },
-        // Touch tip (disp)
-        {
-          commandType: 'touchTip',
-          key: expect.any(String),
-          params: {
-            pipetteId: 'p300SingleId',
-            labwareId: 'destPlateId',
-            wellName: 'B1',
-            wellLocation: {
-              origin: 'top',
-              offset: {
-                z: -3.4,
-              },
-            },
-          },
-        },
-        // Dispense > air gap in dest well
-        {
-          commandType: 'aspirate',
-          meta: AIR_GAP_META,
-          key: expect.any(String),
-          params: {
-            pipetteId: 'p300SingleId',
-            labwareId: 'destPlateId',
-            wellName: 'B1',
-            flowRate: 2.1,
-            wellLocation: {
-              origin: 'bottom',
-              offset: {
-                x: 0,
-                y: 0,
-                z: 11.54,
-              },
-            },
-<<<<<<< HEAD
-          },
-        },
-        {
-          commandType: 'prepareToAspirate',
-          key: expect.any(String),
-          params: {
-            pipetteId: 'p300SingleId',
-          },
-        },
-        {
-          commandType: 'airGapInPlace',
-          key: expect.any(String),
-          params: {
-            pipetteId: 'p300SingleId',
-=======
->>>>>>> 57399e2b
-            volume: 35,
           },
         },
         {
@@ -2692,14 +2659,270 @@
         },
         // Air Gap: after aspirating from A1
         {
+          commandType: 'moveToWell',
+          key: expect.any(String),
+          params: {
+            pipetteId: 'p300SingleId',
+            labwareId: 'sourcePlateId',
+            wellName: 'A1',
+            wellLocation: {
+              origin: 'bottom',
+              offset: {
+                x: 0,
+                y: 0,
+                z: 11.54,
+              },
+            },
+          },
+        },
+        {
+          commandType: 'airGapInPlace',
+          key: expect.any(String),
+          params: {
+            pipetteId: 'p300SingleId',
+            volume: 31,
+            flowRate: 2.1,
+          },
+        },
+        {
+          commandType: 'waitForDuration',
+          key: expect.any(String),
+          params: {
+            seconds: 11,
+          },
+        },
+        // Second aspirate: source well A2
+        {
           commandType: 'aspirate',
-          meta: AIR_GAP_META,
+          key: expect.any(String),
+          params: {
+            pipetteId: 'p300SingleId',
+            volume: 100,
+            labwareId: 'sourcePlateId',
+            wellName: 'A2',
+            wellLocation: {
+              origin: 'bottom',
+              offset: {
+                x: 0,
+                y: 0,
+                z: 3.1,
+              },
+            },
+            flowRate: 2.1,
+          },
+        },
+        {
+          commandType: 'moveToWell',
+          key: expect.any(String),
+          params: {
+            pipetteId: 'p300SingleId',
+            labwareId: 'sourcePlateId',
+            wellName: 'A2',
+            wellLocation: {
+              origin: 'bottom',
+              offset: {
+                x: 0,
+                y: 0,
+                z: 15,
+              },
+            },
+          },
+        },
+        {
+          commandType: 'waitForDuration',
+          key: expect.any(String),
+          params: {
+            seconds: 11,
+          },
+        },
+        {
+          commandType: 'touchTip',
+          key: expect.any(String),
+          params: {
+            pipetteId: 'p300SingleId',
+            labwareId: 'sourcePlateId',
+            wellName: 'A2',
+            wellLocation: {
+              origin: 'top',
+              offset: {
+                z: -14.5,
+              },
+            },
+          },
+        },
+        // Aspirate > air gap: after aspirating from A2
+        {
+          commandType: 'moveToWell',
+          key: expect.any(String),
+          params: {
+            pipetteId: 'p300SingleId',
+            labwareId: 'sourcePlateId',
+            wellName: 'A2',
+            wellLocation: {
+              origin: 'bottom',
+              offset: {
+                x: 0,
+                y: 0,
+                z: 11.54,
+              },
+            },
+          },
+        },
+        {
+          commandType: 'airGapInPlace',
           key: expect.any(String),
           params: {
             pipetteId: 'p300SingleId',
             volume: 31,
-            labwareId: 'sourcePlateId',
-            wellName: 'A1',
+            flowRate: 2.1,
+          },
+        },
+        {
+          commandType: 'waitForDuration',
+          key: expect.any(String),
+          params: {
+            seconds: 11,
+          },
+        },
+        // Dispense full air + liquid volume all together to dest well (100+31+100+31 = 262uL)
+        {
+          commandType: 'dispense',
+          key: expect.any(String),
+          params: {
+            pipetteId: 'p300SingleId',
+            volume: 262,
+            labwareId: 'destPlateId',
+            wellName: 'B1',
+            wellLocation: {
+              origin: 'bottom',
+              offset: {
+                x: 0,
+                y: 0,
+                z: 3.2,
+              },
+            },
+            flowRate: 2.2,
+          },
+        },
+        {
+          commandType: 'moveToWell',
+          key: expect.any(String),
+          params: {
+            pipetteId: 'p300SingleId',
+            labwareId: 'destPlateId',
+            wellName: 'B1',
+            wellLocation: {
+              origin: 'bottom',
+              offset: {
+                x: 0,
+                y: 0,
+                z: 14,
+              },
+            },
+          },
+        },
+        {
+          commandType: 'waitForDuration',
+          key: expect.any(String),
+          params: {
+            seconds: 12,
+          },
+        },
+        // Mix (disp)
+        {
+          commandType: 'aspirate',
+          key: expect.any(String),
+          params: {
+            pipetteId: 'p300SingleId',
+            volume: 36,
+            labwareId: 'destPlateId',
+            wellName: 'B1',
+            wellLocation: {
+              origin: 'bottom',
+              offset: {
+                x: 0,
+                y: 0,
+                z: 3.2,
+              },
+            },
+            flowRate: 2.1,
+          },
+        },
+        {
+          commandType: 'waitForDuration',
+          key: expect.any(String),
+          params: {
+            seconds: 11,
+          },
+        },
+        {
+          commandType: 'dispense',
+          key: expect.any(String),
+          params: {
+            pipetteId: 'p300SingleId',
+            volume: 36,
+            labwareId: 'destPlateId',
+            wellName: 'B1',
+            wellLocation: {
+              origin: 'bottom',
+              offset: {
+                x: 0,
+                y: 0,
+                z: 3.2,
+              },
+            },
+            flowRate: 2.2,
+          },
+        },
+        {
+          commandType: 'waitForDuration',
+          key: expect.any(String),
+          params: {
+            seconds: 12,
+          },
+        },
+        // Blowout to dest well
+        {
+          commandType: 'blowout',
+          key: expect.any(String),
+          params: {
+            pipetteId: 'p300SingleId',
+            labwareId: 'destPlateId',
+            wellName: 'B1',
+            flowRate: 2.3,
+            wellLocation: {
+              origin: 'top',
+              offset: {
+                z: 3.3,
+              },
+            },
+          },
+        },
+        // Touch tip (disp)
+        {
+          commandType: 'touchTip',
+          key: expect.any(String),
+          params: {
+            pipetteId: 'p300SingleId',
+            labwareId: 'destPlateId',
+            wellName: 'B1',
+            wellLocation: {
+              origin: 'top',
+              offset: {
+                z: -3.4,
+              },
+            },
+          },
+        },
+
+        // Change tip is "always" so we can Dispense > Air Gap here
+        {
+          commandType: 'moveToWell',
+          key: expect.any(String),
+          params: {
+            pipetteId: 'p300SingleId',
+            labwareId: 'destPlateId',
+            wellName: 'B1',
             wellLocation: {
               origin: 'bottom',
               offset: {
@@ -2708,254 +2931,9 @@
                 z: 11.54,
               },
             },
-            flowRate: 2.1,
-          },
-        },
-        {
-          commandType: 'waitForDuration',
-          key: expect.any(String),
-          params: {
-            seconds: 11,
-          },
-        },
-        // Second aspirate: source well A2
-        {
-          commandType: 'aspirate',
-          key: expect.any(String),
-          params: {
-            pipetteId: 'p300SingleId',
-            volume: 100,
-            labwareId: 'sourcePlateId',
-            wellName: 'A2',
-            wellLocation: {
-              origin: 'bottom',
-              offset: {
-                x: 0,
-                y: 0,
-                z: 3.1,
-              },
-            },
-            flowRate: 2.1,
-          },
-        },
-        {
-          commandType: 'moveToWell',
-          key: expect.any(String),
-          params: {
-            pipetteId: 'p300SingleId',
-            labwareId: 'sourcePlateId',
-            wellName: 'A2',
-            wellLocation: {
-              origin: 'bottom',
-              offset: {
-                x: 0,
-                y: 0,
-                z: 15,
-              },
-            },
-          },
-        },
-        {
-          commandType: 'waitForDuration',
-          key: expect.any(String),
-          params: {
-            seconds: 11,
-          },
-        },
-        {
-          commandType: 'touchTip',
-          key: expect.any(String),
-          params: {
-            pipetteId: 'p300SingleId',
-            labwareId: 'sourcePlateId',
-            wellName: 'A2',
-            wellLocation: {
-              origin: 'top',
-              offset: {
-                z: -14.5,
-              },
-            },
-          },
-        },
-        // Aspirate > air gap: after aspirating from A2
-        {
-          commandType: 'aspirate',
-          meta: AIR_GAP_META,
-          key: expect.any(String),
-          params: {
-            pipetteId: 'p300SingleId',
-            volume: 31,
-            labwareId: 'sourcePlateId',
-            wellName: 'A2',
-            wellLocation: {
-              origin: 'bottom',
-              offset: {
-                x: 0,
-                y: 0,
-                z: 11.54,
-              },
-            },
-            flowRate: 2.1,
-          },
-        },
-        {
-          commandType: 'waitForDuration',
-          key: expect.any(String),
-          params: {
-            seconds: 11,
-          },
-        },
-        // Dispense full air + liquid volume all together to dest well (100+31+100+31 = 262uL)
-        {
-          commandType: 'dispense',
-          key: expect.any(String),
-          params: {
-            pipetteId: 'p300SingleId',
-            volume: 262,
-            labwareId: 'destPlateId',
-            wellName: 'B1',
-            wellLocation: {
-              origin: 'bottom',
-              offset: {
-                x: 0,
-                y: 0,
-                z: 3.2,
-              },
-            },
-            flowRate: 2.2,
-          },
-        },
-        {
-          commandType: 'moveToWell',
-          key: expect.any(String),
-          params: {
-            pipetteId: 'p300SingleId',
-            labwareId: 'destPlateId',
-            wellName: 'B1',
-            wellLocation: {
-              origin: 'bottom',
-              offset: {
-                x: 0,
-                y: 0,
-                z: 14,
-              },
-            },
-          },
-        },
-        {
-          commandType: 'waitForDuration',
-          key: expect.any(String),
-          params: {
-            seconds: 12,
-          },
-        },
-        // Mix (disp)
-        {
-          commandType: 'aspirate',
-          key: expect.any(String),
-          params: {
-            pipetteId: 'p300SingleId',
-            volume: 36,
-            labwareId: 'destPlateId',
-            wellName: 'B1',
-            wellLocation: {
-              origin: 'bottom',
-              offset: {
-                x: 0,
-                y: 0,
-                z: 3.2,
-              },
-            },
-            flowRate: 2.1,
-          },
-        },
-        {
-          commandType: 'waitForDuration',
-          key: expect.any(String),
-          params: {
-            seconds: 11,
-          },
-        },
-        {
-          commandType: 'dispense',
-          key: expect.any(String),
-          params: {
-            pipetteId: 'p300SingleId',
-            volume: 36,
-            labwareId: 'destPlateId',
-            wellName: 'B1',
-            wellLocation: {
-              origin: 'bottom',
-              offset: {
-                x: 0,
-                y: 0,
-                z: 3.2,
-              },
-            },
-            flowRate: 2.2,
-          },
-        },
-        {
-          commandType: 'waitForDuration',
-          key: expect.any(String),
-          params: {
-            seconds: 12,
-          },
-        },
-        // Blowout to dest well
-        {
-          commandType: 'blowout',
-          key: expect.any(String),
-          params: {
-            pipetteId: 'p300SingleId',
-            labwareId: 'destPlateId',
-            wellName: 'B1',
-            flowRate: 2.3,
-            wellLocation: {
-              origin: 'top',
-              offset: {
-                z: 3.3,
-              },
-            },
-          },
-        },
-        // Touch tip (disp)
-        {
-          commandType: 'touchTip',
-          key: expect.any(String),
-          params: {
-            pipetteId: 'p300SingleId',
-            labwareId: 'destPlateId',
-            wellName: 'B1',
-            wellLocation: {
-              origin: 'top',
-              offset: {
-                z: -3.4,
-              },
-            },
-          },
-        },
-
-        // Change tip is "always" so we can Dispense > Air Gap here
-        {
-          commandType: 'aspirate',
-          meta: AIR_GAP_META,
-          key: expect.any(String),
-          params: {
-            pipetteId: 'p300SingleId',
-            labwareId: 'destPlateId',
-            wellName: 'B1',
-            wellLocation: {
-              origin: 'bottom',
-              offset: {
-                x: 0,
-                y: 0,
-                z: 11.54,
-              },
-            },
-<<<<<<< HEAD
-          },
-        },
+          },
+        },
+
         {
           commandType: 'prepareToAspirate',
           key: expect.any(String),
@@ -2968,8 +2946,6 @@
           key: expect.any(String),
           params: {
             pipetteId: 'p300SingleId',
-=======
->>>>>>> 57399e2b
             volume: 35,
             flowRate: 2.1,
           },
@@ -3108,14 +3084,177 @@
         },
         // Aspirate > air gap: after aspirating from A3
         {
+          commandType: 'moveToWell',
+          key: expect.any(String),
+          params: {
+            pipetteId: 'p300SingleId',
+            labwareId: 'sourcePlateId',
+            wellName: 'A3',
+            wellLocation: {
+              origin: 'bottom',
+              offset: {
+                x: 0,
+                y: 0,
+                z: 11.54,
+              },
+            },
+          },
+        },
+
+        {
+          commandType: 'airGapInPlace',
+          key: expect.any(String),
+          params: {
+            pipetteId: 'p300SingleId',
+            volume: 31,
+            flowRate: 2.1,
+          },
+        },
+        {
+          commandType: 'waitForDuration',
+          key: expect.any(String),
+          params: {
+            seconds: 11,
+          },
+        },
+        // Dispense full air + liquid volume all together to dest well (100+31 = 131uL)
+        {
+          commandType: 'dispense',
+          key: expect.any(String),
+          params: {
+            pipetteId: 'p300SingleId',
+            volume: 131,
+            labwareId: 'destPlateId',
+            wellName: 'B1',
+            wellLocation: {
+              origin: 'bottom',
+              offset: {
+                x: 0,
+                y: 0,
+                z: 3.2,
+              },
+            },
+            flowRate: 2.2,
+          },
+        },
+        {
+          commandType: 'moveToWell',
+          key: expect.any(String),
+          params: {
+            pipetteId: 'p300SingleId',
+            labwareId: 'destPlateId',
+            wellName: 'B1',
+            wellLocation: {
+              origin: 'bottom',
+              offset: {
+                x: 0,
+                y: 0,
+                z: 14,
+              },
+            },
+          },
+        },
+        {
+          commandType: 'waitForDuration',
+          key: expect.any(String),
+          params: {
+            seconds: 12,
+          },
+        },
+        // Mix (disp)
+        {
           commandType: 'aspirate',
-          meta: AIR_GAP_META,
-          key: expect.any(String),
-          params: {
-            pipetteId: 'p300SingleId',
-            volume: 31,
-            labwareId: 'sourcePlateId',
-            wellName: 'A3',
+          key: expect.any(String),
+          params: {
+            pipetteId: 'p300SingleId',
+            volume: 36,
+            labwareId: 'destPlateId',
+            wellName: 'B1',
+            wellLocation: {
+              origin: 'bottom',
+              offset: {
+                x: 0,
+                y: 0,
+                z: 3.2,
+              },
+            },
+            flowRate: 2.1,
+          },
+        },
+        {
+          commandType: 'waitForDuration',
+          key: expect.any(String),
+          params: {
+            seconds: 11,
+          },
+        },
+        {
+          commandType: 'dispense',
+          key: expect.any(String),
+          params: {
+            pipetteId: 'p300SingleId',
+            volume: 36,
+            labwareId: 'destPlateId',
+            wellName: 'B1',
+            wellLocation: {
+              origin: 'bottom',
+              offset: {
+                x: 0,
+                y: 0,
+                z: 3.2,
+              },
+            },
+            flowRate: 2.2,
+          },
+        },
+        {
+          commandType: 'waitForDuration',
+          key: expect.any(String),
+          params: {
+            seconds: 12,
+          },
+        },
+        // Blowout to dest
+        {
+          commandType: 'blowout',
+          key: expect.any(String),
+          params: {
+            pipetteId: 'p300SingleId',
+            labwareId: 'destPlateId',
+            wellName: 'B1',
+            flowRate: 2.3,
+            wellLocation: {
+              origin: 'top',
+              offset: {
+                z: 3.3,
+              },
+            },
+          },
+        },
+        // Touch tip (disp)
+        {
+          commandType: 'touchTip',
+          key: expect.any(String),
+          params: {
+            pipetteId: 'p300SingleId',
+            labwareId: 'destPlateId',
+            wellName: 'B1',
+            wellLocation: {
+              origin: 'top',
+              offset: {
+                z: -3.4,
+              },
+            },
+          },
+        },
+        // Dispense > air gap in dest well
+        {
+          commandType: 'moveToWell',
+          key: expect.any(String),
+          params: {
+            pipetteId: 'p300SingleId',
+            labwareId: 'destPlateId',
+            wellName: 'B1',
             wellLocation: {
               origin: 'bottom',
               offset: {
@@ -3124,164 +3263,6 @@
                 z: 11.54,
               },
             },
-            flowRate: 2.1,
-          },
-        },
-        {
-          commandType: 'waitForDuration',
-          key: expect.any(String),
-          params: {
-            seconds: 11,
-          },
-        },
-        // Dispense full air + liquid volume all together to dest well (100+31 = 131uL)
-        {
-          commandType: 'dispense',
-          key: expect.any(String),
-          params: {
-            pipetteId: 'p300SingleId',
-            volume: 131,
-            labwareId: 'destPlateId',
-            wellName: 'B1',
-            wellLocation: {
-              origin: 'bottom',
-              offset: {
-                x: 0,
-                y: 0,
-                z: 3.2,
-              },
-            },
-            flowRate: 2.2,
-          },
-        },
-        {
-          commandType: 'moveToWell',
-          key: expect.any(String),
-          params: {
-            pipetteId: 'p300SingleId',
-            labwareId: 'destPlateId',
-            wellName: 'B1',
-            wellLocation: {
-              origin: 'bottom',
-              offset: {
-                x: 0,
-                y: 0,
-                z: 14,
-              },
-            },
-          },
-        },
-        {
-          commandType: 'waitForDuration',
-          key: expect.any(String),
-          params: {
-            seconds: 12,
-          },
-        },
-        // Mix (disp)
-        {
-          commandType: 'aspirate',
-          key: expect.any(String),
-          params: {
-            pipetteId: 'p300SingleId',
-            volume: 36,
-            labwareId: 'destPlateId',
-            wellName: 'B1',
-            wellLocation: {
-              origin: 'bottom',
-              offset: {
-                x: 0,
-                y: 0,
-                z: 3.2,
-              },
-            },
-            flowRate: 2.1,
-          },
-        },
-        {
-          commandType: 'waitForDuration',
-          key: expect.any(String),
-          params: {
-            seconds: 11,
-          },
-        },
-        {
-          commandType: 'dispense',
-          key: expect.any(String),
-          params: {
-            pipetteId: 'p300SingleId',
-            volume: 36,
-            labwareId: 'destPlateId',
-            wellName: 'B1',
-            wellLocation: {
-              origin: 'bottom',
-              offset: {
-                x: 0,
-                y: 0,
-                z: 3.2,
-              },
-            },
-            flowRate: 2.2,
-          },
-        },
-        {
-          commandType: 'waitForDuration',
-          key: expect.any(String),
-          params: {
-            seconds: 12,
-          },
-        },
-        // Blowout to dest
-        {
-          commandType: 'blowout',
-          key: expect.any(String),
-          params: {
-            pipetteId: 'p300SingleId',
-            labwareId: 'destPlateId',
-            wellName: 'B1',
-            flowRate: 2.3,
-            wellLocation: {
-              origin: 'top',
-              offset: {
-                z: 3.3,
-              },
-            },
-          },
-        },
-        // Touch tip (disp)
-        {
-          commandType: 'touchTip',
-          key: expect.any(String),
-          params: {
-            pipetteId: 'p300SingleId',
-            labwareId: 'destPlateId',
-            wellName: 'B1',
-            wellLocation: {
-              origin: 'top',
-              offset: {
-                z: -3.4,
-              },
-            },
-          },
-        },
-        // Dispense > air gap in dest well
-        {
-          commandType: 'aspirate',
-          meta: AIR_GAP_META,
-          key: expect.any(String),
-          params: {
-            pipetteId: 'p300SingleId',
-            labwareId: 'destPlateId',
-            wellName: 'B1',
-            wellLocation: {
-              origin: 'bottom',
-              offset: {
-                x: 0,
-                y: 0,
-                z: 11.54,
-              },
-            },
-<<<<<<< HEAD
           },
         },
         {
@@ -3296,8 +3277,6 @@
           key: expect.any(String),
           params: {
             pipetteId: 'p300SingleId',
-=======
->>>>>>> 57399e2b
             volume: 35,
             flowRate: 2.1,
           },
