import { beforeEach, describe, it, expect, test } from 'vitest'
import {
  ONE_CHANNEL_WASTE_CHUTE_ADDRESSABLE_AREA,
  fixtureTiprack300ul,
  getLabwareDefURI,
  WASTE_CHUTE_CUTOUT,
} from '@opentrons/shared-data'
import {
  ASPIRATE_OFFSET_FROM_BOTTOM_MM,
  DEFAULT_PIPETTE,
  delayCommand,
  delayWithOffset,
  DEST_LABWARE,
  DISPENSE_OFFSET_FROM_BOTTOM_MM,
  dropTipHelper,
  getErrorResult,
  getFlowRateAndOffsetParamsTransferLike,
  getRobotStateWithTipStandard,
  getSuccessResult,
  makeAirGapHelper,
  makeAspirateHelper,
  makeContext,
  makeDispenseHelper,
  makeTouchTipHelper,
  pickUpTipHelper,
  SOURCE_LABWARE,
  makeDispenseAirGapHelper,
<<<<<<< HEAD
  makeMoveToWellHelper,
  makeAirGapAfterAspirateHelper,
=======
  AIR_GAP_META,
>>>>>>> 57399e2b
} from '../fixtures'
import { FIXED_TRASH_ID } from '../constants'
import {
  DEST_WELL_BLOWOUT_DESTINATION,
  SOURCE_WELL_BLOWOUT_DESTINATION,
} from '../utils/misc'
import { transfer } from '../commandCreators/compound/transfer'
import type { LabwareDefinition2 } from '@opentrons/shared-data'
import type { InvariantContext, RobotState, TransferArgs } from '../types'

const airGapHelper = makeAirGapHelper({
  wellLocation: {
    origin: 'bottom',
    offset: {
      x: 0,
      y: 0,
      z: 11.54,
    },
  },
})
const dispenseAirGapHelper = makeDispenseAirGapHelper({
  wellLocation: {
    origin: 'bottom',
    offset: {
      x: 0,
      y: 0,
      z: 11.54,
    },
  },
})
const aspirateHelper = makeAspirateHelper()
const dispenseHelper = makeDispenseHelper()
const touchTipHelper = makeTouchTipHelper()

let invariantContext: InvariantContext
let robotStateWithTip: RobotState
let mixinArgs: Partial<TransferArgs>

beforeEach(() => {
  mixinArgs = {
    ...getFlowRateAndOffsetParamsTransferLike(),
    commandCreatorFnName: 'transfer',
    name: 'Transfer Test',
    description: 'test blah blah',
    pipette: DEFAULT_PIPETTE,
    tipRack: getLabwareDefURI(fixtureTiprack300ul as LabwareDefinition2),
    sourceLabware: SOURCE_LABWARE,
    destLabware: DEST_LABWARE,

    preWetTip: false,
    touchTipAfterAspirate: false,
    mixBeforeAspirate: null,
    aspirateDelay: null,
    dispenseDelay: null,
    aspirateAirGapVolume: null,
    touchTipAfterDispense: false,
    mixInDestination: null,
    blowoutLocation: null,
    dropTipLocation: FIXED_TRASH_ID,
    aspirateXOffset: 0,
    dispenseXOffset: 0,
    aspirateYOffset: 0,
    dispenseYOffset: 0,
  }

  invariantContext = makeContext()
  robotStateWithTip = getRobotStateWithTipStandard(invariantContext)
})

describe('pick up tip if no tip on pipette', () => {
  let noTipArgs: TransferArgs

  beforeEach(() => {
    noTipArgs = {
      ...mixinArgs,
      sourceWells: ['A1'],
      destWells: ['B2'],
      volume: 30,
    } as TransferArgs

    // no tip on pipette
    robotStateWithTip.tipState.pipettes.p300SingleId = false
  })

  const changeTipOptions = ['once', 'always']

  changeTipOptions.forEach(changeTip => {
    it(`...${changeTip}`, () => {
      noTipArgs = {
        ...noTipArgs,
        changeTip,
      } as TransferArgs

      const result = transfer(noTipArgs, invariantContext, robotStateWithTip)
      const res = getSuccessResult(result)

      expect(res.commands[0]).toEqual(pickUpTipHelper('A1'))
    })
  })
  it('...once, drop tip in waste chute', () => {
    invariantContext = {
      ...invariantContext,
      additionalEquipmentEntities: {
        wasteChuteId: {
          name: 'wasteChute',
          id: 'wasteChuteId',
          location: 'cutoutD3',
        },
      },
    }

    noTipArgs = {
      ...noTipArgs,
      changeTip: 'always',
      dropTipLocation: 'wasteChuteId',
      dispenseAirGapVolume: 5,
    } as TransferArgs

    const result = transfer(noTipArgs, invariantContext, robotStateWithTip)

    const res = getSuccessResult(result)
    expect(res.commands).toEqual([
      pickUpTipHelper('A1'),
      aspirateHelper('A1', 30),
      dispenseHelper('B2', 30),
<<<<<<< HEAD
      makeMoveToWellHelper('B2', 'destPlateId'),
      ...makeAirGapHelper(5),
=======
      airGapHelper('B2', 5, { labwareId: 'destPlateId' }),
>>>>>>> 57399e2b
    ])
  })

  it('...never (should not pick up tip, and fail)', () => {
    noTipArgs = {
      ...noTipArgs,
      changeTip: 'never',
    }

    const result = transfer(noTipArgs, invariantContext, robotStateWithTip)
    const res = getErrorResult(result)

    expect(res.errors).toHaveLength(1)
    expect(res.errors[0]).toMatchObject({
      type: 'NO_TIP_ON_PIPETTE',
    })
  })
})

it('single transfer: 1 source & 1 dest', () => {
  mixinArgs = {
    ...mixinArgs,
    sourceWells: ['A1'],
    destWells: ['B2'],
    changeTip: 'never',
    volume: 30,
  }

  robotStateWithTip.liquidState.labware.sourcePlateId.A1 = {
    '0': { volume: 200 },
  }

  const result = transfer(
    mixinArgs as TransferArgs,
    invariantContext,
    robotStateWithTip
  )
  const res = getSuccessResult(result)
  expect(res.commands).toEqual([
    aspirateHelper('A1', 30),
    dispenseHelper('B2', 30),
  ])
})

test('single transfer: 1 source & 1 dest with waste chute', () => {
  const mockWasteChuteId = 'mockWasteChuteId'

  mixinArgs = {
    ...mixinArgs,
    destLabware: mockWasteChuteId,
    sourceWells: ['A1'],
    destWells: null,
    changeTip: 'never',
    volume: 30,
    dropTipLocation: mockWasteChuteId,
  }

  invariantContext = {
    ...invariantContext,
    additionalEquipmentEntities: {
      mockWasteChuteId: {
        name: 'wasteChute',
        id: mockWasteChuteId,
        location: WASTE_CHUTE_CUTOUT,
      },
    },
  }
  robotStateWithTip.liquidState.additionalEquipment.mockWasteChuteId = {
    '0': { volume: 200 },
  }
  robotStateWithTip.liquidState.labware.sourcePlateId.A1 = {
    '0': { volume: 200 },
  }

  const result = transfer(
    mixinArgs as TransferArgs,
    invariantContext,
    robotStateWithTip
  )
  const res = getSuccessResult(result)
  expect(res.commands).toEqual([
    aspirateHelper('A1', 30),
    {
      commandType: 'moveToAddressableArea',
      key: expect.any(String),
      params: {
        addressableAreaName: ONE_CHANNEL_WASTE_CHUTE_ADDRESSABLE_AREA,
        pipetteId: 'p300SingleId',
        offset: { x: 0, y: 0, z: 0 },
      },
    },
    {
      commandType: 'dispenseInPlace',
      key: expect.any(String),
      params: {
        flowRate: 2.2,
        pipetteId: 'p300SingleId',
        volume: 30,
      },
    },
  ])
})

test('transfer with multiple sets of wells', () => {
  mixinArgs = {
    ...mixinArgs,
    sourceWells: ['A1', 'A2'],
    destWells: ['B2', 'C2'],
    changeTip: 'never',
    volume: 30,
  }
  const result = transfer(
    mixinArgs as TransferArgs,
    invariantContext,
    robotStateWithTip
  )
  const res = getSuccessResult(result)
  expect(res.commands).toEqual([
    aspirateHelper('A1', 30),
    dispenseHelper('B2', 30),

    aspirateHelper('A2', 30),
    dispenseHelper('C2', 30),
  ])

  // TODO Ian 2018-04-02 robotState, liquidState checks
})

test('invalid pipette ID should throw error', () => {
  mixinArgs = {
    ...mixinArgs,
    sourceWells: ['A1'],
    destWells: ['B1'],
    volume: 10,
    changeTip: 'always',
    pipette: 'no-such-pipette-id-here',
  }

  const result = transfer(
    mixinArgs as TransferArgs,
    invariantContext,
    robotStateWithTip
  )
  const res = getErrorResult(result)

  expect(res.errors).toHaveLength(1)
  expect(res.errors[0]).toMatchObject({
    type: 'PIPETTE_DOES_NOT_EXIST',
  })
})

test('invalid labware ID should throw error', () => {
  mixinArgs = {
    ...mixinArgs,
    sourceLabware: 'no-such-labware-id-here',
    sourceWells: ['A1'],
    destWells: ['B1'],
    volume: 10,
    changeTip: 'always',
  }

  const result = transfer(
    mixinArgs as TransferArgs,
    invariantContext,
    robotStateWithTip
  )
  const res = getErrorResult(result)

  expect(res.errors).toHaveLength(1)
  expect(res.errors[0]).toMatchObject({
    type: 'LABWARE_DOES_NOT_EXIST',
  })
})

describe('single transfer exceeding pipette max', () => {
  let transferArgs: TransferArgs

  beforeEach(() => {
    transferArgs = {
      ...mixinArgs,
      sourceWells: ['A1', 'B1'],
      destWells: ['A3', 'B3'],
      volume: 350,
    } as TransferArgs
    // tip setup: tiprack's A1 has tip, pipette has no tip
    robotStateWithTip.tipState.tipracks.tiprack1Id.A1 = true
    robotStateWithTip.tipState.pipettes.p300SingleId = false
    // liquid setup
    robotStateWithTip.liquidState.labware.sourcePlateId.A1 = {
      '0': { volume: 400 },
    }
    robotStateWithTip.liquidState.labware.sourcePlateId.B1 = {
      '1': { volume: 400 },
    }
  })

  it('changeTip="once"', () => {
    transferArgs = {
      ...transferArgs,
      changeTip: 'once',
    }

    const result = transfer(transferArgs, invariantContext, robotStateWithTip)
    const res = getSuccessResult(result)
    expect(res.commands).toEqual([
      pickUpTipHelper('A1'),
      aspirateHelper('A1', 300),
      dispenseHelper('A3', 300),
      aspirateHelper('A1', 50),
      dispenseHelper('A3', 50),
      aspirateHelper('B1', 300),
      dispenseHelper('B3', 300),
      aspirateHelper('B1', 50),
      dispenseHelper('B3', 50),
    ])
  })

  it('changeTip="always"', () => {
    transferArgs = {
      ...transferArgs,
      changeTip: 'always',
    }

    const result = transfer(transferArgs, invariantContext, robotStateWithTip)
    const res = getSuccessResult(result)

    expect(res.commands).toEqual([
      pickUpTipHelper('A1'),

      aspirateHelper('A1', 300),
      dispenseHelper('A3', 300),

      // replace tip before next asp-disp chunk
      ...dropTipHelper(),
      pickUpTipHelper('B1'),

      aspirateHelper('A1', 50),
      dispenseHelper('A3', 50),

      // replace tip before next source-dest well pair
      ...dropTipHelper(),
      pickUpTipHelper('C1'),

      aspirateHelper('B1', 300),
      dispenseHelper('B3', 300),

      // replace tip before next asp-disp chunk
      ...dropTipHelper(),
      pickUpTipHelper('D1'),

      aspirateHelper('B1', 50),
      dispenseHelper('B3', 50),
    ])
  })

  it('changeTip="perSource"', () => {
    transferArgs = {
      ...transferArgs,
      sourceWells: ['A1', 'A1', 'A2'],
      destWells: ['B1', 'B2', 'B2'],
      changeTip: 'perSource',
    }

    const result = transfer(transferArgs, invariantContext, robotStateWithTip)
    const res = getSuccessResult(result)
    expect(res.commands).toEqual([
      pickUpTipHelper('A1'),

      aspirateHelper('A1', 300),
      dispenseHelper('B1', 300),

      aspirateHelper('A1', 50),
      dispenseHelper('B1', 50),

      // same source, different dest: no change
      aspirateHelper('A1', 300),
      dispenseHelper('B2', 300),

      aspirateHelper('A1', 50),
      dispenseHelper('B2', 50),

      // new source, different dest: change tip
      ...dropTipHelper(),
      pickUpTipHelper('B1'),

      aspirateHelper('A2', 300),
      dispenseHelper('B2', 300),

      aspirateHelper('A2', 50),
      dispenseHelper('B2', 50),
    ])
  })

  it('changeTip="perDest"', () => {
    // NOTE: same wells as perSource test
    transferArgs = {
      ...transferArgs,
      sourceWells: ['A1', 'A1', 'A2'],
      destWells: ['B1', 'B2', 'B2'],
      changeTip: 'perDest',
    }

    const result = transfer(transferArgs, invariantContext, robotStateWithTip)
    const res = getSuccessResult(result)
    expect(res.commands).toEqual([
      pickUpTipHelper('A1'),

      aspirateHelper('A1', 300),
      dispenseHelper('B1', 300),

      aspirateHelper('A1', 50),
      dispenseHelper('B1', 50),

      // same source, different dest: change tip
      ...dropTipHelper(),
      pickUpTipHelper('B1'),

      aspirateHelper('A1', 300),
      dispenseHelper('B2', 300),

      aspirateHelper('A1', 50),
      dispenseHelper('B2', 50),

      // different source, same dest: no change

      aspirateHelper('A2', 300),
      dispenseHelper('B2', 300),

      aspirateHelper('A2', 50),
      dispenseHelper('B2', 50),
    ])
  })

  it('changeTip="never"', () => {
    transferArgs = {
      ...transferArgs,
      changeTip: 'never',
    }
    // begin with tip on pipette
    robotStateWithTip.tipState.pipettes.p300SingleId = true

    const result = transfer(transferArgs, invariantContext, robotStateWithTip)
    const res = getSuccessResult(result)
    expect(res.commands).toEqual([
      // no pick up tip
      aspirateHelper('A1', 300),
      dispenseHelper('A3', 300),

      aspirateHelper('A1', 50),
      dispenseHelper('A3', 50),

      aspirateHelper('B1', 300),
      dispenseHelper('B3', 300),

      aspirateHelper('B1', 50),
      dispenseHelper('B3', 50),
    ])
  })

  it('split up volume without going below pipette min', () => {
    transferArgs = {
      ...transferArgs,
      volume: 629,
      changeTip: 'never', // don't test tip use here
    }

    // begin with tip on pipette
    robotStateWithTip.tipState.pipettes.p300SingleId = true

    const result = transfer(transferArgs, invariantContext, robotStateWithTip)
    const res = getSuccessResult(result)
    expect(res.commands).toEqual([
      aspirateHelper('A1', 300),
      dispenseHelper('A3', 300),
      // last 2 chunks split evenly
      aspirateHelper('A1', 164.5),
      dispenseHelper('A3', 164.5),
      aspirateHelper('A1', 164.5),
      dispenseHelper('A3', 164.5),

      aspirateHelper('B1', 300),
      dispenseHelper('B3', 300),
      // last 2 chunks split evenly
      aspirateHelper('B1', 164.5),
      dispenseHelper('B3', 164.5),
      aspirateHelper('B1', 164.5),
      dispenseHelper('B3', 164.5),
    ])
  })
})

describe('advanced options', () => {
  let advArgs: TransferArgs

  beforeEach(() => {
    advArgs = {
      ...mixinArgs,
      sourceWells: ['A1'],
      destWells: ['B1'],
      changeTip: 'never',
    } as TransferArgs
  })
  describe('...aspirate options', () => {
    it('pre-wet tip should aspirate and dispense the transfer volume from source well of each subtransfer', () => {
      advArgs = {
        ...advArgs,
        volume: 350,
        preWetTip: true,
      }

      const result = transfer(advArgs, invariantContext, robotStateWithTip)
      const res = getSuccessResult(result)
      expect(res.commands).toEqual([
        // pre-wet aspirate/dispense
        aspirateHelper('A1', 300),
        dispenseHelper('A1', 300, {
          labwareId: SOURCE_LABWARE,
          wellLocation: {
            origin: 'bottom',
            offset: {
              x: 0,
              y: 0,
              z: ASPIRATE_OFFSET_FROM_BOTTOM_MM,
            },
          },
        }),

        // "real" aspirate/dispenses
        aspirateHelper('A1', 300),
        dispenseHelper('B1', 300),

        aspirateHelper('A1', 50),
        dispenseHelper('B1', 50),
      ])
    })

    it('pre-wet tip should use the aspirate delay when specified', () => {
      advArgs = {
        ...advArgs,
        volume: 350,
        preWetTip: true,
        aspirateDelay: { mmFromBottom: 14, seconds: 12 },
      }

      const result = transfer(advArgs, invariantContext, robotStateWithTip)
      const res = getSuccessResult(result)
      expect(res.commands).toEqual([
        // pre-wet aspirate/dispense
        aspirateHelper('A1', 300),
        delayCommand(12),
        dispenseHelper('A1', 300, {
          labwareId: SOURCE_LABWARE,
          wellLocation: {
            origin: 'bottom',
            offset: {
              x: 0,
              y: 0,
              z: ASPIRATE_OFFSET_FROM_BOTTOM_MM,
            },
          },
        }),

        // "real" aspirate/dispenses
        aspirateHelper('A1', 300),
        ...delayWithOffset('A1', SOURCE_LABWARE),
        dispenseHelper('B1', 300),

        aspirateHelper('A1', 50),
        ...delayWithOffset('A1', SOURCE_LABWARE),
        dispenseHelper('B1', 50),
      ])
    })

    it('pre-wet tip should use the dispense delay when specified', () => {
      advArgs = {
        ...advArgs,
        volume: 350,
        preWetTip: true,
        dispenseDelay: { mmFromBottom: 14, seconds: 12 },
      }

      const result = transfer(advArgs, invariantContext, robotStateWithTip)
      const res = getSuccessResult(result)
      expect(res.commands).toEqual([
        // pre-wet aspirate/dispense
        aspirateHelper('A1', 300),
        dispenseHelper('A1', 300, {
          labwareId: SOURCE_LABWARE,
          wellLocation: {
            origin: 'bottom',
            offset: {
              x: 0,
              y: 0,
              z: ASPIRATE_OFFSET_FROM_BOTTOM_MM,
            },
          },
        }),
        delayCommand(12),

        // "real" aspirate/dispenses
        aspirateHelper('A1', 300),
        dispenseHelper('B1', 300),
        ...delayWithOffset('B1', DEST_LABWARE),

        aspirateHelper('A1', 50),
        dispenseHelper('B1', 50),
        ...delayWithOffset('B1', DEST_LABWARE),
      ])
    })

    it('should touchTip after aspirate on each source well, for every aspirate', () => {
      advArgs = {
        ...advArgs,
        volume: 350,
        touchTipAfterAspirate: true,
      }

      const result = transfer(advArgs, invariantContext, robotStateWithTip)
      const res = getSuccessResult(result)
      expect(res.commands).toEqual([
        aspirateHelper('A1', 300),
        touchTipHelper('A1'),
        dispenseHelper('B1', 300),

        aspirateHelper('A1', 50),
        touchTipHelper('A1'),
        dispenseHelper('B1', 50),
      ])
    })

    it('should touchTip after dispense on each dest well, for every dispense', () => {
      advArgs = {
        ...advArgs,
        volume: 350,
        touchTipAfterDispense: true,
      }

      const result = transfer(advArgs, invariantContext, robotStateWithTip)
      const res = getSuccessResult(result)
      expect(res.commands).toEqual([
        aspirateHelper('A1', 300),
        dispenseHelper('B1', 300),
        touchTipHelper('B1', { labwareId: DEST_LABWARE }),

        aspirateHelper('A1', 50),
        dispenseHelper('B1', 50),
        touchTipHelper('B1', { labwareId: DEST_LABWARE }),
      ])
    })

    it('should mix before aspirate', () => {
      advArgs = {
        ...advArgs,
        volume: 350,
        mixBeforeAspirate: {
          volume: 250,
          times: 2,
        },
      }

      // written here for less verbose `commands` below
      const mixCommands = [
        // mix 1
        aspirateHelper('A1', 250),
        dispenseHelper('A1', 250, {
          labwareId: SOURCE_LABWARE,
          wellLocation: {
            origin: 'bottom',
            offset: {
              x: 0,
              y: 0,
              z: ASPIRATE_OFFSET_FROM_BOTTOM_MM,
            },
          },
        }),
        // mix 2
        aspirateHelper('A1', 250),
        dispenseHelper('A1', 250, {
          labwareId: SOURCE_LABWARE,
          wellLocation: {
            origin: 'bottom',
            offset: {
              x: 0,
              y: 0,
              z: ASPIRATE_OFFSET_FROM_BOTTOM_MM,
            },
          },
        }),
      ]

      const result = transfer(advArgs, invariantContext, robotStateWithTip)
      const res = getSuccessResult(result)
      expect(res.commands).toEqual([
        ...mixCommands,
        aspirateHelper('A1', 300),
        dispenseHelper('B1', 300),

        ...mixCommands,
        aspirateHelper('A1', 50),
        dispenseHelper('B1', 50),
      ])
    })
    it('should delay after mix aspirate and regular aspirate', () => {
      advArgs = {
        ...advArgs,
        volume: 350,
        mixBeforeAspirate: {
          volume: 250,
          times: 2,
        },
        aspirateDelay: { seconds: 12, mmFromBottom: 14 },
      }

      // mixes will include the delays after aspirating
      const mixCommandsWithDelays = [
        // mix 1
        aspirateHelper('A1', 250),
        delayCommand(12),
        dispenseHelper('A1', 250, {
          labwareId: SOURCE_LABWARE,
          wellLocation: {
            origin: 'bottom',
            offset: {
              x: 0,
              y: 0,
              z: ASPIRATE_OFFSET_FROM_BOTTOM_MM,
            },
          },
        }),
        // mix 2
        aspirateHelper('A1', 250),
        delayCommand(12),
        dispenseHelper('A1', 250, {
          labwareId: SOURCE_LABWARE,
          wellLocation: {
            origin: 'bottom',
            offset: {
              x: 0,
              y: 0,
              z: ASPIRATE_OFFSET_FROM_BOTTOM_MM,
            },
          },
        }),
      ]

      const result = transfer(advArgs, invariantContext, robotStateWithTip)
      const res = getSuccessResult(result)
      expect(res.commands).toEqual([
        ...mixCommandsWithDelays,
        aspirateHelper('A1', 300),
        ...delayWithOffset('A1', SOURCE_LABWARE),
        dispenseHelper('B1', 300),

        ...mixCommandsWithDelays,
        aspirateHelper('A1', 50),
        ...delayWithOffset('A1', SOURCE_LABWARE),
        dispenseHelper('B1', 50),
      ])
    })

    it('should delay after aspirate', () => {
      advArgs = {
        ...advArgs,
        volume: 350,
        aspirateDelay: { seconds: 12, mmFromBottom: 14 },
      }

      const result = transfer(advArgs, invariantContext, robotStateWithTip)
      const res = getSuccessResult(result)
      expect(res.commands).toEqual([
        aspirateHelper('A1', 300),
        ...delayWithOffset('A1', SOURCE_LABWARE),
        dispenseHelper('B1', 300),

        aspirateHelper('A1', 50),
        ...delayWithOffset('A1', SOURCE_LABWARE),
        dispenseHelper('B1', 50),
      ])
    })

    it('should air gap after aspirate', () => {
      advArgs = {
        ...advArgs,
        volume: 350,
        aspirateAirGapVolume: 5,
      }

      const result = transfer(advArgs, invariantContext, robotStateWithTip)
      const res = getSuccessResult(result)
      expect(res.commands).toEqual([
        aspirateHelper('A1', 295),
<<<<<<< HEAD
        makeMoveToWellHelper('A1'),
        makeAirGapAfterAspirateHelper(5),
        dispenseAirGapHelper('B1', 5),
        dispenseHelper('B1', 295),
        aspirateHelper('A1', 55),
        makeMoveToWellHelper('A1'),
        makeAirGapAfterAspirateHelper(5),
=======
        airGapHelper('A1', 5),
        dispenseAirGapHelper('B1', 5),
        dispenseHelper('B1', 295),
        aspirateHelper('A1', 55),
        airGapHelper('A1', 5),
>>>>>>> 57399e2b
        dispenseAirGapHelper('B1', 5),
        dispenseHelper('B1', 55),
      ])
    })
    it('should air gap after aspirate and break into two chunks', () => {
      advArgs = {
        ...advArgs,
        volume: 300,
        aspirateAirGapVolume: 5,
      }

      const result = transfer(advArgs, invariantContext, robotStateWithTip)
      const res = getSuccessResult(result)
      expect(res.commands).toEqual([
        aspirateHelper('A1', 150),
<<<<<<< HEAD
        makeMoveToWellHelper('A1'),
        makeAirGapAfterAspirateHelper(5),
=======
        airGapHelper('A1', 5),
>>>>>>> 57399e2b
        dispenseAirGapHelper('B1', 5),
        dispenseHelper('B1', 150),

        aspirateHelper('A1', 150),
<<<<<<< HEAD
        makeMoveToWellHelper('A1'),
        makeAirGapAfterAspirateHelper(5),
=======
        airGapHelper('A1', 5),
>>>>>>> 57399e2b
        dispenseAirGapHelper('B1', 5),
        dispenseHelper('B1', 150),
      ])
    })
    it('should delay after air gap aspirate and regular aspirate', () => {
      advArgs = {
        ...advArgs,
        volume: 350,
        aspirateAirGapVolume: 5,
        aspirateDelay: { seconds: 12, mmFromBottom: 14 },
      }

      const result = transfer(advArgs, invariantContext, robotStateWithTip)
      const res = getSuccessResult(result)
      expect(res.commands).toEqual([
        aspirateHelper('A1', 295),
        ...delayWithOffset('A1', SOURCE_LABWARE),
<<<<<<< HEAD
        makeMoveToWellHelper('A1'),
        makeAirGapAfterAspirateHelper(5),
=======

        airGapHelper('A1', 5),
>>>>>>> 57399e2b
        delayCommand(12),

        dispenseAirGapHelper('B1', 5),
        dispenseHelper('B1', 295),

        aspirateHelper('A1', 55),
        ...delayWithOffset('A1', SOURCE_LABWARE),
<<<<<<< HEAD
        makeMoveToWellHelper('A1'),
        makeAirGapAfterAspirateHelper(5),
=======

        airGapHelper('A1', 5),
>>>>>>> 57399e2b
        delayCommand(12),

        dispenseAirGapHelper('B1', 5),
        dispenseHelper('B1', 55),
      ])
    })
    it('should delay after air gap dispense and regular dispense', () => {
      advArgs = {
        ...advArgs,
        volume: 350,
        aspirateAirGapVolume: 5,
        dispenseDelay: { seconds: 12, mmFromBottom: 14 },
      }

      const result = transfer(advArgs, invariantContext, robotStateWithTip)
      const res = getSuccessResult(result)
      expect(res.commands).toEqual([
        aspirateHelper('A1', 295),
<<<<<<< HEAD
        makeMoveToWellHelper('A1'),
        makeAirGapAfterAspirateHelper(5),
=======
        airGapHelper('A1', 5),
>>>>>>> 57399e2b

        dispenseAirGapHelper('B1', 5),
        delayCommand(12),

        dispenseHelper('B1', 295),
        ...delayWithOffset('B1', DEST_LABWARE),

        aspirateHelper('A1', 55),
<<<<<<< HEAD
        makeMoveToWellHelper('A1'),
        makeAirGapAfterAspirateHelper(5),
=======
        airGapHelper('A1', 5),
>>>>>>> 57399e2b

        dispenseAirGapHelper('B1', 5),
        delayCommand(12),
        dispenseHelper('B1', 55),
        ...delayWithOffset('B1', DEST_LABWARE),
      ])
    })
  })

  describe('...dispense options', () => {
    it('should mix after dispense', () => {
      advArgs = {
        ...advArgs,
        volume: 350,
        mixInDestination: {
          volume: 250,
          times: 2,
        },
      }

      // written here for less verbose `commands` below
      const mixCommands = [
        // mix 1
        aspirateHelper('B1', 250, {
          labwareId: DEST_LABWARE,
          wellLocation: {
            origin: 'bottom',
            offset: {
              x: 0,
              y: 0,
              z: DISPENSE_OFFSET_FROM_BOTTOM_MM,
            },
          },
        }),
        dispenseHelper('B1', 250),
        // mix 2
        aspirateHelper('B1', 250, {
          labwareId: DEST_LABWARE,
          wellLocation: {
            origin: 'bottom',
            offset: {
              x: 0,
              y: 0,
              z: DISPENSE_OFFSET_FROM_BOTTOM_MM,
            },
          },
        }),
        dispenseHelper('B1', 250),
      ]

      const result = transfer(advArgs, invariantContext, robotStateWithTip)
      const res = getSuccessResult(result)
      expect(res.commands).toEqual([
        aspirateHelper('A1', 300),
        dispenseHelper('B1', 300),
        ...mixCommands,

        aspirateHelper('A1', 50),
        dispenseHelper('B1', 50),
        ...mixCommands,
      ])
    })
    it('should delay after mix dispense and after dispense', () => {
      advArgs = {
        ...advArgs,
        volume: 350,
        mixInDestination: {
          volume: 250,
          times: 2,
        },
        dispenseDelay: { seconds: 12, mmFromBottom: 14 },
      }

      // mixes will include the delays after aspirating
      const mixCommandsWithDelays = [
        // mix 1
        aspirateHelper('B1', 250, {
          labwareId: DEST_LABWARE,
          wellLocation: {
            origin: 'bottom',
            offset: {
              x: 0,
              y: 0,
              z: DISPENSE_OFFSET_FROM_BOTTOM_MM,
            },
          },
        }),
        dispenseHelper('B1', 250, {
          labwareId: DEST_LABWARE,
          wellLocation: {
            origin: 'bottom',
            offset: {
              x: 0,
              y: 0,
              z: DISPENSE_OFFSET_FROM_BOTTOM_MM,
            },
          },
        }),
        delayCommand(12),
        // mix 2
        aspirateHelper('B1', 250, {
          labwareId: DEST_LABWARE,
          wellLocation: {
            origin: 'bottom',
            offset: {
              x: 0,
              y: 0,
              z: DISPENSE_OFFSET_FROM_BOTTOM_MM,
            },
          },
        }),
        dispenseHelper('B1', 250, {
          labwareId: DEST_LABWARE,
        }),
        delayCommand(12),
      ]

      const result = transfer(advArgs, invariantContext, robotStateWithTip)
      const res = getSuccessResult(result)
      expect(res.commands).toEqual([
        aspirateHelper('A1', 300),
        dispenseHelper('B1', 300),
        // delay after dispense
        ...delayWithOffset('B1', DEST_LABWARE),
        ...mixCommandsWithDelays,

        aspirateHelper('A1', 50),
        dispenseHelper('B1', 50),
        // delay after dispense
        ...delayWithOffset('B1', DEST_LABWARE),
        ...mixCommandsWithDelays,
      ])
    })

    it('should delay after dispense', () => {
      advArgs = {
        ...advArgs,
        volume: 350,
        dispenseDelay: { seconds: 12, mmFromBottom: 14 },
      }

      const result = transfer(advArgs, invariantContext, robotStateWithTip)
      const res = getSuccessResult(result)
      expect(res.commands).toEqual([
        aspirateHelper('A1', 300),
        dispenseHelper('B1', 300),
        ...delayWithOffset('B1', DEST_LABWARE),

        aspirateHelper('A1', 50),
        dispenseHelper('B1', 50),
        ...delayWithOffset('B1', DEST_LABWARE),
      ])
    })
  })

  describe('all advanced settings enabled', () => {
    let allArgs: TransferArgs
    beforeEach(() => {
      allArgs = {
        ...mixinArgs,
        sourceWells: ['A1'],
        destWells: ['B1'],
        volume: 350,
        // aspirate column
        preWetTip: true,
        mixBeforeAspirate: {
          volume: 35,
          times: 1,
        },
        aspirateDelay: { seconds: 11, mmFromBottom: 15 },
        touchTipAfterAspirate: true,
        touchTipAfterAspirateOffsetMmFromTop: -14.5,
        aspirateAirGapVolume: 31,
        // dispense column
        dispenseDelay: { seconds: 12, mmFromBottom: 14 },
        mixInDestination: {
          volume: 36,
          times: 1,
        },
        touchTipAfterDispense: true,
        blowoutFlowRateUlSec: 2.3,
        blowoutOffsetFromTopMm: 3.3,
        dispenseAirGapVolume: 3,
      } as TransferArgs
    })

    it('should create commands in the expected order with expected params (blowout in trash)', () => {
      const args = {
        ...allArgs,
        changeTip: 'never',
        blowoutLocation: 'fixedTrash',
      } as TransferArgs
      const result = transfer(args, invariantContext, robotStateWithTip)
      const res = getSuccessResult(result)
      expect(res.commands).toEqual([
        // Pre-wet
        {
          commandType: 'aspirate',
          key: expect.any(String),
          params: {
            pipetteId: 'p300SingleId',
            volume: 269,
            labwareId: 'sourcePlateId',
            wellName: 'A1',
            wellLocation: {
              origin: 'bottom',
              offset: {
                x: 0,
                y: 0,
                z: 3.1,
              },
            },
            flowRate: 2.1,
          },
        },
        {
          commandType: 'waitForDuration',
          key: expect.any(String),
          params: {
            seconds: 11,
          },
        },
        {
          commandType: 'dispense',
          key: expect.any(String),
          params: {
            pipetteId: 'p300SingleId',
            volume: 269,
            labwareId: 'sourcePlateId',
            wellName: 'A1',
            wellLocation: {
              origin: 'bottom',
              offset: {
                z: 3.1,
                y: 0,
                x: 0,
              },
            },
            flowRate: 2.2,
          },
        },
        {
          commandType: 'waitForDuration',
          key: expect.any(String),
          params: {
            seconds: 12,
          },
        },
        // mix (asp)
        {
          commandType: 'aspirate',
          key: expect.any(String),
          params: {
            pipetteId: 'p300SingleId',
            volume: 35,
            labwareId: 'sourcePlateId',
            wellName: 'A1',
            wellLocation: {
              origin: 'bottom',
              offset: {
                x: 0,
                y: 0,
                z: 3.1,
              },
            },
            flowRate: 2.1,
          },
        },
        {
          commandType: 'waitForDuration',
          key: expect.any(String),
          params: {
            seconds: 11,
          },
        },
        {
          commandType: 'dispense',
          key: expect.any(String),
          params: {
            pipetteId: 'p300SingleId',
            volume: 35,
            labwareId: 'sourcePlateId',
            wellName: 'A1',
            wellLocation: {
              origin: 'bottom',
              offset: {
                z: 3.1,
                y: 0,
                x: 0,
              },
            },
            flowRate: 2.2,
          },
        },
        {
          commandType: 'waitForDuration',
          key: expect.any(String),
          params: {
            seconds: 12,
          },
        },
        // aspirate
        {
          commandType: 'aspirate',
          key: expect.any(String),
          params: {
            pipetteId: 'p300SingleId',
            volume: 269,
            labwareId: 'sourcePlateId',
            wellName: 'A1',
            wellLocation: {
              origin: 'bottom',
              offset: {
                x: 0,
                y: 0,
                z: 3.1,
              },
            },
            flowRate: 2.1,
          },
        },
        {
          commandType: 'moveToWell',
          key: expect.any(String),
          params: {
            pipetteId: 'p300SingleId',
            labwareId: 'sourcePlateId',
            wellName: 'A1',
            wellLocation: {
              origin: 'bottom',
              offset: {
                x: 0,
                y: 0,
                z: 15,
              },
            },
          },
        },
        {
          commandType: 'waitForDuration',
          key: expect.any(String),
          params: {
            seconds: 11,
          },
        },
        // touch tip (asp)
        {
          commandType: 'touchTip',
          key: expect.any(String),
          params: {
            pipetteId: 'p300SingleId',
            labwareId: 'sourcePlateId',
            wellName: 'A1',
            wellLocation: {
              origin: 'top',
              offset: {
                z: -14.5,
              },
            },
          },
        },
        // aspirate > air gap
        {
          commandType: 'aspirate',
          meta: AIR_GAP_META,
          key: expect.any(String),
          params: {
            pipetteId: 'p300SingleId',
            volume: 31,
            labwareId: 'sourcePlateId',
            wellName: 'A1',
            wellLocation: {
              origin: 'bottom',
              offset: {
                x: 0,
                y: 0,
                z: 11.54,
              },
            },
            flowRate: 2.1,
          },
        },
        {
          commandType: 'waitForDuration',
          key: expect.any(String),
          params: {
            seconds: 11,
          },
        },
        // dispense the aspirate > air gap
        {
          commandType: 'dispense',
          meta: AIR_GAP_META,
          key: expect.any(String),
          params: {
            pipetteId: 'p300SingleId',
            volume: 31,
            labwareId: 'destPlateId',
            wellName: 'B1',
            wellLocation: {
              origin: 'bottom',
              offset: {
                z: 11.54,
                y: 0,
                x: 0,
              },
            },
            flowRate: 2.2,
          },
        },
        {
          commandType: 'waitForDuration',
          key: expect.any(String),
          params: {
            seconds: 12,
          },
        },
        {
          commandType: 'dispense',
          key: expect.any(String),
          params: {
            pipetteId: 'p300SingleId',
            volume: 269,
            labwareId: 'destPlateId',
            wellName: 'B1',
            wellLocation: {
              origin: 'bottom',

              offset: {
                z: DISPENSE_OFFSET_FROM_BOTTOM_MM,
                y: 0,
                x: 0,
              },
            },
            flowRate: 2.2,
          },
        },
        {
          commandType: 'moveToWell',
          key: expect.any(String),
          params: {
            pipetteId: 'p300SingleId',
            labwareId: 'destPlateId',
            wellName: 'B1',
            wellLocation: {
              origin: 'bottom',
              offset: {
                x: 0,
                y: 0,
                z: 14,
              },
            },
          },
        },
        {
          commandType: 'waitForDuration',
          key: expect.any(String),
          params: {
            seconds: 12,
          },
        },
        // mix (disp)
        {
          commandType: 'aspirate',
          key: expect.any(String),
          params: {
            pipetteId: 'p300SingleId',
            volume: 36,
            labwareId: 'destPlateId',
            wellName: 'B1',
            wellLocation: {
              origin: 'bottom',
              offset: {
                x: 0,
                y: 0,
                z: 3.2,
              },
            },
            flowRate: 2.1,
          },
        },
        {
          commandType: 'waitForDuration',
          key: expect.any(String),
          params: {
            seconds: 11,
          },
        },
        {
          commandType: 'dispense',
          key: expect.any(String),
          params: {
            pipetteId: 'p300SingleId',
            volume: 36,
            labwareId: 'destPlateId',
            wellName: 'B1',
            wellLocation: {
              origin: 'bottom',
              offset: {
                z: DISPENSE_OFFSET_FROM_BOTTOM_MM,
                y: 0,
                x: 0,
              },
            },
            flowRate: 2.2,
          },
        },
        {
          commandType: 'waitForDuration',
          key: expect.any(String),
          params: {
            seconds: 12,
          },
        },
        // no dispense > air gap, because tip will be reused
        // blowout
        {
          commandType: 'moveToAddressableArea',
          key: expect.any(String),
          params: {
            pipetteId: 'p300SingleId',
            addressableAreaName: 'movableTrashA3',
            offset: { x: 0, y: 0, z: 0 },
          },
        },
        {
          commandType: 'blowOutInPlace',
          key: expect.any(String),
          params: {
            pipetteId: 'p300SingleId',
            flowRate: 2.3,
          },
        },
        // touch tip (disp)
        {
          commandType: 'touchTip',
          key: expect.any(String),
          params: {
            pipetteId: 'p300SingleId',

            labwareId: 'destPlateId',
            wellName: 'B1',
            wellLocation: {
              origin: 'top',
              offset: {
                z: -3.4,
              },
            },
          },
        },
        // next chunk from A1: remaining volume
        // do not pre-wet
        // mix (asp)
        {
          commandType: 'aspirate',
          key: expect.any(String),
          params: {
            pipetteId: 'p300SingleId',
            volume: 35,
            labwareId: 'sourcePlateId',
            wellName: 'A1',
            wellLocation: {
              origin: 'bottom',
              offset: {
                x: 0,
                y: 0,
                z: 3.1,
              },
            },
            flowRate: 2.1,
          },
        },
        {
          commandType: 'waitForDuration',
          key: expect.any(String),
          params: {
            seconds: 11,
          },
        },
        {
          commandType: 'dispense',
          key: expect.any(String),
          params: {
            pipetteId: 'p300SingleId',
            volume: 35,
            labwareId: 'sourcePlateId',
            wellName: 'A1',
            wellLocation: {
              origin: 'bottom',
              offset: {
                z: 3.1,
                y: 0,
                x: 0,
              },
            },
            flowRate: 2.2,
          },
        },
        {
          commandType: 'waitForDuration',
          key: expect.any(String),
          params: {
            seconds: 12,
          },
        },
        // aspirate 81 (= total vol 350 - prev transfer's 269)
        {
          commandType: 'aspirate',
          key: expect.any(String),
          params: {
            pipetteId: 'p300SingleId',
            volume: 81,
            labwareId: 'sourcePlateId',
            wellName: 'A1',
            wellLocation: {
              origin: 'bottom',
              offset: {
                x: 0,
                y: 0,
                z: 3.1,
              },
            },
            flowRate: 2.1,
          },
        },
        {
          commandType: 'moveToWell',
          key: expect.any(String),
          params: {
            pipetteId: 'p300SingleId',
            labwareId: 'sourcePlateId',
            wellName: 'A1',
            wellLocation: {
              origin: 'bottom',
              offset: {
                x: 0,
                y: 0,
                z: 15,
              },
            },
          },
        },
        {
          commandType: 'waitForDuration',
          key: expect.any(String),
          params: {
            seconds: 11,
          },
        },
        // touch tip (asp)
        {
          commandType: 'touchTip',
          key: expect.any(String),
          params: {
            pipetteId: 'p300SingleId',
            labwareId: 'sourcePlateId',
            wellName: 'A1',
            wellLocation: {
              origin: 'top',
              offset: {
                z: -14.5,
              },
            },
          },
        },
        // aspirate > air gap
        {
          commandType: 'aspirate',
          meta: AIR_GAP_META,
          key: expect.any(String),
          params: {
            pipetteId: 'p300SingleId',
            volume: 31,
            labwareId: 'sourcePlateId',
            wellName: 'A1',
            wellLocation: {
              origin: 'bottom',
              offset: {
                x: 0,
                y: 0,
                z: 11.54,
              },
            },
            flowRate: 2.1,
          },
        },
        {
          commandType: 'waitForDuration',
          key: expect.any(String),
          params: {
            seconds: 11,
          },
        },
        // dispense aspirate > air gap then liquid
        {
          commandType: 'dispense',
          meta: AIR_GAP_META,
          key: expect.any(String),
          params: {
            pipetteId: 'p300SingleId',
            volume: 31,
            labwareId: 'destPlateId',
            wellName: 'B1',
            wellLocation: {
              origin: 'bottom',
              offset: {
                z: 11.54,
                y: 0,
                x: 0,
              },
            },
            flowRate: 2.2,
          },
        },
        {
          commandType: 'waitForDuration',
          key: expect.any(String),
          params: {
            seconds: 12,
          },
        },
        {
          commandType: 'dispense',
          key: expect.any(String),
          params: {
            pipetteId: 'p300SingleId',
            volume: 81,
            labwareId: 'destPlateId',
            wellName: 'B1',
            wellLocation: {
              origin: 'bottom',
              offset: {
                z: 3.2,
                y: 0,
                x: 0,
              },
            },
            flowRate: 2.2,
          },
        },
        {
          commandType: 'moveToWell',
          key: expect.any(String),
          params: {
            pipetteId: 'p300SingleId',
            labwareId: 'destPlateId',
            wellName: 'B1',
            wellLocation: {
              origin: 'bottom',
              offset: {
                x: 0,
                y: 0,
                z: 14,
              },
            },
          },
        },
        {
          commandType: 'waitForDuration',
          key: expect.any(String),
          params: {
            seconds: 12,
          },
        },
        // mix (disp)
        {
          commandType: 'aspirate',
          key: expect.any(String),
          params: {
            pipetteId: 'p300SingleId',
            volume: 36,
            labwareId: 'destPlateId',
            wellName: 'B1',
            wellLocation: {
              origin: 'bottom',
              offset: {
                y: 0,
                x: 0,
                z: 3.2,
              },
            },
            flowRate: 2.1,
          },
        },
        {
          commandType: 'waitForDuration',
          key: expect.any(String),
          params: {
            seconds: 11,
          },
        },
        {
          commandType: 'dispense',
          key: expect.any(String),
          params: {
            pipetteId: 'p300SingleId',
            volume: 36,
            labwareId: 'destPlateId',
            wellName: 'B1',
            wellLocation: {
              origin: 'bottom',
              offset: {
                z: 3.2,
                y: 0,
                x: 0,
              },
            },
            flowRate: 2.2,
          },
        },
        {
          commandType: 'waitForDuration',
          key: expect.any(String),
          params: {
            seconds: 12,
          },
        },
        {
          commandType: 'moveToAddressableArea',
          key: expect.any(String),
          params: {
            pipetteId: 'p300SingleId',
            addressableAreaName: 'movableTrashA3',
            offset: { x: 0, y: 0, z: 0 },
          },
        },
        {
          commandType: 'blowOutInPlace',
          key: expect.any(String),
          params: {
            pipetteId: 'p300SingleId',
            flowRate: 2.3,
          },
        },
        // touch tip (disp)
        {
          commandType: 'touchTip',
          key: expect.any(String),
          params: {
            pipetteId: 'p300SingleId',
            labwareId: 'destPlateId',
            wellName: 'B1',
            wellLocation: {
              origin: 'top',
              offset: {
                z: -3.4,
              },
            },
          },
        },
        // use the dispense > air gap here before moving to trash
        {
          commandType: 'aspirate',
          meta: AIR_GAP_META,
          key: expect.any(String),
          params: {
            pipetteId: 'p300SingleId',
            volume: 3,
            labwareId: 'destPlateId',
            wellName: 'B1',
            wellLocation: {
              origin: 'bottom',
              offset: {
                z: 11.54,
                y: 0,
                x: 0,
              },
            },
<<<<<<< HEAD
          },
        },
        {
          commandType: 'prepareToAspirate',
          key: expect.any(String),
          params: {
            pipetteId: 'p300SingleId',
          },
        },
        {
          commandType: 'airGapInPlace',
          key: expect.any(String),
          params: {
            pipetteId: 'p300SingleId',
            volume: 3,
=======
>>>>>>> 57399e2b
            flowRate: 2.1,
          },
        },
        {
          commandType: 'waitForDuration',
          key: expect.any(String),
          params: {
            seconds: 11,
          },
        },
        // since we used dispense > air gap, drop the tip
        ...dropTipHelper(),
      ])
    })

    it('should create commands in the expected order with expected params (blowout in dest well, reuse tip)', () => {
      const args = {
        ...allArgs,
        changeTip: 'never',
        blowoutLocation: DEST_WELL_BLOWOUT_DESTINATION,
      } as TransferArgs

      const result = transfer(args, invariantContext, robotStateWithTip)
      const res = getSuccessResult(result)
      expect(res.commands).toEqual([
        // Pre-wet
        {
          commandType: 'aspirate',
          key: expect.any(String),
          params: {
            pipetteId: 'p300SingleId',
            volume: 269,
            labwareId: 'sourcePlateId',
            wellName: 'A1',
            wellLocation: {
              origin: 'bottom',
              offset: {
                z: 3.1,
                y: 0,
                x: 0,
              },
            },
            flowRate: 2.1,
          },
        },
        {
          commandType: 'waitForDuration',
          key: expect.any(String),
          params: {
            seconds: 11,
          },
        },
        {
          commandType: 'dispense',
          key: expect.any(String),
          params: {
            pipetteId: 'p300SingleId',
            volume: 269,
            labwareId: 'sourcePlateId',
            wellName: 'A1',
            wellLocation: {
              origin: 'bottom',
              offset: {
                z: 3.1,
                y: 0,
                x: 0,
              },
            },
            flowRate: 2.2,
          },
        },
        {
          commandType: 'waitForDuration',
          key: expect.any(String),
          params: {
            seconds: 12,
          },
        },
        // mix (asp)
        {
          commandType: 'aspirate',
          key: expect.any(String),
          params: {
            pipetteId: 'p300SingleId',
            volume: 35,
            labwareId: 'sourcePlateId',
            wellName: 'A1',
            wellLocation: {
              origin: 'bottom',
              offset: {
                z: 3.1,
                y: 0,
                x: 0,
              },
            },
            flowRate: 2.1,
          },
        },
        {
          commandType: 'waitForDuration',
          key: expect.any(String),
          params: {
            seconds: 11,
          },
        },
        {
          commandType: 'dispense',
          key: expect.any(String),
          params: {
            pipetteId: 'p300SingleId',
            volume: 35,
            labwareId: 'sourcePlateId',
            wellName: 'A1',
            wellLocation: {
              origin: 'bottom',
              offset: {
                z: 3.1,
                y: 0,
                x: 0,
              },
            },
            flowRate: 2.2,
          },
        },
        {
          commandType: 'waitForDuration',
          key: expect.any(String),
          params: {
            seconds: 12,
          },
        },
        // aspirate
        {
          commandType: 'aspirate',
          key: expect.any(String),
          params: {
            pipetteId: 'p300SingleId',
            volume: 269,
            labwareId: 'sourcePlateId',
            wellName: 'A1',
            wellLocation: {
              origin: 'bottom',
              offset: {
                z: 3.1,
                y: 0,
                x: 0,
              },
            },
            flowRate: 2.1,
          },
        },
        {
          commandType: 'moveToWell',
          key: expect.any(String),
          params: {
            pipetteId: 'p300SingleId',
            labwareId: 'sourcePlateId',
            wellName: 'A1',
            wellLocation: {
              origin: 'bottom',
              offset: {
                x: 0,
                y: 0,
                z: 15,
              },
            },
          },
        },
        {
          commandType: 'waitForDuration',
          key: expect.any(String),
          params: {
            seconds: 11,
          },
        },
        // touch tip (asp)
        {
          commandType: 'touchTip',
          key: expect.any(String),
          params: {
            pipetteId: 'p300SingleId',
            labwareId: 'sourcePlateId',
            wellName: 'A1',
            wellLocation: {
              origin: 'top',
              offset: {
                z: -14.5,
              },
            },
          },
        },
        // aspirate > air gap
        {
          commandType: 'aspirate',
          meta: AIR_GAP_META,
          key: expect.any(String),
          params: {
            pipetteId: 'p300SingleId',
            volume: 31,
            labwareId: 'sourcePlateId',
            wellName: 'A1',
            wellLocation: {
              origin: 'bottom',
              offset: {
                z: 11.54,
                y: 0,
                x: 0,
              },
            },
            flowRate: 2.1,
          },
        },
        {
          commandType: 'waitForDuration',
          key: expect.any(String),
          params: {
            seconds: 11,
          },
        },
        // dispense the aspirate > air gap
        {
          commandType: 'dispense',
          meta: AIR_GAP_META,
          key: expect.any(String),
          params: {
            pipetteId: 'p300SingleId',
            volume: 31,
            labwareId: 'destPlateId',
            wellName: 'B1',
            wellLocation: {
              origin: 'bottom',
              offset: {
                z: 11.54,
                y: 0,
                x: 0,
              },
            },
            flowRate: 2.2,
          },
        },
        {
          commandType: 'waitForDuration',
          key: expect.any(String),
          params: {
            seconds: 12,
          },
        },
        {
          commandType: 'dispense',
          key: expect.any(String),
          params: {
            pipetteId: 'p300SingleId',
            volume: 269,
            labwareId: 'destPlateId',
            wellName: 'B1',
            wellLocation: {
              origin: 'bottom',
              offset: {
                z: DISPENSE_OFFSET_FROM_BOTTOM_MM,
                y: 0,
                x: 0,
              },
            },
            flowRate: 2.2,
          },
        },
        {
          commandType: 'moveToWell',
          key: expect.any(String),
          params: {
            pipetteId: 'p300SingleId',
            labwareId: 'destPlateId',
            wellName: 'B1',
            wellLocation: {
              origin: 'bottom',
              offset: {
                x: 0,
                y: 0,
                z: 14,
              },
            },
          },
        },
        {
          commandType: 'waitForDuration',
          key: expect.any(String),
          params: {
            seconds: 12,
          },
        },
        // mix (disp)
        {
          commandType: 'aspirate',
          key: expect.any(String),
          params: {
            pipetteId: 'p300SingleId',
            volume: 36,
            labwareId: 'destPlateId',
            wellName: 'B1',
            wellLocation: {
              origin: 'bottom',
              offset: {
                z: DISPENSE_OFFSET_FROM_BOTTOM_MM,
                y: 0,
                x: 0,
              },
            },
            flowRate: 2.1,
          },
        },
        {
          commandType: 'waitForDuration',
          key: expect.any(String),
          params: {
            seconds: 11,
          },
        },
        {
          commandType: 'dispense',
          key: expect.any(String),
          params: {
            pipetteId: 'p300SingleId',
            volume: 36,
            labwareId: 'destPlateId',
            wellName: 'B1',
            wellLocation: {
              origin: 'bottom',
              offset: {
                z: DISPENSE_OFFSET_FROM_BOTTOM_MM,
                y: 0,
                x: 0,
              },
            },
            flowRate: 2.2,
          },
        },
        {
          commandType: 'waitForDuration',
          key: expect.any(String),
          params: {
            seconds: 12,
          },
        },
        // blowout
        {
          commandType: 'blowout',
          key: expect.any(String),
          params: {
            pipetteId: 'p300SingleId',
            labwareId: 'destPlateId',
            wellName: 'B1',
            flowRate: 2.3,
            wellLocation: {
              origin: 'top',
              offset: {
                z: 3.3,
              },
            },
          },
        },
        // touch tip (disp)
        {
          commandType: 'touchTip',
          key: expect.any(String),
          params: {
            pipetteId: 'p300SingleId',
            labwareId: 'destPlateId',
            wellName: 'B1',
            wellLocation: {
              origin: 'top',
              offset: {
                z: -3.4,
              },
            },
          },
        },
        // don't dispense > air gap bc we're re-using the tip
        //
        // next chunk from A1: remaining volume
        // do not pre-wet
        // mix (asp)
        {
          commandType: 'aspirate',
          key: expect.any(String),
          params: {
            pipetteId: 'p300SingleId',
            volume: 35,
            labwareId: 'sourcePlateId',
            wellName: 'A1',
            wellLocation: {
              origin: 'bottom',
              offset: {
                z: 3.1,
                y: 0,
                x: 0,
              },
            },
            flowRate: 2.1,
          },
        },
        {
          commandType: 'waitForDuration',
          key: expect.any(String),
          params: {
            seconds: 11,
          },
        },
        {
          commandType: 'dispense',
          key: expect.any(String),
          params: {
            pipetteId: 'p300SingleId',
            volume: 35,
            labwareId: 'sourcePlateId',
            wellName: 'A1',
            wellLocation: {
              origin: 'bottom',
              offset: {
                z: 3.1,
                y: 0,
                x: 0,
              },
            },
            flowRate: 2.2,
          },
        },
        {
          commandType: 'waitForDuration',
          key: expect.any(String),
          params: {
            seconds: 12,
          },
        },
        // aspirate 81 (= total vol 350 - prev transfer's 269)
        {
          commandType: 'aspirate',
          key: expect.any(String),
          params: {
            pipetteId: 'p300SingleId',
            volume: 81,
            labwareId: 'sourcePlateId',
            wellName: 'A1',
            wellLocation: {
              origin: 'bottom',
              offset: {
                z: 3.1,
                y: 0,
                x: 0,
              },
            },
            flowRate: 2.1,
          },
        },
        {
          commandType: 'moveToWell',
          key: expect.any(String),
          params: {
            pipetteId: 'p300SingleId',
            labwareId: 'sourcePlateId',
            wellName: 'A1',
            wellLocation: {
              origin: 'bottom',
              offset: {
                x: 0,
                y: 0,
                z: 15,
              },
            },
          },
        },
        {
          commandType: 'waitForDuration',
          key: expect.any(String),
          params: {
            seconds: 11,
          },
        },
        // touch tip (asp)
        {
          commandType: 'touchTip',
          key: expect.any(String),
          params: {
            pipetteId: 'p300SingleId',
            labwareId: 'sourcePlateId',
            wellName: 'A1',
            wellLocation: {
              origin: 'top',
              offset: {
                z: -14.5,
              },
            },
          },
        },
        // aspirate > air gap
        {
          commandType: 'aspirate',
          meta: AIR_GAP_META,
          key: expect.any(String),
          params: {
            flowRate: 2.1,
            labwareId: 'sourcePlateId',
            wellLocation: {
              origin: 'bottom',
              offset: {
                z: 11.54,
                y: 0,
                x: 0,
              },
            },
            pipetteId: 'p300SingleId',
            volume: 31,
            wellName: 'A1',
          },
        },
        {
          commandType: 'waitForDuration',
          key: expect.any(String),
          params: {
            seconds: 11,
          },
        },
        {
          commandType: 'dispense',
          meta: AIR_GAP_META,
          key: expect.any(String),
          params: {
            flowRate: 2.2,
            labwareId: 'destPlateId',
            wellLocation: {
              origin: 'bottom',
              offset: {
                z: 11.54,
                y: 0,
                x: 0,
              },
            },
            pipetteId: 'p300SingleId',
            volume: 31,
            wellName: 'B1',
          },
        },
        {
          commandType: 'waitForDuration',
          key: expect.any(String),
          params: {
            seconds: 12,
          },
        },
        {
          commandType: 'dispense',
          key: expect.any(String),
          params: {
            pipetteId: 'p300SingleId',
            volume: 81,
            labwareId: 'destPlateId',
            wellName: 'B1',
            wellLocation: {
              origin: 'bottom',
              offset: {
                z: DISPENSE_OFFSET_FROM_BOTTOM_MM,
                y: 0,
                x: 0,
              },
            },
            flowRate: 2.2,
          },
        },
        {
          commandType: 'moveToWell',
          key: expect.any(String),
          params: {
            pipetteId: 'p300SingleId',
            labwareId: 'destPlateId',
            wellName: 'B1',
            wellLocation: {
              origin: 'bottom',
              offset: {
                x: 0,
                y: 0,
                z: 14,
              },
            },
          },
        },
        {
          commandType: 'waitForDuration',
          key: expect.any(String),
          params: {
            seconds: 12,
          },
        },
        // mix (disp)
        {
          commandType: 'aspirate',
          key: expect.any(String),
          params: {
            pipetteId: 'p300SingleId',
            volume: 36,
            labwareId: 'destPlateId',
            wellName: 'B1',
            wellLocation: {
              origin: 'bottom',
              offset: {
                z: DISPENSE_OFFSET_FROM_BOTTOM_MM,
                y: 0,
                x: 0,
              },
            },
            flowRate: 2.1,
          },
        },
        {
          commandType: 'waitForDuration',
          key: expect.any(String),
          params: {
            seconds: 11,
          },
        },
        {
          commandType: 'dispense',
          key: expect.any(String),
          params: {
            pipetteId: 'p300SingleId',
            volume: 36,
            labwareId: 'destPlateId',
            wellName: 'B1',
            wellLocation: {
              origin: 'bottom',
              offset: {
                z: DISPENSE_OFFSET_FROM_BOTTOM_MM,
                y: 0,
                x: 0,
              },
            },
            flowRate: 2.2,
          },
        },
        {
          commandType: 'waitForDuration',
          key: expect.any(String),
          params: {
            seconds: 12,
          },
        },
        // blowout to dest well
        {
          commandType: 'blowout',
          key: expect.any(String),
          params: {
            pipetteId: 'p300SingleId',
            labwareId: 'destPlateId',
            wellName: 'B1',
            flowRate: 2.3,
            wellLocation: {
              origin: 'top',
              offset: {
                z: 3.3,
              },
            },
          },
        },
        // touch tip (disp)
        {
          commandType: 'touchTip',
          key: expect.any(String),
          params: {
            pipetteId: 'p300SingleId',
            labwareId: 'destPlateId',
            wellName: 'B1',
            wellLocation: {
              origin: 'top',
              offset: {
                z: -3.4,
              },
            },
          },
        },
        // dispense > air gap on the way to trash
        {
          commandType: 'aspirate',
          meta: AIR_GAP_META,
          key: expect.any(String),
          params: {
            pipetteId: 'p300SingleId',
            labwareId: 'destPlateId',
            wellName: 'B1',
            volume: 3,
            flowRate: 2.1,
            wellLocation: {
              origin: 'bottom',
              offset: {
                z: 11.54,
                y: 0,
                x: 0,
              },
            },
          },
        },
        {
<<<<<<< HEAD
          commandType: 'prepareToAspirate',
          key: expect.any(String),
          params: {
            pipetteId: 'p300SingleId',
          },
        },
        {
          commandType: 'airGapInPlace',
          key: expect.any(String),
          params: {
            pipetteId: 'p300SingleId',
            volume: 3,
            flowRate: 2.1,
          },
        },
        {
=======
>>>>>>> 57399e2b
          commandType: 'waitForDuration',
          key: expect.any(String),
          params: {
            seconds: 11,
          },
        },
        // this step is over, and we used dispense > air gap, so
        // we will dispose of the tip
        ...dropTipHelper(),
      ])
    })

    it('should create commands in the expected order with expected params (blowout in dest well, change tip perSource)', () => {
      const args = {
        ...allArgs,
        changeTip: 'perSource',
        blowoutLocation: DEST_WELL_BLOWOUT_DESTINATION,
      } as TransferArgs

      const result = transfer(args, invariantContext, robotStateWithTip)
      const res = getSuccessResult(result)
      expect(res.commands).toEqual([
        // get fresh tip b/c it's per source
        {
          commandType: 'moveToAddressableAreaForDropTip',
          key: expect.any(String),
          params: {
            pipetteId: 'p300SingleId',
            addressableAreaName: 'movableTrashA3',
            offset: { x: 0, y: 0, z: 0 },
            alternateDropLocation: true,
          },
        },
        {
          commandType: 'dropTipInPlace',
          key: expect.any(String),
          params: {
            pipetteId: 'p300SingleId',
          },
        },

        {
          commandType: 'pickUpTip',
          key: expect.any(String),
          params: {
            pipetteId: 'p300SingleId',
            labwareId: 'tiprack1Id',
            wellName: 'A1',
          },
        },
        // Pre-wet
        {
          commandType: 'aspirate',
          key: expect.any(String),
          params: {
            pipetteId: 'p300SingleId',
            volume: 269,
            labwareId: 'sourcePlateId',
            wellName: 'A1',
            wellLocation: {
              origin: 'bottom',
              offset: {
                z: 3.1,
                y: 0,
                x: 0,
              },
            },
            flowRate: 2.1,
          },
        },
        {
          commandType: 'waitForDuration',
          key: expect.any(String),
          params: {
            seconds: 11,
          },
        },
        {
          commandType: 'dispense',
          key: expect.any(String),
          params: {
            pipetteId: 'p300SingleId',
            volume: 269,
            labwareId: 'sourcePlateId',
            wellName: 'A1',
            wellLocation: {
              origin: 'bottom',
              offset: {
                z: 3.1,
                y: 0,
                x: 0,
              },
            },
            flowRate: 2.2,
          },
        },
        {
          commandType: 'waitForDuration',
          key: expect.any(String),
          params: {
            seconds: 12,
          },
        },
        // mix (asp)
        {
          commandType: 'aspirate',
          key: expect.any(String),
          params: {
            pipetteId: 'p300SingleId',
            volume: 35,
            labwareId: 'sourcePlateId',
            wellName: 'A1',
            wellLocation: {
              origin: 'bottom',
              offset: {
                z: 3.1,
                y: 0,
                x: 0,
              },
            },
            flowRate: 2.1,
          },
        },
        {
          commandType: 'waitForDuration',
          key: expect.any(String),
          params: {
            seconds: 11,
          },
        },
        {
          commandType: 'dispense',
          key: expect.any(String),
          params: {
            pipetteId: 'p300SingleId',
            volume: 35,
            labwareId: 'sourcePlateId',
            wellName: 'A1',
            wellLocation: {
              origin: 'bottom',
              offset: {
                z: 3.1,
                y: 0,
                x: 0,
              },
            },
            flowRate: 2.2,
          },
        },
        {
          commandType: 'waitForDuration',
          key: expect.any(String),
          params: {
            seconds: 12,
          },
        },
        // aspirate
        {
          commandType: 'aspirate',
          key: expect.any(String),
          params: {
            pipetteId: 'p300SingleId',
            volume: 269,
            labwareId: 'sourcePlateId',
            wellName: 'A1',
            wellLocation: {
              origin: 'bottom',
              offset: {
                z: 3.1,
                y: 0,
                x: 0,
              },
            },
            flowRate: 2.1,
          },
        },
        {
          commandType: 'moveToWell',
          key: expect.any(String),
          params: {
            pipetteId: 'p300SingleId',
            labwareId: 'sourcePlateId',
            wellName: 'A1',
            wellLocation: {
              origin: 'bottom',
              offset: {
                x: 0,
                y: 0,
                z: 15,
              },
            },
          },
        },
        {
          commandType: 'waitForDuration',
          key: expect.any(String),
          params: {
            seconds: 11,
          },
        },
        // touch tip (asp)
        {
          commandType: 'touchTip',
          key: expect.any(String),
          params: {
            pipetteId: 'p300SingleId',
            labwareId: 'sourcePlateId',
            wellName: 'A1',
            wellLocation: {
              origin: 'top',
              offset: {
                z: -14.5,
              },
            },
          },
        },
        // aspirate > air gap
        {
          commandType: 'aspirate',
          meta: AIR_GAP_META,
          key: expect.any(String),
          params: {
            pipetteId: 'p300SingleId',
            volume: 31,
            labwareId: 'sourcePlateId',
            wellName: 'A1',
            wellLocation: {
              origin: 'bottom',
              offset: {
                z: 11.54,
                y: 0,
                x: 0,
              },
            },
            flowRate: 2.1,
          },
        },
        {
          commandType: 'waitForDuration',
          key: expect.any(String),
          params: {
            seconds: 11,
          },
        },
        // dispense
        {
          commandType: 'dispense',
          meta: AIR_GAP_META,
          key: expect.any(String),
          params: {
            pipetteId: 'p300SingleId',
            volume: 31,
            labwareId: 'destPlateId',
            wellName: 'B1',
            wellLocation: {
              origin: 'bottom',
              offset: {
                z: 11.54,
                y: 0,
                x: 0,
              },
            },
            flowRate: 2.2,
          },
        },
        {
          commandType: 'waitForDuration',
          key: expect.any(String),
          params: {
            seconds: 12,
          },
        },
        {
          commandType: 'dispense',
          key: expect.any(String),
          params: {
            pipetteId: 'p300SingleId',
            volume: 269,
            labwareId: 'destPlateId',
            wellName: 'B1',
            wellLocation: {
              origin: 'bottom',
              offset: {
                z: DISPENSE_OFFSET_FROM_BOTTOM_MM,
                y: 0,
                x: 0,
              },
            },
            flowRate: 2.2,
          },
        },
        {
          commandType: 'moveToWell',
          key: expect.any(String),
          params: {
            pipetteId: 'p300SingleId',
            labwareId: 'destPlateId',
            wellName: 'B1',
            wellLocation: {
              origin: 'bottom',
              offset: {
                x: 0,
                y: 0,
                z: 14,
              },
            },
          },
        },
        {
          commandType: 'waitForDuration',
          key: expect.any(String),
          params: {
            seconds: 12,
          },
        },
        // mix (disp)
        {
          commandType: 'aspirate',
          key: expect.any(String),
          params: {
            pipetteId: 'p300SingleId',
            volume: 36,
            labwareId: 'destPlateId',
            wellName: 'B1',
            wellLocation: {
              origin: 'bottom',
              offset: {
                z: DISPENSE_OFFSET_FROM_BOTTOM_MM,
                y: 0,
                x: 0,
              },
            },
            flowRate: 2.1,
          },
        },
        {
          commandType: 'waitForDuration',
          key: expect.any(String),
          params: {
            seconds: 11,
          },
        },
        {
          commandType: 'dispense',
          key: expect.any(String),
          params: {
            pipetteId: 'p300SingleId',
            volume: 36,
            labwareId: 'destPlateId',
            wellName: 'B1',
            wellLocation: {
              origin: 'bottom',
              offset: {
                z: DISPENSE_OFFSET_FROM_BOTTOM_MM,
                y: 0,
                x: 0,
              },
            },
            flowRate: 2.2,
          },
        },
        {
          commandType: 'waitForDuration',
          key: expect.any(String),
          params: {
            seconds: 12,
          },
        },
        // blowout
        {
          commandType: 'blowout',
          key: expect.any(String),
          params: {
            pipetteId: 'p300SingleId',
            labwareId: 'destPlateId',
            wellName: 'B1',
            flowRate: 2.3,
            wellLocation: {
              origin: 'top',
              offset: {
                z: 3.3,
              },
            },
          },
        },
        // touch tip (disp)
        {
          commandType: 'touchTip',
          key: expect.any(String),
          params: {
            pipetteId: 'p300SingleId',
            labwareId: 'destPlateId',
            wellName: 'B1',
            wellLocation: {
              origin: 'top',
              offset: {
                z: -3.4,
              },
            },
          },
        },
        // we're re-using the tip, so we'll skip the dispense > air gap
        //
        // next chunk from A1: remaining volume
        // do not pre-wet
        // mix (asp)
        {
          commandType: 'aspirate',
          key: expect.any(String),
          params: {
            pipetteId: 'p300SingleId',
            volume: 35,
            labwareId: 'sourcePlateId',
            wellName: 'A1',
            wellLocation: {
              origin: 'bottom',
              offset: {
                z: 3.1,
                y: 0,
                x: 0,
              },
            },
            flowRate: 2.1,
          },
        },
        {
          commandType: 'waitForDuration',
          key: expect.any(String),
          params: {
            seconds: 11,
          },
        },
        {
          commandType: 'dispense',
          key: expect.any(String),
          params: {
            pipetteId: 'p300SingleId',
            volume: 35,
            labwareId: 'sourcePlateId',
            wellName: 'A1',
            wellLocation: {
              origin: 'bottom',
              offset: {
                z: 3.1,
                y: 0,
                x: 0,
              },
            },
            flowRate: 2.2,
          },
        },
        {
          commandType: 'waitForDuration',
          key: expect.any(String),
          params: {
            seconds: 12,
          },
        },
        // aspirate 81 (= total vol 350 - prev transfer's 269)
        {
          commandType: 'aspirate',
          key: expect.any(String),
          params: {
            pipetteId: 'p300SingleId',
            volume: 81,
            labwareId: 'sourcePlateId',
            wellName: 'A1',
            wellLocation: {
              origin: 'bottom',
              offset: {
                z: 3.1,
                y: 0,
                x: 0,
              },
            },
            flowRate: 2.1,
          },
        },
        {
          commandType: 'moveToWell',
          key: expect.any(String),
          params: {
            pipetteId: 'p300SingleId',
            labwareId: 'sourcePlateId',
            wellName: 'A1',
            wellLocation: {
              origin: 'bottom',
              offset: {
                x: 0,
                y: 0,
                z: 15,
              },
            },
          },
        },
        {
          commandType: 'waitForDuration',
          key: expect.any(String),
          params: {
            seconds: 11,
          },
        },
        // touch tip (asp)
        {
          commandType: 'touchTip',
          key: expect.any(String),
          params: {
            pipetteId: 'p300SingleId',
            labwareId: 'sourcePlateId',
            wellName: 'A1',
            wellLocation: {
              origin: 'top',
              offset: {
                z: -14.5,
              },
            },
          },
        },
        // aspirate > air gap
        {
          commandType: 'aspirate',
          meta: AIR_GAP_META,
          key: expect.any(String),
          params: {
            pipetteId: 'p300SingleId',
            volume: 31,
            labwareId: 'sourcePlateId',
            wellName: 'A1',
            wellLocation: {
              origin: 'bottom',
              offset: {
                z: 11.54,
                y: 0,
                x: 0,
              },
            },
            flowRate: 2.1,
          },
        },
        {
          commandType: 'waitForDuration',
          key: expect.any(String),
          params: {
            seconds: 11,
          },
        },
        // dispense "aspirate > air gap" then dispense liquid
        {
          commandType: 'dispense',
          meta: AIR_GAP_META,
          key: expect.any(String),
          params: {
            pipetteId: 'p300SingleId',
            volume: 31,
            labwareId: 'destPlateId',
            wellName: 'B1',
            wellLocation: {
              origin: 'bottom',
              offset: {
                z: 11.54,
                y: 0,
                x: 0,
              },
            },
            flowRate: 2.2,
          },
        },
        {
          commandType: 'waitForDuration',
          key: expect.any(String),
          params: {
            seconds: 12,
          },
        },
        {
          commandType: 'dispense',
          key: expect.any(String),
          params: {
            pipetteId: 'p300SingleId',
            volume: 81,
            labwareId: 'destPlateId',
            wellName: 'B1',
            wellLocation: {
              origin: 'bottom',
              offset: {
                z: DISPENSE_OFFSET_FROM_BOTTOM_MM,
                y: 0,
                x: 0,
              },
            },
            flowRate: 2.2,
          },
        },
        {
          commandType: 'moveToWell',
          key: expect.any(String),
          params: {
            pipetteId: 'p300SingleId',
            labwareId: 'destPlateId',
            wellName: 'B1',
            wellLocation: {
              origin: 'bottom',
              offset: {
                x: 0,
                y: 0,
                z: 14,
              },
            },
          },
        },
        {
          commandType: 'waitForDuration',
          key: expect.any(String),
          params: {
            seconds: 12,
          },
        },
        // mix (disp)
        {
          commandType: 'aspirate',
          key: expect.any(String),
          params: {
            pipetteId: 'p300SingleId',
            volume: 36,
            labwareId: 'destPlateId',
            wellName: 'B1',
            wellLocation: {
              origin: 'bottom',
              offset: {
                z: DISPENSE_OFFSET_FROM_BOTTOM_MM,
                y: 0,
                x: 0,
              },
            },
            flowRate: 2.1,
          },
        },
        {
          commandType: 'waitForDuration',
          key: expect.any(String),
          params: {
            seconds: 11,
          },
        },
        {
          commandType: 'dispense',
          key: expect.any(String),
          params: {
            pipetteId: 'p300SingleId',
            volume: 36,
            labwareId: 'destPlateId',
            wellName: 'B1',
            wellLocation: {
              origin: 'bottom',
              offset: {
                z: DISPENSE_OFFSET_FROM_BOTTOM_MM,
                y: 0,
                x: 0,
              },
            },
            flowRate: 2.2,
          },
        },
        {
          commandType: 'waitForDuration',
          key: expect.any(String),
          params: {
            seconds: 12,
          },
        },
        // blowout
        {
          commandType: 'blowout',
          key: expect.any(String),
          params: {
            pipetteId: 'p300SingleId',
            labwareId: 'destPlateId',
            wellName: 'B1',
            flowRate: 2.3,
            wellLocation: {
              origin: 'top',
              offset: {
                z: 3.3,
              },
            },
          },
        },
        // touch tip (disp)
        {
          commandType: 'touchTip',
          key: expect.any(String),
          params: {
            pipetteId: 'p300SingleId',
            labwareId: 'destPlateId',
            wellName: 'B1',
            wellLocation: {
              origin: 'top',
              offset: {
                z: -3.4,
              },
            },
          },
        },
        // dispense > air gap
        {
          commandType: 'aspirate',
          meta: AIR_GAP_META,
          key: expect.any(String),
          params: {
            pipetteId: 'p300SingleId',
            labwareId: 'destPlateId',
            wellName: 'B1',
            volume: 3,
            flowRate: 2.1,
            wellLocation: {
              origin: 'bottom',
              offset: {
                z: 11.54,
                y: 0,
                x: 0,
              },
            },
          },
        },
        {
<<<<<<< HEAD
          commandType: 'prepareToAspirate',
          key: expect.any(String),
          params: {
            pipetteId: 'p300SingleId',
          },
        },
        {
          commandType: 'airGapInPlace',
          key: expect.any(String),
          params: {
            pipetteId: 'p300SingleId',
            volume: 3,
            flowRate: 2.1,
          },
        },
        {
=======
>>>>>>> 57399e2b
          commandType: 'waitForDuration',
          key: expect.any(String),
          params: {
            seconds: 11,
          },
        },
        // we used dispense > air gap, so we will dispose of the tip
        ...dropTipHelper(),
      ])
    })

    it('should create commands in the expected order with expected params (blowout in source well, change tip each aspirate)', () => {
      const args = {
        ...allArgs,
        changeTip: 'always',
        blowoutLocation: SOURCE_WELL_BLOWOUT_DESTINATION,
      } as TransferArgs

      const result = transfer(args, invariantContext, robotStateWithTip)
      const res = getSuccessResult(result)
      expect(res.commands).toEqual([
        // get fresh tip b/c it's per source
        {
          commandType: 'moveToAddressableAreaForDropTip',
          key: expect.any(String),
          params: {
            pipetteId: 'p300SingleId',
            addressableAreaName: 'movableTrashA3',
            offset: { x: 0, y: 0, z: 0 },
            alternateDropLocation: true,
          },
        },
        {
          commandType: 'dropTipInPlace',
          key: expect.any(String),
          params: {
            pipetteId: 'p300SingleId',
          },
        },
        {
          commandType: 'pickUpTip',
          key: expect.any(String),
          params: {
            pipetteId: 'p300SingleId',
            labwareId: 'tiprack1Id',
            wellName: 'A1',
          },
        },
        // Pre-wet
        {
          commandType: 'aspirate',
          key: expect.any(String),
          params: {
            pipetteId: 'p300SingleId',
            volume: 269,
            labwareId: 'sourcePlateId',
            wellName: 'A1',
            wellLocation: {
              origin: 'bottom',
              offset: {
                z: 3.1,
                y: 0,
                x: 0,
              },
            },
            flowRate: 2.1,
          },
        },
        {
          commandType: 'waitForDuration',
          key: expect.any(String),
          params: {
            seconds: 11,
          },
        },
        {
          commandType: 'dispense',
          key: expect.any(String),
          params: {
            pipetteId: 'p300SingleId',
            volume: 269,
            labwareId: 'sourcePlateId',
            wellName: 'A1',
            wellLocation: {
              origin: 'bottom',
              offset: {
                z: 3.1,
                y: 0,
                x: 0,
              },
            },
            flowRate: 2.2,
          },
        },
        {
          commandType: 'waitForDuration',
          key: expect.any(String),
          params: {
            seconds: 12,
          },
        },
        // mix (asp)
        {
          commandType: 'aspirate',
          key: expect.any(String),
          params: {
            pipetteId: 'p300SingleId',
            volume: 35,
            labwareId: 'sourcePlateId',
            wellName: 'A1',
            wellLocation: {
              origin: 'bottom',
              offset: {
                z: 3.1,
                y: 0,
                x: 0,
              },
            },
            flowRate: 2.1,
          },
        },
        {
          commandType: 'waitForDuration',
          key: expect.any(String),
          params: {
            seconds: 11,
          },
        },
        {
          commandType: 'dispense',
          key: expect.any(String),
          params: {
            pipetteId: 'p300SingleId',
            volume: 35,
            labwareId: 'sourcePlateId',
            wellName: 'A1',
            wellLocation: {
              origin: 'bottom',
              offset: {
                z: 3.1,
                y: 0,
                x: 0,
              },
            },
            flowRate: 2.2,
          },
        },
        {
          commandType: 'waitForDuration',
          key: expect.any(String),
          params: {
            seconds: 12,
          },
        },
        // aspirate
        {
          commandType: 'aspirate',
          key: expect.any(String),
          params: {
            pipetteId: 'p300SingleId',
            volume: 269,
            labwareId: 'sourcePlateId',
            wellName: 'A1',
            wellLocation: {
              origin: 'bottom',
              offset: {
                z: 3.1,
                y: 0,
                x: 0,
              },
            },
            flowRate: 2.1,
          },
        },
        {
          commandType: 'moveToWell',
          key: expect.any(String),
          params: {
            pipetteId: 'p300SingleId',
            labwareId: 'sourcePlateId',
            wellName: 'A1',
            wellLocation: {
              origin: 'bottom',
              offset: {
                x: 0,
                y: 0,
                z: 15,
              },
            },
          },
        },
        {
          commandType: 'waitForDuration',
          key: expect.any(String),
          params: {
            seconds: 11,
          },
        },
        // touch tip (asp)
        {
          commandType: 'touchTip',
          key: expect.any(String),
          params: {
            pipetteId: 'p300SingleId',
            labwareId: 'sourcePlateId',
            wellName: 'A1',
            wellLocation: {
              origin: 'top',
              offset: {
                z: -14.5,
              },
            },
          },
        },
        // aspirate > air gap
        {
          commandType: 'aspirate',
          meta: AIR_GAP_META,
          key: expect.any(String),
          params: {
            pipetteId: 'p300SingleId',
            volume: 31,
            labwareId: 'sourcePlateId',
            wellName: 'A1',
            wellLocation: {
              origin: 'bottom',
              offset: {
                z: 11.54,
                y: 0,
                x: 0,
              },
            },
            flowRate: 2.1,
          },
        },
        {
          commandType: 'waitForDuration',
          key: expect.any(String),
          params: {
            seconds: 11,
          },
        },
        // dispense
        {
          commandType: 'dispense',
          meta: AIR_GAP_META,
          key: expect.any(String),
          params: {
            pipetteId: 'p300SingleId',
            volume: 31,
            labwareId: 'destPlateId',
            wellName: 'B1',
            wellLocation: {
              origin: 'bottom',
              offset: {
                z: 11.54,
                y: 0,
                x: 0,
              },
            },
            flowRate: 2.2,
          },
        },
        {
          commandType: 'waitForDuration',
          key: expect.any(String),
          params: {
            seconds: 12,
          },
        },
        {
          commandType: 'dispense',
          key: expect.any(String),
          params: {
            pipetteId: 'p300SingleId',
            volume: 269,
            labwareId: 'destPlateId',
            wellName: 'B1',
            wellLocation: {
              origin: 'bottom',
              offset: {
                z: DISPENSE_OFFSET_FROM_BOTTOM_MM,
                y: 0,
                x: 0,
              },
            },
            flowRate: 2.2,
          },
        },
        {
          commandType: 'moveToWell',
          key: expect.any(String),
          params: {
            pipetteId: 'p300SingleId',
            labwareId: 'destPlateId',
            wellName: 'B1',
            wellLocation: {
              origin: 'bottom',
              offset: {
                x: 0,
                y: 0,
                z: 14,
              },
            },
          },
        },
        {
          commandType: 'waitForDuration',
          key: expect.any(String),
          params: {
            seconds: 12,
          },
        },
        // mix (disp)
        {
          commandType: 'aspirate',
          key: expect.any(String),
          params: {
            pipetteId: 'p300SingleId',
            volume: 36,
            labwareId: 'destPlateId',
            wellName: 'B1',
            wellLocation: {
              origin: 'bottom',
              offset: {
                z: DISPENSE_OFFSET_FROM_BOTTOM_MM,
                y: 0,
                x: 0,
              },
            },
            flowRate: 2.1,
          },
        },
        {
          commandType: 'waitForDuration',
          key: expect.any(String),
          params: {
            seconds: 11,
          },
        },
        {
          commandType: 'dispense',
          key: expect.any(String),
          params: {
            pipetteId: 'p300SingleId',
            volume: 36,
            labwareId: 'destPlateId',
            wellName: 'B1',
            wellLocation: {
              origin: 'bottom',
              offset: {
                x: 0,
                y: 0,
                z: DISPENSE_OFFSET_FROM_BOTTOM_MM,
              },
            },
            flowRate: 2.2,
          },
        },
        {
          commandType: 'waitForDuration',
          key: expect.any(String),
          params: {
            seconds: 12,
          },
        },
        // blowout
        {
          commandType: 'blowout',
          key: expect.any(String),
          params: {
            pipetteId: 'p300SingleId',
            labwareId: 'sourcePlateId',
            wellName: 'A1',
            flowRate: 2.3,
            wellLocation: {
              origin: 'top',
              offset: {
                z: 3.3,
              },
            },
          },
        },
        // touch tip (disp)
        {
          commandType: 'touchTip',
          key: expect.any(String),
          params: {
            pipetteId: 'p300SingleId',
            labwareId: 'destPlateId',
            wellName: 'B1',
            wellLocation: {
              origin: 'top',
              offset: {
                z: -3.4,
              },
            },
          },
        },
        // dispense > air gap
        {
          commandType: 'aspirate',
          meta: AIR_GAP_META,
          key: expect.any(String),
          params: {
            pipetteId: 'p300SingleId',
            labwareId: 'sourcePlateId',
            wellName: 'A1',
            flowRate: 2.1,
            wellLocation: {
              origin: 'bottom',
              offset: {
                z: 11.54,
                y: 0,
                x: 0,
              },
            },
<<<<<<< HEAD
          },
        },
        {
          commandType: 'prepareToAspirate',
          key: expect.any(String),
          params: {
            pipetteId: 'p300SingleId',
          },
        },
        {
          commandType: 'airGapInPlace',
          key: expect.any(String),
          params: {
            pipetteId: 'p300SingleId',
=======
>>>>>>> 57399e2b
            volume: 3,
          },
        },
        {
          commandType: 'waitForDuration',
          key: expect.any(String),
          params: { seconds: 11 },
        },
        // we're not re-using the tip, so instead of dispenseAirGap we'll change the tip
        {
          commandType: 'moveToAddressableAreaForDropTip',
          key: expect.any(String),
          params: {
            pipetteId: 'p300SingleId',
            addressableAreaName: 'movableTrashA3',
            offset: { x: 0, y: 0, z: 0 },
            alternateDropLocation: true,
          },
        },
        {
          commandType: 'dropTipInPlace',
          key: expect.any(String),
          params: {
            pipetteId: 'p300SingleId',
          },
        },
        {
          commandType: 'pickUpTip',
          key: expect.any(String),
          params: {
            pipetteId: 'p300SingleId',
            labwareId: 'tiprack1Id',
            wellName: 'B1',
          },
        },
        // next chunk from A1: remaining volume
        // do not pre-wet
        // mix (asp)
        {
          commandType: 'aspirate',
          key: expect.any(String),
          params: {
            pipetteId: 'p300SingleId',
            volume: 35,
            labwareId: 'sourcePlateId',
            wellName: 'A1',
            wellLocation: {
              origin: 'bottom',
              offset: {
                z: 3.1,
                y: 0,
                x: 0,
              },
            },
            flowRate: 2.1,
          },
        },
        {
          commandType: 'waitForDuration',
          key: expect.any(String),
          params: {
            seconds: 11,
          },
        },
        {
          commandType: 'dispense',
          key: expect.any(String),
          params: {
            pipetteId: 'p300SingleId',
            volume: 35,
            labwareId: 'sourcePlateId',
            wellName: 'A1',
            wellLocation: {
              origin: 'bottom',
              offset: {
                z: 3.1,
                y: 0,
                x: 0,
              },
            },
            flowRate: 2.2,
          },
        },
        {
          commandType: 'waitForDuration',
          key: expect.any(String),
          params: {
            seconds: 12,
          },
        },
        // aspirate 81 (= total vol 350 - prev transfer's 269)
        {
          commandType: 'aspirate',
          key: expect.any(String),
          params: {
            pipetteId: 'p300SingleId',
            volume: 81,
            labwareId: 'sourcePlateId',
            wellName: 'A1',
            wellLocation: {
              origin: 'bottom',
              offset: {
                z: 3.1,
                y: 0,
                x: 0,
              },
            },
            flowRate: 2.1,
          },
        },
        {
          commandType: 'moveToWell',
          key: expect.any(String),
          params: {
            pipetteId: 'p300SingleId',
            labwareId: 'sourcePlateId',
            wellName: 'A1',
            wellLocation: {
              origin: 'bottom',
              offset: {
                x: 0,
                y: 0,
                z: 15,
              },
            },
          },
        },
        {
          commandType: 'waitForDuration',
          key: expect.any(String),
          params: {
            seconds: 11,
          },
        },
        // touch tip (asp)
        {
          commandType: 'touchTip',
          key: expect.any(String),
          params: {
            pipetteId: 'p300SingleId',
            labwareId: 'sourcePlateId',
            wellName: 'A1',
            wellLocation: {
              origin: 'top',
              offset: {
                z: -14.5,
              },
            },
          },
        },
        // aspirate > air gap
        {
          commandType: 'aspirate',
          key: expect.any(String),
          meta: AIR_GAP_META,
          params: {
            pipetteId: 'p300SingleId',
            volume: 31,
            labwareId: 'sourcePlateId',
            wellName: 'A1',
            wellLocation: {
              origin: 'bottom',
              offset: {
                z: 11.54,
                y: 0,
                x: 0,
              },
            },
            flowRate: 2.1,
          },
        },
        {
          commandType: 'waitForDuration',
          key: expect.any(String),
          params: {
            seconds: 11,
          },
        },
        // dispense "aspirate > air gap" then dispense liquid
        {
          commandType: 'dispense',
          meta: AIR_GAP_META,
          key: expect.any(String),
          params: {
            pipetteId: 'p300SingleId',
            volume: 31,
            labwareId: 'destPlateId',
            wellName: 'B1',
            wellLocation: {
              origin: 'bottom',
              offset: {
                x: 0,
                y: 0,
                z: 11.54,
              },
            },
            flowRate: 2.2,
          },
        },
        {
          commandType: 'waitForDuration',
          key: expect.any(String),
          params: {
            seconds: 12,
          },
        },
        {
          commandType: 'dispense',
          key: expect.any(String),
          params: {
            pipetteId: 'p300SingleId',
            volume: 81,
            labwareId: 'destPlateId',
            wellName: 'B1',
            wellLocation: {
              origin: 'bottom',
              offset: {
                z: DISPENSE_OFFSET_FROM_BOTTOM_MM,
                y: 0,
                x: 0,
              },
            },
            flowRate: 2.2,
          },
        },
        {
          commandType: 'moveToWell',
          key: expect.any(String),
          params: {
            pipetteId: 'p300SingleId',
            labwareId: 'destPlateId',
            wellName: 'B1',
            wellLocation: {
              origin: 'bottom',
              offset: {
                x: 0,
                y: 0,
                z: 14,
              },
            },
          },
        },
        {
          commandType: 'waitForDuration',
          key: expect.any(String),
          params: {
            seconds: 12,
          },
        },
        // mix (disp)
        {
          commandType: 'aspirate',
          key: expect.any(String),
          params: {
            pipetteId: 'p300SingleId',
            volume: 36,
            labwareId: 'destPlateId',
            wellName: 'B1',
            wellLocation: {
              origin: 'bottom',
              offset: {
                z: DISPENSE_OFFSET_FROM_BOTTOM_MM,
                y: 0,
                x: 0,
              },
            },
            flowRate: 2.1,
          },
        },
        {
          commandType: 'waitForDuration',
          key: expect.any(String),
          params: {
            seconds: 11,
          },
        },
        {
          commandType: 'dispense',
          key: expect.any(String),
          params: {
            pipetteId: 'p300SingleId',
            volume: 36,
            labwareId: 'destPlateId',
            wellName: 'B1',
            wellLocation: {
              origin: 'bottom',
              offset: {
                z: DISPENSE_OFFSET_FROM_BOTTOM_MM,
                y: 0,
                x: 0,
              },
            },
            flowRate: 2.2,
          },
        },
        {
          commandType: 'waitForDuration',
          key: expect.any(String),
          params: {
            seconds: 12,
          },
        },
        // blowout
        {
          commandType: 'blowout',
          key: expect.any(String),
          params: {
            pipetteId: 'p300SingleId',
            labwareId: 'sourcePlateId',
            wellName: 'A1',
            flowRate: 2.3,
            wellLocation: {
              origin: 'top',
              offset: {
                z: 3.3,
              },
            },
          },
        },
        // touch tip (disp)
        {
          commandType: 'touchTip',
          key: expect.any(String),
          params: {
            pipetteId: 'p300SingleId',
            labwareId: 'destPlateId',
            wellName: 'B1',
            wellLocation: {
              origin: 'top',
              offset: {
                z: -3.4,
              },
            },
          },
        },
        // dispense > air gap
        {
          commandType: 'aspirate',
          meta: AIR_GAP_META,
          key: expect.any(String),
          params: {
            pipetteId: 'p300SingleId',
            labwareId: 'sourcePlateId',
            wellName: 'A1',
            volume: 3,
            flowRate: 2.1,
            wellLocation: {
              origin: 'bottom',
              offset: {
                z: 11.54,
                y: 0,
                x: 0,
              },
            },
          },
        },
        {
<<<<<<< HEAD
          commandType: 'prepareToAspirate',
          key: expect.any(String),
          params: {
            pipetteId: 'p300SingleId',
          },
        },
        {
          commandType: 'airGapInPlace',
          key: expect.any(String),
          params: {
            pipetteId: 'p300SingleId',
            volume: 3,
            flowRate: 2.1,
          },
        },
        {
=======
>>>>>>> 57399e2b
          commandType: 'waitForDuration',
          key: expect.any(String),
          params: {
            seconds: 11,
          },
        },
        // we used dispense > air gap, so we will dispose of the tip
        ...dropTipHelper(),
      ])
    })
  })
})<|MERGE_RESOLUTION|>--- conflicted
+++ resolved
@@ -25,12 +25,9 @@
   pickUpTipHelper,
   SOURCE_LABWARE,
   makeDispenseAirGapHelper,
-<<<<<<< HEAD
   makeMoveToWellHelper,
   makeAirGapAfterAspirateHelper,
-=======
   AIR_GAP_META,
->>>>>>> 57399e2b
 } from '../fixtures'
 import { FIXED_TRASH_ID } from '../constants'
 import {
@@ -41,16 +38,6 @@
 import type { LabwareDefinition2 } from '@opentrons/shared-data'
 import type { InvariantContext, RobotState, TransferArgs } from '../types'
 
-const airGapHelper = makeAirGapHelper({
-  wellLocation: {
-    origin: 'bottom',
-    offset: {
-      x: 0,
-      y: 0,
-      z: 11.54,
-    },
-  },
-})
 const dispenseAirGapHelper = makeDispenseAirGapHelper({
   wellLocation: {
     origin: 'bottom',
@@ -156,12 +143,8 @@
       pickUpTipHelper('A1'),
       aspirateHelper('A1', 30),
       dispenseHelper('B2', 30),
-<<<<<<< HEAD
       makeMoveToWellHelper('B2', 'destPlateId'),
       ...makeAirGapHelper(5),
-=======
-      airGapHelper('B2', 5, { labwareId: 'destPlateId' }),
->>>>>>> 57399e2b
     ])
   })
 
@@ -853,7 +836,6 @@
       const res = getSuccessResult(result)
       expect(res.commands).toEqual([
         aspirateHelper('A1', 295),
-<<<<<<< HEAD
         makeMoveToWellHelper('A1'),
         makeAirGapAfterAspirateHelper(5),
         dispenseAirGapHelper('B1', 5),
@@ -861,13 +843,6 @@
         aspirateHelper('A1', 55),
         makeMoveToWellHelper('A1'),
         makeAirGapAfterAspirateHelper(5),
-=======
-        airGapHelper('A1', 5),
-        dispenseAirGapHelper('B1', 5),
-        dispenseHelper('B1', 295),
-        aspirateHelper('A1', 55),
-        airGapHelper('A1', 5),
->>>>>>> 57399e2b
         dispenseAirGapHelper('B1', 5),
         dispenseHelper('B1', 55),
       ])
@@ -883,22 +858,14 @@
       const res = getSuccessResult(result)
       expect(res.commands).toEqual([
         aspirateHelper('A1', 150),
-<<<<<<< HEAD
         makeMoveToWellHelper('A1'),
         makeAirGapAfterAspirateHelper(5),
-=======
-        airGapHelper('A1', 5),
->>>>>>> 57399e2b
         dispenseAirGapHelper('B1', 5),
         dispenseHelper('B1', 150),
 
         aspirateHelper('A1', 150),
-<<<<<<< HEAD
         makeMoveToWellHelper('A1'),
         makeAirGapAfterAspirateHelper(5),
-=======
-        airGapHelper('A1', 5),
->>>>>>> 57399e2b
         dispenseAirGapHelper('B1', 5),
         dispenseHelper('B1', 150),
       ])
@@ -916,13 +883,8 @@
       expect(res.commands).toEqual([
         aspirateHelper('A1', 295),
         ...delayWithOffset('A1', SOURCE_LABWARE),
-<<<<<<< HEAD
         makeMoveToWellHelper('A1'),
         makeAirGapAfterAspirateHelper(5),
-=======
-
-        airGapHelper('A1', 5),
->>>>>>> 57399e2b
         delayCommand(12),
 
         dispenseAirGapHelper('B1', 5),
@@ -930,13 +892,8 @@
 
         aspirateHelper('A1', 55),
         ...delayWithOffset('A1', SOURCE_LABWARE),
-<<<<<<< HEAD
         makeMoveToWellHelper('A1'),
         makeAirGapAfterAspirateHelper(5),
-=======
-
-        airGapHelper('A1', 5),
->>>>>>> 57399e2b
         delayCommand(12),
 
         dispenseAirGapHelper('B1', 5),
@@ -955,12 +912,8 @@
       const res = getSuccessResult(result)
       expect(res.commands).toEqual([
         aspirateHelper('A1', 295),
-<<<<<<< HEAD
         makeMoveToWellHelper('A1'),
         makeAirGapAfterAspirateHelper(5),
-=======
-        airGapHelper('A1', 5),
->>>>>>> 57399e2b
 
         dispenseAirGapHelper('B1', 5),
         delayCommand(12),
@@ -969,12 +922,8 @@
         ...delayWithOffset('B1', DEST_LABWARE),
 
         aspirateHelper('A1', 55),
-<<<<<<< HEAD
         makeMoveToWellHelper('A1'),
         makeAirGapAfterAspirateHelper(5),
-=======
-        airGapHelper('A1', 5),
->>>>>>> 57399e2b
 
         dispenseAirGapHelper('B1', 5),
         delayCommand(12),
@@ -1338,22 +1287,28 @@
         },
         // aspirate > air gap
         {
-          commandType: 'aspirate',
-          meta: AIR_GAP_META,
+          commandType: 'moveToWell',
+          key: expect.any(String),
+          params: {
+            pipetteId: 'p300SingleId',
+            labwareId: 'sourcePlateId',
+            wellName: 'A1',
+            wellLocation: {
+              origin: 'bottom',
+              offset: {
+                x: 0,
+                y: 0,
+                z: 11.54,
+              },
+            },
+          },
+        },
+        {
+          commandType: 'airGapInPlace',
           key: expect.any(String),
           params: {
             pipetteId: 'p300SingleId',
             volume: 31,
-            labwareId: 'sourcePlateId',
-            wellName: 'A1',
-            wellLocation: {
-              origin: 'bottom',
-              offset: {
-                x: 0,
-                y: 0,
-                z: 11.54,
-              },
-            },
             flowRate: 2.1,
           },
         },
@@ -1642,22 +1597,28 @@
         },
         // aspirate > air gap
         {
-          commandType: 'aspirate',
-          meta: AIR_GAP_META,
+          commandType: 'moveToWell',
+          key: expect.any(String),
+          params: {
+            pipetteId: 'p300SingleId',
+            labwareId: 'sourcePlateId',
+            wellName: 'A1',
+            wellLocation: {
+              origin: 'bottom',
+              offset: {
+                x: 0,
+                y: 0,
+                z: 11.54,
+              },
+            },
+          },
+        },
+        {
+          commandType: 'airGapInPlace',
           key: expect.any(String),
           params: {
             pipetteId: 'p300SingleId',
             volume: 31,
-            labwareId: 'sourcePlateId',
-            wellName: 'A1',
-            wellLocation: {
-              origin: 'bottom',
-              offset: {
-                x: 0,
-                y: 0,
-                z: 11.54,
-              },
-            },
             flowRate: 2.1,
           },
         },
@@ -1827,40 +1788,35 @@
         },
         // use the dispense > air gap here before moving to trash
         {
-          commandType: 'aspirate',
-          meta: AIR_GAP_META,
+          commandType: 'moveToWell',
+          key: expect.any(String),
+          params: {
+            pipetteId: 'p300SingleId',
+            labwareId: 'destPlateId',
+            wellName: 'B1',
+            wellLocation: {
+              origin: 'bottom',
+              offset: {
+                x: 0,
+                y: 0,
+                z: 11.54,
+              },
+            },
+          },
+        },
+        {
+          commandType: 'prepareToAspirate',
+          key: expect.any(String),
+          params: {
+            pipetteId: 'p300SingleId',
+          },
+        },
+        {
+          commandType: 'airGapInPlace',
           key: expect.any(String),
           params: {
             pipetteId: 'p300SingleId',
             volume: 3,
-            labwareId: 'destPlateId',
-            wellName: 'B1',
-            wellLocation: {
-              origin: 'bottom',
-              offset: {
-                z: 11.54,
-                y: 0,
-                x: 0,
-              },
-            },
-<<<<<<< HEAD
-          },
-        },
-        {
-          commandType: 'prepareToAspirate',
-          key: expect.any(String),
-          params: {
-            pipetteId: 'p300SingleId',
-          },
-        },
-        {
-          commandType: 'airGapInPlace',
-          key: expect.any(String),
-          params: {
-            pipetteId: 'p300SingleId',
-            volume: 3,
-=======
->>>>>>> 57399e2b
             flowRate: 2.1,
           },
         },
@@ -2054,22 +2010,28 @@
         },
         // aspirate > air gap
         {
-          commandType: 'aspirate',
-          meta: AIR_GAP_META,
+          commandType: 'moveToWell',
+          key: expect.any(String),
+          params: {
+            pipetteId: 'p300SingleId',
+            labwareId: 'sourcePlateId',
+            wellName: 'A1',
+            wellLocation: {
+              origin: 'bottom',
+              offset: {
+                x: 0,
+                y: 0,
+                z: 11.54,
+              },
+            },
+          },
+        },
+        {
+          commandType: 'airGapInPlace',
           key: expect.any(String),
           params: {
             pipetteId: 'p300SingleId',
             volume: 31,
-            labwareId: 'sourcePlateId',
-            wellName: 'A1',
-            wellLocation: {
-              origin: 'bottom',
-              offset: {
-                z: 11.54,
-                y: 0,
-                x: 0,
-              },
-            },
             flowRate: 2.1,
           },
         },
@@ -2356,23 +2318,29 @@
         },
         // aspirate > air gap
         {
-          commandType: 'aspirate',
-          meta: AIR_GAP_META,
-          key: expect.any(String),
-          params: {
+          commandType: 'moveToWell',
+          key: expect.any(String),
+          params: {
+            pipetteId: 'p300SingleId',
+            labwareId: 'sourcePlateId',
+            wellName: 'A1',
+            wellLocation: {
+              origin: 'bottom',
+              offset: {
+                x: 0,
+                y: 0,
+                z: 11.54,
+              },
+            },
+          },
+        },
+        {
+          commandType: 'airGapInPlace',
+          key: expect.any(String),
+          params: {
+            pipetteId: 'p300SingleId',
+            volume: 31,
             flowRate: 2.1,
-            labwareId: 'sourcePlateId',
-            wellLocation: {
-              origin: 'bottom',
-              offset: {
-                z: 11.54,
-                y: 0,
-                x: 0,
-              },
-            },
-            pipetteId: 'p300SingleId',
-            volume: 31,
-            wellName: 'A1',
           },
         },
         {
@@ -2540,45 +2508,40 @@
         },
         // dispense > air gap on the way to trash
         {
-          commandType: 'aspirate',
-          meta: AIR_GAP_META,
-          key: expect.any(String),
-          params: {
-            pipetteId: 'p300SingleId',
-            labwareId: 'destPlateId',
-            wellName: 'B1',
+          commandType: 'moveToWell',
+          key: expect.any(String),
+          params: {
+            pipetteId: 'p300SingleId',
+            labwareId: 'destPlateId',
+            wellName: 'B1',
+            wellLocation: {
+              origin: 'bottom',
+              offset: {
+                x: 0,
+                y: 0,
+                z: 11.54,
+              },
+            },
+          },
+        },
+
+        {
+          commandType: 'prepareToAspirate',
+          key: expect.any(String),
+          params: {
+            pipetteId: 'p300SingleId',
+          },
+        },
+        {
+          commandType: 'airGapInPlace',
+          key: expect.any(String),
+          params: {
+            pipetteId: 'p300SingleId',
             volume: 3,
             flowRate: 2.1,
-            wellLocation: {
-              origin: 'bottom',
-              offset: {
-                z: 11.54,
-                y: 0,
-                x: 0,
-              },
-            },
-          },
-        },
-        {
-<<<<<<< HEAD
-          commandType: 'prepareToAspirate',
-          key: expect.any(String),
-          params: {
-            pipetteId: 'p300SingleId',
-          },
-        },
-        {
-          commandType: 'airGapInPlace',
-          key: expect.any(String),
-          params: {
-            pipetteId: 'p300SingleId',
-            volume: 3,
-            flowRate: 2.1,
-          },
-        },
-        {
-=======
->>>>>>> 57399e2b
+          },
+        },
+        {
           commandType: 'waitForDuration',
           key: expect.any(String),
           params: {
@@ -2797,22 +2760,28 @@
         },
         // aspirate > air gap
         {
-          commandType: 'aspirate',
-          meta: AIR_GAP_META,
+          commandType: 'moveToWell',
+          key: expect.any(String),
+          params: {
+            pipetteId: 'p300SingleId',
+            labwareId: 'sourcePlateId',
+            wellName: 'A1',
+            wellLocation: {
+              origin: 'bottom',
+              offset: {
+                x: 0,
+                y: 0,
+                z: 11.54,
+              },
+            },
+          },
+        },
+        {
+          commandType: 'airGapInPlace',
           key: expect.any(String),
           params: {
             pipetteId: 'p300SingleId',
             volume: 31,
-            labwareId: 'sourcePlateId',
-            wellName: 'A1',
-            wellLocation: {
-              origin: 'bottom',
-              offset: {
-                z: 11.54,
-                y: 0,
-                x: 0,
-              },
-            },
             flowRate: 2.1,
           },
         },
@@ -3099,22 +3068,28 @@
         },
         // aspirate > air gap
         {
-          commandType: 'aspirate',
-          meta: AIR_GAP_META,
+          commandType: 'moveToWell',
+          key: expect.any(String),
+          params: {
+            pipetteId: 'p300SingleId',
+            labwareId: 'sourcePlateId',
+            wellName: 'A1',
+            wellLocation: {
+              origin: 'bottom',
+              offset: {
+                x: 0,
+                y: 0,
+                z: 11.54,
+              },
+            },
+          },
+        },
+        {
+          commandType: 'airGapInPlace',
           key: expect.any(String),
           params: {
             pipetteId: 'p300SingleId',
             volume: 31,
-            labwareId: 'sourcePlateId',
-            wellName: 'A1',
-            wellLocation: {
-              origin: 'bottom',
-              offset: {
-                z: 11.54,
-                y: 0,
-                x: 0,
-              },
-            },
             flowRate: 2.1,
           },
         },
@@ -3284,45 +3259,40 @@
         },
         // dispense > air gap
         {
-          commandType: 'aspirate',
-          meta: AIR_GAP_META,
-          key: expect.any(String),
-          params: {
-            pipetteId: 'p300SingleId',
-            labwareId: 'destPlateId',
-            wellName: 'B1',
+          commandType: 'moveToWell',
+          key: expect.any(String),
+          params: {
+            pipetteId: 'p300SingleId',
+            labwareId: 'destPlateId',
+            wellName: 'B1',
+            wellLocation: {
+              origin: 'bottom',
+              offset: {
+                x: 0,
+                y: 0,
+                z: 11.54,
+              },
+            },
+          },
+        },
+
+        {
+          commandType: 'prepareToAspirate',
+          key: expect.any(String),
+          params: {
+            pipetteId: 'p300SingleId',
+          },
+        },
+        {
+          commandType: 'airGapInPlace',
+          key: expect.any(String),
+          params: {
+            pipetteId: 'p300SingleId',
             volume: 3,
             flowRate: 2.1,
-            wellLocation: {
-              origin: 'bottom',
-              offset: {
-                z: 11.54,
-                y: 0,
-                x: 0,
-              },
-            },
-          },
-        },
-        {
-<<<<<<< HEAD
-          commandType: 'prepareToAspirate',
-          key: expect.any(String),
-          params: {
-            pipetteId: 'p300SingleId',
-          },
-        },
-        {
-          commandType: 'airGapInPlace',
-          key: expect.any(String),
-          params: {
-            pipetteId: 'p300SingleId',
-            volume: 3,
-            flowRate: 2.1,
-          },
-        },
-        {
-=======
->>>>>>> 57399e2b
+          },
+        },
+        {
           commandType: 'waitForDuration',
           key: expect.any(String),
           params: {
@@ -3539,22 +3509,28 @@
         },
         // aspirate > air gap
         {
-          commandType: 'aspirate',
-          meta: AIR_GAP_META,
+          commandType: 'moveToWell',
+          key: expect.any(String),
+          params: {
+            pipetteId: 'p300SingleId',
+            labwareId: 'sourcePlateId',
+            wellName: 'A1',
+            wellLocation: {
+              origin: 'bottom',
+              offset: {
+                x: 0,
+                y: 0,
+                z: 11.54,
+              },
+            },
+          },
+        },
+        {
+          commandType: 'airGapInPlace',
           key: expect.any(String),
           params: {
             pipetteId: 'p300SingleId',
             volume: 31,
-            labwareId: 'sourcePlateId',
-            wellName: 'A1',
-            wellLocation: {
-              origin: 'bottom',
-              offset: {
-                z: 11.54,
-                y: 0,
-                x: 0,
-              },
-            },
             flowRate: 2.1,
           },
         },
@@ -3724,40 +3700,36 @@
         },
         // dispense > air gap
         {
-          commandType: 'aspirate',
-          meta: AIR_GAP_META,
-          key: expect.any(String),
-          params: {
-            pipetteId: 'p300SingleId',
-            labwareId: 'sourcePlateId',
-            wellName: 'A1',
+          commandType: 'moveToWell',
+          key: expect.any(String),
+          params: {
+            pipetteId: 'p300SingleId',
+            labwareId: 'sourcePlateId',
+            wellName: 'A1',
+            wellLocation: {
+              origin: 'bottom',
+              offset: {
+                x: 0,
+                y: 0,
+                z: 11.54,
+              },
+            },
+          },
+        },
+        {
+          commandType: 'prepareToAspirate',
+          key: expect.any(String),
+          params: {
+            pipetteId: 'p300SingleId',
+          },
+        },
+        {
+          commandType: 'airGapInPlace',
+          key: expect.any(String),
+          params: {
+            pipetteId: 'p300SingleId',
+            volume: 3,
             flowRate: 2.1,
-            wellLocation: {
-              origin: 'bottom',
-              offset: {
-                z: 11.54,
-                y: 0,
-                x: 0,
-              },
-            },
-<<<<<<< HEAD
-          },
-        },
-        {
-          commandType: 'prepareToAspirate',
-          key: expect.any(String),
-          params: {
-            pipetteId: 'p300SingleId',
-          },
-        },
-        {
-          commandType: 'airGapInPlace',
-          key: expect.any(String),
-          params: {
-            pipetteId: 'p300SingleId',
-=======
->>>>>>> 57399e2b
-            volume: 3,
           },
         },
         {
@@ -3909,22 +3881,28 @@
         },
         // aspirate > air gap
         {
-          commandType: 'aspirate',
-          key: expect.any(String),
-          meta: AIR_GAP_META,
+          commandType: 'moveToWell',
+          key: expect.any(String),
+          params: {
+            pipetteId: 'p300SingleId',
+            labwareId: 'sourcePlateId',
+            wellName: 'A1',
+            wellLocation: {
+              origin: 'bottom',
+              offset: {
+                x: 0,
+                y: 0,
+                z: 11.54,
+              },
+            },
+          },
+        },
+        {
+          commandType: 'airGapInPlace',
+          key: expect.any(String),
           params: {
             pipetteId: 'p300SingleId',
             volume: 31,
-            labwareId: 'sourcePlateId',
-            wellName: 'A1',
-            wellLocation: {
-              origin: 'bottom',
-              offset: {
-                z: 11.54,
-                y: 0,
-                x: 0,
-              },
-            },
             flowRate: 2.1,
           },
         },
@@ -4094,45 +4072,39 @@
         },
         // dispense > air gap
         {
-          commandType: 'aspirate',
-          meta: AIR_GAP_META,
-          key: expect.any(String),
-          params: {
-            pipetteId: 'p300SingleId',
-            labwareId: 'sourcePlateId',
-            wellName: 'A1',
+          commandType: 'moveToWell',
+          key: expect.any(String),
+          params: {
+            pipetteId: 'p300SingleId',
+            labwareId: 'sourcePlateId',
+            wellName: 'A1',
+            wellLocation: {
+              origin: 'bottom',
+              offset: {
+                x: 0,
+                y: 0,
+                z: 11.54,
+              },
+            },
+          },
+        },
+        {
+          commandType: 'prepareToAspirate',
+          key: expect.any(String),
+          params: {
+            pipetteId: 'p300SingleId',
+          },
+        },
+        {
+          commandType: 'airGapInPlace',
+          key: expect.any(String),
+          params: {
+            pipetteId: 'p300SingleId',
             volume: 3,
             flowRate: 2.1,
-            wellLocation: {
-              origin: 'bottom',
-              offset: {
-                z: 11.54,
-                y: 0,
-                x: 0,
-              },
-            },
-          },
-        },
-        {
-<<<<<<< HEAD
-          commandType: 'prepareToAspirate',
-          key: expect.any(String),
-          params: {
-            pipetteId: 'p300SingleId',
-          },
-        },
-        {
-          commandType: 'airGapInPlace',
-          key: expect.any(String),
-          params: {
-            pipetteId: 'p300SingleId',
-            volume: 3,
-            flowRate: 2.1,
-          },
-        },
-        {
-=======
->>>>>>> 57399e2b
+          },
+        },
+        {
           commandType: 'waitForDuration',
           key: expect.any(String),
           params: {
