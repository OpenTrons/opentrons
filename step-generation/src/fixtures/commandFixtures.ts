import { expect } from 'vitest'
import {
  tiprackWellNamesFlat,
  DEFAULT_PIPETTE,
  SOURCE_LABWARE,
  AIR_GAP_META,
  DEFAULT_BLOWOUT_WELL,
  DEST_LABWARE,
} from './data'
import { ONE_CHANNEL_WASTE_CHUTE_ADDRESSABLE_AREA } from '@opentrons/shared-data'

import type {
  AddressableAreaName,
  AspDispAirgapParams,
  BlowoutParams,
  CreateCommand,
  TouchTipParams,
} from '@opentrons/shared-data'
import type { CommandsAndWarnings, CommandCreatorErrorResponse } from '../types'

/** Used to wrap command creators in tests, effectively casting their results
 **  to normal response or error response
 **/
export function getSuccessResult(
  result: CommandsAndWarnings | CommandCreatorErrorResponse
): CommandsAndWarnings {
  if ('errors' in result) {
    throw new Error(
      `Expected a successful command creator call but got errors: ${JSON.stringify(
        result.errors
      )}`
    )
  }

  return result
}
export function getErrorResult(
  result: CommandsAndWarnings | CommandCreatorErrorResponse
): CommandCreatorErrorResponse {
  if (!('errors' in result)) {
    throw new Error(
      `Expected command creator to return errors but got success result`
    )
  }

  return result
}
export const replaceTipCommands = (tip: number | string): CreateCommand[] => [
  ...dropTipHelper(),
  pickUpTipHelper(tip),
]
// NOTE: make sure none of these numbers match each other!
const ASPIRATE_FLOW_RATE = 2.1
const DISPENSE_FLOW_RATE = 2.2
export const BLOWOUT_FLOW_RATE = 2.3
export const ASPIRATE_OFFSET_FROM_BOTTOM_MM = 3.1
export const DISPENSE_OFFSET_FROM_BOTTOM_MM = 3.2
export const BLOWOUT_OFFSET_FROM_TOP_MM = 3.3
const TOUCH_TIP_OFFSET_FROM_TOP_MM = -3.4
interface FlowRateAndOffsetParamsTransferlike {
  aspirateFlowRateUlSec: number
  dispenseFlowRateUlSec: number
  blowoutFlowRateUlSec: number
  aspirateOffsetFromBottomMm: number
  dispenseOffsetFromBottomMm: number
  blowoutOffsetFromTopMm: number
  touchTipAfterAspirateOffsetMmFromTop: number
  touchTipAfterDispenseOffsetMmFromTop: number
}
export const getFlowRateAndOffsetParamsTransferLike = (): FlowRateAndOffsetParamsTransferlike => ({
  aspirateFlowRateUlSec: ASPIRATE_FLOW_RATE,
  dispenseFlowRateUlSec: DISPENSE_FLOW_RATE,
  blowoutFlowRateUlSec: BLOWOUT_FLOW_RATE,
  aspirateOffsetFromBottomMm: ASPIRATE_OFFSET_FROM_BOTTOM_MM,
  dispenseOffsetFromBottomMm: DISPENSE_OFFSET_FROM_BOTTOM_MM,
  blowoutOffsetFromTopMm: BLOWOUT_OFFSET_FROM_TOP_MM,
  // for consolidate/distribute/transfer only
  touchTipAfterAspirateOffsetMmFromTop: TOUCH_TIP_OFFSET_FROM_TOP_MM,
  touchTipAfterDispenseOffsetMmFromTop: TOUCH_TIP_OFFSET_FROM_TOP_MM,
})
interface FlowRateAndOffsetParamsMix {
  aspirateFlowRateUlSec: number
  dispenseFlowRateUlSec: number
  blowoutFlowRateUlSec: number
  aspirateOffsetFromBottomMm: number
  dispenseOffsetFromBottomMm: number
  blowoutOffsetFromTopMm: number
  touchTipMmFromTop: number
}
export const getFlowRateAndOffsetParamsMix = (): FlowRateAndOffsetParamsMix => ({
  aspirateFlowRateUlSec: ASPIRATE_FLOW_RATE,
  dispenseFlowRateUlSec: DISPENSE_FLOW_RATE,
  blowoutFlowRateUlSec: BLOWOUT_FLOW_RATE,
  aspirateOffsetFromBottomMm: ASPIRATE_OFFSET_FROM_BOTTOM_MM,
  dispenseOffsetFromBottomMm: DISPENSE_OFFSET_FROM_BOTTOM_MM,
  blowoutOffsetFromTopMm: BLOWOUT_OFFSET_FROM_TOP_MM,
  // for mix only
  touchTipMmFromTop: TOUCH_TIP_OFFSET_FROM_TOP_MM,
})
type MakeAspDispHelper<P> = (
  bakedParams?: Partial<P>
) => (well: string, volume: number, params?: Partial<P>) => CreateCommand
type MakeAirGapHelper<P> = (
  bakedParams: Partial<P> & {
    wellLocation: {
      origin: 'bottom'
      offset: {
        z: number
      }
    }
  }
) => (well: string, volume: number, params?: Partial<P>) => CreateCommand
type MakeDispenseAirGapHelper<P> = MakeAirGapHelper<P>
const _defaultAspirateParams = {
  pipetteId: DEFAULT_PIPETTE,
  labwareId: SOURCE_LABWARE,
}
export const makeAspirateHelper: MakeAspDispHelper<AspDispAirgapParams> = bakedParams => (
  wellName,
  volume,
  params
) => ({
  commandType: 'aspirate',
  key: expect.any(String),
  params: {
    ..._defaultAspirateParams,
    ...bakedParams,
    wellName,
    volume,
    wellLocation: {
      origin: 'bottom',
      offset: {
        y: 0,
        x: 0,
        z: ASPIRATE_OFFSET_FROM_BOTTOM_MM,
      },
    },
    flowRate: ASPIRATE_FLOW_RATE,
    ...params,
  },
})
<<<<<<< HEAD
export const makeMoveToWellHelper = (
  wellName: string,
  labwareId?: string,
  forceDirect?: boolean,
  minimumZHeight?: number
) => ({
  commandType: 'moveToWell',
=======
export const makeAirGapHelper: MakeAirGapHelper<AspDispAirgapParams> = bakedParams => (
  wellName,
  volume,
  params
) => ({
  commandType: 'aspirate',
  meta: AIR_GAP_META,
>>>>>>> 57e5a333
  key: expect.any(String),
  params: {
    ..._defaultAspirateParams,
    ...bakedParams,
    wellName,
<<<<<<< HEAD
    wellLocation: {
      origin: 'bottom',
      offset: {
        x: 0,
        y: 0,
        z: 11.54,
      },
    },
    forceDirect,
    minimumZHeight,
  },
})
export const makeAirGapHelper = (volume: number) => ({
  commandType: 'airGapInPlace',
  key: expect.any(String),
  params: {
    pipetteId: DEFAULT_PIPETTE,
=======
>>>>>>> 57e5a333
    volume,
    flowRate: ASPIRATE_FLOW_RATE,
    ...params,
  },
})
export const blowoutHelper = (
  labware: string,
  params?: Partial<BlowoutParams>
): CreateCommand => ({
  commandType: 'blowout',
  key: expect.any(String),
  params: {
    pipetteId: DEFAULT_PIPETTE,
    labwareId: labware,
    wellName: DEFAULT_BLOWOUT_WELL,
    wellLocation: {
      origin: 'bottom',
      offset: {
        z: BLOWOUT_OFFSET_FROM_TOP_MM,
      },
    },
    // TODO IMMEDIATELY
    flowRate: BLOWOUT_FLOW_RATE,
    ...params,
  },
})
export const blowoutInPlaceHelper = (): CreateCommand[] => [
  {
    commandType: 'moveToAddressableArea',
    key: expect.any(String),
    params: {
      pipetteId: 'p300SingleId',
      addressableAreaName: 'movableTrashA3',
      offset: { x: 0, y: 0, z: 0 },
    },
  },
  {
    commandType: 'blowOutInPlace',
    key: expect.any(String),
    params: {
      pipetteId: 'p300SingleId',
      flowRate: 2.3,
    },
  },
]
const _defaultDispenseParams = {
  pipetteId: DEFAULT_PIPETTE,
  labwareId: DEST_LABWARE,
  wellLocation: {
    origin: 'bottom' as const,
    offset: {
      y: 0,
      x: 0,
      z: DISPENSE_OFFSET_FROM_BOTTOM_MM,
    },
  },
  flowRate: DISPENSE_FLOW_RATE,
}
export const makeDispenseHelper: MakeAspDispHelper<AspDispAirgapParams> = bakedParams => (
  wellName,
  volume,
  params
) => ({
  commandType: 'dispense',
  key: expect.any(String),
  params: {
    ..._defaultDispenseParams,
    ...bakedParams,
    wellName,
    volume,
    ...params,
  },
})
export const makeDispenseAirGapHelper: MakeDispenseAirGapHelper<AspDispAirgapParams> = bakedParams => (
  wellName,
  volume,
  params
) => ({
  commandType: 'dispense',
  key: expect.any(String),
  params: {
    ..._defaultDispenseParams,
    ...bakedParams,
    wellName,
    volume,
    ...params,
  },
  meta: AIR_GAP_META,
})
const _defaultTouchTipParams = {
  pipetteId: DEFAULT_PIPETTE,
  labwareId: SOURCE_LABWARE,
  wellLocation: {
    origin: 'top' as const,
    offset: {
      z: TOUCH_TIP_OFFSET_FROM_TOP_MM,
    },
  },
}
type MakeTouchTipHelper = (
  bakedParams?: Partial<TouchTipParams>
) => (wellName: string, params?: Partial<TouchTipParams>) => CreateCommand
export const makeTouchTipHelper: MakeTouchTipHelper = bakedParams => (
  wellName,
  params
) => ({
  commandType: 'touchTip',
  key: expect.any(String),
  params: { ..._defaultTouchTipParams, ...bakedParams, wellName, ...params },
})
export const delayCommand = (
  seconds: number,
  message?: string
): CreateCommand => ({
  commandType: 'waitForDuration',
  key: expect.any(String),
  params: {
    seconds: seconds,
    message,
  },
})
export const delayWithOffset = (
  wellName: string,
  labwareId: string,
  seconds?: number,
  zOffset?: number,
  forceDirect?: boolean,
  minimumZHeight?: number,
  message?: string
): CreateCommand[] => [
  {
    commandType: 'moveToWell',
    key: expect.any(String),
    params: {
      pipetteId: DEFAULT_PIPETTE,
      labwareId,
      wellName,
      wellLocation: {
        origin: 'bottom',
        offset: {
          x: 0,
          y: 0,
          z: zOffset || 14,
        },
      },
      forceDirect,
      minimumZHeight,
    },
  },
  {
    commandType: 'waitForDuration',
    key: expect.any(String),
    params: {
      seconds: seconds ?? 12,
      message,
    },
  },
]
// =================
export const dropTipHelper = (pipette?: string): CreateCommand[] => [
  {
    commandType: 'moveToAddressableAreaForDropTip',
    key: expect.any(String),
    params: {
      pipetteId: pipette ?? DEFAULT_PIPETTE,
      addressableAreaName: 'movableTrashA3',
      offset: { x: 0, y: 0, z: 0 },
      alternateDropLocation: true,
    },
  },
  {
    commandType: 'dropTipInPlace',
    key: expect.any(String),
    params: {
      pipetteId: pipette ?? DEFAULT_PIPETTE,
    },
  },
]
export const dropTipIntoWasteChuteHelper = (
  pipette?: string
): CreateCommand[] => [
  {
    commandType: 'moveToAddressableArea',
    key: expect.any(String),
    params: {
      pipetteId: pipette ?? DEFAULT_PIPETTE,
      addressableAreaName: 'movableTrashA3',
      offset: { x: 0, y: 0, z: 0 },
    },
  },
  {
    commandType: 'dropTipInPlace',
    key: expect.any(String),
    params: {
      pipetteId: pipette ?? DEFAULT_PIPETTE,
    },
  },
]
export const pickUpTipHelper = (
  tip: number | string,
  params?: {
    pipetteId?: string
    labwareId?: string
  }
): CreateCommand => ({
  commandType: 'pickUpTip',
  key: expect.any(String),
  params: {
    pipetteId: DEFAULT_PIPETTE,
    labwareId: 'tiprack1Id',
    ...params,
    wellName: typeof tip === 'string' ? tip : tiprackWellNamesFlat[tip],
  },
})
export const dropTipInPlaceHelper = (params?: {
  pipetteId?: string
}): CreateCommand => ({
  commandType: 'dropTipInPlace',
  key: expect.any(String),
  params: {
    pipetteId: DEFAULT_PIPETTE,
    ...params,
  },
})
export const moveToAddressableAreaHelper = (params?: {
  pipetteId?: string
  addressableAreaName: AddressableAreaName
}): CreateCommand => ({
  commandType: 'moveToAddressableArea',
  key: expect.any(String),
  params: {
    pipetteId: DEFAULT_PIPETTE,
    addressableAreaName: ONE_CHANNEL_WASTE_CHUTE_ADDRESSABLE_AREA,
    offset: { x: 0, y: 0, z: 0 },
    ...params,
  },
})<|MERGE_RESOLUTION|>--- conflicted
+++ resolved
@@ -139,15 +139,24 @@
     ...params,
   },
 })
-<<<<<<< HEAD
-export const makeMoveToWellHelper = (
-  wellName: string,
-  labwareId?: string,
-  forceDirect?: boolean,
-  minimumZHeight?: number
-) => ({
+export const makeMoveToWellHelper = (wellName: string, labwareId?: string) => ({
   commandType: 'moveToWell',
-=======
+  key: expect.any(String),
+  params: {
+    pipetteId: DEFAULT_PIPETTE,
+    labwareId: labwareId ?? SOURCE_LABWARE,
+    wellName,
+    wellLocation: {
+      origin: 'bottom',
+      offset: {
+        x: 0,
+        y: 0,
+        z: 11.54,
+      },
+    },
+  },
+})
+
 export const makeAirGapHelper: MakeAirGapHelper<AspDispAirgapParams> = bakedParams => (
   wellName,
   volume,
@@ -155,35 +164,24 @@
 ) => ({
   commandType: 'aspirate',
   meta: AIR_GAP_META,
->>>>>>> 57e5a333
   key: expect.any(String),
   params: {
     ..._defaultAspirateParams,
     ...bakedParams,
     wellName,
-<<<<<<< HEAD
-    wellLocation: {
-      origin: 'bottom',
-      offset: {
-        x: 0,
-        y: 0,
-        z: 11.54,
-      },
-    },
-    forceDirect,
-    minimumZHeight,
-  },
-})
-export const makeAirGapHelper = (volume: number) => ({
-  commandType: 'airGapInPlace',
-  key: expect.any(String),
-  params: {
-    pipetteId: DEFAULT_PIPETTE,
-=======
->>>>>>> 57e5a333
     volume,
     flowRate: ASPIRATE_FLOW_RATE,
     ...params,
+  },
+})
+
+export const airGapHelper = (volume: number) => ({
+  commandType: 'airGapInPlace',
+  key: expect.any(String),
+  params: {
+    pipetteId: DEFAULT_PIPETTE,
+    volume,
+    flowRate: ASPIRATE_FLOW_RATE,
   },
 })
 export const blowoutHelper = (
