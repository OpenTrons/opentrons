--- conflicted
+++ resolved
@@ -156,33 +156,10 @@
     },
   },
 })
-<<<<<<< HEAD
 export const makeAirGapAfterAspirateHelper = (
   volume: number,
   flowRate?: number
 ) => ({
-=======
-
-export const makeAirGapHelper: MakeAirGapHelper<AspDispAirgapParams> = bakedParams => (
-  wellName,
-  volume,
-  params
-) => ({
-  commandType: 'aspirate',
-  meta: AIR_GAP_META,
-  key: expect.any(String),
-  params: {
-    ..._defaultAspirateParams,
-    ...bakedParams,
-    wellName,
-    volume,
-    flowRate: ASPIRATE_FLOW_RATE,
-    ...params,
-  },
-})
-
-export const airGapHelper = (volume: number) => ({
->>>>>>> 57399e2b
   commandType: 'airGapInPlace',
   key: expect.any(String),
   params: {
@@ -191,7 +168,6 @@
     flowRate: flowRate ?? ASPIRATE_FLOW_RATE,
   },
 })
-
 export const makeAirGapHelper = (volume: number, flowRate?: number) => [
   {
     commandType: 'prepareToAspirate',
@@ -210,6 +186,7 @@
     },
   },
 ]
+
 export const blowoutHelper = (
   labware: string,
   params?: Partial<BlowoutParams>
