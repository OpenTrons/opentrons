--- conflicted
+++ resolved
@@ -33,12 +33,7 @@
   robotStateAndWarnings: RobotStateAndWarnings
 ): void {
   const { robotState } = robotStateAndWarnings
-<<<<<<< HEAD
-  // @ts-expect-error TODO: remove this after https://github.com/Opentrons/opentrons/pull/10176 merges
-  const { moduleId, temperature } = params
-=======
   const { moduleId, celsius } = params
->>>>>>> aba013fc
   const moduleState = getModuleState(robotState, moduleId)
 
   _setTemperatureAndStatus(moduleState, celsius, TEMPERATURE_APPROACHING_TARGET)
@@ -49,12 +44,7 @@
   robotStateAndWarnings: RobotStateAndWarnings
 ): void {
   const { robotState } = robotStateAndWarnings
-<<<<<<< HEAD
-  // @ts-expect-error TODO: remove this after https://github.com/Opentrons/opentrons/pull/10176 merges
-  const { moduleId, temperature } = params
-=======
   const { moduleId, celsius } = params
->>>>>>> aba013fc
   const moduleState = getModuleState(robotState, moduleId)
 
   if (moduleState.type === TEMPERATURE_MODULE_TYPE) {
