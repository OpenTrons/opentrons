--- conflicted
+++ resolved
@@ -126,11 +126,8 @@
     case 'delay': // deprecated, use waitForDuration instead
     case 'custom': // fall-back
     case 'comment':
-<<<<<<< HEAD
     case 'airGapInPlace':
     case 'prepareToAspirate':
-=======
->>>>>>> 57399e2b
       break
 
     case 'loadLiquid':
