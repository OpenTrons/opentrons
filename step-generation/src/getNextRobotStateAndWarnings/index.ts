--- conflicted
+++ resolved
@@ -100,7 +100,6 @@
       forMoveLabware(command.params, invariantContext, robotStateAndWarnings)
       break
 
-<<<<<<< HEAD
     // the following commands currently don't effect tracked robot state
     case 'touchTip': // pipetting
     case 'configureForVolume':
@@ -110,6 +109,7 @@
     case 'home': // gantry VVV
     case 'moveRelative':
     case 'moveToAddressableArea':
+    case 'moveToAddressableAreaForDropTip':
     case 'moveToSlot':
     case 'moveToCoordinates':
     case 'moveToWell':
@@ -123,14 +123,13 @@
 
     case 'loadLiquid':
       forLoadLiquid(command.params, invariantContext, robotStateAndWarnings)
-=======
+
     case 'aspirateInPlace':
       forAspirateInPlace(
         command.params,
         invariantContext,
         robotStateAndWarnings
       )
->>>>>>> f44872b4
       break
 
     case 'dropTipInPlace':
@@ -147,8 +146,6 @@
         invariantContext,
         robotStateAndWarnings
       )
-<<<<<<< HEAD
-=======
       break
 
     case 'configureNozzleLayout':
@@ -157,18 +154,6 @@
         invariantContext,
         robotStateAndWarnings
       )
-      break
-
-    case 'touchTip':
-    case 'waitForDuration':
-    case 'waitForResume':
-    case 'moveToWell':
-    case 'delay':
-    case 'configureForVolume':
-    case 'moveToAddressableArea':
-    case 'moveToAddressableAreaForDropTip':
-      // these commands don't have any effects on the state
->>>>>>> f44872b4
       break
 
     case 'temperatureModule/setTargetTemperature':
