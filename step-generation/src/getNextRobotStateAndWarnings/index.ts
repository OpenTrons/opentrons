--- conflicted
+++ resolved
@@ -98,7 +98,6 @@
       forMoveLabware(command.params, invariantContext, robotStateAndWarnings)
       break
 
-<<<<<<< HEAD
     // the following commands currently don't effect tracked robot state
     case 'touchTip': // pipetting
     case 'configureForVolume':
@@ -107,6 +106,7 @@
     case 'loadModule':
     case 'home': // gantry VVV
     case 'moveRelative':
+    case 'moveToAddressableArea':
     case 'moveToSlot':
     case 'moveToCoordinates':
     case 'moveToWell':
@@ -120,7 +120,8 @@
 
     case 'loadLiquid':
       forLoadLiquid(command.params, invariantContext, robotStateAndWarnings)
-=======
+      break
+
     case 'dropTipInPlace':
       forDropTipInPlace(command.params, invariantContext, robotStateAndWarnings)
       break
@@ -135,18 +136,6 @@
         invariantContext,
         robotStateAndWarnings
       )
-
-      break
-
-    case 'touchTip':
-    case 'waitForDuration':
-    case 'waitForResume':
-    case 'moveToWell':
-    case 'delay':
-    case 'configureForVolume':
-    case 'moveToAddressableArea':
-      // these commands don't have any effects on the state
->>>>>>> e117a193
       break
 
     case 'temperatureModule/setTargetTemperature':
