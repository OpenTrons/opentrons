--- conflicted
+++ resolved
@@ -46,11 +46,8 @@
       py3-zmq \
       py3-urwid \
       py3-numpy \
-<<<<<<< HEAD
       ffmpeg \
-=======
       alsa-utils \
->>>>>>> 217e59c8
       && rm -rf /var/cache/apk/*
 
 # Resin's python base container compiles python from scratch and doesn't have
