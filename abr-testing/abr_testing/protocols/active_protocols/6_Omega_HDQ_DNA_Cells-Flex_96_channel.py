"""Omega Bio-tek Mag-Bind Blood & Tissue DNA HDQ - Bacteria."""
from typing import List, Dict
from abr_testing.protocols import helpers
from opentrons.protocol_api import (
    ProtocolContext,
    ParameterContext,
    Well,
    InstrumentContext,
)
from opentrons.protocol_api.module_contexts import (
    HeaterShakerContext,
    MagneticBlockContext,
    TemperatureModuleContext,
)
from opentrons import types
import numpy as np

metadata = {
    "author": "Zach Galluzzo <zachary.galluzzo@opentrons.com>",
    "protocolName": "Omega Bio-tek Mag-Bind Blood & Tissue DNA HDQ - Bacteria",
}

requirements = {
    "robotType": "Flex",
    "apiLevel": "2.21",
}


def add_parameters(parameters: ParameterContext) -> None:
    """Parameters."""
    helpers.create_dot_bottom_parameter(parameters)
    helpers.create_deactivate_modules_parameter(parameters)
    parameters.add_int(
        variable_name="number_of_runs",
        display_name="Number of Runs",
        default=2,
        minimum=1,
<<<<<<< HEAD
        maximum=4,
=======
        maximum=10,
>>>>>>> 9f0bc7d3
    )


# Start protocol
def run(protocol: ProtocolContext) -> None:
    """Protocol."""
<<<<<<< HEAD
    dot_bottom = protocol.params.dot_bottom  # type: ignore[attr-defined]
    deactivate_modules = protocol.params.deactivate_modules  # type: ignore[attr-defined]
    number_of_runs = protocol.params.number_of_runs  # type: ignore[attr-defined]
=======
    dot_bottom = ctx.params.dot_bottom  # type: ignore[attr-defined]
    deactivate_modules = ctx.params.deactivate_modules  # type: ignore[attr-defined]
    number_of_runs = ctx.params.number_of_runs  # type: ignore[attr-defined]
>>>>>>> 9f0bc7d3
    dry_run = False
    tip_mixing = False

    wash_vol = 600.0
    AL_vol = 230.0
    bind_vol = 300.0
    sample_vol = 180.0
    elution_vol = 100.0
    helpers.comment_protocol_version(protocol, "01")
    # Same for all HDQ Extractions
    deepwell_type = "nest_96_wellplate_2ml_deep"
    if not dry_run:
        settling_time = 2.0
        num_washes = 3
    if dry_run:
        settling_time = 0.5
        num_washes = 1
    bead_vol = PK_vol = 20.0
    inc_temp = 55.0
    AL_total_vol = AL_vol + PK_vol
    binding_buffer_vol = bead_vol + bind_vol
    starting_vol = AL_total_vol + sample_vol

    h_s: HeaterShakerContext = protocol.load_module(
        helpers.hs_str, "D1"
    )  # type: ignore[assignment]
    sample_plate, h_s_adapter = helpers.load_hs_adapter_and_labware(
        deepwell_type, h_s, "Sample Plate"
    )
    h_s.close_labware_latch()
    samples_m = sample_plate.wells()[0]

    temp: TemperatureModuleContext = protocol.load_module(
        helpers.temp_str, "A3"
    )  # type: ignore[assignment]
    elutionplate, tempblock = helpers.load_temp_adapter_and_labware(
        "armadillo_96_wellplate_200ul_pcr_full_skirt", temp, "Elution Plate/Reservoir"
    )

    magblock: MagneticBlockContext = protocol.load_module(
        "magneticBlockV1", "C1"
    )  # type: ignore[assignment]
    liquid_waste = protocol.load_labware("nest_1_reservoir_195ml", "B3", "Liquid Waste")
    waste = liquid_waste.wells()[0].top()

    lysis_reservoir = protocol.load_labware(deepwell_type, "D2", "Lysis reservoir")
    lysis_res = lysis_reservoir.wells()[0]
    bind_reservoir = protocol.load_labware(
        deepwell_type, "C2", "Beads and binding reservoir"
    )
    bind_res = bind_reservoir.wells()[0]
    wash1_reservoir = protocol.load_labware(deepwell_type, "C3", "Wash 1 reservoir")
    wash1_res = wash1_reservoir.wells()[0]
    wash2_reservoir = protocol.load_labware(deepwell_type, "B1", "Wash 2 reservoir")
    wash2_res = wash2_reservoir.wells()[0]
    elution_res = elutionplate.wells()[0]
    # Load Pipette and tip racks
    # Load tips
    tiprack_1 = protocol.load_labware(
        "opentrons_flex_96_tiprack_1000ul",
        "A1",
        adapter="opentrons_flex_96_tiprack_adapter",
    )
    tips = tiprack_1.wells()[0]

    tiprack_2 = protocol.load_labware(
        "opentrons_flex_96_tiprack_1000ul",
        "A2",
        adapter="opentrons_flex_96_tiprack_adapter",
    )
    tips1 = tiprack_2.wells()[0]
    # load 96 channel pipette
    pip: InstrumentContext = protocol.load_instrument(
        "flex_96channel_1000", mount="left", tip_racks=[tiprack_1, tiprack_2]
    )
    # Load Liquids and probe
    liquid_vols_and_wells: Dict[str, List[Dict[str, Well | List[Well] | float]]] = {
        "Lysis Buffer": [{"well": lysis_reservoir.wells(), "volume": AL_vol + 92.0}],
        "PK Buffer": [{"well": lysis_reservoir.wells(), "volume": PK_vol + 8.0}],
        "Binding Buffer": [{"well": bind_reservoir.wells(), "volume": bind_vol + 91.5}],
        "Magnetic Beads": [{"well": bind_reservoir.wells(), "volume": bead_vol + 8.5}],
        "Wash 1 and 2 Buffer": [
            {"well": wash1_reservoir.wells(), "volume": (wash_vol * 2.0) + 100.0}
        ],
        "Wash 3 Buffer": [
            {"well": wash2_reservoir.wells(), "volume": wash_vol + 100.0}
        ],
        "Elution Buffer": [{"well": elutionplate.wells(), "volume": elution_vol + 5}],
        "Samples": [{"well": sample_plate.wells(), "volume": sample_vol}],
    }

    helpers.find_liquid_height_of_loaded_liquids(protocol, liquid_vols_and_wells, pip)

    pip.flow_rate.aspirate = 50
    pip.flow_rate.dispense = 150
    pip.flow_rate.blow_out = 300

    def resuspend_pellet(vol: float, plate: Well, reps: int = 3) -> None:
        """Re-suspend pellets."""
        pip.flow_rate.aspirate = 200
        pip.flow_rate.dispense = 300

        loc1 = plate.bottom().move(types.Point(x=1, y=0, z=1))
        loc2 = plate.bottom().move(types.Point(x=0.75, y=0.75, z=1))
        loc3 = plate.bottom().move(types.Point(x=0, y=1, z=1))
        loc4 = plate.bottom().move(types.Point(x=-0.75, y=0.75, z=1))
        loc5 = plate.bottom().move(types.Point(x=-1, y=0, z=1))
        loc6 = plate.bottom().move(types.Point(x=-0.75, y=0 - 0.75, z=1))
        loc7 = plate.bottom().move(types.Point(x=0, y=-1, z=1))
        loc8 = plate.bottom().move(types.Point(x=0.75, y=-0.75, z=1))

        if vol > 1000:
            vol = 1000

        mixvol = vol * 0.9

        for _ in range(reps):
            pip.aspirate(mixvol, loc1)
            pip.dispense(mixvol, loc1)
            pip.aspirate(mixvol, loc2)
            pip.dispense(mixvol, loc2)
            pip.aspirate(mixvol, loc3)
            pip.dispense(mixvol, loc3)
            pip.aspirate(mixvol, loc4)
            pip.dispense(mixvol, loc4)
            pip.aspirate(mixvol, loc5)
            pip.dispense(mixvol, loc5)
            pip.aspirate(mixvol, loc6)
            pip.dispense(mixvol, loc6)
            pip.aspirate(mixvol, loc7)
            pip.dispense(mixvol, loc7)
            pip.aspirate(mixvol, loc8)
            pip.dispense(mixvol, loc8)
            if _ == reps - 1:
                pip.flow_rate.aspirate = 50
                pip.flow_rate.dispense = 30
                pip.aspirate(mixvol, loc8)
                pip.dispense(mixvol, loc8)

        pip.flow_rate.aspirate = 150
        pip.flow_rate.dispense = 200

    def bead_mix(vol: float, plate: Well, reps: int = 5) -> None:
        """Bead mix."""
        pip.flow_rate.aspirate = 200
        pip.flow_rate.dispense = 300

        loc1 = plate.bottom().move(types.Point(x=0, y=0, z=1))
        loc2 = plate.bottom().move(types.Point(x=0, y=0, z=8))
        loc3 = plate.bottom().move(types.Point(x=0, y=0, z=16))
        loc4 = plate.bottom().move(types.Point(x=0, y=0, z=24))

        if vol > 1000:
            vol = 1000

        mixvol = vol * 0.9

        for _ in range(reps):
            pip.aspirate(mixvol, loc1)
            pip.dispense(mixvol, loc1)
            pip.aspirate(mixvol, loc1)
            pip.dispense(mixvol, loc2)
            pip.aspirate(mixvol, loc1)
            pip.dispense(mixvol, loc3)
            pip.aspirate(mixvol, loc1)
            pip.dispense(mixvol, loc4)
            if _ == reps - 1:
                pip.flow_rate.aspirate = 50
                pip.flow_rate.dispense = 30
                pip.aspirate(mixvol, loc1)
                pip.dispense(mixvol, loc1)

        pip.flow_rate.aspirate = 150
        pip.flow_rate.dispense = 200

<<<<<<< HEAD
    def protocol_function() -> None:
=======
    def protocol() -> None:
>>>>>>> 9f0bc7d3
        # Start Protocol
        temp.set_temperature(inc_temp)
        # Transfer and mix lysis
        pip.pick_up_tip(tips)
        pip.aspirate(AL_total_vol, lysis_res)
        pip.dispense(AL_total_vol, samples_m)
        resuspend_pellet(200, samples_m, reps=4 if not dry_run else 1)
        if not tip_mixing:
            pip.return_tip()

        # Mix, then heat
<<<<<<< HEAD
        protocol.comment("Lysis Mixing")
        helpers.set_hs_speed(protocol, h_s, 1800, 10, False)
        if not dry_run:
            h_s.set_and_wait_for_temperature(55)
        protocol.delay(
=======
        ctx.comment("Lysis Mixing")
        helpers.set_hs_speed(ctx, h_s, 1800, 10, False)
        if not dry_run:
            h_s.set_and_wait_for_temperature(55)
        ctx.delay(
>>>>>>> 9f0bc7d3
            minutes=10 if not dry_run else 0.25,
            msg="Please allow another 10 minutes of 55C incubation to complete lysis.",
        )
        h_s.deactivate_shaker()

        # Transfer and mix bind&beads
        pip.pick_up_tip(tips)
        bead_mix(binding_buffer_vol, bind_res, reps=4 if not dry_run else 1)
        pip.aspirate(binding_buffer_vol, bind_res)
        pip.dispense(binding_buffer_vol, samples_m)
        bead_mix(
            binding_buffer_vol + starting_vol, samples_m, reps=4 if not dry_run else 1
        )
        if not tip_mixing:
            pip.return_tip()
            pip.home()

        # Shake for binding incubation
<<<<<<< HEAD
        protocol.comment("Binding incubation")
        helpers.set_hs_speed(protocol, h_s, 1800, 10, True)
=======
        ctx.comment("Binding incubation")
        helpers.set_hs_speed(ctx, h_s, 1800, 10, True)
>>>>>>> 9f0bc7d3

        # Transfer plate to magnet
        helpers.move_labware_from_hs_to_destination(
            protocol, sample_plate, h_s, magblock
        )

        protocol.delay(
            minutes=settling_time,
            msg="Please wait " + str(settling_time) + " minute(s) for beads to pellet.",
        )

        # Remove Supernatant and move off magnet
        pip.pick_up_tip(tips)
        pip.aspirate(550, samples_m.bottom(dot_bottom))
        pip.dispense(550, waste)
        if starting_vol + binding_buffer_vol > 1000:
            pip.aspirate(550, samples_m.bottom(dot_bottom))
            pip.dispense(550, waste)
        pip.return_tip()

        # Transfer plate from magnet to H/S
        helpers.move_labware_to_hs(protocol, sample_plate, h_s, h_s_adapter)

        # Washes
        for i in range(num_washes if not dry_run else 1):
            if i == 0 or i == 1:
                wash_res = wash1_res
            else:
                wash_res = wash2_res

            pip.pick_up_tip(tips)
            pip.aspirate(wash_vol, wash_res)
            pip.dispense(wash_vol, samples_m)
            if not tip_mixing:
                pip.return_tip()
            helpers.set_hs_speed(protocol, h_s, 1800, 5, True)

            # Transfer plate to magnet
            helpers.move_labware_from_hs_to_destination(
                protocol, sample_plate, h_s, magblock
            )

            protocol.delay(
                minutes=settling_time,
                msg="Please wait "
                + str(settling_time)
                + " minute(s) for beads to pellet.",
            )

            # Remove Supernatant and move off magnet
            pip.pick_up_tip(tips)
            pip.aspirate(473, samples_m.bottom(dot_bottom))
            pip.dispense(473, bind_res.top())
            if wash_vol > 1000:
                pip.aspirate(473, samples_m.bottom(dot_bottom))
                pip.dispense(473, bind_res.top())
            pip.return_tip()

<<<<<<< HEAD
            # Transfer plate from magnet to H/S
            helpers.move_labware_to_hs(protocol, sample_plate, h_s, h_s_adapter)

        # Dry beads
        if dry_run:
            drybeads = 0.5
        else:
            drybeads = 10
        # Number of minutes you want to dry for
        for beaddry in np.arange(drybeads, 0, -0.5):
            protocol.delay(
                minutes=0.5,
                msg="There are " + str(beaddry) + " minutes left in the drying step.",
            )

        # Elution
        pip.pick_up_tip(tips1)
        pip.aspirate(elution_vol, elution_res)
        pip.dispense(elution_vol, samples_m)
        resuspend_pellet(elution_vol, samples_m, reps=3 if not dry_run else 1)
        if not tip_mixing:
            pip.return_tip()
            pip.home()

        helpers.set_hs_speed(protocol, h_s, 2000, 5, True)

        # Transfer plate to magnet
        helpers.move_labware_from_hs_to_destination(
            protocol, sample_plate, h_s, magblock
        )

        protocol.delay(
            minutes=settling_time,
            msg="Please wait " + str(settling_time) + " minute(s) for beads to pellet.",
        )

        pip.pick_up_tip(tips1)
        pip.aspirate(elution_vol, samples_m)
        pip.dispense(elution_vol, elutionplate.wells()[0])
        pip.return_tip()

        pip.home()
        pip.reset_tipracks()

        # Empty Plates
        pip.pick_up_tip()
        pip.aspirate(500, samples_m)
        pip.dispense(500, liquid_waste["A1"].top())
        pip.aspirate(500, wash1_res)
        pip.dispense(500, liquid_waste["A1"].top())
        pip.aspirate(500, wash2_res)
        pip.dispense(500, liquid_waste["A1"].top())
        pip.return_tip()
        helpers.find_liquid_height_of_all_wells(protocol, pip, [liquid_waste["A1"]])
        helpers.move_labware_to_hs(protocol, sample_plate, h_s, h_s_adapter)

=======
        # Washes
        for i in range(num_washes if not dry_run else 1):
            if i == 0 or i == 1:
                wash_res = wash1_res
            else:
                wash_res = wash2_res

            pip.pick_up_tip(tips)
            pip.aspirate(wash_vol, wash_res)
            pip.dispense(wash_vol, samples_m)
            if not tip_mixing:
                pip.return_tip()
            helpers.set_hs_speed(ctx, h_s, 1800, 5, True)

            # Transfer plate to magnet
            helpers.move_labware_from_hs_to_destination(
                ctx, sample_plate, h_s, magblock
            )

            ctx.delay(
                minutes=settling_time,
                msg="Please wait "
                + str(settling_time)
                + " minute(s) for beads to pellet.",
            )

            # Remove Supernatant and move off magnet
            pip.pick_up_tip(tips)
            pip.aspirate(473, samples_m.bottom(dot_bottom))
            pip.dispense(473, bind_res.top())
            if wash_vol > 1000:
                pip.aspirate(473, samples_m.bottom(dot_bottom))
                pip.dispense(473, bind_res.top())
            pip.return_tip()

            # Transfer plate from magnet to H/S
            helpers.move_labware_to_hs(ctx, sample_plate, h_s, h_s_adapter)

        # Dry beads
        if dry_run:
            drybeads = 0.5
        else:
            drybeads = 10
        # Number of minutes you want to dry for
        for beaddry in np.arange(drybeads, 0, -0.5):
            ctx.delay(
                minutes=0.5,
                msg="There are " + str(beaddry) + " minutes left in the drying step.",
            )

        # Elution
        pip.pick_up_tip(tips1)
        pip.aspirate(elution_vol, elution_res)
        pip.dispense(elution_vol, samples_m)
        resuspend_pellet(elution_vol, samples_m, reps=3 if not dry_run else 1)
        if not tip_mixing:
            pip.return_tip()
            pip.home()

        helpers.set_hs_speed(ctx, h_s, 2000, 5, True)

        # Transfer plate to magnet
        helpers.move_labware_from_hs_to_destination(ctx, sample_plate, h_s, magblock)

        ctx.delay(
            minutes=settling_time,
            msg="Please wait " + str(settling_time) + " minute(s) for beads to pellet.",
        )

        pip.pick_up_tip(tips1)
        pip.aspirate(elution_vol, samples_m)
        pip.dispense(elution_vol, elutionplate.wells()[0])
        pip.return_tip()

        pip.home()
        pip.reset_tipracks()

        # Empty Plates
        pip.pick_up_tip()
        pip.aspirate(500, samples_m)
        pip.dispense(500, liquid_waste["A1"].top())
        pip.aspirate(500, wash1_res)
        pip.dispense(500, liquid_waste["A1"].top())
        pip.aspirate(500, wash2_res)
        pip.dispense(500, liquid_waste["A1"].top())
        pip.return_tip()
        helpers.find_liquid_height_of_all_wells(ctx, pip, [liquid_waste["A1"]])
        helpers.move_labware_to_hs(ctx, sample_plate, h_s, h_s_adapter)

>>>>>>> 9f0bc7d3
    def setup() -> None:
        pip.pick_up_tip()
        pip.transfer(
            volume=250,
            source=liquid_waste["A1"].bottom(z=2),
            dest=lysis_reservoir["A1"],
            blow_out=True,
            blowout_location="source well",
            new_tip="never",
            trash=False,
        )
        pip.transfer(
            1700,
            liquid_waste["A1"].bottom(z=2),
            wash1_reservoir["A1"],
            blow_out=True,
            blowout_location="source well",
            new_tip="never",
            trash=False,
        )
        pip.transfer(
            1100,
            bind_reservoir["A1"].bottom(z=2),
            wash2_reservoir["A1"],
            blow_out=True,
            blowout_location="source well",
            new_tip="never",
            trash=False,
        )
        pip.transfer(
            100,
            liquid_waste["A1"].bottom(z=2),
            sample_plate["A1"],
            blow_out=True,
            blowout_location="source well",
            new_tip="never",
            trash=False,
        )
        pip.return_tip()

    def clean() -> None:
        plates_to_clean = [
            sample_plate,
            elutionplate,
            wash2_reservoir,
            wash1_reservoir,
            liquid_waste,
        ]
        helpers.clean_up_plates(pip, plates_to_clean, liquid_waste["A1"], 1000)

    for i in range(number_of_runs):
<<<<<<< HEAD
        protocol_function()
=======
        protocol()
>>>>>>> 9f0bc7d3
        pip.reset_tipracks()
        if i < number_of_runs - 1:
            setup()
            pip.reset_tipracks()
    clean()
    if deactivate_modules:
<<<<<<< HEAD
        helpers.deactivate_modules(protocol)
    helpers.find_liquid_height_of_all_wells(protocol, pip, [liquid_waste["A1"]])
=======
        helpers.deactivate_modules(ctx)
>>>>>>> 9f0bc7d3
<|MERGE_RESOLUTION|>--- conflicted
+++ resolved
@@ -35,26 +35,16 @@
         display_name="Number of Runs",
         default=2,
         minimum=1,
-<<<<<<< HEAD
         maximum=4,
-=======
-        maximum=10,
->>>>>>> 9f0bc7d3
     )
 
 
 # Start protocol
 def run(protocol: ProtocolContext) -> None:
     """Protocol."""
-<<<<<<< HEAD
     dot_bottom = protocol.params.dot_bottom  # type: ignore[attr-defined]
     deactivate_modules = protocol.params.deactivate_modules  # type: ignore[attr-defined]
     number_of_runs = protocol.params.number_of_runs  # type: ignore[attr-defined]
-=======
-    dot_bottom = ctx.params.dot_bottom  # type: ignore[attr-defined]
-    deactivate_modules = ctx.params.deactivate_modules  # type: ignore[attr-defined]
-    number_of_runs = ctx.params.number_of_runs  # type: ignore[attr-defined]
->>>>>>> 9f0bc7d3
     dry_run = False
     tip_mixing = False
 
@@ -230,11 +220,7 @@
         pip.flow_rate.aspirate = 150
         pip.flow_rate.dispense = 200
 
-<<<<<<< HEAD
     def protocol_function() -> None:
-=======
-    def protocol() -> None:
->>>>>>> 9f0bc7d3
         # Start Protocol
         temp.set_temperature(inc_temp)
         # Transfer and mix lysis
@@ -246,19 +232,12 @@
             pip.return_tip()
 
         # Mix, then heat
-<<<<<<< HEAD
         protocol.comment("Lysis Mixing")
         helpers.set_hs_speed(protocol, h_s, 1800, 10, False)
         if not dry_run:
             h_s.set_and_wait_for_temperature(55)
         protocol.delay(
-=======
-        ctx.comment("Lysis Mixing")
-        helpers.set_hs_speed(ctx, h_s, 1800, 10, False)
-        if not dry_run:
-            h_s.set_and_wait_for_temperature(55)
-        ctx.delay(
->>>>>>> 9f0bc7d3
+
             minutes=10 if not dry_run else 0.25,
             msg="Please allow another 10 minutes of 55C incubation to complete lysis.",
         )
@@ -277,13 +256,8 @@
             pip.home()
 
         # Shake for binding incubation
-<<<<<<< HEAD
         protocol.comment("Binding incubation")
         helpers.set_hs_speed(protocol, h_s, 1800, 10, True)
-=======
-        ctx.comment("Binding incubation")
-        helpers.set_hs_speed(ctx, h_s, 1800, 10, True)
->>>>>>> 9f0bc7d3
 
         # Transfer plate to magnet
         helpers.move_labware_from_hs_to_destination(
@@ -342,7 +316,6 @@
                 pip.dispense(473, bind_res.top())
             pip.return_tip()
 
-<<<<<<< HEAD
             # Transfer plate from magnet to H/S
             helpers.move_labware_to_hs(protocol, sample_plate, h_s, h_s_adapter)
 
@@ -399,97 +372,6 @@
         helpers.find_liquid_height_of_all_wells(protocol, pip, [liquid_waste["A1"]])
         helpers.move_labware_to_hs(protocol, sample_plate, h_s, h_s_adapter)
 
-=======
-        # Washes
-        for i in range(num_washes if not dry_run else 1):
-            if i == 0 or i == 1:
-                wash_res = wash1_res
-            else:
-                wash_res = wash2_res
-
-            pip.pick_up_tip(tips)
-            pip.aspirate(wash_vol, wash_res)
-            pip.dispense(wash_vol, samples_m)
-            if not tip_mixing:
-                pip.return_tip()
-            helpers.set_hs_speed(ctx, h_s, 1800, 5, True)
-
-            # Transfer plate to magnet
-            helpers.move_labware_from_hs_to_destination(
-                ctx, sample_plate, h_s, magblock
-            )
-
-            ctx.delay(
-                minutes=settling_time,
-                msg="Please wait "
-                + str(settling_time)
-                + " minute(s) for beads to pellet.",
-            )
-
-            # Remove Supernatant and move off magnet
-            pip.pick_up_tip(tips)
-            pip.aspirate(473, samples_m.bottom(dot_bottom))
-            pip.dispense(473, bind_res.top())
-            if wash_vol > 1000:
-                pip.aspirate(473, samples_m.bottom(dot_bottom))
-                pip.dispense(473, bind_res.top())
-            pip.return_tip()
-
-            # Transfer plate from magnet to H/S
-            helpers.move_labware_to_hs(ctx, sample_plate, h_s, h_s_adapter)
-
-        # Dry beads
-        if dry_run:
-            drybeads = 0.5
-        else:
-            drybeads = 10
-        # Number of minutes you want to dry for
-        for beaddry in np.arange(drybeads, 0, -0.5):
-            ctx.delay(
-                minutes=0.5,
-                msg="There are " + str(beaddry) + " minutes left in the drying step.",
-            )
-
-        # Elution
-        pip.pick_up_tip(tips1)
-        pip.aspirate(elution_vol, elution_res)
-        pip.dispense(elution_vol, samples_m)
-        resuspend_pellet(elution_vol, samples_m, reps=3 if not dry_run else 1)
-        if not tip_mixing:
-            pip.return_tip()
-            pip.home()
-
-        helpers.set_hs_speed(ctx, h_s, 2000, 5, True)
-
-        # Transfer plate to magnet
-        helpers.move_labware_from_hs_to_destination(ctx, sample_plate, h_s, magblock)
-
-        ctx.delay(
-            minutes=settling_time,
-            msg="Please wait " + str(settling_time) + " minute(s) for beads to pellet.",
-        )
-
-        pip.pick_up_tip(tips1)
-        pip.aspirate(elution_vol, samples_m)
-        pip.dispense(elution_vol, elutionplate.wells()[0])
-        pip.return_tip()
-
-        pip.home()
-        pip.reset_tipracks()
-
-        # Empty Plates
-        pip.pick_up_tip()
-        pip.aspirate(500, samples_m)
-        pip.dispense(500, liquid_waste["A1"].top())
-        pip.aspirate(500, wash1_res)
-        pip.dispense(500, liquid_waste["A1"].top())
-        pip.aspirate(500, wash2_res)
-        pip.dispense(500, liquid_waste["A1"].top())
-        pip.return_tip()
-        helpers.find_liquid_height_of_all_wells(ctx, pip, [liquid_waste["A1"]])
-        helpers.move_labware_to_hs(ctx, sample_plate, h_s, h_s_adapter)
-
->>>>>>> 9f0bc7d3
     def setup() -> None:
         pip.pick_up_tip()
         pip.transfer(
@@ -541,20 +423,13 @@
         helpers.clean_up_plates(pip, plates_to_clean, liquid_waste["A1"], 1000)
 
     for i in range(number_of_runs):
-<<<<<<< HEAD
         protocol_function()
-=======
-        protocol()
->>>>>>> 9f0bc7d3
+
         pip.reset_tipracks()
         if i < number_of_runs - 1:
             setup()
             pip.reset_tipracks()
     clean()
     if deactivate_modules:
-<<<<<<< HEAD
         helpers.deactivate_modules(protocol)
     helpers.find_liquid_height_of_all_wells(protocol, pip, [liquid_waste["A1"]])
-=======
-        helpers.deactivate_modules(ctx)
->>>>>>> 9f0bc7d3
