"""ABR Scale Reader."""
import os
import datetime
from hardware_testing.drivers import find_port, list_ports_and_select  # type: ignore[import]
from hardware_testing.drivers.radwag import RadwagScale  # type: ignore[import]
import argparse
from abr_testing.data_collection import read_robot_logs, abr_google_drive, get_run_logs
from abr_testing.automation import google_sheets_tool
import requests
from typing import Any, Tuple
import sys


<<<<<<< HEAD
def get_protocol_step_as_int() -> Tuple[int, int, str]:
    """Get user input as integer."""
    expected_liquid_moved = 0
=======
def get_protocol_step_as_int() -> Tuple[int, float, str]:
    """Get user input as integer."""
    expected_liquid_moved = 0.0
>>>>>>> 50f455bf
    ip = ""
    while True:
        try:
            protocol_step = int(input("Measurement Step (1, 2, 3): "))
            if protocol_step in [1, 2, 3]:
                break
            else:
                print("Protocol step should be one of the values: 1, 2, or 3.")
        except ValueError:
            print("Protocol step should be an integer value 1, 2, or 3.")

    if int(protocol_step) == 3:
        ip = input("Robot IP: ")
        while True:
            try:
<<<<<<< HEAD
                expected_liquid_moved = int(input("Expected volume moved: "))
                if expected_liquid_moved >= 0:
                    break
            except ValueError:
                print("Expected liquid moved volume should be an integer.")
=======
                expected_liquid_moved = float(input("Expected volume moved: "))
                if expected_liquid_moved >= 0 or expected_liquid_moved <= 0:
                    break
            except ValueError:
                print("Expected liquid moved volume should be an float.")
>>>>>>> 50f455bf
    return protocol_step, expected_liquid_moved, ip


def get_all_plate_readings(
<<<<<<< HEAD
    robot: str, plate: str, mass_3: float, expected_moved: int, google_sheet: Any
=======
    robot: str, plate: str, mass_3: float, expected_moved: float, google_sheet: Any
>>>>>>> 50f455bf
) -> float:
    """Calculate accuracy of liquid moved on final measurement step."""
    accuracy = 0.0
    all_data = google_sheet.get_all_data()
    # Get mass of first reading
    mass_1_readings = []
    for row in all_data:
        if (
            row["Robot"] == robot
            and row["Labware"] == plate
            and (int(row["Measurement Step"]) == 1)
        ):
            mass_1_readings.append(row["Mass (g)"])
    if len(mass_1_readings) > 0:
        mass_1 = mass_1_readings[-1]
    else:
        print(
            f"Initial mass for plate {plate} on robot {robot} not found. Check sheet."
        )
        sys.exit()
    # Get mass of second reading
    mass_2_readings = []
    for row in all_data:
        if (
            row["Robot"] == robot
            and row["Labware"] == plate
            and (int(row["Measurement Step"]) == 2)
        ):
            mass_2_readings.append(row["Mass (g)"])
    if len(mass_2_readings) > 0:
        mass_2 = mass_2_readings[-1]
        starting_liquid = 1000 * (mass_2 - mass_1)
    else:
        starting_liquid = 0
    actual_moved = ((mass_3 - mass_1) * 1000) - starting_liquid
<<<<<<< HEAD
    accuracy = ((float(expected_moved) - actual_moved) / actual_moved) * 100
=======
    accuracy = ((expected_moved - actual_moved) / actual_moved) * 100
>>>>>>> 50f455bf
    return accuracy


def get_most_recent_run_and_record(
    ip: str, storage_directory: str, labware: str, accuracy: float
) -> None:
    """Write accuracy level to google sheet."""
    # Get most recent run
    try:
        response = requests.get(
            f"http://{ip}:31950/runs", headers={"opentrons-version": "3"}
        )
    except Exception:
        print(
            f"ERROR: Failed to read IP address {ip}. Accuracy was not recorded on sheet."
        )
        sys.exit()
    run_data = response.json()
    run_list = run_data["data"]
    most_recent_run_id = run_list[-1]["id"]
    results = get_run_logs.get_run_data(most_recent_run_id, ip)
    # Save run information to local directory as .json file
    read_robot_logs.save_run_log_to_json(ip, results, storage_directory)
    # Record run to google sheets.
    print(most_recent_run_id)
    (
        runs_and_robots,
        headers,
        runs_and_lpc,
        headers_lpc,
    ) = abr_google_drive.create_data_dictionary(
        most_recent_run_id, storage_directory, "", labware, accuracy
    )
    google_sheet_abr_data = google_sheets_tool.google_sheet(
        credentials_path, "ABR-run-data", tab_number=0
    )
    start_row = google_sheet_abr_data.get_index_row() + 1
    google_sheet_abr_data.batch_update_cells(runs_and_robots, "A", start_row, "0")
    print("Wrote run to ABR-run-data")
    # Add LPC to google sheet
    google_sheet_lpc = google_sheets_tool.google_sheet(credentials_path, "ABR-LPC", 0)
    start_row_lpc = google_sheet_lpc.get_index_row() + 1
    google_sheet_lpc.batch_update_cells(runs_and_lpc, "A", start_row_lpc, "0")


if __name__ == "__main__":
    # Adds Arguments
    parser = argparse.ArgumentParser(description="Record stable mass for labware.")
    parser.add_argument(
        "storage_directory",
        metavar="STORAGE_DIRECTORY",
        type=str,
        nargs=1,
        help="Path to long term storage directory for scale .csvs.",
    )
    parser.add_argument(
        "file_name",
        metavar="FILE_NAME",
        type=str,
        nargs=1,
        help="Name of google sheet and local csv to save data to.",
    )
    args = parser.parse_args()
    storage_directory = args.storage_directory[0]
    file_name = args.file_name[0]
    file_name_csv = file_name + ".csv"
    # find port using known VID:PID, then connect
    vid, pid = RadwagScale.vid_pid()
    try:
        scale = RadwagScale.create(port=find_port(vid=vid, pid=pid))
    except RuntimeError:
        device = list_ports_and_select()
        scale = RadwagScale.create(device)
    scale.connect()
    grams = 0.0
    is_stable = False
    # Set up csv sheet
    headers = ["Robot", "Date", "Timestamp", "Labware", "Mass (g)", "Measurement Step"]
    sheet_location = read_robot_logs.create_abr_data_sheet(
        storage_directory, file_name, headers
    )
    # Set up google sheet
    try:
        credentials_path = os.path.join(storage_directory, "credentials.json")
    except FileNotFoundError:
        print("No google sheets credentials. Add credentials to storage notebook.")
    google_sheet = google_sheets_tool.google_sheet(
        credentials_path, file_name, tab_number=0
    )
    robot = input("Robot: ")
    labware = input("Labware: ")
    protocol_step, expected_liquid_moved, ip = get_protocol_step_as_int()

    # Scale Loop
    grams, is_stable = scale.read_mass()
    grams, is_stable = scale.read_mass()
    is_stable = False
    break_all = False
    while is_stable is False:
        grams, is_stable = scale.read_mass()
        grams, is_stable = scale.read_mass()
        print(f"Scale reading: grams={grams}, is_stable={is_stable}")
        time_now = datetime.datetime.now()
        date = str(time_now.date())
        row = [robot, date, str(time_now), labware, grams, protocol_step]
        row_list = list(row)
        while is_stable is True:
            print("is stable")
            read_robot_logs.write_to_sheets(
                sheet_location, google_sheet, row_list, headers
            )
            if int(protocol_step) == 3:
                # Calculate accuracy of plate
                accuracy = get_all_plate_readings(
                    robot, labware, grams, expected_liquid_moved, google_sheet
                )
                # Connect to robot - get most recent run - write run data to google sheet.
                get_most_recent_run_and_record(ip, storage_directory, labware, accuracy)

            is_stable = False
            y_or_no = input("Do you want to weigh another sample? (Y/N): ")
            if y_or_no == "Y":
                # Uses same storage directory and file.
                grams, is_stable = scale.read_mass()
                is_stable = False
                robot = input("Robot: ")
                labware = input("Labware: ")
                protocol_step, expected_liquid_moved, ip = get_protocol_step_as_int()
                grams, is_stable = scale.read_mass()
            elif y_or_no == "N":
                break_all = True
        if break_all:
            break<|MERGE_RESOLUTION|>--- conflicted
+++ resolved
@@ -11,15 +11,9 @@
 import sys
 
 
-<<<<<<< HEAD
-def get_protocol_step_as_int() -> Tuple[int, int, str]:
-    """Get user input as integer."""
-    expected_liquid_moved = 0
-=======
 def get_protocol_step_as_int() -> Tuple[int, float, str]:
     """Get user input as integer."""
     expected_liquid_moved = 0.0
->>>>>>> 50f455bf
     ip = ""
     while True:
         try:
@@ -35,28 +29,16 @@
         ip = input("Robot IP: ")
         while True:
             try:
-<<<<<<< HEAD
-                expected_liquid_moved = int(input("Expected volume moved: "))
-                if expected_liquid_moved >= 0:
-                    break
-            except ValueError:
-                print("Expected liquid moved volume should be an integer.")
-=======
                 expected_liquid_moved = float(input("Expected volume moved: "))
                 if expected_liquid_moved >= 0 or expected_liquid_moved <= 0:
                     break
             except ValueError:
                 print("Expected liquid moved volume should be an float.")
->>>>>>> 50f455bf
     return protocol_step, expected_liquid_moved, ip
 
 
 def get_all_plate_readings(
-<<<<<<< HEAD
-    robot: str, plate: str, mass_3: float, expected_moved: int, google_sheet: Any
-=======
     robot: str, plate: str, mass_3: float, expected_moved: float, google_sheet: Any
->>>>>>> 50f455bf
 ) -> float:
     """Calculate accuracy of liquid moved on final measurement step."""
     accuracy = 0.0
@@ -92,11 +74,7 @@
     else:
         starting_liquid = 0
     actual_moved = ((mass_3 - mass_1) * 1000) - starting_liquid
-<<<<<<< HEAD
-    accuracy = ((float(expected_moved) - actual_moved) / actual_moved) * 100
-=======
     accuracy = ((expected_moved - actual_moved) / actual_moved) * 100
->>>>>>> 50f455bf
     return accuracy
 
 
