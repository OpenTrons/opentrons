--- conflicted
+++ resolved
@@ -5,12 +5,9 @@
 from pathlib import Path
 from typing import Any, Optional
 
-<<<<<<< HEAD
-=======
-
->>>>>>> 3890d708
 def run(file_to_simulate: Path) -> None:
     """Simulate protocol and raise errors."""
+    protocol_name = file_to_simulate.stem
     protocol_name = file_to_simulate.stem
     try:
         simulation_metrics.main(file_to_simulate, False)
@@ -25,10 +22,7 @@
     exclude = [
         "__init__.py",
         "helpers.py",
-<<<<<<< HEAD
         "shared_vars_and_funcs.py",
-=======
->>>>>>> 3890d708
     ]
     print("Simulating Protocols")
     # Walk through the root directory and its subdirectories
@@ -39,4 +33,6 @@
                     continue
                 file_path = Path(os.path.join(root, file))
                 print(f"Simulating protocol: {file_path.stem}")
+                file_path = Path(os.path.join(root, file))
+                print(f"Simulating protocol: {file_path.stem}")
                 run(file_path)