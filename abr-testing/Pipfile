[[source]]
url = "https://pypi.org/simple"
verify_ssl = true
name = "pypi"

[packages]
abr-testing = { editable = true, path = "." }
google-api-python-client = "*"
httplib2 = "==0.22.0"
types-httplib2 = "*"
oauth2client = "==4.1.3"
gspread = "==6.0.2"
hardware-testing = {editable = true, path = "../hardware-testing"}
opentrons-shared-data = {editable = true, path = "./../shared-data/python"}
opentrons-hardware = {editable = true, path = "./../hardware", extras=['FLEX']}
opentrons = {editable = true, path = "./../api", extras=['flex-hardware']}
slackclient = "*"
slack-sdk = "*"
<<<<<<< HEAD
pandas = "*"
pandas-stubs = "*"
=======
scikit-learn = "*"
pandas = "*"
>>>>>>> 1ecc05bd

[dev-packages]
atomicwrites = "==1.4.1"
colorama = "==0.4.4"
pytest = "==7.1.1"
pytest-cov = "==2.10.1"
mypy = "==1.8.0"
black = "==22.3.0"
flake8 = "~=3.9.0"
flake8-annotations = "~=2.6.2"
flake8-docstrings = "~=1.6.0"
flake8-noqa = "~=1.2.1"
requests = "==2.27.1"
types-requests = "==2.25.6"
google-api-python-client-stubs = "*"

[requires]
python_version = "3.10"<|MERGE_RESOLUTION|>--- conflicted
+++ resolved
@@ -16,13 +16,9 @@
 opentrons = {editable = true, path = "./../api", extras=['flex-hardware']}
 slackclient = "*"
 slack-sdk = "*"
-<<<<<<< HEAD
 pandas = "*"
 pandas-stubs = "*"
-=======
-scikit-learn = "*"
-pandas = "*"
->>>>>>> 1ecc05bd
+
 
 [dev-packages]
 atomicwrites = "==1.4.1"
