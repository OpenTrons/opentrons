from opentrons_sdk.robot.command import Command
from opentrons_sdk.robot.robot import Robot
from opentrons_sdk.containers.calibrator import Calibrator
<<<<<<< HEAD
from opentrons_sdk.containers.placeable import Placeable
from opentrons_sdk.util.vector import Vector
=======
>>>>>>> 841be6d4


class Pipette(object):

    def __init__(
            self,
            axis,
            name=None,
            channels=1,
            min_volume=0,
            trash_container=None,
            tip_racks=None,
            speed=300):

        self.positions = {
            'top': None,
            'bottom': None,
            'blow_out': None,
            'drop_tip': None
        }

        self.axis = axis
        self.channels = channels

        if not name:
            name = axis
        self.name = name

        self.min_volume = min_volume
        self.max_volume = min_volume + 1
        self.current_volume = 0

        self.trash_container = trash_container
        self.tip_racks = tip_racks

        self.robot = Robot.get_instance()
        self.robot.add_instrument(self.axis, self)
        self.plunger = self.robot.get_motor(self.axis)

        self.calibration_data = {}
        self.placeables = []

        self.calibrator = Calibrator()

        self.set_speed(speed)

    def go_to(self, location):
        if location:
            self.robot.move_to(location, instrument=self, create_path=False)

        return self

    def aspirate(self, volume=None, location=None):

        if not volume:
            volume = self.max_volume - self.current_volume

        if self.current_volume + volume > self.max_volume:
            raise RuntimeWarning(
                'Pipette cannot hold volume {}'
                .format(self.current_volume + volume)
            )

        # move to TOP of destination
        if location:
            self.robot.move_to_top(location, instrument=self)

        # bring the plunger down to the bottom if empty
        if self.current_volume == 0:
            def _prep_plunger():
                self.plunger.move(self.positions['bottom'])

            description = "Aspirating {0}uL at {1}".format(
                volume, str(location))
            self.robot.add_command(
                Command(do=_prep_plunger, description=description))

        # dip the tip into the destination (defaults to bottom of Placeable)
        if location:
            if isinstance(location, Placeable):
                # go all the way to the bottom
                bottom = location.from_center(x=0, y=0, z=-1)
                # go up 1mm to give space to aspirate
                bottom += Vector(0, 0, 1)
                location = (location, bottom)
            self.robot.move_to(location, instrument=self, create_path=False)

        # now pull the plunger upwards to aspirate
        distance = self.plunge_distance(volume) * -1

        def _do_aspirate():
            self.plunger.move(distance, mode='relative')
            self.plunger.wait_for_arrival()

        description = "Aspirating {0}uL at {1}".format(volume, str(location))
        self.robot.add_command(
            Command(do=_do_aspirate, description=description))
        self.current_volume += volume

        return self

    def dispense(self, volume=None, location=None):

        if not volume:
            volume = self.max_volume - self.current_volume

        if self.current_volume - volume < 0:
            raise RuntimeWarning(
                'Pipette cannot dispense {}ul'.
                format(self.current_volume - volume)
            )

        if location:
            if isinstance(location, Placeable):
                self.robot.move_to_top(location, instrument=self)
            else:
                self.robot.move_to(location, instrument=self)

        distance = self.plunge_distance(volume)

        def _do():
            self.plunger.move(distance, mode='relative')
            self.plunger.wait_for_arrival()

        description = "Dispensing {0}uL at {1}".format(volume, str(location))
        self.robot.add_command(Command(do=_do, description=description))
        self.current_volume -= volume

        return self

    def transfer(self, source, destination, volume=None):
        volume = volume or self.max_volume
        self.aspirate(volume, source)
        self.dispense(volume, destination)
        return self

    def distribute(self, source, destinations, volume=None, extra_pull=0):
        volume = volume or self.max_volume
        fractional_volume = volume / len(destinations)

        self.aspirate(volume + extra_pull, source)
        for well in destinations:
            self.dispense(fractional_volume, well)

        return self

    def consolidate(self, destination, sources, volume=None):
        volume = volume or self.max_volume
        fractional_volume = (volume) / len(sources)

        for well in sources:
            self.aspirate(fractional_volume, well)

        self.dispense(volume, destination)
        return self

    def mix(self, repetitions=3):
        volume = self.current_volume

        def _do():
            for i in range(repetitions):
                self.dispense(volume)
                self.aspirate(volume)
            self.plunger.wait_for_arrival()

        description = "Mixing {0} times with a volume of {1}mm".format(
<<<<<<< HEAD
            repetitions, str(self.current_volume))
=======
            repetitions, str(self.current_volume)
        )
>>>>>>> 841be6d4
        self.robot.add_command(Command(do=_do, description=description))
        return self

    def blow_out(self, location=None):
        if location:
            self.robot.move_to(location, instrument=self)

        def _do():
            self.plunger.move(self.positions['blow_out'])
            self.plunger.wait_for_arrival()

        description = "Blow_out at {}".format(str(location))
        self.robot.add_command(Command(do=_do, description=description))
        self.current_volume = 0

        return self

    def touch_tip(self, location=None):
        if location:
            self.robot.move_to(location, instrument=self)

        last_well = self.placeables[-1]

        self.go_to((last_well, last_well.from_center(x=1, y=0, z=1)))
        self.go_to((last_well, last_well.from_center(x=-1, y=0, z=1)))
        self.go_to((last_well, last_well.from_center(x=0, y=1, z=1)))
        self.go_to((last_well, last_well.from_center(x=0, y=-1, z=1)))

    def pick_up_tip(self, location=None):

        if location:
            self.robot.move_to_bottom(location, instrument=self)

        # TODO: actual plunge depth for picking up a tip
        # varies based on the tip
        # right now it's accounted for via plunge depth
        # TODO: Need to talk about containers z positioning
        tip_plunge = 6

        def _do():
            # Dip into tip and pull it up
            for _ in range(3):
                self.robot.move_head(z=-tip_plunge, mode='relative')
                self.robot.move_head(z=tip_plunge, mode='relative')

            self.plunger.wait_for_arrival()
            self.robot.home('z')

        description = "Picking up tip from {0}".format(str(location))
        self.robot.add_command(Command(do=_do, description=description))
        return self

    def drop_tip(self, location=None):
        if location:
            self.robot.move_to_bottom(location, instrument=self)

        def _do():
            self.plunger.move(self.positions['drop_tip'])
            self.plunger.home()
            self.plunger.wait_for_arrival()

        description = "Drop_tip at {}".format(str(location))
        self.robot.add_command(Command(do=_do, description=description))
        self.current_volume = 0
        return self

    def calibrate(self, position):
        current_position = self.robot._driver.get_plunger_position()
        current_position = current_position['current'][self.axis]
        kwargs = {}
        kwargs[position] = current_position
        self.calibrate_plunger(**kwargs)

    def calibrate_plunger(
            self,
            top=None,
            bottom=None,
            blow_out=None,
            drop_tip=None):
        """Set calibration values for the pipette plunger.

        This can be called multiple times as the user sets each value,
        or you can set them all at once.

        Parameters
        ----------

        top : int
           Touching but not engaging the plunger.

        bottom: int
            Must be above the pipette's physical hard-stop, while still
            leaving enough room for 'blow_out'

        blow_out : int
            Plunger has been pushed down enough to expell all liquids.

        drop_tip : int
            This position that causes the tip to be released from the
            pipette.

        """
        if top is not None:
            self.positions['top'] = top
        if bottom is not None:
            self.positions['bottom'] = bottom
        if blow_out is not None:
            self.positions['blow_out'] = blow_out
        if drop_tip is not None:
            self.positions['drop_tip'] = drop_tip

    def calibrate_position(self, location, current=None):
        if not current:
            current = self.robot._driver.get_head_position()['current']

        self.calibration_data = self.calibrator.calibrate(
            self.calibration_data,
            location,
            current)

    def set_max_volume(self, max_volume):
        self.max_volume = max_volume

    def plunge_distance(self, volume):
        """Calculate axis position for a given liquid volume.

        Translates the passed liquid volume to absolute coordinates
        on the axis associated with this pipette.

        Calibration of the top and bottom positions are necessary for
        these calculations to work.
        """
        if self.positions['bottom'] is None or self.positions['top'] is None:
            raise ValueError(
                "Pipette {} not calibrated.".format(self.axis)
            )
        percent = self._volume_percentage(volume)
        travel = self.positions['bottom'] - self.positions['top']
        return travel * percent

    def _volume_percentage(self, volume):
        """Returns the plunger percentage for a given volume.

        We use this to calculate what actual position the plunger axis
        needs to be at in order to achieve the correct volume of liquid.
        """
        if volume < 0:
            raise IndexError("Volume must be a positive number.")
        if volume > self.max_volume:
            raise IndexError("{}µl exceeds maximum volume.".format(volume))
        if volume < self.min_volume:
            raise IndexError("{}µl is too small.".format(volume))

        return volume / self.max_volume

    def supports_volume(self, volume):
        return self.max_volume <= volume <= self.max_volume

    def delay(self, seconds):
        def _do():
            self.plunger.wait(seconds)

        description = "Delaying {} seconds".format(seconds)
        self.robot.add_command(Command(do=_do, description=description))

    def set_speed(self, rate):
        self.speed = rate

        def _do():
            self.plunger.speed(rate)

        description = "Setting speed to {}mm/minute".format(rate)
        self.robot.add_command(Command(do=_do, description=description))<|MERGE_RESOLUTION|>--- conflicted
+++ resolved
@@ -1,11 +1,8 @@
 from opentrons_sdk.robot.command import Command
 from opentrons_sdk.robot.robot import Robot
 from opentrons_sdk.containers.calibrator import Calibrator
-<<<<<<< HEAD
 from opentrons_sdk.containers.placeable import Placeable
 from opentrons_sdk.util.vector import Vector
-=======
->>>>>>> 841be6d4
 
 
 class Pipette(object):
@@ -172,12 +169,8 @@
             self.plunger.wait_for_arrival()
 
         description = "Mixing {0} times with a volume of {1}mm".format(
-<<<<<<< HEAD
-            repetitions, str(self.current_volume))
-=======
             repetitions, str(self.current_volume)
         )
->>>>>>> 841be6d4
         self.robot.add_command(Command(do=_do, description=description))
         return self
 
