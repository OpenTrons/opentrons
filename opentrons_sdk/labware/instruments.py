--- conflicted
+++ resolved
@@ -91,15 +91,8 @@
             volume = self.current_volume
 
         if self.current_volume - volume < 0:
-<<<<<<< HEAD
-            raise RuntimeWarning(
-                'Pipette cannot dispense {}ul from {}ul'.
-                format(self.current_volume - volume,
-                       self.current_volume))
-=======
             # TODO: this should alert a Warning here, but not stop execution
             volume = self.current_volume
->>>>>>> 2bda8a2f
 
         if location:
             self.robot.move_to(location, instrument=self)
