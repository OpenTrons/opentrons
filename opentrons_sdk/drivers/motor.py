import glob
import json
import math
import sys
import time

import serial

from opentrons_sdk.drivers.virtual_smoothie import VirtualSmoothie
from opentrons_sdk.util.log import get_logger
from opentrons_sdk.util.vector import Vector
from opentrons_sdk.helpers.helpers import break_down_travel

from threading import Event


JSON_ERROR = None
if sys.version_info > (3, 4):
    JSON_ERROR = ValueError
else:
    JSON_ERROR = json.decoder.JSONDecodeError


log = get_logger(__name__)


class CNCDriver(object):

    """
    This object outputs raw GCode commands to perform high-level tasks.
    """

    MOVE = 'G0'
    DWELL = 'G4'
    HOME = 'G28'
    SET_POSITION = 'G92'
    GET_POSITION = 'M114'
    GET_ENDSTOPS = 'M119'
    SET_SPEED = 'G0'
    HALT = 'M112'
    CALM_DOWN = 'M999'
    ACCELERATION = 'M204'
    MOTORS_ON = 'M17'
    MOTORS_OFF = 'M18'

    DISENGAGE_FEEDBACK = 'M63'

    ABSOLUTE_POSITIONING = 'G90'
    RELATIVE_POSITIONING = 'G91'

    GET_OT_VERSION = 'config-get sd ot_version'
    GET_FIRMWARE_VERSION = 'version'
    GET_CONFIG_VERSION = 'config-get sd version'
    GET_STEPS_PER_MM = {
        'x': 'config-get sd alpha_steps_per_mm',
        'y': 'config-get sd beta_steps_per_mm'
    }

    SET_STEPS_PER_MM = {
        'x': 'config-set sd alpha_steps_per_mm ',
        'y': 'config-set sd beta_steps_per_mm '
    }

    MOSFET = [
        {True: 'M41', False: 'M40'},
        {True: 'M43', False: 'M42'},
        {True: 'M45', False: 'M44'},
        {True: 'M47', False: 'M46'},
        {True: 'M49', False: 'M48'},
        {True: 'M51', False: 'M50'}
    ]

    """
    Serial port connection to talk to the device.
    """
    connection = None

    serial_timeout = 0.1

    # TODO: move to config
    ot_version = 'hood'
    ot_one_dimensions = {
        'hood': Vector(300, 120, 120),
        'one_pro': Vector(300, 250, 120),
        'one_standard': Vector(300, 250, 120)
    }

    def __init__(self):
        self.stopped = Event()
        self.can_move = Event()
        self.resume()
        self.head_speed = 3000  # smoothie's default speed in mm/minute
        self.current_commands = []

        self.axis_homed = {
            'x': False, 'y': False, 'z': False, 'a': False, 'b': False}

        self.SMOOTHIE_SUCCESS = 'Succes'
        self.SMOOTHIE_ERROR = 'Received unexpected response from Smoothie'
        self.STOPPED = 'Received a STOP signal and exited from movements'

    def get_connected_port(self):
        """
        Returns the port the driver is currently connected to
        :return:
        """
        if not self.connection:
            return
        return self.connection.port

    def get_dimensions(self):
        return self.ot_one_dimensions[self.ot_version]

    def get_serial_ports_list(self):
        """ Lists serial port names

            :raises EnvironmentError:
                On unsupported or unknown platforms
            :returns:
                A list of the serial ports available on the system
        """
        if sys.platform.startswith('win'):
            ports = ['COM%s' % (i + 1) for i in range(256)]
        elif (sys.platform.startswith('linux') or
              sys.platform.startswith('cygwin')):
            # this excludes your current terminal "/dev/tty"
            ports = glob.glob('/dev/tty[A-Za-z]*')
        elif sys.platform.startswith('darwin'):
            ports = glob.glob('/dev/tty.*')
        else:
            raise EnvironmentError('Unsupported platform')

        result = []
        for port in ports:
            try:
                if 'usbmodem' in port or 'COM' in port:
                    s = serial.Serial(port)
                    s.close()
                    result.append(port)
            except Exception as e:
                log.debug(
                    'Exception in testing port {}'.format(port))
                log.debug(e)
        return result

    def disconnect(self):
        if self.is_connected():
            self.connection.close()
        self.connection = None

    def connect(self, device):
        self.connection = device
        self.reset_port()
        log.debug("Driver", "Connected to {}".format(device))
        return self.calm_down()

    def is_connected(self):
        return self.connection and self.connection.isOpen()

<<<<<<< HEAD
    def connect_to_physical_smoothie(self, port, options=None):
        try:
            self.connection = serial.Serial(
                port=port,
                baudrate=115200,
                timeout=self.serial_timeout
            )

            # sometimes pyserial swallows the initial b"Smoothie\r\nok\r\n"
            # so just always swallow it ourselves
            self.reset_port()

            log.debug("Connected to {}".format(port))

            return self.calm_down()

        except serial.SerialException as e:
            log.debug(
                "Error connecting to {}".format(port))
            log.error(e)
            return False

=======
>>>>>>> 2f2356db
    def reset_port(self):
        for axis in 'xyzab':
            self.axis_homed[axis.lower()] = False
        self.connection.close()
        self.connection.open()
        self.flush_port()

        self.turn_off_feedback()

        self.get_ot_version()

    def pause(self):
        self.can_move.clear()

    def resume(self):
        self.can_move.set()
        self.stopped.clear()

    def stop(self):
        if self.current_commands:
            self.stopped.set()
            self.can_move.set()
        else:
            self.resume()

    def send_command(self, command, **kwargs):
        """
        Sends a GCode command.  Keyword arguments will be automatically
        converted to GCode syntax.

        Returns a string with the Smoothie board's response
        Empty string if no response from Smoothie

        >>> send_command(self.MOVE, x=100 y=100)
        G0 X100 Y100
        """

        args = ' '.join(['{}{}'.format(k, v) for k, v in kwargs.items()])
        command = '{} {}\r\n'.format(command, args)
        response = self.write_to_serial(command)
        return response

    def write_to_serial(self, data, max_tries=10, try_interval=0.2):
        log.debug("Write: {}".format(str(data).encode()))
        if self.connection is None:
            log.warn("No connection found.")
            return
        if self.is_connected():
            self.connection.write(str(data).encode())
            return self.wait_for_response()
        elif max_tries > 0:
            self.reset_port()
            return self.write_to_serial(
                data, max_tries=max_tries - 1, try_interval=try_interval
            )
        else:
            log.error("Cannot connect to serial port.")
            return b''

    def wait_for_response(self, timeout=20.0):
        count = 0
        max_retries = int(timeout / self.serial_timeout)
        while count < max_retries:
            count = count + 1
            out = self.readline_from_serial()
            if out:
                log.debug(
                    "Waited {} lines for response {}.".format(count, out)
                )
                return out
            else:
                if count == 1 or count % 10 == 0:
                    # Don't log all the time; gets spammy.
                    log.debug(
                        "Waiting {} lines for response.".format(count)
                    )
        raise RuntimeWarning('no response after {} seconds'.format(timeout))

    def flush_port(self):
        # if we are running a virtual smoothie
        # we don't need a timeout for flush
        if isinstance(self.connection, VirtualSmoothie):
            self.readline_from_serial()
        else:
            time.sleep(self.serial_timeout)
            while self.readline_from_serial():
                time.sleep(self.serial_timeout)

    def readline_from_serial(self):
        msg = b''
        if self.is_connected():
            # serial.readline() returns an empty byte string if it times out
            msg = self.connection.readline().strip()
            if msg:
                log.debug("Read: {}".format(msg))

        # detect if it hit a home switch
        if b'!!' in msg or b'limit' in msg:
            # TODO (andy): allow this to bubble up so UI is notified
            log.debug('home switch hit. {}'.format(msg))
            self.flush_port()
            self.calm_down()
            raise RuntimeWarning('limit switch hit')

        return msg

    def set_coordinate_system(self, mode):
        if mode == 'absolute':
            self.send_command(self.ABSOLUTE_POSITIONING)
        elif mode == 'relative':
            self.send_command(self.RELATIVE_POSITIONING)
        else:
            raise ValueError('Invalid coordinate mode: ' + mode)

    def move_plunger(self, mode='absolute', **kwargs):

        self.set_coordinate_system(mode)

        args = {axis.upper(): kwargs.get(axis)
                for axis in 'ab'
                if axis in kwargs}

        return self.consume_move_commands([args], 0.1)

    def move_head(self, mode='absolute', **kwargs):

        self.set_coordinate_system(mode)
        current = self.get_head_position()['target']

        log.debug('Current Head Position: {}'.format(current))
        target_point = {
            axis: kwargs.get(
                axis,
                0 if mode == 'relative' else current[axis]
            )
            for axis in 'xyz'
        }
        log.debug('Destination: {}'.format(target_point))

        time_interval = 0.5
        # convert mm/min -> mm/sec,
        # multiply by time interval to get increment in mm
        increment = self.head_speed / 60 * time_interval

        vector_list = break_down_travel(
            current, Vector(target_point), mode=mode, increment=increment)

        # turn the vector list into axis args
        args_list = []
        for vector in vector_list:
            flipped_vector = self.flip_coordinates(vector, mode)
            args_list.append(
                {axis.upper(): flipped_vector[axis]
                 for axis in 'xyz' if axis in kwargs})

        return self.consume_move_commands(args_list, increment)

    def consume_move_commands(self, args_list, step):
        tolerance = step * 0.5
        self.current_commands = list(args_list)
        while self.can_move.wait():
            if self.stopped.is_set():
                self.resume()
                return (False, self.STOPPED)
            if self.current_commands:
                args = self.current_commands.pop(0)
            else:
                self.wait_for_arrival()
                break

            self.wait_for_arrival(tolerance)

            log.debug("Moving head: {}".format(args))
            res = self.send_command(self.MOVE, **args)
            if res != b'ok':
                return (False, self.SMOOTHIE_ERROR)
        return (True, self.SMOOTHIE_SUCCESS)

    def flip_coordinates(self, coordinates, mode='absolute'):
        coordinates = Vector(coordinates) * Vector(1, -1, -1)
        if mode == 'absolute':
            offset = Vector(0, 1, 1) * self.ot_one_dimensions[self.ot_version]
            coordinates += offset
        return coordinates

    def wait_for_arrival(self, tolerance=0.1):
        arrived = False
        coords = self.get_position()
        while not arrived:
            coords = self.get_position()
            diff = {}
            for axis in coords.get('target', {}):
                diff[axis] = coords['current'][axis] - coords['target'][axis]

            dist = pow(diff['x'], 2) + pow(diff['y'], 2) + pow(diff['z'], 2)
            dist_head = math.sqrt(dist)

            """
            smoothie not guaranteed to be EXACTLY where it's target is
            but seems to be about +-0.05 mm from the target coordinate
            the robot's physical resolution is found with:
            1mm / config_steps_per_mm
            """
            if dist_head < tolerance:
                if abs(diff['a']) < tolerance and abs(diff['b']) < tolerance:
                    arrived = True
            else:
                arrived = False
        return arrived

    def home(self, *axis):
        axis_to_home = ''
        for a in axis:
            ax = ''.join(sorted(a)).upper()
            if ax in 'ABXYZ':
                axis_to_home += ax
        if not axis_to_home:
            axis_to_home = 'ABXYZ'
        res = self.send_command(self.HOME + axis_to_home)
        if res == b'ok':
            # the axis aren't necessarily set to 0.0
            # values after homing, so force it
            pos_args = {}
            for l in axis_to_home:
                self.axis_homed[l.lower()] = True
                pos_args[l] = 0
            return self.set_position(**pos_args)
        else:
            return False

    def wait(self, sec):
        ms = int((sec % 1.0) * 1000)
        s = int(sec)
        res = self.send_command(self.DWELL, S=s, P=ms)
        return res == b'ok'

    def calm_down(self):
        res = self.send_command(self.CALM_DOWN)
        return res == b'ok'

    def set_position(self, **kwargs):
        uppercase_args = {}
        for key in kwargs:
            uppercase_args[key.upper()] = kwargs[key]
        res = self.send_command(self.SET_POSITION, **uppercase_args)
        return res == b'ok'

    def get_head_position(self):
        coords = self.get_position()
        coords['current'] = self.flip_coordinates(Vector(coords['current']))
        coords['target'] = self.flip_coordinates(Vector(coords['target']))

        return coords

    def get_plunger_positions(self):
        coords = self.get_position()
        plunger_coords = {}
        for state in ['current', 'target']:
            plunger_coords[state] = {
                axis: coords[state][axis]
                for axis in 'ab'
            }

        return plunger_coords

    def get_position(self):
        res = self.send_command(self.GET_POSITION)
        # remove the "ok " from beginning of response
        res = res.decode('utf-8')[3:]
        coords = {}
        try:
            response_dict = json.loads(res).get(self.GET_POSITION)
            coords = {'target': {}, 'current': {}}
            for letter in 'xyzab':
                # the lowercase axis are the "real-time" values
                coords['current'][letter] = response_dict.get(letter, 0)
                # the uppercase axis are the "target" values
                coords['target'][letter] = response_dict.get(letter.upper(), 0)

        except JSON_ERROR:
            log.debug("Error parsing JSON string:")
            log.debug(res)

        return coords

    def turn_off_feedback(self):
        res = self.send_command(self.DISENGAGE_FEEDBACK)
        if res == b'feedback disengaged':
            res = self.wait_for_response()
            return res == b'ok'
        else:
            return False

    def calibrate_steps_per_mm(self, axis, expected_travel, actual_travel):
        current_steps_per_mm = self.get_steps_per_mm(axis)
        current_steps_per_mm *= (expected_travel / actual_travel)
        current_steps_per_mm = round(current_steps_per_mm, 2)
        return self.set_steps_per_mm(axis, current_steps_per_mm)

    def set_head_speed(self, rate):
        self.head_speed = rate
        kwargs = {"F": rate}
        res = self.send_command(self.SET_SPEED, **kwargs)
        return res == b'ok'

    def set_plunger_speed(self, rate, axis):
        if axis.lower() not in 'ab':
            raise ValueError('Axis {} not supported'.format(axis))
        kwargs = {axis.lower(): rate}
        res = self.send_command(self.SET_SPEED, **kwargs)
        return res == b'ok'

    def get_ot_version(self):
        res = self.send_command(self.GET_OT_VERSION)
        res = res.decode().split(' ')[-1]
        if res not in self.ot_one_dimensions:
            raise ValueError('{} is not an ot_version'.format(res))
        self.ot_version = res
        return self.ot_version

    def get_firmware_version(self):
        res = self.send_command(self.GET_FIRMWARE_VERSION)
        res = res.decode().split(' ')[-1]
        # the version is returned as a JSON dict, the version is a string
        # but not wrapped in double-quotes as JSON requires...
        # aka --> {"version":v1.0.5}
        self.firmware_version = res.split(':')[-1][:-1]
        return self.firmware_version

    def get_config_version(self):
        res = self.send_command(self.GET_CONFIG_VERSION)
        res = res.decode().split(' ')[-1]
        self.config_version = res
        return self.config_version

    def get_steps_per_mm(self, axis):
        if axis not in self.GET_STEPS_PER_MM:
            raise ValueError('Axis {} not supported'.format(axis))
        res = self.send_command(self.GET_STEPS_PER_MM[axis])
        return float(res.decode().split(' ')[-1])

    def set_steps_per_mm(self, axis, value):
        if axis not in self.SET_STEPS_PER_MM:
            raise ValueError('Axis {} not supported'.format(axis))
        command = self.SET_STEPS_PER_MM[axis]
        command += str(value)
        res = self.send_command(command)
        return res.decode().split(' ')[-1] == str(value)

    def get_endstop_switches(self):
        first_line = self.send_command(self.GET_ENDSTOPS)
        second_line = self.wait_for_response()
        if second_line == b'ok':
            res = json.loads(first_line.decode())
            res = res.get(self.GET_ENDSTOPS)
            obj = {}
            for axis in 'xyzab':
                obj[axis] = bool(res.get('min_' + axis))
            return obj
        else:
            return False

    def set_mosfet(self, mosfet_index, state):
        try:
            command = self.MOSFET[mosfet_index][bool(state)]
            res = self.send_command(command)
            return res == b'ok'
        except IndexError:
            raise IndexError(
                "Smoothie mosfet not at index {}".format(mosfet_index))

    def power_on(self):
        res = self.send_command(self.MOTORS_ON)
        return res == b'ok'

    def power_off(self):
        res = self.send_command(self.MOTORS_OFF)
        return res == b'ok'<|MERGE_RESOLUTION|>--- conflicted
+++ resolved
@@ -20,9 +20,7 @@
 else:
     JSON_ERROR = json.decoder.JSONDecodeError
 
-
 log = get_logger(__name__)
-
 
 class CNCDriver(object):
 
@@ -151,37 +149,12 @@
     def connect(self, device):
         self.connection = device
         self.reset_port()
-        log.debug("Driver", "Connected to {}".format(device))
+        log.debug("Connected to {}".format(device))
         return self.calm_down()
 
     def is_connected(self):
         return self.connection and self.connection.isOpen()
 
-<<<<<<< HEAD
-    def connect_to_physical_smoothie(self, port, options=None):
-        try:
-            self.connection = serial.Serial(
-                port=port,
-                baudrate=115200,
-                timeout=self.serial_timeout
-            )
-
-            # sometimes pyserial swallows the initial b"Smoothie\r\nok\r\n"
-            # so just always swallow it ourselves
-            self.reset_port()
-
-            log.debug("Connected to {}".format(port))
-
-            return self.calm_down()
-
-        except serial.SerialException as e:
-            log.debug(
-                "Error connecting to {}".format(port))
-            log.error(e)
-            return False
-
-=======
->>>>>>> 2f2356db
     def reset_port(self):
         for axis in 'xyzab':
             self.axis_homed[axis.lower()] = False
@@ -281,7 +254,7 @@
         # detect if it hit a home switch
         if b'!!' in msg or b'limit' in msg:
             # TODO (andy): allow this to bubble up so UI is notified
-            log.debug('home switch hit. {}'.format(msg))
+            log.debug('home switch hit')
             self.flush_port()
             self.calm_down()
             raise RuntimeWarning('limit switch hit')
