import copy

import opentrons_sdk.drivers.motor as motor_drivers
from opentrons_sdk.containers import legacy_containers, placeable
from opentrons_sdk.robot.command import Command
from opentrons_sdk.util import log

from opentrons_sdk.containers.placeable import unpack_location
from opentrons_sdk.containers.calibrator import apply_calibration


class Robot(object):
    _commands = None  # []
    _instance = None

    def __init__(self, driver_instance=None):
        self._commands = []
        self._handlers = []

        self._deck = placeable.Deck()
        self.setup_deck()

        self._ingredients = {}  # TODO needs to be discusses/researched
        self._instruments = {}

        self._driver = driver_instance or motor_drivers.MoveLogger()

    @classmethod
    def get_instance(cls):
        if not cls._instance or not isinstance(cls._instance, cls):
            cls._instance = cls()
        return cls._instance

    @classmethod
    def reset(cls):
        """
        Use this for testing
        :return:
        """
        Robot._instance = None
        return Robot.get_instance()

    def set_driver(self, driver):
        self._driver = driver

    def add_instrument(self, axis, instrument):
        axis = axis.upper()
        self._instruments[axis] = instrument

    def get_motor(self, axis):
        robot_self = self

        class InstrumentMotor():
            def move(self, value, speed=None, absolute=True):
                kwargs = {axis: value}
                return robot_self._driver.move(
                    speed=speed, absolute=absolute, **kwargs
                )

            def home(self):
                return robot_self._driver.home(axis)

            def wait_for_arrival(self):
                return robot_self._driver.wait_for_arrival()

        return InstrumentMotor()

    def list_serial_ports(self):
        return self._driver.list_serial_ports()

    def connect(self, port):
        """
        Connects the motor to a serial port.

        If a device connection is set, then any dummy or alternate motor
        drivers are replaced with the serial driver.
        """
        return self._driver.connect(device=port)

<<<<<<< HEAD
    def home(self):
=======
    def simulate(self):
        self.set_driver(motor_drivers.MoveLogger())

    def home(self, *args):
>>>>>>> 20386cd8
        if self._driver.resume():
            return self._driver.home(*args)
        else:
            return False

    def add_command(self, command):
        self._commands.append(command)

    def register(self, name, callback):
        def commandable():
            self.add_command(Command(do=callback))
        setattr(self, name, commandable)

<<<<<<< HEAD
    def move_to(self, location, instrument=None):
        calibration_data = {}
        if instrument:
            calibration_data = instrument.calibration_data

        placeable, coordinates = unpack_location(location)
        coordinates = apply_calibration(
            calibration_data,
            placeable,
            coordinates)
=======
    def move_head(self, *args, **kwargs):
        self._driver.move(*args, **kwargs)

    def move_to(self, address, instrument=None):
        coords = None
        if isinstance(address, placeable.Placeable):
            coords = address.coordinates()
        elif isinstance(address, tuple) and len(address) == 3:
            coords = address
        else:
            raise Exception('Unable to parse address: {}'.format(address))
>>>>>>> 20386cd8

        # TODO: (andy) path optomization goes here
        #       now it simply just goes to the top every time

        def _do():
            self._driver.move(z=0)
            self._driver.move(x=coordinates[0], y=coordinates[1])
            self._driver.move(z=coordinates[2])
            self._driver.wait_for_arrival()

        description = "Moving head to {} {}".format(
            str(placeable),
            coordinates)
        self.add_command(Command(do=_do, description=description))

    @property
    def actions(self):
        return copy.deepcopy(self._commands)

    def run(self):
        """
        A generator that runs each command and yields the current command
        index and the number of total commands.
        """
        while self._commands:
            command = self._commands.pop(0)
            log.debug("Robot", command.description)
            command.do()

    def disconnect(self):
        if self._driver:
            self._driver.disconnect()

    def containers(self):
        return self._deck.containers()

    def get_deck_slot_types(self):
        return 'acrylic_slots'

    def get_slot_offsets(self):
        """
        col_offset
        - from bottom left corner of A to bottom corner of B

        row_offset
        - from bottom left corner of 1 to bottom corner of 2

        TODO: figure out actual X and Y offsets (from origin)
        """
        SLOT_OFFSETS = {
            '3d_printed_slots': {
                'x_offset': 10,
                'y_offset': 10,
                'col_offset': 91,
                'row_offset': 134.5
            },
            'acrylic_slots': {
                'x_offset': 10,
                'y_offset': 10,
                'col_offset': 96.25,
                'row_offset': 133.3
            }

        }
        slot_settings = SLOT_OFFSETS.get(self.get_deck_slot_types())
        row_offset = slot_settings.get('row_offset')
        col_offset = slot_settings.get('col_offset')
        x_offset = slot_settings.get('x_offset')
        y_offset = slot_settings.get('y_offset')
        return (row_offset, col_offset, x_offset, y_offset)

    def get_max_robot_rows(self):
        # TODO: dynamically figure out robot rows
        return 3

    def setup_deck(self):
        robot_rows = self.get_max_robot_rows()
        row_offset, col_offset, x_offset, y_offset = self.get_slot_offsets()

        for col_index, col in enumerate('EDCBA'):
            for row_index, row in enumerate(range(robot_rows, 0, -1)):
                slot = placeable.Slot()
                slot_coordinates = (
                    (row_offset * row_index) + x_offset,
                    (col_offset * col_index) + y_offset,
                    0  # TODO: should z always be zero?
                )
                slot_name = "{}{}".format(col, row)
                self._deck.add(slot, slot_name, (slot_coordinates))

    @property
    def deck(self):
        return self._deck

    def get_instruments(self):
        """
        :returns: sorted list of (axis, instrument)
        """
        return sorted(self._instruments.items())

    def add_container(self, slot, container_name):
        container = legacy_containers.get_legacy_container(container_name)
        self._deck[slot].add(container, container_name)
        return container<|MERGE_RESOLUTION|>--- conflicted
+++ resolved
@@ -77,14 +77,10 @@
         """
         return self._driver.connect(device=port)
 
-<<<<<<< HEAD
-    def home(self):
-=======
     def simulate(self):
         self.set_driver(motor_drivers.MoveLogger())
 
     def home(self, *args):
->>>>>>> 20386cd8
         if self._driver.resume():
             return self._driver.home(*args)
         else:
@@ -98,7 +94,9 @@
             self.add_command(Command(do=callback))
         setattr(self, name, commandable)
 
-<<<<<<< HEAD
+    def move_head(self, *args, **kwargs):
+        self._driver.move(*args, **kwargs)
+
     def move_to(self, location, instrument=None):
         calibration_data = {}
         if instrument:
@@ -109,19 +107,6 @@
             calibration_data,
             placeable,
             coordinates)
-=======
-    def move_head(self, *args, **kwargs):
-        self._driver.move(*args, **kwargs)
-
-    def move_to(self, address, instrument=None):
-        coords = None
-        if isinstance(address, placeable.Placeable):
-            coords = address.coordinates()
-        elif isinstance(address, tuple) and len(address) == 3:
-            coords = address
-        else:
-            raise Exception('Unable to parse address: {}'.format(address))
->>>>>>> 20386cd8
 
         # TODO: (andy) path optomization goes here
         #       now it simply just goes to the top every time
