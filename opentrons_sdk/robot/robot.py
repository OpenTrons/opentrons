--- conflicted
+++ resolved
@@ -250,7 +250,6 @@
         self.set_connection(mode)
 
         self._runtime_warnings = []
-<<<<<<< HEAD
 
         for instrument in self._instruments.values():
             instrument.reset()
@@ -274,19 +273,6 @@
         finally:
             self.set_connection('live')
 
-=======
-        while self.can_pop_command.wait() and self._commands:
-            command = self._commands.pop(0)
-
-            log.info("Executing:", command.description)
-            if command.description:
-                log.info("Executing:", command.description)
-            try:
-                command.do()
-            except KeyboardInterrupt as e:
-                self._driver.halt()
-                raise e
->>>>>>> 09177eb7
         return self._runtime_warnings
 
     def set_connection(self, mode):
