--- conflicted
+++ resolved
@@ -166,21 +166,6 @@
     def get_child_by_name(self, name):
         return self.children[name]['instance']
 
-<<<<<<< HEAD
-    # axis_length is here to avoid confision with
-    # height, width, depth
-    def x_length(self):
-        return self.properties['width']
-
-    # axis_length is here to avoid confision with
-    # height, width, depth
-    def y_length(self):
-        return self.properties['length']
-
-    def z_length(self):
-        return self.properties['height']
-
-=======
     def x_size(self):
         return self.properties['width']
 
@@ -205,16 +190,11 @@
         return tuple([max(children, key=lambda a : a[1][axis])
                     for axis in range(3)])
 
->>>>>>> 4218b97c
     def from_polar(self, r, theta, h):
         x = self.x_size() / 2.0
         y = self.y_size() / 2.0
         r = x
-<<<<<<< HEAD
-        z_center = (self.z_length() / 2.0)
-=======
         z_center = (self.z_size() / 2.0)
->>>>>>> 4218b97c
 
         return (x + r * math.cos(-theta),
                 y + r * math.sin(-theta),
@@ -224,15 +204,9 @@
         return self.from_center(x=0.0, y=0.0, z=0.0, reference=reference)
 
     def from_cartesian(self, x, y, z):
-<<<<<<< HEAD
-        x_center = (self.x_length() / 2.0)
-        y_center = (self.y_length() / 2.0)
-        z_center = (self.z_length() / 2.0)
-=======
         x_center = (self.x_size() / 2.0)
         y_center = (self.y_size() / 2.0)
         z_center = (self.z_size() / 2.0)
->>>>>>> 4218b97c
 
         return (x_center + x_center * x,
                 y_center + y_center * y,
