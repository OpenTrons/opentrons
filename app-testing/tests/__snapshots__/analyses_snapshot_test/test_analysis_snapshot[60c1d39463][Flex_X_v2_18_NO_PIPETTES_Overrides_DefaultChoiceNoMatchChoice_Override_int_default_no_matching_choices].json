{
  "commands": [],
  "config": {
    "apiVersion": [
      2,
      18
    ],
    "protocolType": "python"
  },
  "errors": [
    {
      "detail": "ParameterValueError [line 24]: Parameter must be set to one of the allowed values of [9, 15, 20].",
      "errorCode": "4000",
      "errorInfo": {},
      "errorType": "ExceptionInProtocolError",
      "isDefined": false,
      "wrappedErrors": [
        {
<<<<<<< HEAD
          "detail": "opentrons.protocols.parameters.exceptions.ParameterValueError: Parameter must be set to one of the allowed values of {9, 20, 15}.",
=======
          "detail": "opentrons.protocols.parameters.types.ParameterValueError: Parameter must be set to one of the allowed values of [9, 15, 20].",
>>>>>>> 70b41747
          "errorCode": "4000",
          "errorInfo": {
            "args": "('Parameter must be set to one of the allowed values of [9, 15, 20].',)",
            "class": "ParameterValueError",
            "traceback": "  File \"/usr/local/lib/python3.10/site-packages/opentrons/protocols/execution/execute_python.py\", line 80, in _parse_and_set_parameters\n    exec(\"add_parameters(__param_context)\", new_globs)\n\n  File \"<string>\", line 1, in <module>\n\n  File \"Flex_X_v2_18_NO_PIPETTES_Overrides_DefaultChoiceNoMatchChoice_Override_int_default_no_matching_choices.py\", line 24, in add_parameters\n\n  File \"/usr/local/lib/python3.10/site-packages/opentrons/protocol_api/_parameter_context.py\", line 62, in add_int\n    parameter = parameter_definition.create_int_parameter(\n\n  File \"/usr/local/lib/python3.10/site-packages/opentrons/protocols/parameters/parameter_definition.py\", line 202, in create_int_parameter\n    return ParameterDefinition(\n\n  File \"/usr/local/lib/python3.10/site-packages/opentrons/protocols/parameters/parameter_definition.py\", line 108, in __init__\n    self.value: PrimitiveAllowedTypes = default\n\n  File \"/usr/local/lib/python3.10/site-packages/opentrons/protocols/parameters/parameter_definition.py\", line 119, in value\n    raise ParameterValueError(\n"
          },
          "errorType": "PythonException",
          "isDefined": false,
          "wrappedErrors": []
        }
      ]
    }
  ],
  "files": [
    {
      "name": "Flex_X_v2_18_NO_PIPETTES_Overrides_DefaultChoiceNoMatchChoice_Override_int_default_no_matching_choices.py",
      "role": "main"
    },
    {
      "name": "cpx_4_tuberack_100ul.json",
      "role": "labware"
    },
    {
      "name": "opentrons_ot3_96_tiprack_1000ul_rss.json",
      "role": "labware"
    },
    {
      "name": "opentrons_ot3_96_tiprack_200ul_rss.json",
      "role": "labware"
    },
    {
      "name": "opentrons_ot3_96_tiprack_50ul_rss.json",
      "role": "labware"
    },
    {
      "name": "sample_labware.json",
      "role": "labware"
    }
  ],
  "labware": [],
  "liquids": [],
  "metadata": {
    "protocolName": "default choice does not match a choice"
  },
  "modules": [],
  "pipettes": [],
  "result": "not-ok",
  "robotType": "OT-3 Standard",
  "runTimeParameters": []
}<|MERGE_RESOLUTION|>--- conflicted
+++ resolved
@@ -16,11 +16,7 @@
       "isDefined": false,
       "wrappedErrors": [
         {
-<<<<<<< HEAD
-          "detail": "opentrons.protocols.parameters.exceptions.ParameterValueError: Parameter must be set to one of the allowed values of {9, 20, 15}.",
-=======
-          "detail": "opentrons.protocols.parameters.types.ParameterValueError: Parameter must be set to one of the allowed values of [9, 15, 20].",
->>>>>>> 70b41747
+          "detail": "opentrons.protocols.parameters.exceptions.ParameterValueError: Parameter must be set to one of the allowed values of [9, 15, 20].",
           "errorCode": "4000",
           "errorInfo": {
             "args": "('Parameter must be set to one of the allowed values of [9, 15, 20].',)",
