{
  "commands": [],
  "config": {
    "apiVersion": [
      2,
      18
    ],
    "protocolType": "python"
  },
  "errors": [
    {
      "detail": "ParameterValueError [line 48]: Parameter must be set to one of the allowed values of ['flex_1channel_50', 'flex_8channel_50'].",
      "errorCode": "4000",
      "errorInfo": {},
      "errorType": "ExceptionInProtocolError",
      "isDefined": false,
      "wrappedErrors": [
        {
<<<<<<< HEAD
          "detail": "opentrons.protocols.parameters.exceptions.ParameterValueError: Parameter must be set to one of the allowed values of {'flex_1channel_50', 'flex_8channel_50'}.",
=======
          "detail": "opentrons.protocols.parameters.types.ParameterValueError: Parameter must be set to one of the allowed values of ['flex_1channel_50', 'flex_8channel_50'].",
>>>>>>> 70b41747
          "errorCode": "4000",
          "errorInfo": {
            "args": "(\"Parameter must be set to one of the allowed values of ['flex_1channel_50', 'flex_8channel_50'].\",)",
            "class": "ParameterValueError",
            "traceback": "  File \"/usr/local/lib/python3.10/site-packages/opentrons/protocols/execution/execute_python.py\", line 80, in _parse_and_set_parameters\n    exec(\"add_parameters(__param_context)\", new_globs)\n\n  File \"<string>\", line 1, in <module>\n\n  File \"Flex_X_v2_18_NO_PIPETTES_Overrides_DefaultChoiceNoMatchChoice_Override_str_default_no_matching_choices.py\", line 48, in add_parameters\n\n  File \"/usr/local/lib/python3.10/site-packages/opentrons/protocol_api/_parameter_context.py\", line 158, in add_str\n    parameter = parameter_definition.create_str_parameter(\n\n  File \"/usr/local/lib/python3.10/site-packages/opentrons/protocols/parameters/parameter_definition.py\", line 265, in create_str_parameter\n    return ParameterDefinition(\n\n  File \"/usr/local/lib/python3.10/site-packages/opentrons/protocols/parameters/parameter_definition.py\", line 108, in __init__\n    self.value: PrimitiveAllowedTypes = default\n\n  File \"/usr/local/lib/python3.10/site-packages/opentrons/protocols/parameters/parameter_definition.py\", line 119, in value\n    raise ParameterValueError(\n"
          },
          "errorType": "PythonException",
          "isDefined": false,
          "wrappedErrors": []
        }
      ]
    }
  ],
  "files": [
    {
      "name": "Flex_X_v2_18_NO_PIPETTES_Overrides_DefaultChoiceNoMatchChoice_Override_str_default_no_matching_choices.py",
      "role": "main"
    },
    {
      "name": "cpx_4_tuberack_100ul.json",
      "role": "labware"
    },
    {
      "name": "opentrons_ot3_96_tiprack_1000ul_rss.json",
      "role": "labware"
    },
    {
      "name": "opentrons_ot3_96_tiprack_200ul_rss.json",
      "role": "labware"
    },
    {
      "name": "opentrons_ot3_96_tiprack_50ul_rss.json",
      "role": "labware"
    },
    {
      "name": "sample_labware.json",
      "role": "labware"
    }
  ],
  "labware": [],
  "liquids": [],
  "metadata": {
    "protocolName": "default choice does not match a choice"
  },
  "modules": [],
  "pipettes": [],
  "result": "not-ok",
  "robotType": "OT-3 Standard",
  "runTimeParameters": []
}<|MERGE_RESOLUTION|>--- conflicted
+++ resolved
@@ -16,11 +16,7 @@
       "isDefined": false,
       "wrappedErrors": [
         {
-<<<<<<< HEAD
-          "detail": "opentrons.protocols.parameters.exceptions.ParameterValueError: Parameter must be set to one of the allowed values of {'flex_1channel_50', 'flex_8channel_50'}.",
-=======
-          "detail": "opentrons.protocols.parameters.types.ParameterValueError: Parameter must be set to one of the allowed values of ['flex_1channel_50', 'flex_8channel_50'].",
->>>>>>> 70b41747
+          "detail": "opentrons.protocols.parameters.exceptions.ParameterValueError: Parameter must be set to one of the allowed values of ['flex_1channel_50', 'flex_8channel_50'].",
           "errorCode": "4000",
           "errorInfo": {
             "args": "(\"Parameter must be set to one of the allowed values of ['flex_1channel_50', 'flex_8channel_50'].\",)",
