{
  "commands": [],
  "config": {
    "apiVersion": [
      2,
      18
    ],
    "protocolType": "python"
  },
  "errors": [
    {
      "detail": "ParameterValueError [line 36]: Parameter must be set to one of the allowed values of [100.0, 160.0, 200.0].",
      "errorCode": "4000",
      "errorInfo": {},
      "errorType": "ExceptionInProtocolError",
      "isDefined": false,
      "wrappedErrors": [
        {
<<<<<<< HEAD
          "detail": "opentrons.protocols.parameters.exceptions.ParameterValueError: Parameter must be set to one of the allowed values of {160.0, 100.0, 200.0}.",
=======
          "detail": "opentrons.protocols.parameters.types.ParameterValueError: Parameter must be set to one of the allowed values of [100.0, 160.0, 200.0].",
>>>>>>> 70b41747
          "errorCode": "4000",
          "errorInfo": {
            "args": "('Parameter must be set to one of the allowed values of [100.0, 160.0, 200.0].',)",
            "class": "ParameterValueError",
            "traceback": "  File \"/usr/local/lib/python3.10/site-packages/opentrons/protocols/execution/execute_python.py\", line 80, in _parse_and_set_parameters\n    exec(\"add_parameters(__param_context)\", new_globs)\n\n  File \"<string>\", line 1, in <module>\n\n  File \"Flex_X_v2_18_NO_PIPETTES_Overrides_DefaultChoiceNoMatchChoice_Override_float_default_no_matching_choices.py\", line 36, in add_parameters\n\n  File \"/usr/local/lib/python3.10/site-packages/opentrons/protocol_api/_parameter_context.py\", line 99, in add_float\n    parameter = parameter_definition.create_float_parameter(\n\n  File \"/usr/local/lib/python3.10/site-packages/opentrons/protocols/parameters/parameter_definition.py\", line 226, in create_float_parameter\n    return ParameterDefinition(\n\n  File \"/usr/local/lib/python3.10/site-packages/opentrons/protocols/parameters/parameter_definition.py\", line 108, in __init__\n    self.value: PrimitiveAllowedTypes = default\n\n  File \"/usr/local/lib/python3.10/site-packages/opentrons/protocols/parameters/parameter_definition.py\", line 119, in value\n    raise ParameterValueError(\n"
          },
          "errorType": "PythonException",
          "isDefined": false,
          "wrappedErrors": []
        }
      ]
    }
  ],
  "files": [
    {
      "name": "Flex_X_v2_18_NO_PIPETTES_Overrides_DefaultChoiceNoMatchChoice_Override_float_default_no_matching_choices.py",
      "role": "main"
    },
    {
      "name": "cpx_4_tuberack_100ul.json",
      "role": "labware"
    },
    {
      "name": "opentrons_ot3_96_tiprack_1000ul_rss.json",
      "role": "labware"
    },
    {
      "name": "opentrons_ot3_96_tiprack_200ul_rss.json",
      "role": "labware"
    },
    {
      "name": "opentrons_ot3_96_tiprack_50ul_rss.json",
      "role": "labware"
    },
    {
      "name": "sample_labware.json",
      "role": "labware"
    }
  ],
  "labware": [],
  "liquids": [],
  "metadata": {
    "protocolName": "default choice does not match a choice"
  },
  "modules": [],
  "pipettes": [],
  "result": "not-ok",
  "robotType": "OT-3 Standard",
  "runTimeParameters": []
}<|MERGE_RESOLUTION|>--- conflicted
+++ resolved
@@ -16,11 +16,7 @@
       "isDefined": false,
       "wrappedErrors": [
         {
-<<<<<<< HEAD
-          "detail": "opentrons.protocols.parameters.exceptions.ParameterValueError: Parameter must be set to one of the allowed values of {160.0, 100.0, 200.0}.",
-=======
-          "detail": "opentrons.protocols.parameters.types.ParameterValueError: Parameter must be set to one of the allowed values of [100.0, 160.0, 200.0].",
->>>>>>> 70b41747
+          "detail": "opentrons.protocols.parameters.exceptions.ParameterValueError: Parameter must be set to one of the allowed values of [100.0, 160.0, 200.0].",
           "errorCode": "4000",
           "errorInfo": {
             "args": "('Parameter must be set to one of the allowed values of [100.0, 160.0, 200.0].',)",
