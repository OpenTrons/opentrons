--- conflicted
+++ resolved
@@ -3514,11 +3514,7 @@
           "errorInfo": {
             "args": "('Nozzle layout configuration of style SINGLE is currently unsupported.',)",
             "class": "ValueError",
-<<<<<<< HEAD
-            "traceback": "  File \"/usr/local/lib/python3.10/site-packages/opentrons/protocols/execution/execute_python.py\", line 147, in exec_run\n    exec(\"run(__context)\", new_globs)\n\n  File \"<string>\", line 1, in <module>\n\n  File \"Flex_S_v2_16_P1000_96_TC_PartialTipPickupSingle.py\", line 16, in run\n\n  File \"/usr/local/lib/python3.10/site-packages/opentrons/protocols/api_support/util.py\", line 392, in _check_version_wrapper\n    return decorated_obj(*args, **kwargs)\n\n  File \"/usr/local/lib/python3.10/site-packages/opentrons/protocol_api/instrument_context.py\", line 1988, in configure_nozzle_layout\n    raise ValueError(\n"
-=======
-            "traceback": "  File \"/usr/local/lib/python3.10/site-packages/opentrons/protocols/execution/execute_python.py\", line 147, in exec_run\n    exec(\"run(__context)\", new_globs)\n\n  File \"<string>\", line 1, in <module>\n\n  File \"Flex_S_v2_16_P1000_96_TC_PartialTipPickupSingle.py\", line 16, in run\n\n  File \"/usr/local/lib/python3.10/site-packages/opentrons/protocols/api_support/util.py\", line 383, in _check_version_wrapper\n    return decorated_obj(*args, **kwargs)\n\n  File \"/usr/local/lib/python3.10/site-packages/opentrons/protocol_api/instrument_context.py\", line 2006, in configure_nozzle_layout\n    raise ValueError(\n"
->>>>>>> 4247d54d
+            "traceback": "  File \"/usr/local/lib/python3.10/site-packages/opentrons/protocols/execution/execute_python.py\", line 147, in exec_run\n    exec(\"run(__context)\", new_globs)\n\n  File \"<string>\", line 1, in <module>\n\n  File \"Flex_S_v2_16_P1000_96_TC_PartialTipPickupSingle.py\", line 16, in run\n\n  File \"/usr/local/lib/python3.10/site-packages/opentrons/protocols/api_support/util.py\", line 392, in _check_version_wrapper\n    return decorated_obj(*args, **kwargs)\n\n  File \"/usr/local/lib/python3.10/site-packages/opentrons/protocol_api/instrument_context.py\", line 2006, in configure_nozzle_layout\n    raise ValueError(\n"
           },
           "errorType": "PythonException",
           "isDefined": false,
