# Development Environment Setup

This guide provides a set of opinionated instructions for setting up your computer to work on the software in Opentrons/opentrons. You can choose to set up your machine in a different way with different tools if you desire, but this setup is tested and recommended.

If you notice a discrepancy between these instructions and any instructions in the documentation of tools we reference below, please [file an issue][] or [open a pull request][]!

## System Setup

You will need the following tools installed to develop on the Opentrons platform.

- make
- git
- curl
- ssh
- Node.js v16
- [pyenv][] with a recent interpreter of your choice, like 3.10
  - Python v3.7, v3.8, v3.10

### pyenv

In the past, we recommended pyenv on macos and linux because it made it convenient to install the specific version of python used by our stack. However, we now support so many environments, with different versions of python, that we rely on pyenv internally - and its integration with [pipenv][] - to manage the different interpreters we require. You should now install it on all platforms.

On linux and OSX, use [pyenv][] (the link has install instructions). On Windows, use [pyenv-win][] which similarly has instructions on installation in the link.

Note: if your system python is 3.10 or 3.8, make sure that you use pyenv to install an interpreter at that minor version with a higher bugfix version than the system; otherwise pipenv will use the wrong one, which will break native code dependencies.

For instance, if your system provides 3.10.6, make sure you use pyenv to install 3.10.7 or higher.

### macOS

On macOS, we rely on:

- [Homebrew][brew] to install general dependencies, like `git`
- [Node Version Switcher][nvs] to install and manage Node.js
- [pyenv][] to install and manage Python

The setup below is compatible with both Intel and ARM (e.g. M1) machines. It assumes you are using the system default shell of `zsh`.

#### 0. Install `brew` and general dependencies

[Homebrew][brew] is a package manager for macOS, and it is useful to install language-agnostic development tools. Installing the `brew` command will also install the [Xcode Command Line tools][], which are required for development on macOS.

1. Go to [https://brew.sh][brew]
2. Copy and run the install script
3. Follow any directions given to you by the install script

At the end of installation, `brew` will print off a set of "next steps" that you need to run. **Make sure you run these steps**, or your installation of `brew` won't work!

```shell
**==>** **Next steps:**
- Run these two commands in your terminal to add Homebrew to your **PATH**:
    echo 'eval "$(/opt/homebrew/bin/brew shellenv)"' >> /Users/username/.zprofile
    eval "$(/opt/homebrew/bin/brew shellenv)"
- Run **brew help** to get started
- Further documentation:
    https://docs.brew.sh
```

Once you have run these commands, close and re-open your terminal to confirm that `brew` is properly installed:

```shell
brew --version
```

Once `brew` is installed, you can use it to make sure you have the latest version of `git` installed:

```shell
brew install git
```

If you haven't used `git` before, **be sure to complete [first-time Git setup][]**.

#### 1. Install Node.js

We recommend [nvs][] to install Node.js because it works well and is compatible with macOS, Windows, and Linux.

1. Go to [https://github.com/jasongin/nvs][nvs]
2. Follow the instructions for "Mac, Linux" setup

```shell
export NVS_HOME="$HOME/.nvs"
git clone https://github.com/jasongin/nvs "$NVS_HOME"
. "$NVS_HOME/nvs.sh" install
```

Close and re-open your terminal to confirm `nvs` is installed.

```shell
nvs --version
```

Now we can use nvs to install Node.js v16 and switch on `auto` mode, which will make sure Node.js v16 is used any time we're in the `opentrons` project directory.

```shell
nvs add 16
nvs auto on
```

If the `nvs` command isn't working, confirm that your shell is set up properly. If you print out the contents of `~/.zshrc`, you should see something similar to the following:

```shell
# ~/.zshrc
# ...
export NVS_HOME="$HOME/.nvs"
[ -s "$NVS_HOME/nvs.sh" ] && . "$NVS_HOME/nvs.sh"
# ...
```

#### 2. Install `pyenv` and Python

On macOS, we recommend [pyenv][] to install different versions of Python.

1. Go to [https://github.com/pyenv/pyenv][pyenv]
2. Follow the instructions for [Basic GitHub Checkout](https://github.com/pyenv/pyenv#basic-github-checkout)
   - **Do not install `pyenv` with `brew`**
   - We've found the GitHub checkout installation to be more reliable, _especially_ on M1/ARM macs

```shell
git clone https://github.com/pyenv/pyenv.git ~/.pyenv
echo 'export PYENV_ROOT="$HOME/.pyenv"' >> ~/.zprofile
echo 'export PATH="$PYENV_ROOT/bin:$PATH"' >> ~/.zprofile
echo 'eval "$(pyenv init --path)"' >> ~/.zprofile
echo 'eval "$(pyenv init -)"' >> ~/.zshrc
```

Close and re-open your terminal to verify that `pyenv` is installed

```shell
pyenv --version
```

If your `pyenv` command isn't working, confirm that your shell is set up properly. If you print out the contents of `~/.zprofile` and `~/.zshrc`, you should see something similar to the following:

```shell
# ~/.zprofile
# ...
export PYENV_ROOT="$HOME/.pyenv"
export PATH="$PYENV_ROOT/bin:$PATH"
eval "$(pyenv init --path)"
# ...
```

```shell
# ~/.zshrc
# ...
eval "$(pyenv init -)"
# ...
```

##### Python installation with pyenv

Before you can install python, you'll need to install its build dependencies explicitly. If you're getting errors during environment setup about SSH not working, it's because you built an interpreter without SSH support accidentally because openssh headers weren't installed and python's configuration detected this. Python's build dependencies are:

- [here for Mac](https://devguide.python.org/getting-started/setup-building/#macos-and-os-x)

- [here for Linux](https://devguide.python.org/getting-started/setup-building/#linux)

Install `jpeg` if on ARM Mac (M1)

`/hardware` depends on the Python library Pillow. On ARM Macs, `pip` will build Pillow from source, which requires [jpeg](https://formulae.brew.sh/formula/jpeg) to be installed.

```shell
brew install jpeg
```

Install the required versions of Python. Use the latest available version of `3.7.x`, `3.8.x`, and `3.10.x`

> At the time of writing

```shell
pyenv install 3.7.15
pyenv install 3.8.15
pyenv install 3.10.8
pyenv global 3.10.8 3.8.15 3.7.8
pyenv versions
make install-pipenv OT_PYTHON=python3.7
make install-pipenv OT_PYTHON=python3.8
make install-pipenv OT_PYTHON=python3.10
```

Python 3.7, 3.8, and 3.10 are available with this pyenv global configuration. Because 3.10.8 is first when you set the configuration, `python` will use that version. Pyenv provides `python3.7`, `python3.8`, and `python3.10` to call minor versions.

With the versions of Python available through pyenv on your system, [pipenv][] will point to the right version given a project's Pipfile. This is **NOT** true of `environments/app` see the [README.md](./environments/app/README.md).

### Windows

#### This section is a work in progress

On Windows, we rely on:

- [scoop][] to install general dependencies
- [Node Version Switcher][nvs] to install and manage Node.js
<<<<<<< HEAD
- [pyenv-win][]
  - For the Python side, native Windows development is not supported for most environments.
    - [environments/app](/environments/app) is supported for Windows opentrons and shared-data package testing
    - **If you must develop on Windows for the python side, use Windows Subsystem for Linux (WSL)**
      - [VS Code provides great tools!](https://code.visualstudio.com/docs/remote/wsl)
        - Follow the linked instructions and then see the [Linux section](#linux)

##### 0. Install [scoop][] and general dependencies

```shell
scoop install git gh make nvs
```

##### 1. Install Node 16 with `nvs`

```shell
nvs add 16
```
=======
- [Visual Studio][visual studio] to run electron-rebuild
>>>>>>> b370caeb

Select your version in a shell

```shell
nvs auto
```

##### 2. Install [pyenv-win][] and python 3.10

##### 3. Install Visual Studio Community with C++ support

- [Install Visual Studio Community 2022](https://visualstudio.microsoft.com/vs/community/)
  - Install C++ dev env, check the boxes for sections
    - Universal Windows Platform Development
    - Desktop Development with C++

##### 4. Make Commands that should work after [Repository Setup](#repository-setup) on Windows

- `make install-globals`
- `make setup-js`
- `make -C environments/app setup`
- `make -C api test-app`
- `make -C api test-app-cov`
- `make -C shared-data/python test-app`

#### 3. Install build tools via Visual Studio Installer

### Linux

#### The Linux section is a work in progress

This setup will depend heavily on your exact distribution of Linux and your preferred workflows. For this example, we will provide instructions for an Ubuntu and Fedora variant using Bash. If your setup is different, consult the documentation of your distribution and the tools listed below.

##### 0. Install general dependencies Linux

This list is not exhaustive but on Ubuntu 22.04 these were needed `libudev-dev` `libsystemd-dev` in addition to many packages installed by default.

```shell
sudo apt install libudev-dev libsystemd-dev -y
```

##### 1. Install `nvs` and Node.js on Linux

You can follow the [nvs][nvs] instructions to install nvs on your system:

```shell
export NVS_HOME="$HOME/.nvs"
git clone https://github.com/jasongin/nvs "$NVS_HOME"
. "$NVS_HOME/nvs.sh" install
```

##### 2. Install `pyenv` and Python on Linux

You can follow the [pyenv][] "basic github checkout" instructions to install pyenv on your system:

```shell
git clone https://github.com/pyenv/pyenv.git ~/.pyenv
echo 'export PYENV_ROOT="$HOME/.pyenv"' >> ~/.bashrc
echo 'command -v pyenv >/dev/null || export PATH="$PYENV_ROOT/bin:$PATH"' >> ~/.bashrc
echo 'eval "$(pyenv init -)"' >> ~/.bashrc
```

Also add the above to whatever combination of `~/.profile`, `~/.bash_profile`, etc you like best depending on your ssh workflows.

##### [Python installation with pyenv](#python-installation-with-pyenv)

## Repository Setup

### Clone the repository

Once your system is set up, you're ready to clone the repository and get the development environment set up.

```shell
git clone https://github.com/Opentrons/opentrons.git
cd ./opentrons
```

### Once you are inside the repository

#### Confirm Node.js and python versions

1. Confirm that `nvs` selected the proper version of Node.js to use

```shell
# confirm Node v16
node --version

# confirm pyenv has 3.7, 3.8, and 3.10 with a star by them
pyenv versions
```

#### Run `make setup`

Finally, you need to download and install all of our various development dependencies. **This step will take several minutes** the first time you run it! Globally the specific versions of npm, [yarn][], shx, and [pipenv][] are installed. Then dependencies across the projects.

```shell
make setup -j
```

If you experience issues, run `make setup` (without the `-j`) to see the errors clearly.

Once `make setup` completes, you're ready to start developing! Check out our general [contributing guide][] for more information. If you ever need to remove (or recreate) the steps run in `make setup`, you can use `make teardown` to remove the installed dependencies.

[file an issue]: https://github.com/Opentrons/opentrons/issues
[open a pull request]: https://github.com/Opentrons/opentrons/pulls
[first-time git setup]: https://git-scm.com/book/en/v2/Getting-Started-First-Time-Git-Setup
[brew]: https://brew.sh
[xcode command line tools]: https://developer.apple.com/xcode/resources/
[scoop]: https://scoop.sh/
[nvs]: https://github.com/jasongin/nvs
[visual studio]: https://visualstudio.microsoft.com/downloads/
[pyenv]: https://github.com/pyenv/pyenv
[pyenv-win]: https://github.com/pyenv-win/pyenv-win
[yarn]: https://classic.yarnpkg.com/
[pipenv]: https://github.com/pypa/pipenv
[contributing guide]: ./CONTRIBUTING.md<|MERGE_RESOLUTION|>--- conflicted
+++ resolved
@@ -190,7 +190,7 @@
 
 - [scoop][] to install general dependencies
 - [Node Version Switcher][nvs] to install and manage Node.js
-<<<<<<< HEAD
+- [Visual Studio][visual studio] to run electron-rebuild
 - [pyenv-win][]
   - For the Python side, native Windows development is not supported for most environments.
     - [environments/app](/environments/app) is supported for Windows opentrons and shared-data package testing
@@ -209,9 +209,6 @@
 ```shell
 nvs add 16
 ```
-=======
-- [Visual Studio][visual studio] to run electron-rebuild
->>>>>>> b370caeb
 
 Select your version in a shell
 
