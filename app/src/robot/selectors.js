--- conflicted
+++ resolved
@@ -116,15 +116,11 @@
   return getSessionStatus(state) === ('paused': SessionStatus)
 }
 
-<<<<<<< HEAD
-export function getCancelInProgress(state: State): boolean {
-=======
 export function getIsBlocked(state: State): boolean {
   return session(state).blocked
 }
 
-export function getCancelInProgress(state: State) {
->>>>>>> 05348ec4
+export function getCancelInProgress(state: State): boolean {
   return cancelRequest(state).inProgress
 }
 
