import * as React from 'react'
import { when } from 'jest-when'
import { fireEvent, screen } from '@testing-library/react'
import { renderWithProviders } from '@opentrons/components'

import { getLocalRobot } from '../../redux/discovery'
import { mockConnectableRobot } from '../../redux/discovery/__fixtures__'
import { i18n } from '../../i18n'
import { appRestart } from '../../redux/shell'
import { useTrackEvent, ANALYTICS_ODD_APP_ERROR } from '../../redux/analytics'
import { OnDeviceDisplayAppFallback } from '../OnDeviceDisplayAppFallback'

import type { FallbackProps } from 'react-error-boundary'
import type {Mock} from 'vitest'

<<<<<<< HEAD
vi.mock('../../redux/shell')
vi.mock('../../redux/analytics')
vi.mock('../../redux/discovery', async (importOriginal) => {
  const actual = await importOriginal<typeof getLocalRobot>()
  return {
    ...actual,
    getLocalRobot: vi.fn()
=======
jest.mock('../../redux/shell')
jest.mock('../../redux/analytics')
jest.mock('../../redux/discovery', () => {
  const actual = jest.requireActual('../../redux/discovery')
  return {
    ...actual,
    getLocalRobot: jest.fn(),
>>>>>>> d6d9416c
  }
})

const mockError = {
  message: 'mock error',
} as Error
<<<<<<< HEAD
=======
const mockAppRestart = appRestart as jest.MockedFunction<typeof appRestart>
const mockUseTrackEvent = useTrackEvent as jest.MockedFunction<
  typeof useTrackEvent
>
const mockGetLocalRobot = getLocalRobot as jest.MockedFunction<
  typeof getLocalRobot
>
>>>>>>> d6d9416c

const render = (props: FallbackProps) => {
  return renderWithProviders(<OnDeviceDisplayAppFallback {...props} />, {
    i18nInstance: i18n,
  })
}

let mockTrackEvent: Mock

const MOCK_ROBOT_SERIAL_NUMBER = 'OT123'

const MOCK_ROBOT_SERIAL_NUMBER = 'OT123'

describe('OnDeviceDisplayAppFallback', () => {
  let props: FallbackProps

  beforeEach(() => {
    props = {
      error: mockError,
      resetErrorBoundary: {} as any,
    } as FallbackProps
<<<<<<< HEAD
    mockTrackEvent = vi.fn()
    when(vi.mocked(useTrackEvent)).calledWith().mockReturnValue(mockTrackEvent)
    when(vi.mocked(getLocalRobot)).mockReturnValue({
=======
    mockTrackEvent = jest.fn()
    when(mockUseTrackEvent).calledWith().mockReturnValue(mockTrackEvent)
    when(mockGetLocalRobot).mockReturnValue({
>>>>>>> d6d9416c
      ...mockConnectableRobot,
      health: {
        ...mockConnectableRobot.health,
        robot_serial: MOCK_ROBOT_SERIAL_NUMBER,
      },
    })
  })

  it('should render text and button', () => {
    render(props)
    screen.getByText('An unknown error has occurred')
    screen.getByText(
      'You need to restart the touchscreen. Then download the robot logs from the Opentrons App and send them to support@opentrons.com for assistance.'
    )
    screen.getByText('Restart touchscreen')
  })

  it('should call a mock function when tapping reload button', () => {
    render(props)
    fireEvent.click(screen.getByText('Restart touchscreen'))
    expect(mockTrackEvent).toHaveBeenCalledWith({
      name: ANALYTICS_ODD_APP_ERROR,
      properties: {
        errorMessage: 'mock error',
        robotSerialNumber: MOCK_ROBOT_SERIAL_NUMBER,
      },
    })
    expect(vi.mocked(appRestart)).toHaveBeenCalled()
  })
})<|MERGE_RESOLUTION|>--- conflicted
+++ resolved
@@ -1,7 +1,7 @@
 import * as React from 'react'
-import { when } from 'jest-when'
+import { vi } from 'vitest'
 import { fireEvent, screen } from '@testing-library/react'
-import { renderWithProviders } from '@opentrons/components'
+import { renderWithProviders } from '../../__testing-utils__'
 
 import { getLocalRobot } from '../../redux/discovery'
 import { mockConnectableRobot } from '../../redux/discovery/__fixtures__'
@@ -11,41 +11,21 @@
 import { OnDeviceDisplayAppFallback } from '../OnDeviceDisplayAppFallback'
 
 import type { FallbackProps } from 'react-error-boundary'
-import type {Mock} from 'vitest'
+import type { Mock } from 'vitest'
 
-<<<<<<< HEAD
 vi.mock('../../redux/shell')
 vi.mock('../../redux/analytics')
-vi.mock('../../redux/discovery', async (importOriginal) => {
+vi.mock('../../redux/discovery', async importOriginal => {
   const actual = await importOriginal<typeof getLocalRobot>()
   return {
     ...actual,
-    getLocalRobot: vi.fn()
-=======
-jest.mock('../../redux/shell')
-jest.mock('../../redux/analytics')
-jest.mock('../../redux/discovery', () => {
-  const actual = jest.requireActual('../../redux/discovery')
-  return {
-    ...actual,
-    getLocalRobot: jest.fn(),
->>>>>>> d6d9416c
+    getLocalRobot: vi.fn(),
   }
 })
 
 const mockError = {
   message: 'mock error',
 } as Error
-<<<<<<< HEAD
-=======
-const mockAppRestart = appRestart as jest.MockedFunction<typeof appRestart>
-const mockUseTrackEvent = useTrackEvent as jest.MockedFunction<
-  typeof useTrackEvent
->
-const mockGetLocalRobot = getLocalRobot as jest.MockedFunction<
-  typeof getLocalRobot
->
->>>>>>> d6d9416c
 
 const render = (props: FallbackProps) => {
   return renderWithProviders(<OnDeviceDisplayAppFallback {...props} />, {
@@ -57,8 +37,6 @@
 
 const MOCK_ROBOT_SERIAL_NUMBER = 'OT123'
 
-const MOCK_ROBOT_SERIAL_NUMBER = 'OT123'
-
 describe('OnDeviceDisplayAppFallback', () => {
   let props: FallbackProps
 
@@ -67,15 +45,9 @@
       error: mockError,
       resetErrorBoundary: {} as any,
     } as FallbackProps
-<<<<<<< HEAD
     mockTrackEvent = vi.fn()
-    when(vi.mocked(useTrackEvent)).calledWith().mockReturnValue(mockTrackEvent)
-    when(vi.mocked(getLocalRobot)).mockReturnValue({
-=======
-    mockTrackEvent = jest.fn()
-    when(mockUseTrackEvent).calledWith().mockReturnValue(mockTrackEvent)
-    when(mockGetLocalRobot).mockReturnValue({
->>>>>>> d6d9416c
+    vi.mocked(useTrackEvent).mockReturnValue(mockTrackEvent)
+    vi.mocked(getLocalRobot).mockReturnValue({
       ...mockConnectableRobot,
       health: {
         ...mockConnectableRobot.health,
