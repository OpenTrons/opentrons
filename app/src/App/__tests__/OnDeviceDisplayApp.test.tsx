--- conflicted
+++ resolved
@@ -26,10 +26,7 @@
 jest.mock('../../pages/OnDeviceDisplay/ProtocolDashboard')
 jest.mock('../../pages/OnDeviceDisplay/ProtocolSetup')
 jest.mock('../../pages/OnDeviceDisplay/InstrumentsDashboard')
-<<<<<<< HEAD
-=======
 jest.mock('../../pages/OnDeviceDisplay/RunningProtocol')
->>>>>>> 8dae3676
 
 const mockNetworkSetupMenu = NetworkSetupMenu as jest.MockedFunction<
   typeof NetworkSetupMenu
@@ -57,12 +54,9 @@
 >
 const mockInstrumentsDashboard = InstrumentsDashboard as jest.MockedFunction<
   typeof InstrumentsDashboard
-<<<<<<< HEAD
-=======
 >
 const mockRunningProtocol = RunningProtocol as jest.MockedFunction<
   typeof RunningProtocol
->>>>>>> 8dae3676
 >
 
 const render = (path = '/') => {
@@ -134,12 +128,9 @@
   it('renders a InstrumentsDashboard component from /instruments', () => {
     const [{ getByText }] = render('/instruments')
     getByText('Mock InstrumentsDashboard')
-<<<<<<< HEAD
-=======
   })
   it('renders a RunningProtocol component from /protocols/:runId/run', () => {
     const [{ getByText }] = render('/protocols/my-run-id/run')
     getByText('Mock RunningProtocol')
->>>>>>> 8dae3676
   })
 })