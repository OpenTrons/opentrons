--- conflicted
+++ resolved
@@ -45,13 +45,11 @@
 const mockProtocolDashboard = ProtocolDashboard as jest.MockedFunction<
   typeof ProtocolDashboard
 >
-<<<<<<< HEAD
 const mockProtocolSetup = ProtocolSetup as jest.MockedFunction<
   typeof ProtocolSetup
-=======
+>
 const mockRobotSettingsDashboard = RobotSettingsDashboard as jest.MockedFunction<
   typeof RobotSettingsDashboard
->>>>>>> 1da3cbaf
 >
 
 const render = (path = '/') => {
@@ -74,13 +72,10 @@
     )
     mockRobotDashboard.mockReturnValue(<div>Mock RobotDashboard</div>)
     mockProtocolDashboard.mockReturnValue(<div>Mock ProtocolDashboard</div>)
-<<<<<<< HEAD
     mockProtocolSetup.mockReturnValue(<div>Mock ProtocolSetup</div>)
-=======
     mockRobotSettingsDashboard.mockReturnValue(
       <div>Mock RobotSettingsDashboard</div>
     )
->>>>>>> 1da3cbaf
   })
   afterEach(() => {
     jest.resetAllMocks()
@@ -120,14 +115,12 @@
     const [{ getByText }] = render('/protocols')
     getByText('Mock ProtocolDashboard')
   })
-<<<<<<< HEAD
   it('renders a ProtocolSetup component from /protocols/:runId/setup', () => {
     const [{ getByText }] = render('/protocols/my-protocol-id/setup')
     getByText('Mock ProtocolSetup')
-=======
+  })
   it('renders a RobotSettingsDashboard component from /robot-settings', () => {
     const [{ getByText }] = render('/robot-settings')
     getByText('Mock RobotSettingsDashboard')
->>>>>>> 1da3cbaf
   })
 })