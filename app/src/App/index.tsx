import * as React from 'react'
import { useSelector } from 'react-redux'
import { hot } from 'react-hot-loader/root'

<<<<<<< HEAD
import {
  Flex,
  Box,
  POSITION_RELATIVE,
  POSITION_FIXED,
  DIRECTION_ROW,
  COLORS,
  OVERFLOW_SCROLL,
} from '@opentrons/components'
import { ApiHostProvider } from '@opentrons/react-api-client'

import { GlobalStyle } from '../atoms/GlobalStyle'
import { Alerts } from '../organisms/Alerts'
import { Breadcrumbs } from '../organisms/Breadcrumbs'
import { CalibrationDashboard } from '../pages/Devices/CalibrationDashboard'
import { DeviceDetails } from '../pages/Devices/DeviceDetails'
import { DevicesLanding } from '../pages/Devices/DevicesLanding'
import { ProtocolRunDetails } from '../pages/Devices/ProtocolRunDetails'
import { RobotSettings } from '../pages/Devices/RobotSettings'
import { ProtocolsLanding } from '../pages/Protocols/ProtocolsLanding'
import { ProtocolDetails } from '../pages/Protocols/ProtocolDetails'
import { AppSettings } from '../pages/AppSettings'
import { Labware } from '../pages/Labware'
import { InitialSplash } from '../pages/OnDeviceDisplay/InitialSplash'
import { ConnectedNetworkInfo } from '../pages/OnDeviceDisplay/ConnectedNetworkInfo'
import { SelectNetwork } from '../pages/OnDeviceDisplay/SelectNetwork'
import { SetWifiCred } from '../pages/OnDeviceDisplay/SetWifiCred'
import { NameRobot } from '../pages/OnDeviceDisplay/NameRobot'
import { ConfirmRobotName } from '../pages/OnDeviceDisplay/ConfirmRobotName'
=======
import { Flex, POSITION_FIXED, DIRECTION_ROW } from '@opentrons/components'

import { GlobalStyle } from '../atoms/GlobalStyle'
>>>>>>> 200d5f79
import { getIsOnDevice } from '../redux/config'
import { DesktopApp } from './DesktopApp'
import { OnDeviceDisplayApp } from './OnDeviceDisplayApp'
import { TopPortalRoot } from './portal'

const stopEvent = (event: React.MouseEvent): void => event.preventDefault()

export const AppComponent = (): JSX.Element | null => {
  const isOnDevice = useSelector(getIsOnDevice)
<<<<<<< HEAD
  const localRobot = useSelector(getLocalRobot)

  const allRoutes: RouteProps[] = [
    {
      Component: ProtocolsLanding,
      exact: true,
      name: 'Protocols',
      navLinkTo: '/protocols',
      path: '/protocols',
    },
    {
      Component: ProtocolDetails,
      exact: true,
      name: 'Protocol Details',
      path: '/protocols/:protocolKey',
    },
    {
      Component: Labware,
      name: 'Labware',
      navLinkTo: '/labware',
      path: '/labware',
    },
    {
      Component: DevicesLanding,
      exact: true,
      name: 'Devices',
      navLinkTo: !isOnDevice ? '/devices' : undefined,
      path: '/devices',
    },
    {
      Component: DeviceDetails,
      exact: true,
      name: 'Device',
      navLinkTo: isOnDevice
        ? // placeholder robot name, for empty localhost discovery cache
          `/devices/${localRobot?.name ?? 'localhost-robot-name'}`
        : undefined,
      path: '/devices/:robotName',
    },
    {
      Component: RobotSettings,
      exact: true,
      name: 'Robot Settings',
      path: '/devices/:robotName/robot-settings/:robotSettingsTab?',
    },
    {
      Component: CalibrationDashboard,
      exact: true,
      name: 'Calibration Dashboard',
      path: '/devices/:robotName/robot-settings/calibration/dashboard',
    },
    {
      Component: ProtocolRunDetails,
      name: 'Run Details',
      path: '/devices/:robotName/protocol-runs/:runId/:protocolRunDetailsTab?',
    },
    {
      Component: AppSettings,
      exact: true,
      name: 'App Settings',
      path: '/app-settings/:appSettingsTab?',
    },
  ]

  const onDeviceDisplayRoutes: RouteProps[] = [
    {
      Component: InitialSplash,
      exact: true,
      name: 'Start Device Setup',
      path: '/device-setup',
    },
    {
      Component: SelectNetwork,
      exact: true,
      name: 'Select Network',
      path: '/select-network',
    },
    {
      Component: SetWifiCred,
      exact: true,
      name: 'Set Wifi Cred',
      path: '/set-wifi-cred/:ssid',
    },
    {
      Component: ConnectedNetworkInfo,
      exact: true,
      name: 'Connected Network Info',
      path: '/connected-network-info/:ssid',
    },
    {
      Component: NameRobot,
      exact: true,
      name: 'Name robot',
      path: '/name-robot',
    },
    {
      Component: ConfirmRobotName,
      exact: true,
      name: 'Confirm Robot Name',
      path: '/confirm-robot-name',
    },
  ]

  const routes = isOnDevice ? onDeviceDisplayRoutes : allRoutes
=======
>>>>>>> 200d5f79

  // render null until getIsOnDevice returns the isOnDevice value from config
  return isOnDevice != null ? (
    <>
      <GlobalStyle isOnDevice={isOnDevice} />
      <Flex
        position={POSITION_FIXED}
        flexDirection={DIRECTION_ROW}
        width="100%"
        height="100vh"
        onDragOver={stopEvent}
        onDrop={stopEvent}
      >
        <TopPortalRoot />
<<<<<<< HEAD
        {isOnDevice ? (
          <>
            <Box width="100%">
              <ApiHostProvider
                hostname={localRobot?.ip ?? null}
                port={localRobot?.port ?? null}
              >
                <Switch>
                  {routes.map(({ Component, exact, path }: RouteProps) => {
                    return (
                      <Route key={path} exact={exact} path={path}>
                        <Box
                          position={POSITION_RELATIVE}
                          width="100%"
                          height="100%"
                          backgroundColor={COLORS.fundamentalsBackground}
                          overflow={OVERFLOW_SCROLL}
                        >
                          <ModalPortalRoot />
                          <Component />
                        </Box>
                      </Route>
                    )
                  })}
                  <Redirect to="/name-robot" />
                </Switch>
                <Alerts />
              </ApiHostProvider>
            </Box>
          </>
        ) : (
          <>
            <Navbar routes={routes} />
            <Box width="100%">
              <Switch>
                {routes.map(({ Component, exact, path }: RouteProps) => {
                  return (
                    <Route key={path} exact={exact} path={path}>
                      <Breadcrumbs />
                      <Box
                        position={POSITION_RELATIVE}
                        width="100%"
                        height="100%"
                        backgroundColor={COLORS.fundamentalsBackground}
                        overflow={OVERFLOW_SCROLL}
                      >
                        <ModalPortalRoot />
                        <Component />
                      </Box>
                    </Route>
                  )
                })}
                <Redirect exact from="/" to="/protocols" />
              </Switch>
              <Alerts />
            </Box>
          </>
        )}
=======
        {isOnDevice ? <OnDeviceDisplayApp /> : <DesktopApp />}
>>>>>>> 200d5f79
      </Flex>
    </>
  ) : null
}

export const App = hot(AppComponent)<|MERGE_RESOLUTION|>--- conflicted
+++ resolved
@@ -2,41 +2,9 @@
 import { useSelector } from 'react-redux'
 import { hot } from 'react-hot-loader/root'
 
-<<<<<<< HEAD
-import {
-  Flex,
-  Box,
-  POSITION_RELATIVE,
-  POSITION_FIXED,
-  DIRECTION_ROW,
-  COLORS,
-  OVERFLOW_SCROLL,
-} from '@opentrons/components'
-import { ApiHostProvider } from '@opentrons/react-api-client'
-
-import { GlobalStyle } from '../atoms/GlobalStyle'
-import { Alerts } from '../organisms/Alerts'
-import { Breadcrumbs } from '../organisms/Breadcrumbs'
-import { CalibrationDashboard } from '../pages/Devices/CalibrationDashboard'
-import { DeviceDetails } from '../pages/Devices/DeviceDetails'
-import { DevicesLanding } from '../pages/Devices/DevicesLanding'
-import { ProtocolRunDetails } from '../pages/Devices/ProtocolRunDetails'
-import { RobotSettings } from '../pages/Devices/RobotSettings'
-import { ProtocolsLanding } from '../pages/Protocols/ProtocolsLanding'
-import { ProtocolDetails } from '../pages/Protocols/ProtocolDetails'
-import { AppSettings } from '../pages/AppSettings'
-import { Labware } from '../pages/Labware'
-import { InitialSplash } from '../pages/OnDeviceDisplay/InitialSplash'
-import { ConnectedNetworkInfo } from '../pages/OnDeviceDisplay/ConnectedNetworkInfo'
-import { SelectNetwork } from '../pages/OnDeviceDisplay/SelectNetwork'
-import { SetWifiCred } from '../pages/OnDeviceDisplay/SetWifiCred'
-import { NameRobot } from '../pages/OnDeviceDisplay/NameRobot'
-import { ConfirmRobotName } from '../pages/OnDeviceDisplay/ConfirmRobotName'
-=======
 import { Flex, POSITION_FIXED, DIRECTION_ROW } from '@opentrons/components'
 
 import { GlobalStyle } from '../atoms/GlobalStyle'
->>>>>>> 200d5f79
 import { getIsOnDevice } from '../redux/config'
 import { DesktopApp } from './DesktopApp'
 import { OnDeviceDisplayApp } from './OnDeviceDisplayApp'
@@ -46,113 +14,6 @@
 
 export const AppComponent = (): JSX.Element | null => {
   const isOnDevice = useSelector(getIsOnDevice)
-<<<<<<< HEAD
-  const localRobot = useSelector(getLocalRobot)
-
-  const allRoutes: RouteProps[] = [
-    {
-      Component: ProtocolsLanding,
-      exact: true,
-      name: 'Protocols',
-      navLinkTo: '/protocols',
-      path: '/protocols',
-    },
-    {
-      Component: ProtocolDetails,
-      exact: true,
-      name: 'Protocol Details',
-      path: '/protocols/:protocolKey',
-    },
-    {
-      Component: Labware,
-      name: 'Labware',
-      navLinkTo: '/labware',
-      path: '/labware',
-    },
-    {
-      Component: DevicesLanding,
-      exact: true,
-      name: 'Devices',
-      navLinkTo: !isOnDevice ? '/devices' : undefined,
-      path: '/devices',
-    },
-    {
-      Component: DeviceDetails,
-      exact: true,
-      name: 'Device',
-      navLinkTo: isOnDevice
-        ? // placeholder robot name, for empty localhost discovery cache
-          `/devices/${localRobot?.name ?? 'localhost-robot-name'}`
-        : undefined,
-      path: '/devices/:robotName',
-    },
-    {
-      Component: RobotSettings,
-      exact: true,
-      name: 'Robot Settings',
-      path: '/devices/:robotName/robot-settings/:robotSettingsTab?',
-    },
-    {
-      Component: CalibrationDashboard,
-      exact: true,
-      name: 'Calibration Dashboard',
-      path: '/devices/:robotName/robot-settings/calibration/dashboard',
-    },
-    {
-      Component: ProtocolRunDetails,
-      name: 'Run Details',
-      path: '/devices/:robotName/protocol-runs/:runId/:protocolRunDetailsTab?',
-    },
-    {
-      Component: AppSettings,
-      exact: true,
-      name: 'App Settings',
-      path: '/app-settings/:appSettingsTab?',
-    },
-  ]
-
-  const onDeviceDisplayRoutes: RouteProps[] = [
-    {
-      Component: InitialSplash,
-      exact: true,
-      name: 'Start Device Setup',
-      path: '/device-setup',
-    },
-    {
-      Component: SelectNetwork,
-      exact: true,
-      name: 'Select Network',
-      path: '/select-network',
-    },
-    {
-      Component: SetWifiCred,
-      exact: true,
-      name: 'Set Wifi Cred',
-      path: '/set-wifi-cred/:ssid',
-    },
-    {
-      Component: ConnectedNetworkInfo,
-      exact: true,
-      name: 'Connected Network Info',
-      path: '/connected-network-info/:ssid',
-    },
-    {
-      Component: NameRobot,
-      exact: true,
-      name: 'Name robot',
-      path: '/name-robot',
-    },
-    {
-      Component: ConfirmRobotName,
-      exact: true,
-      name: 'Confirm Robot Name',
-      path: '/confirm-robot-name',
-    },
-  ]
-
-  const routes = isOnDevice ? onDeviceDisplayRoutes : allRoutes
-=======
->>>>>>> 200d5f79
 
   // render null until getIsOnDevice returns the isOnDevice value from config
   return isOnDevice != null ? (
@@ -167,68 +28,7 @@
         onDrop={stopEvent}
       >
         <TopPortalRoot />
-<<<<<<< HEAD
-        {isOnDevice ? (
-          <>
-            <Box width="100%">
-              <ApiHostProvider
-                hostname={localRobot?.ip ?? null}
-                port={localRobot?.port ?? null}
-              >
-                <Switch>
-                  {routes.map(({ Component, exact, path }: RouteProps) => {
-                    return (
-                      <Route key={path} exact={exact} path={path}>
-                        <Box
-                          position={POSITION_RELATIVE}
-                          width="100%"
-                          height="100%"
-                          backgroundColor={COLORS.fundamentalsBackground}
-                          overflow={OVERFLOW_SCROLL}
-                        >
-                          <ModalPortalRoot />
-                          <Component />
-                        </Box>
-                      </Route>
-                    )
-                  })}
-                  <Redirect to="/name-robot" />
-                </Switch>
-                <Alerts />
-              </ApiHostProvider>
-            </Box>
-          </>
-        ) : (
-          <>
-            <Navbar routes={routes} />
-            <Box width="100%">
-              <Switch>
-                {routes.map(({ Component, exact, path }: RouteProps) => {
-                  return (
-                    <Route key={path} exact={exact} path={path}>
-                      <Breadcrumbs />
-                      <Box
-                        position={POSITION_RELATIVE}
-                        width="100%"
-                        height="100%"
-                        backgroundColor={COLORS.fundamentalsBackground}
-                        overflow={OVERFLOW_SCROLL}
-                      >
-                        <ModalPortalRoot />
-                        <Component />
-                      </Box>
-                    </Route>
-                  )
-                })}
-                <Redirect exact from="/" to="/protocols" />
-              </Switch>
-              <Alerts />
-            </Box>
-          </>
-        )}
-=======
         {isOnDevice ? <OnDeviceDisplayApp /> : <DesktopApp />}
->>>>>>> 200d5f79
       </Flex>
     </>
   ) : null
