--- conflicted
+++ resolved
@@ -11,19 +11,14 @@
   params?: GetCommandsParams | null,
   options: QueryOptionsWithPolling<CommandsData, TError> = {}
 ): UseQueryResult<CommandsData, TError> {
-<<<<<<< HEAD
   // Assume the useAllCommandsQuery() response can only change when the command links change.
   //
   // TODO(mm, 2024-05-21): I don't think this is correct. If a command goes from
   // running to succeeded, that may change the useAllCommandsQuery response, but it
   // will not necessarily change the command links. We might need an MQTT topic
   // covering "any change in `GET /runs/{id}/commands`".
-  const { notifyOnSettled, isNotifyEnabled } = useNotifyService({
+  const { notifyOnSettled, shouldRefetch } = useNotifyDataReady({
     topic: 'robot-server/runs/commands_links',
-=======
-  const { notifyOnSettled, shouldRefetch } = useNotifyDataReady({
-    topic: 'robot-server/runs/current_command', // only updates to the current command cause all commands to change
->>>>>>> 84e83ec0
     options,
   })
 
