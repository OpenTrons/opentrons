--- conflicted
+++ resolved
@@ -7,10 +7,7 @@
   useCreateLiveCommandMutation,
   useCreateMaintenanceCommandMutation,
   useCreateMaintenanceRunMutation,
-<<<<<<< HEAD
   useDeleteMaintenanceRunMutation,
-=======
->>>>>>> cd064e66
 } from '@opentrons/react-api-client'
 import {
   chainRunCommandsRecursive,
@@ -107,7 +104,6 @@
   }
 }
 
-<<<<<<< HEAD
 export function useChainCommandsOnce(): {
   chainCommandsOnce: (
     commands: CreateCommand[],
@@ -146,7 +142,7 @@
     isLoading,
   }
 }
-=======
+
 export function useChainLiveCommands(): {
   chainLiveCommands: (
     commands: ModulePrepCommandsType[],
@@ -198,5 +194,4 @@
         })
         .catch(error => error),
   }
-}
->>>>>>> cd064e66
+}