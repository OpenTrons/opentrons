--- conflicted
+++ resolved
@@ -66,7 +66,7 @@
     expect(mockDispatch).not.toHaveBeenCalledWith(
       notifyUnsubscribeAction(MOCK_HOST_CONFIG.hostname, MOCK_TOPIC)
     )
-    expect(mockAppShellListener).toHaveBeenCalled()
+    expect(appShellListener).toHaveBeenCalled()
   })
 
   it('should trigger an unsubscribe action on dismount', () => {
@@ -92,7 +92,7 @@
       } as any)
     )
     expect(mockHTTPRefetch).toHaveBeenCalled()
-    expect(mockAppShellListener).not.toHaveBeenCalled()
+    expect(appShellListener).not.toHaveBeenCalled()
     expect(mockDispatch).not.toHaveBeenCalled()
   })
 
@@ -105,7 +105,7 @@
       } as any)
     )
     expect(mockHTTPRefetch).toHaveBeenCalled()
-    expect(mockAppShellListener).not.toHaveBeenCalled()
+    expect(appShellListener).not.toHaveBeenCalled()
     expect(mockDispatch).not.toHaveBeenCalled()
   })
 
@@ -118,7 +118,7 @@
       } as any)
     )
     expect(mockHTTPRefetch).toHaveBeenCalled()
-    expect(mockAppShellListener).not.toHaveBeenCalled()
+    expect(appShellListener).not.toHaveBeenCalled()
     expect(mockDispatch).not.toHaveBeenCalled()
   })
 
@@ -138,18 +138,10 @@
   })
 
   it('should return set HTTP refetch to always and fire an analytics reporting event if the connection was refused', () => {
-<<<<<<< HEAD
-    vi.mocked(appShellListener).mockImplementation(
-      (_: any, __: any, mockCb: any) => {
-        mockCb('ECONNREFUSED')
-      }
-    )
-=======
-    mockAppShellListener.mockImplementation(function ({ callback }): any {
+    vi.mocked(appShellListener).mockImplementation(function ({ callback }): any {
       // eslint-disable-next-line n/no-callback-literal
       callback('ECONNREFUSED')
     })
->>>>>>> 583dcf66
     const { rerender } = renderHook(() =>
       useNotifyService({
         topic: MOCK_TOPIC,
@@ -163,35 +155,10 @@
   })
 
   it('should trigger a single HTTP refetch if the refetch flag was returned', () => {
-<<<<<<< HEAD
-    vi.mocked(appShellListener).mockImplementation(
-      (_: any, __: any, mockCb: any) => {
-        mockCb({ refetchUsingHTTP: true })
-      }
-    )
-    const { rerender } = renderHook(() =>
-      useNotifyService({
-        topic: MOCK_TOPIC,
-        setRefetchUsingHTTP: mockHTTPRefetch,
-        options: MOCK_OPTIONS,
-      } as any)
-    )
-    rerender()
-    expect(mockHTTPRefetch).toHaveBeenCalledWith('once')
-  })
-
-  it('should trigger a single HTTP refetch if the unsubscribe flag was returned', () => {
-    vi.mocked(appShellListener).mockImplementation(
-      (_: any, __: any, mockCb: any) => {
-        mockCb({ unsubscribe: true })
-      }
-    )
-=======
-    mockAppShellListener.mockImplementation(function ({ callback }): any {
+    vi.mocked(appShellListener).mockImplementation(function ({ callback }): any {
       // eslint-disable-next-line n/no-callback-literal
       callback('ECONNREFUSED')
     })
->>>>>>> 583dcf66
     const { rerender } = renderHook(() =>
       useNotifyService({
         topic: MOCK_TOPIC,
@@ -203,6 +170,22 @@
     expect(mockHTTPRefetch).toHaveBeenCalledWith('once')
   })
 
+  it('should trigger a single HTTP refetch if the unsubscribe flag was returned', () => {
+    vi.mocked(appShellListener).mockImplementation(function ({ callback }): any {
+      // eslint-disable-next-line n/no-callback-literal
+      callback('ECONNREFUSED')
+    })
+    const { rerender } = renderHook(() =>
+      useNotifyService({
+        topic: MOCK_TOPIC,
+        setRefetchUsingHTTP: mockHTTPRefetch,
+        options: MOCK_OPTIONS,
+      } as any)
+    )
+    rerender()
+    expect(mockHTTPRefetch).toHaveBeenCalledWith('once')
+  })
+
   it('should clean up the listener on dismount', () => {
     const { unmount } = renderHook(() =>
       useNotifyService({
@@ -212,6 +195,6 @@
       })
     )
     unmount()
-    expect(mockAppShellListener).toHaveBeenCalled()
+    expect(appShellListener).toHaveBeenCalled()
   })
 })