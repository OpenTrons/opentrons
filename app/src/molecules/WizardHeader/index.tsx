import * as React from 'react'
import { useTranslation } from 'react-i18next'
import { css } from 'styled-components'
import {
  Box,
  Btn,
  DIRECTION_ROW,
  Flex,
  JUSTIFY_SPACE_BETWEEN,
  TYPOGRAPHY,
<<<<<<< HEAD
  LEGACY_COLORS,
=======
>>>>>>> e1f5673b
  COLORS,
  SPACING,
  RESPONSIVENESS,
  BORDERS,
  ALIGN_CENTER,
} from '@opentrons/components'
import { StyledText } from '../../atoms/text'
import { StepMeter } from '../../atoms/StepMeter'

interface WizardHeaderProps {
  title: string
  onExit?: (() => void) | null
  totalSteps?: number
  currentStep?: number | null
  exitDisabled?: boolean
}

const EXIT_BUTTON_STYLE = css`
  ${TYPOGRAPHY.pSemiBold};
  text-transform: ${TYPOGRAPHY.textTransformCapitalize};
  color: ${COLORS.grey50Enabled};

  &:hover {
    opacity: 70%;
  }
  @media ${RESPONSIVENESS.touchscreenMediaQuerySpecs} {
    margin-right: 1.75rem;
    font-size: ${TYPOGRAPHY.fontSize22};
    font-weight: ${TYPOGRAPHY.fontWeightBold};
    &:hover {
      opacity: 100%;
    }
    &:active {
      opacity: 70%;
    }
  }
`
const BOX_STYLE = css`
  background-color: ${COLORS.white} @media
    ${RESPONSIVENESS.touchscreenMediaQuerySpecs} {
    border-radius: ${BORDERS.borderRadiusSize4};
  }
`
const HEADER_CONTAINER_STYLE = css`
  flex-direction: ${DIRECTION_ROW};
  justify-content: ${JUSTIFY_SPACE_BETWEEN};
  padding: ${SPACING.spacing16} ${SPACING.spacing32};
  @media ${RESPONSIVENESS.touchscreenMediaQuerySpecs} {
    padding: 1.75rem ${SPACING.spacing32};
    border-radius: ${BORDERS.borderRadiusSize4};
  }
`
const HEADER_TEXT_STYLE = css`
  ${TYPOGRAPHY.pSemiBold}
  @media ${RESPONSIVENESS.touchscreenMediaQuerySpecs} {
    font-size: ${TYPOGRAPHY.fontSize22};
    font-weight: ${TYPOGRAPHY.fontWeightBold};
    line-height: ${TYPOGRAPHY.lineHeight28};
  }
`
const STEP_TEXT_STYLE = css`
  ${TYPOGRAPHY.pSemiBold}
  @media ${RESPONSIVENESS.touchscreenMediaQuerySpecs} {
    font-size: 1.375rem;
    margin-left: ${SPACING.spacing16};
  }
`

export const WizardHeader = (props: WizardHeaderProps): JSX.Element => {
  const { totalSteps, currentStep, title, onExit, exitDisabled } = props
  const { t } = useTranslation('shared')

  return (
    <Box css={BOX_STYLE}>
      <Flex css={HEADER_CONTAINER_STYLE}>
        <Flex flexDirection={DIRECTION_ROW} alignItems={ALIGN_CENTER}>
          <StyledText css={HEADER_TEXT_STYLE} marginRight={SPACING.spacing8}>
            {title}
          </StyledText>

          {currentStep != null && totalSteps != null && currentStep > 0 ? (
            <StyledText css={STEP_TEXT_STYLE} color={COLORS.grey50Enabled}>
              {t('step', { current: currentStep, max: totalSteps })}
            </StyledText>
          ) : null}
        </Flex>
        {onExit != null ? (
          <Btn onClick={onExit} aria-label="Exit" disabled={exitDisabled}>
            <StyledText css={EXIT_BUTTON_STYLE}>{t('exit')}</StyledText>
          </Btn>
        ) : null}
      </Flex>
      <StepMeter totalSteps={totalSteps ?? 0} currentStep={currentStep ?? 0} />
    </Box>
  )
}<|MERGE_RESOLUTION|>--- conflicted
+++ resolved
@@ -8,10 +8,6 @@
   Flex,
   JUSTIFY_SPACE_BETWEEN,
   TYPOGRAPHY,
-<<<<<<< HEAD
-  LEGACY_COLORS,
-=======
->>>>>>> e1f5673b
   COLORS,
   SPACING,
   RESPONSIVENESS,
