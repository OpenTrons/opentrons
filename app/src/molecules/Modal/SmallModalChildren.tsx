--- conflicted
+++ resolved
@@ -31,11 +31,7 @@
         whiteSpace="break-spaces"
       >
         <StyledText
-<<<<<<< HEAD
-          color={COLORS.black90}
-=======
           color={COLORS.darkBlackEnabled}
->>>>>>> 9147da8d
           fontSize={TYPOGRAPHY.fontSize28}
           fontWeight={TYPOGRAPHY.fontWeightBold}
           lineHeight={TYPOGRAPHY.lineHeight36}
