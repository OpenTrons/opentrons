--- conflicted
+++ resolved
@@ -104,15 +104,11 @@
       alignItems={ALIGN_CENTER}
       gridGap={SPACING.spacing5}
     >
-<<<<<<< HEAD
-      <StyledText as="p" textAlign={TYPOGRAPHY.textAlignCenter}>
-=======
       <StyledText
         as="p"
         textAlign={TYPOGRAPHY.textAlignCenter}
         marginTop={SPACING.spacing4}
       >
->>>>>>> 7497d683
         {props.uploadText}
       </StyledText>
       <PrimaryButton
