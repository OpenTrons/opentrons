--- conflicted
+++ resolved
@@ -6,10 +6,6 @@
   Flex,
   SPACING,
   BORDERS,
-<<<<<<< HEAD
-  LEGACY_COLORS,
-=======
->>>>>>> e1f5673b
   COLORS,
   SIZE_3,
   DIRECTION_COLUMN,
