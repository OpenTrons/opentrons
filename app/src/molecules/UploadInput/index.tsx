import * as React from 'react'
import styled, { css } from 'styled-components'
import { useTranslation } from 'react-i18next'
import {
  Icon,
  Flex,
  SPACING,
  BORDERS,
  COLORS,
  SIZE_3,
  DIRECTION_COLUMN,
  ALIGN_CENTER,
  JUSTIFY_CENTER,
  TYPOGRAPHY,
  PrimaryButton,
} from '@opentrons/components'
import { StyledText } from '../../atoms/text'

const StyledLabel = styled.label`
  display: flex;
  cursor: pointer;
  flex-direction: ${DIRECTION_COLUMN};
  align-items: ${ALIGN_CENTER};
  width: 100%;
  padding: ${SPACING.spacing32};
  border: 2px dashed ${COLORS.grey35};
  border-radius: ${BORDERS.radiusSoftCorners};
  text-align: center;
  background-color: ${COLORS.white};

  &:hover,
  &:focus-within {
<<<<<<< HEAD
    background-color: ${COLORS.blue10};
    border: 2px dashed ${COLORS.blue50};
  }
`
const DRAG_OVER_STYLES = css`
  background-color: ${COLORS.blue10};
  border: 2px dashed ${COLORS.blue50};
=======
    background-color: ${COLORS.lightBlue};
    border: 2px dashed ${COLORS.blueEnabled};
  }
`
const DRAG_OVER_STYLES = css`
  background-color: ${COLORS.lightBlue};
  border: 2px dashed ${COLORS.blueEnabled};
>>>>>>> 2524ab95
`

const StyledInput = styled.input`
  position: fixed;
  clip: rect(1px 1px 1px 1px);
`

export interface UploadInputProps {
  onUpload: (file: File) => unknown
  onClick?: () => void
  uploadText?: string | JSX.Element
  dragAndDropText?: string | JSX.Element
}

export function UploadInput(props: UploadInputProps): JSX.Element | null {
  const { t } = useTranslation('protocol_info')

  const fileInput = React.useRef<HTMLInputElement>(null)
  const [isFileOverDropZone, setIsFileOverDropZone] = React.useState<boolean>(
    false
  )
  const handleDrop: React.DragEventHandler<HTMLLabelElement> = e => {
    e.preventDefault()
    e.stopPropagation()
    Array.from(e.dataTransfer.files).forEach(f => props.onUpload(f))
    setIsFileOverDropZone(false)
  }
  const handleDragEnter: React.DragEventHandler<HTMLLabelElement> = e => {
    e.preventDefault()
    e.stopPropagation()
  }
  const handleDragLeave: React.DragEventHandler<HTMLLabelElement> = e => {
    e.preventDefault()
    e.stopPropagation()
    setIsFileOverDropZone(false)
  }
  const handleDragOver: React.DragEventHandler<HTMLLabelElement> = e => {
    e.preventDefault()
    e.stopPropagation()
    setIsFileOverDropZone(true)
  }

  const handleClick: React.MouseEventHandler<HTMLButtonElement> = _event => {
    props.onClick != null ? props.onClick() : fileInput.current?.click()
  }

  const onChange: React.ChangeEventHandler<HTMLInputElement> = event => {
    ;[...(event.target.files ?? [])].forEach(f => props.onUpload(f))
    if ('value' in event.currentTarget) event.currentTarget.value = ''
  }

  return (
    <Flex
      height="100%"
      flexDirection={DIRECTION_COLUMN}
      justifyContent={JUSTIFY_CENTER}
      alignItems={ALIGN_CENTER}
      gridGap={SPACING.spacing24}
    >
      <StyledText
        as="p"
        textAlign={TYPOGRAPHY.textAlignCenter}
        marginTop={SPACING.spacing16}
      >
        {props.uploadText}
      </StyledText>
      <PrimaryButton
        onClick={handleClick}
        id="UploadInput_protocolUploadButton"
      >
        {t('upload')}
      </PrimaryButton>

      <StyledLabel
        data-testid="file_drop_zone"
        onDrop={handleDrop}
        onDragOver={handleDragOver}
        onDragEnter={handleDragEnter}
        onDragLeave={handleDragLeave}
        css={isFileOverDropZone ? DRAG_OVER_STYLES : undefined}
      >
        <Icon
          width={SIZE_3}
          color={COLORS.grey50Enabled}
          name="upload"
          marginBottom={SPACING.spacing24}
        />
        {props.dragAndDropText}
        <StyledInput
          id="file_input"
          data-testid="file_input"
          ref={fileInput}
          type="file"
          onChange={onChange}
          multiple
        />
      </StyledLabel>
    </Flex>
  )
}<|MERGE_RESOLUTION|>--- conflicted
+++ resolved
@@ -30,7 +30,6 @@
 
   &:hover,
   &:focus-within {
-<<<<<<< HEAD
     background-color: ${COLORS.blue10};
     border: 2px dashed ${COLORS.blue50};
   }
@@ -38,15 +37,6 @@
 const DRAG_OVER_STYLES = css`
   background-color: ${COLORS.blue10};
   border: 2px dashed ${COLORS.blue50};
-=======
-    background-color: ${COLORS.lightBlue};
-    border: 2px dashed ${COLORS.blueEnabled};
-  }
-`
-const DRAG_OVER_STYLES = css`
-  background-color: ${COLORS.lightBlue};
-  border: 2px dashed ${COLORS.blueEnabled};
->>>>>>> 2524ab95
 `
 
 const StyledInput = styled.input`
