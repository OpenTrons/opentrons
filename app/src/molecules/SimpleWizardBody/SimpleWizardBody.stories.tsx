import * as React from 'react'
import { Provider } from 'react-redux'
import { createStore } from 'redux'
<<<<<<< HEAD
import { COLORS, LEGACY_COLORS, PrimaryButton } from '@opentrons/components'
=======
import { COLORS, PrimaryButton } from '@opentrons/components'
>>>>>>> 9147da8d
import { LegacyModalShell } from '../LegacyModal'
import { WizardHeader } from '../WizardHeader'
import { configReducer } from '../../redux/config/reducer'
import { SimpleWizardBody } from './index'

import type { Store } from 'redux'
import type { Story, Meta } from '@storybook/react'

export default {
  title: 'App/Molecules/SimpleWizardBody',
  component: SimpleWizardBody,
} as Meta

const dummyConfig = {
  config: {
    isOnDevice: false,
  },
} as any

const store: Store<any> = createStore(configReducer, dummyConfig)

const Template: Story<React.ComponentProps<typeof SimpleWizardBody>> = args => (
  <Provider store={store}>
    <LegacyModalShell>
      <WizardHeader currentStep={3} totalSteps={4} title="Attach a pipette" />
      <SimpleWizardBody {...args} />
    </LegacyModalShell>
  </Provider>
)

export const AlertIcon = Template.bind({})
AlertIcon.args = {
  iconColor: COLORS.errorEnabled,
  header: 'Pipette still detected',
  subHeader: 'Are you sure you want to exit before detaching your pipette?',
  isSuccess: false,
  children: <PrimaryButton>{'Exit'}</PrimaryButton>,
}

export const SuccessIcon = Template.bind({})
SuccessIcon.args = {
<<<<<<< HEAD
  iconColor: COLORS.green50,
=======
  iconColor: COLORS.successEnabled,
>>>>>>> 9147da8d
  header: 'Pipette still detected',
  subHeader: 'Are you sure you want to exit before detaching your pipette?',
  isSuccess: true,
  children: <PrimaryButton>{'Exit'}</PrimaryButton>,
}<|MERGE_RESOLUTION|>--- conflicted
+++ resolved
@@ -1,11 +1,7 @@
 import * as React from 'react'
 import { Provider } from 'react-redux'
 import { createStore } from 'redux'
-<<<<<<< HEAD
-import { COLORS, LEGACY_COLORS, PrimaryButton } from '@opentrons/components'
-=======
 import { COLORS, PrimaryButton } from '@opentrons/components'
->>>>>>> 9147da8d
 import { LegacyModalShell } from '../LegacyModal'
 import { WizardHeader } from '../WizardHeader'
 import { configReducer } from '../../redux/config/reducer'
@@ -47,11 +43,7 @@
 
 export const SuccessIcon = Template.bind({})
 SuccessIcon.args = {
-<<<<<<< HEAD
-  iconColor: COLORS.green50,
-=======
   iconColor: COLORS.successEnabled,
->>>>>>> 9147da8d
   header: 'Pipette still detected',
   subHeader: 'Are you sure you want to exit before detaching your pipette?',
   isSuccess: true,
