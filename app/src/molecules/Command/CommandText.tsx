import * as React from 'react'
import { useTranslation } from 'react-i18next'

import {
  ALIGN_CENTER,
  DIRECTION_COLUMN,
  Flex,
  SPACING,
  StyledText,
  RESPONSIVENESS,
} from '@opentrons/components'
import { getPipetteNameSpecs } from '@opentrons/shared-data'
import {
  getAddressableAreaDisplayName,
  getLabwareName,
  getLabwareDisplayLocation,
  getFinalLabwareLocation,
} from './utils'
import { LoadCommandText } from './LoadCommandText'
import { PipettingCommandText } from './PipettingCommandText'
import { TemperatureCommandText } from './TemperatureCommandText'
import { MoveLabwareCommandText } from './MoveLabwareCommandText'

import type { RobotType, RunTimeCommand } from '@opentrons/shared-data'
import type { StyleProps } from '@opentrons/components'
import type { CommandTextData } from './types'
import type { TFunction } from 'i18next'

const SIMPLE_TRANSLATION_KEY_BY_COMMAND_TYPE: {
  [commandType in RunTimeCommand['commandType']]?: string
} = {
  home: 'home_gantry',
  savePosition: 'save_position',
  touchTip: 'touch_tip',
  'magneticModule/engage': 'engaging_magnetic_module',
  'magneticModule/disengage': 'disengaging_magnetic_module',
  'temperatureModule/deactivate': 'deactivate_temperature_module',
  'thermocycler/waitForBlockTemperature': 'waiting_for_tc_block_to_reach',
  'thermocycler/waitForLidTemperature': 'waiting_for_tc_lid_to_reach',
  'thermocycler/openLid': 'opening_tc_lid',
  'thermocycler/closeLid': 'closing_tc_lid',
  'thermocycler/deactivateBlock': 'deactivating_tc_block',
  'thermocycler/deactivateLid': 'deactivating_tc_lid',
  'thermocycler/awaitProfileComplete': 'tc_awaiting_for_duration',
  'heaterShaker/deactivateHeater': 'deactivating_hs_heater',
  'heaterShaker/openLabwareLatch': 'unlatching_hs_latch',
  'heaterShaker/closeLabwareLatch': 'latching_hs_latch',
  'heaterShaker/deactivateShaker': 'deactivate_hs_shake',
  'heaterShaker/waitForTemperature': 'waiting_for_hs_to_reach',
}

interface Props extends StyleProps {
  command: RunTimeCommand
  commandTextData: CommandTextData
  robotType: RobotType
  as?: React.ComponentProps<typeof StyledText>['as']
  isOnDevice?: boolean
  propagateCenter?: boolean
  propagateTextLimit?: boolean
}
export function CommandText(props: Props): JSX.Element | null {
  const {
    command,
    commandTextData,
    robotType,
    propagateCenter = false,
    propagateTextLimit = false,
    as = 'p',
    ...styleProps
  } = props
  const { t } = useTranslation('protocol_command_text')
  const shouldPropagateCenter = props.isOnDevice === true || propagateCenter
  const shouldPropagateTextLimit =
    props.isOnDevice === true || propagateTextLimit

  switch (command.commandType) {
    case 'aspirate':
    case 'aspirateInPlace':
    case 'dispense':
    case 'dispenseInPlace':
    case 'blowout':
    case 'blowOutInPlace':
    case 'dropTip':
    case 'dropTipInPlace':
    case 'pickUpTip': {
      return (
        <StyledText as={as} {...styleProps}>
          <PipettingCommandText {...{ command, commandTextData, robotType }} />
        </StyledText>
      )
    }
    case 'loadLabware':
    case 'loadPipette':
    case 'loadModule':
    case 'loadLiquid': {
      return (
        <StyledText as={as} {...styleProps}>
          <LoadCommandText {...{ command, commandTextData, robotType }} />
        </StyledText>
      )
    }
    case 'temperatureModule/setTargetTemperature':
    case 'temperatureModule/waitForTemperature':
    case 'thermocycler/setTargetBlockTemperature':
    case 'thermocycler/setTargetLidTemperature':
    case 'heaterShaker/setTargetTemperature': {
      return (
        <StyledText as={as} {...styleProps}>
          <TemperatureCommandText command={command} />
        </StyledText>
      )
    }
    case 'thermocycler/runProfile': {
      const { profile } = command.params
      const steps = profile.map(
        ({ holdSeconds, celsius }: { holdSeconds: number; celsius: number }) =>
          t('tc_run_profile_steps', {
            celsius,
            seconds: holdSeconds,
          }).trim()
      )
      return (
        // TODO(sfoster): Command sometimes wraps this in a cascaded display: -webkit-box
        // to achieve multiline text clipping with an automatically inserted ellipsis, which works
        // everywhere except for here where it overrides this property in the flex since this is
        // the only place where CommandText uses a flex.
        // The right way to handle this is probably to take the css that's in Command and make it
        // live here instead, but that should be done in a followup since it would touch everything.
        // See also the margin-left on the <li>s, which is needed to prevent their bullets from
        // clipping if a container set overflow: hidden.
        <Flex
          flexDirection={DIRECTION_COLUMN}
          {...styleProps}
          alignItems={shouldPropagateCenter ? ALIGN_CENTER : undefined}
          css={`
            @media ${RESPONSIVENESS.touchscreenMediaQuerySpecs} {
              display: flex !important;
            } ;
          `}
        >
          <StyledText as={as} marginBottom={SPACING.spacing4} {...styleProps}>
            {t('tc_starting_profile', {
              repetitions: Object.keys(steps).length,
            })}
          </StyledText>
          <StyledText as={as} marginLeft={SPACING.spacing16}>
            <ul>
              {shouldPropagateTextLimit ? (
                <li
                  css={`
                    margin-left: ${SPACING.spacing4};
                  `}
                >
                  {steps[0]}
                </li>
              ) : (
                steps.map((step: string, index: number) => (
                  <li
                    css={`
                      margin-left: ${SPACING.spacing4};
                    `}
                    key={index}
                  >
                    {' '}
                    {step}
                  </li>
                ))
              )}
            </ul>
          </StyledText>
        </Flex>
      )
    }
    case 'heaterShaker/setAndWaitForShakeSpeed': {
      const { rpm } = command.params
      return (
        <StyledText as={as} {...styleProps}>
          {t('set_and_await_hs_shake', { rpm })}
        </StyledText>
      )
    }
    case 'moveToSlot': {
      const { slotName } = command.params
      return (
        <StyledText as={as} {...styleProps}>
          {t('move_to_slot', { slot_name: slotName })}
        </StyledText>
      )
    }
    case 'moveRelative': {
      const { axis, distance } = command.params
      return (
        <StyledText as={as} {...styleProps}>
          {t('move_relative', { axis, distance })}
        </StyledText>
      )
    }
    case 'moveToCoordinates': {
      const { coordinates } = command.params
      return (
        <StyledText as={as} {...styleProps}>
          {t('move_to_coordinates', coordinates)}
        </StyledText>
      )
    }
    case 'moveToWell': {
      const { wellName, labwareId } = command.params
      const allPreviousCommands = commandTextData.commands.slice(
        0,
        commandTextData.commands.findIndex(c => c.id === command.id)
      )
      const labwareLocation = getFinalLabwareLocation(
        labwareId,
        allPreviousCommands
      )
      const displayLocation =
        labwareLocation != null
          ? getLabwareDisplayLocation(
              commandTextData,
              labwareLocation,
              t as TFunction,
              robotType
            )
          : ''
      return (
        <StyledText as={as} {...styleProps}>
          {t('move_to_well', {
            well_name: wellName,
            labware: getLabwareName(commandTextData, labwareId),
            labware_location: displayLocation,
          })}
        </StyledText>
      )
    }
    case 'moveLabware': {
      return (
        <StyledText as={as} {...styleProps}>
          <MoveLabwareCommandText
            {...{ command, commandTextData, robotType }}
          />
        </StyledText>
      )
    }
    case 'configureForVolume': {
      const { volume, pipetteId } = command.params
      const pipetteName = commandTextData.pipettes.find(
        pip => pip.id === pipetteId
      )?.pipetteName

      return (
        <StyledText as={as} {...styleProps}>
          {t('configure_for_volume', {
            volume,
            pipette:
              pipetteName != null
                ? getPipetteNameSpecs(pipetteName)?.displayName
                : '',
          })}
        </StyledText>
      )
    }
    case 'configureNozzleLayout': {
      const { configurationParams, pipetteId } = command.params
      const pipetteName = commandTextData.pipettes.find(
        pip => pip.id === pipetteId
      )?.pipetteName

      // TODO (sb, 11/9/23): Add support for other configurations when needed
      return (
        <StyledText as={as} {...styleProps}>
          {t('configure_nozzle_layout', {
            amount: configurationParams.style === 'COLUMN' ? '8' : 'all',
            pipette:
              pipetteName != null
                ? getPipetteNameSpecs(pipetteName)?.displayName
                : '',
          })}
        </StyledText>
      )
    }
    case 'prepareToAspirate': {
      const { pipetteId } = command.params
      const pipetteName = commandTextData.pipettes.find(
        pip => pip.id === pipetteId
      )?.pipetteName

      return (
        <StyledText as={as} {...styleProps}>
          {t('prepare_to_aspirate', {
            pipette:
              pipetteName != null
                ? getPipetteNameSpecs(pipetteName)?.displayName
                : '',
          })}
        </StyledText>
      )
    }
    case 'moveToAddressableArea': {
      const addressableAreaDisplayName = getAddressableAreaDisplayName(
        commandTextData,
        command.id,
        t as TFunction
      )

      return (
        <StyledText as={as} {...styleProps}>
          {t('move_to_addressable_area', {
            addressable_area: addressableAreaDisplayName,
          })}
        </StyledText>
      )
    }
    case 'moveToAddressableAreaForDropTip': {
      const addressableAreaDisplayName = getAddressableAreaDisplayName(
        commandTextData,
        command.id,
        t as TFunction
      )
      return (
        <StyledText as={as} {...styleProps}>
          {t('move_to_addressable_area_drop_tip', {
            addressable_area: addressableAreaDisplayName,
          })}
        </StyledText>
      )
    }
    case 'touchTip':
    case 'home':
    case 'savePosition':
    case 'magneticModule/engage':
    case 'magneticModule/disengage':
    case 'temperatureModule/deactivate':
    case 'thermocycler/waitForBlockTemperature':
    case 'thermocycler/waitForLidTemperature':
    case 'thermocycler/openLid':
    case 'thermocycler/closeLid':
    case 'thermocycler/deactivateBlock':
    case 'thermocycler/deactivateLid':
    case 'thermocycler/awaitProfileComplete':
    case 'heaterShaker/deactivateHeater':
    case 'heaterShaker/openLabwareLatch':
    case 'heaterShaker/closeLabwareLatch':
    case 'heaterShaker/deactivateShaker':
    case 'heaterShaker/waitForTemperature': {
      const simpleTKey =
        SIMPLE_TRANSLATION_KEY_BY_COMMAND_TYPE[command.commandType]
      return (
        <StyledText as={as} {...styleProps}>
          {simpleTKey != null ? t(simpleTKey) : null}
        </StyledText>
      )
    }
    case 'waitForDuration': {
      const { seconds, message } = command.params
      return (
        <StyledText as={as} {...styleProps}>
          {t('wait_for_duration', { seconds, message })}
        </StyledText>
      )
    }
    case 'pause': // legacy pause command
    case 'waitForResume': {
      return (
<<<<<<< HEAD
        <StyledText as="p" {...styleProps}>
          {command.params?.message != null && command.params.message !== ''
=======
        <StyledText as={as} {...styleProps}>
          {command.params?.message && command.params.message !== ''
>>>>>>> b9e1b74e
            ? command.params.message
            : t('wait_for_resume')}
        </StyledText>
      )
    }
    case 'delay': {
      // legacy delay command
      const { message = '' } = command.params
      if ('waitForResume' in command.params) {
        return (
<<<<<<< HEAD
          <StyledText as="p" {...styleProps}>
            {command.params?.message != null && command.params.message !== ''
=======
          <StyledText as={as} {...styleProps}>
            {command.params?.message && command.params.message !== ''
>>>>>>> b9e1b74e
              ? command.params.message
              : t('wait_for_resume')}
          </StyledText>
        )
      } else {
        return (
          <StyledText as={as} {...styleProps}>
            {t('wait_for_duration', {
              seconds: command.params.seconds,
              message,
            })}
          </StyledText>
        )
      }
    }
    case 'comment': {
      const { message } = command.params
      return (
        <StyledText as={as} {...styleProps}>
          {message}
        </StyledText>
      )
    }
    case 'custom': {
      const { legacyCommandText } = command.params ?? {}
      const sanitizedCommandText =
        typeof legacyCommandText === 'object'
          ? JSON.stringify(legacyCommandText)
          : String(legacyCommandText)
      return (
        <StyledText as={as} {...styleProps}>
          {legacyCommandText != null
            ? sanitizedCommandText
            : `${command.commandType}: ${JSON.stringify(command.params)}`}
        </StyledText>
      )
    }
    default: {
      console.warn(
        'CommandText encountered a command with an unrecognized commandType: ',
        command
      )
      return (
        <StyledText as={as} {...styleProps}>
          {JSON.stringify(command)}
        </StyledText>
      )
    }
  }
}<|MERGE_RESOLUTION|>--- conflicted
+++ resolved
@@ -361,13 +361,8 @@
     case 'pause': // legacy pause command
     case 'waitForResume': {
       return (
-<<<<<<< HEAD
-        <StyledText as="p" {...styleProps}>
+        <StyledText as={as} {...styleProps}>
           {command.params?.message != null && command.params.message !== ''
-=======
-        <StyledText as={as} {...styleProps}>
-          {command.params?.message && command.params.message !== ''
->>>>>>> b9e1b74e
             ? command.params.message
             : t('wait_for_resume')}
         </StyledText>
@@ -378,13 +373,8 @@
       const { message = '' } = command.params
       if ('waitForResume' in command.params) {
         return (
-<<<<<<< HEAD
-          <StyledText as="p" {...styleProps}>
+          <StyledText as={as} {...styleProps}>
             {command.params?.message != null && command.params.message !== ''
-=======
-          <StyledText as={as} {...styleProps}>
-            {command.params?.message && command.params.message !== ''
->>>>>>> b9e1b74e
               ? command.params.message
               : t('wait_for_resume')}
           </StyledText>
