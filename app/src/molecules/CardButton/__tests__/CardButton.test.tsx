import * as React from 'react'
import { fireEvent } from '@testing-library/react'
import { MemoryRouter } from 'react-router-dom'
import { renderWithProviders, COLORS } from '@opentrons/components'
import { i18n } from '../../../i18n'
import { CardButton } from '..'

const mockPush = jest.fn()

jest.mock('react-router-dom', () => {
  const reactRouterDom = jest.requireActual('react-router-dom')
  return {
    ...reactRouterDom,
    useHistory: () => ({ push: mockPush } as any),
  }
})

const render = (props: React.ComponentProps<typeof CardButton>) => {
  return renderWithProviders(
    <MemoryRouter>
      <CardButton {...props} />
    </MemoryRouter>,
    {
      i18nInstance: i18n,
    }
  )
}

describe('CardButton', () => {
  let props: React.ComponentProps<typeof CardButton>

  beforeEach(() => {
    props = {
      title: 'Wi-Fi',
      iconName: 'wifi',
      description: 'Find a network in your lab or enter your own.',
      destinationPath: '/mockPath',
      disabled: false,
    }
  })

  afterEach(() => {
    jest.clearAllMocks()
  })

  it('should render text and icon', () => {
    const [{ getByText, getByTestId, getByRole }] = render(props)
    getByText('Wi-Fi')
    getByText('Find a network in your lab or enter your own.')
    expect(getByTestId('cardButton_icon_wifi')).toBeInTheDocument()
    const button = getByRole('button')
<<<<<<< HEAD
    expect(button).toHaveStyle(`background-color: ${COLORS.blue35}`)
=======
    expect(button).toHaveStyle(`background-color: ${COLORS.mediumBlueEnabled}`)
>>>>>>> 2524ab95
  })

  it('renders the button as disabled', () => {
    props = {
      ...props,
      disabled: true,
    }
    const [{ getByRole }] = render(props)
    expect(getByRole('button')).toBeDisabled()
  })

  it('should call mock function with path when tapping a card', () => {
    const [{ getByRole }] = render(props)
    const button = getByRole('button')
    fireEvent.click(button)
    expect(mockPush).toHaveBeenCalledWith('/mockPath')
  })
})<|MERGE_RESOLUTION|>--- conflicted
+++ resolved
@@ -49,11 +49,7 @@
     getByText('Find a network in your lab or enter your own.')
     expect(getByTestId('cardButton_icon_wifi')).toBeInTheDocument()
     const button = getByRole('button')
-<<<<<<< HEAD
     expect(button).toHaveStyle(`background-color: ${COLORS.blue35}`)
-=======
-    expect(button).toHaveStyle(`background-color: ${COLORS.mediumBlueEnabled}`)
->>>>>>> 2524ab95
   })
 
   it('renders the button as disabled', () => {
