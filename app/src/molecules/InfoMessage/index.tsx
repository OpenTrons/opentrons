import * as React from 'react'
import {
  Flex,
  Icon,
  ALIGN_CENTER,
  ALIGN_FLEX_START,
  BORDERS,
  COLORS,
  DIRECTION_COLUMN,
  DIRECTION_ROW,
  SIZE_1,
  SPACING,
  TYPOGRAPHY,
} from '@opentrons/components'

import { StyledText } from '../../atoms/text'

export interface InfoMessageProps {
  title: string
  body?: string
}

export function InfoMessage({ title, body }: InfoMessageProps): JSX.Element {
  return (
    <Flex
      backgroundColor={COLORS.grey35}
      flexDirection={DIRECTION_ROW}
      alignItems={body != null ? ALIGN_FLEX_START : ALIGN_CENTER}
      borderRadius={BORDERS.radiusSoftCorners}
      gridGap={SPACING.spacing8}
      padding={SPACING.spacing16}
      data-testid={`InfoMessage_${title}`}
    >
      <Icon
        color={COLORS.grey50Enabled}
        name="information"
        aria-label="icon_information"
        size={SIZE_1}
      />
      <Flex
        flexDirection={DIRECTION_COLUMN}
        alignItems={body != null ? ALIGN_FLEX_START : ALIGN_CENTER}
        gridGap={SPACING.spacing4}
<<<<<<< HEAD
        color={COLORS.black90}
=======
        color={COLORS.darkBlackEnabled}
>>>>>>> 9147da8d
      >
        <StyledText as="p" fontWeight={TYPOGRAPHY.fontWeightSemiBold}>
          {title}
        </StyledText>
        {body != null ? <StyledText as="p">{body}</StyledText> : null}
      </Flex>
    </Flex>
  )
}<|MERGE_RESOLUTION|>--- conflicted
+++ resolved
@@ -41,11 +41,7 @@
         flexDirection={DIRECTION_COLUMN}
         alignItems={body != null ? ALIGN_FLEX_START : ALIGN_CENTER}
         gridGap={SPACING.spacing4}
-<<<<<<< HEAD
-        color={COLORS.black90}
-=======
         color={COLORS.darkBlackEnabled}
->>>>>>> 9147da8d
       >
         <StyledText as="p" fontWeight={TYPOGRAPHY.fontWeightSemiBold}>
           {title}
