--- conflicted
+++ resolved
@@ -3,11 +3,6 @@
 import {
   StyleProps,
   COLORS,
-<<<<<<< HEAD
-  LEGACY_COLORS,
-  COLORS,
-=======
->>>>>>> e1f5673b
   POSITION_FIXED,
   POSITION_ABSOLUTE,
   ALIGN_CENTER,
@@ -87,11 +82,7 @@
   top: 0;
   bottom: 0;
   z-index: 1;
-<<<<<<< HEAD
-  background-color: ${COLORS.black90}${COLORS.opacity40HexCode};
-=======
   background-color: ${COLORS.backgroundOverlay};
->>>>>>> e1f5673b
   cursor: default;
 
   @media ${RESPONSIVENESS.touchscreenMediaQuerySpecs} {
