import * as React from 'react'
import { css } from 'styled-components'
import {
  Btn,
  Icon,
  TYPOGRAPHY,
  Flex,
  ALIGN_CENTER,
  JUSTIFY_SPACE_BETWEEN,
  SPACING,
  JUSTIFY_CENTER,
<<<<<<< HEAD
  LEGACY_COLORS,
=======
>>>>>>> e1f5673b
  COLORS,
} from '@opentrons/components'

import { StyledText } from '../../atoms/text'
import { Divider } from '../../atoms/structure'
import type { IconProps } from '@opentrons/components'

export interface LegacyModalHeaderProps {
  onClose?: React.MouseEventHandler
  title: React.ReactNode
  backgroundColor?: string
  color?: string
  icon?: IconProps
  closeButton?: React.ReactNode
}

const closeIconStyles = css`
  display: flex;
  justify-content: ${JUSTIFY_CENTER};
  align-items: ${ALIGN_CENTER};
  border-radius: 0.875rem;
  width: 1.625rem;
  height: 1.625rem;
  &:hover {
    background-color: ${COLORS.grey35};
  }

  &:active {
    background-color: ${COLORS.grey35};
  }
`

export const LegacyModalHeader = (
  props: LegacyModalHeaderProps
): JSX.Element => {
  const { icon, onClose, title, backgroundColor, color, closeButton } = props
  return (
    <>
      <Flex
        alignItems={ALIGN_CENTER}
        justifyContent={JUSTIFY_SPACE_BETWEEN}
        paddingX={SPACING.spacing24}
        paddingY={SPACING.spacing16}
        backgroundColor={backgroundColor}
        data-testid="Modal_header"
      >
        <Flex>
          {icon != null && <Icon {...icon} data-testid="Modal_header_icon" />}
          <StyledText
            as="h3"
            fontWeight={TYPOGRAPHY.fontWeightSemiBold}
            color={color}
          >
            {title}
          </StyledText>
        </Flex>
        {closeButton != null
          ? closeButton
          : onClose != null && (
              <Btn
                onClick={onClose}
                css={closeIconStyles}
                data-testid={`ModalHeader_icon_close${
                  typeof title === 'string' ? `_${title}` : ''
                }`}
              >
                <Icon
                  name="close"
                  width={SPACING.spacing24}
                  height={SPACING.spacing24}
                  color={color}
                />
              </Btn>
            )}
      </Flex>
      <Divider width="100%" marginY="0" />
    </>
  )
}<|MERGE_RESOLUTION|>--- conflicted
+++ resolved
@@ -9,10 +9,6 @@
   JUSTIFY_SPACE_BETWEEN,
   SPACING,
   JUSTIFY_CENTER,
-<<<<<<< HEAD
-  LEGACY_COLORS,
-=======
->>>>>>> e1f5673b
   COLORS,
 } from '@opentrons/components'
 
