import * as React from 'react'

import { LegacyModal } from './index'
import { StyledText } from '../../atoms/text'

import type { Story, Meta } from '@storybook/react'
import { COLORS, PrimaryBtn, SPACING, TYPOGRAPHY } from '@opentrons/components'

export default {
  title: 'App/Molecules/LegacyModal',
  component: LegacyModal,
} as Meta

const Template: Story<React.ComponentProps<typeof LegacyModal>> = args => (
  <LegacyModal {...args} />
)

const Children = (
  <React.Fragment>
    <StyledText
      fontWeight={TYPOGRAPHY.fontWeightSemiBold}
      fontSize={TYPOGRAPHY.fontSizeP}
      paddingTop={SPACING.spacing4}
    >
      {'LegacyModal body goes here'}
    </StyledText>

    <PrimaryBtn
<<<<<<< HEAD
      backgroundColor={COLORS.blue50}
=======
      backgroundColor={COLORS.blueEnabled}
>>>>>>> 2524ab95
      marginTop="28rem"
      textTransform={TYPOGRAPHY.textTransformNone}
    >
      <StyledText
        fontWeight={TYPOGRAPHY.fontWeightRegular}
        fontSize={TYPOGRAPHY.fontSizeP}
      >
        {'btn text'}
      </StyledText>
    </PrimaryBtn>
  </React.Fragment>
)

export const Primary = Template.bind({})
Primary.args = {
  type: 'info',
  onClose: () => {},
  closeOnOutsideClick: false,
  title: 'Modal Title',
  children: Children,
}<|MERGE_RESOLUTION|>--- conflicted
+++ resolved
@@ -26,11 +26,7 @@
     </StyledText>
 
     <PrimaryBtn
-<<<<<<< HEAD
       backgroundColor={COLORS.blue50}
-=======
-      backgroundColor={COLORS.blueEnabled}
->>>>>>> 2524ab95
       marginTop="28rem"
       textTransform={TYPOGRAPHY.textTransformNone}
     >
