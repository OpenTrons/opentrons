--- conflicted
+++ resolved
@@ -1,16 +1,10 @@
+//
 import * as React from 'react'
-<<<<<<< HEAD
 import '@testing-library/jest-dom/vitest'
 import { screen } from '@testing-library/react'
 import { describe, it, expect, beforeEach } from 'vitest'
 import { COLORS } from '@opentrons/components'
 import { renderWithProviders } from '../../../__testing-utils__'
-=======
-import { screen } from '@testing-library/react'
-
-import { COLORS, renderWithProviders } from '@opentrons/components'
-
->>>>>>> d6d9416c
 import { LegacyModal } from '..'
 
 const render = (props: React.ComponentProps<typeof LegacyModal>) => {
