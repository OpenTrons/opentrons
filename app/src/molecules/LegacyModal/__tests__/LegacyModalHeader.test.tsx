import 'jest-styled-components'
import { screen, fireEvent } from '@testing-library/react'
import * as React from 'react'

import {
  ALIGN_CENTER,
  COLORS,
  JUSTIFY_CENTER,
  renderWithProviders,
  SPACING,
} from '@opentrons/components'

import { LegacyModalHeader } from '../LegacyModalHeader'

const mockClose = jest.fn()

const render = (props: React.ComponentProps<typeof LegacyModalHeader>) => {
  return renderWithProviders(<LegacyModalHeader {...props} />)
}

describe('LegacyModalHeader', () => {
  let props: React.ComponentProps<typeof LegacyModalHeader>

  beforeEach(() => {
    props = {
      onClose: mockClose,
      title: 'mock modal header title',
      backgroundColor: COLORS.white,
<<<<<<< HEAD
      color: COLORS.black90,
=======
      color: COLORS.darkBlackEnabled,
>>>>>>> 9147da8d
    }
  })

  it('should render text and close icon', () => {
    render(props)
    const title = screen.getByText('mock modal header title')
<<<<<<< HEAD
    expect(title).toHaveStyle(`color: ${COLORS.black90}`)
=======
    expect(title).toHaveStyle(`color: ${COLORS.darkBlackEnabled}`)
>>>>>>> 9147da8d
    screen.getByTestId('ModalHeader_icon_close_mock modal header title')
  })

  it('should render text, icon, and close icon', () => {
    props.icon = {
      name: 'ot-alert',
<<<<<<< HEAD
      color: COLORS.black90,
=======
      color: COLORS.darkBlackEnabled,
>>>>>>> 9147da8d
      size: '1.25rem',
      marginRight: SPACING.spacing8,
    }
    render(props)
    expect(screen.getByTestId('Modal_header_icon')).toHaveStyle(
<<<<<<< HEAD
      `color: ${COLORS.black90}`
=======
      `color: ${COLORS.darkBlackEnabled}`
>>>>>>> 9147da8d
    )
    expect(screen.getByTestId('Modal_header_icon')).toHaveStyle(
      `width: 1.25rem`
    )
    expect(screen.getByTestId('Modal_header_icon')).toHaveStyle(
      `height: 1.25rem`
    )
    expect(screen.getByTestId('Modal_header_icon')).toHaveStyle(
      `margin-right: ${SPACING.spacing8}`
    )
  })

  it('should call a mock function when clicking close icon', () => {
    render(props)
    const closeIcon = screen.getByTestId(
      'ModalHeader_icon_close_mock modal header title'
    )
    expect(closeIcon).toHaveStyle('width: 1.625rem')
    expect(closeIcon).toHaveStyle('height: 1.625rem')
    expect(closeIcon).toHaveStyle('display: flex')
    expect(closeIcon).toHaveStyle(`justify-content: ${JUSTIFY_CENTER}`)
    expect(closeIcon).toHaveStyle(`align-items: ${ALIGN_CENTER}`)
    expect(closeIcon).toHaveStyle('border-radius: 0.875rem')
    expect(closeIcon).toHaveStyleRule('background-color', COLORS.grey35, {
      modifier: ':hover',
    })
    expect(closeIcon).toHaveStyleRule('background-color', COLORS.grey35, {
      modifier: ':active',
    })
    fireEvent.click(closeIcon)
    expect(mockClose).toHaveBeenCalled()
  })
})<|MERGE_RESOLUTION|>--- conflicted
+++ resolved
@@ -26,43 +26,27 @@
       onClose: mockClose,
       title: 'mock modal header title',
       backgroundColor: COLORS.white,
-<<<<<<< HEAD
-      color: COLORS.black90,
-=======
       color: COLORS.darkBlackEnabled,
->>>>>>> 9147da8d
     }
   })
 
   it('should render text and close icon', () => {
     render(props)
     const title = screen.getByText('mock modal header title')
-<<<<<<< HEAD
-    expect(title).toHaveStyle(`color: ${COLORS.black90}`)
-=======
     expect(title).toHaveStyle(`color: ${COLORS.darkBlackEnabled}`)
->>>>>>> 9147da8d
     screen.getByTestId('ModalHeader_icon_close_mock modal header title')
   })
 
   it('should render text, icon, and close icon', () => {
     props.icon = {
       name: 'ot-alert',
-<<<<<<< HEAD
-      color: COLORS.black90,
-=======
       color: COLORS.darkBlackEnabled,
->>>>>>> 9147da8d
       size: '1.25rem',
       marginRight: SPACING.spacing8,
     }
     render(props)
     expect(screen.getByTestId('Modal_header_icon')).toHaveStyle(
-<<<<<<< HEAD
-      `color: ${COLORS.black90}`
-=======
       `color: ${COLORS.darkBlackEnabled}`
->>>>>>> 9147da8d
     )
     expect(screen.getByTestId('Modal_header_icon')).toHaveStyle(
       `width: 1.25rem`
