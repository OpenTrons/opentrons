import * as React from 'react'
import { useTranslation } from 'react-i18next'
import styled, { css } from 'styled-components'
import {
  HandleKeypress,
  TYPOGRAPHY,
<<<<<<< HEAD
  LEGACY_COLORS,
=======
>>>>>>> e1f5673b
  COLORS,
  SPACING,
  Icon,
  DIRECTION_COLUMN,
  Flex,
  DIRECTION_ROW,
  TEXT_TRANSFORM_CAPITALIZE,
  Box,
  PrimaryButton,
  BORDERS,
  ALIGN_FLEX_START,
} from '@opentrons/components'

import { StyledText } from '../../atoms/text'
import { ControlContainer } from './ControlContainer'

import type { StepSize } from './types'
import { TouchControlButton } from './TouchControlButton'

const JUMP_SIZE_SUBTITLE = '- / +'
const JUMP_SIZE_ICON_STYLE = css`
  flex-shrink: 0;
`

const stepSizeTranslationKeyByStep: { [stepSize: number]: string } = {
  0.1: 'tiny',
  1: 'small',
  10: 'large',
}

const BUTTON_WRAPPER_STYLE = css`
  display: grid;
  grid-auto-flow: column;
  grid-gap: ${SPACING.spacing8};
  margin-top: ${SPACING.spacing16};

  @media (max-width: 750px) {
    grid-template-columns: none;
    grid-template-rows: repeat(3, minmax(auto, 50%));
  }
`

const DEFAULT_BUTTON_STYLE = css`
  background-color: ${COLORS.white};
  border: 1px ${COLORS.white} solid;
  height: 3.62rem;
  color: ${COLORS.black};

  &:focus {
    background-color: ${COLORS.white};
  }

  &:hover {
    background-color: ${COLORS.white};
    color: ${COLORS.black};
    box-shadow: 0 0 0;
    border: 1px ${COLORS.grey35} solid;
  }

  &:active {
    background-color: ${COLORS.white};
    color: ${COLORS.blueEnabled};
    border: 1px ${COLORS.blueEnabled} solid;
  }

  &:disabled {
    background-color: inherit;
    color: ${COLORS.grey40};
  }
`
const ACTIVE_BUTTON_STYLE = css`
  ${DEFAULT_BUTTON_STYLE}
  color: ${COLORS.blueEnabled};
  border: 1px ${COLORS.blueEnabled} solid;

  &:hover {
    color: ${COLORS.blueHover};
    border: 1px ${COLORS.blueHover} solid;
  }
`
interface StepSizeControlProps {
  stepSizes: StepSize[]
  currentStepSize: StepSize
  setCurrentStepSize: (stepSize: StepSize) => void
}
export function StepSizeControl(props: StepSizeControlProps): JSX.Element {
  const { stepSizes, currentStepSize, setCurrentStepSize } = props
  const { t } = useTranslation(['robot_calibration'])

  const increaseStepSize: () => void = () => {
    const i = stepSizes.indexOf(currentStepSize)
    if (i < stepSizes.length - 1) setCurrentStepSize(stepSizes[i + 1])
  }

  const decreaseStepSize: () => void = () => {
    const i = stepSizes.indexOf(currentStepSize)
    if (i > 0) setCurrentStepSize(stepSizes[i - 1])
  }

  const handleStepSelect = (
    event: React.MouseEvent<HTMLButtonElement>
  ): void => {
    setCurrentStepSize(Number(event.currentTarget.value) as StepSize)
    event.currentTarget.blur()
  }

  return (
    <ControlContainer title={t('jump_size')}>
      <HandleKeypress
        preventDefault
        handlers={[
          { key: '-', onPress: decreaseStepSize },
          { key: '_', onPress: decreaseStepSize },
          { key: '=', onPress: increaseStepSize },
          { key: '+', onPress: increaseStepSize },
        ]}
      >
        <Flex flexDirection={DIRECTION_COLUMN} flex="1">
          <Flex flexDirection={DIRECTION_ROW}>
            <Icon name="jump-size" width="1.2rem" css={JUMP_SIZE_ICON_STYLE} />
            <StyledText
              textTransform={TEXT_TRANSFORM_CAPITALIZE}
              css={TYPOGRAPHY.pSemiBold}
              marginLeft={SPACING.spacing8}
            >
              {t('jump_size')}
            </StyledText>
          </Flex>
          <StyledText
            color={COLORS.grey50Enabled}
            css={TYPOGRAPHY.labelRegular}
          >
            {JUMP_SIZE_SUBTITLE}
          </StyledText>
          <Box css={BUTTON_WRAPPER_STYLE}>
            {stepSizes.map((stepSize: StepSize, index) => {
              return (
                <PrimaryButton
                  key={index}
                  css={
                    currentStepSize === stepSize
                      ? ACTIVE_BUTTON_STYLE
                      : DEFAULT_BUTTON_STYLE
                  }
                  value={stepSize}
                  onClick={handleStepSelect}
                >
                  {t(stepSizeTranslationKeyByStep[stepSize])}
                  <StyledText
                    color={COLORS.grey50Enabled}
                    css={TYPOGRAPHY.labelRegular}
                  >{`${stepSize} mm`}</StyledText>
                </PrimaryButton>
              )
            })}
          </Box>
        </Flex>
      </HandleKeypress>
    </ControlContainer>
  )
}

export function TouchStepSizeControl(props: StepSizeControlProps): JSX.Element {
  const { stepSizes, currentStepSize, setCurrentStepSize } = props
  const { i18n, t } = useTranslation('robot_calibration')
  return (
    <Flex
      flex="3"
      flexDirection={DIRECTION_COLUMN}
      border={`1px solid ${COLORS.grey50}`}
      borderRadius={BORDERS.borderRadiusSize4}
      padding={SPACING.spacing16}
      gridGap={SPACING.spacing16}
    >
      <TouchControlLabel>
        {i18n.format(t('jump_size'), 'capitalize')}
      </TouchControlLabel>
      {stepSizes.map((stepSize: StepSize, index) => {
        const selected = currentStepSize === stepSize
        return (
          <TouchControlButton
            key={index}
            selected={selected}
            onClick={() => {
              setCurrentStepSize(stepSize)
            }}
          >
            <Flex
              flexDirection={DIRECTION_COLUMN}
              alignItems={ALIGN_FLEX_START}
            >
              <StyledText
                as="p"
                fontWeight={TYPOGRAPHY.fontWeightSemiBold}
                color={selected ? COLORS.white : COLORS.darkBlackEnabled}
              >
                {t(stepSizeTranslationKeyByStep[stepSize])}
              </StyledText>
              <StyledText
                as="p"
                color={selected ? COLORS.white : COLORS.grey60}
              >
                {`${stepSize} mm`}
              </StyledText>
            </Flex>
          </TouchControlButton>
        )
      })}
    </Flex>
  )
}

const TouchControlLabel = styled.p`
  font-size: ${TYPOGRAPHY.fontSize20};
  font-weight: ${TYPOGRAPHY.fontWeightSemiBold};
  line-height: ${TYPOGRAPHY.lineHeight24};
`<|MERGE_RESOLUTION|>--- conflicted
+++ resolved
@@ -4,10 +4,6 @@
 import {
   HandleKeypress,
   TYPOGRAPHY,
-<<<<<<< HEAD
-  LEGACY_COLORS,
-=======
->>>>>>> e1f5673b
   COLORS,
   SPACING,
   Icon,
