// @flow
// app info card with version and updated
import * as React from 'react'
import {Link} from 'react-router-dom'

import type {ShellUpdate} from '../../shell'
import {RefreshCard, LabeledValue, OutlineButton} from '@opentrons/components'
import {CardContentHalf} from '../layout'

type Props = {
  update: ShellUpdate,
  checkForUpdates: () => mixed
}
<<<<<<< HEAD

=======
const TITLE = 'Information'
>>>>>>> ccf826c9
const VERSION_LABEL = 'Software Version'

export default function AppInfoCard (props: Props) {
  const {
    checkForUpdates,
    update: {current, available, checkInProgress}
  } = props

  return (
    <RefreshCard
      refreshing={checkInProgress}
      refresh={checkForUpdates}
      title={TITLE}
    >
      <CardContentHalf>
        <LabeledValue
          label={VERSION_LABEL}
          value={current}
        />
      </CardContentHalf>
      <CardContentHalf>
        <OutlineButton
          Component={Link}
          to='/menu/app/update'
          disabled={!available}
        >
          {available ? 'update' : 'updated'}
        </OutlineButton>
      </CardContentHalf>
    </RefreshCard>
  )
}<|MERGE_RESOLUTION|>--- conflicted
+++ resolved
@@ -11,11 +11,7 @@
   update: ShellUpdate,
   checkForUpdates: () => mixed
 }
-<<<<<<< HEAD
-
-=======
 const TITLE = 'Information'
->>>>>>> ccf826c9
 const VERSION_LABEL = 'Software Version'
 
 export default function AppInfoCard (props: Props) {
