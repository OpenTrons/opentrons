--- conflicted
+++ resolved
@@ -18,22 +18,14 @@
 export type SP = {
   pipette: ?PipetteConfig,
   startRequest: DeckCalStartState,
-<<<<<<< HEAD
-  moveRequest: RobotMoveState,
+  moveRequest: RobotMove,
   currentJogDistance: number
 }
 
 export type DP = {
+  forceStart: () => mixed,
   makeJog: (axis: any, direction: any) => () => mixed,
   onIncrementSelect: (event: SyntheticInputEvent<>) => mixed,
-=======
-  moveRequest: RobotMove,
-}
-
-export type DP = {
-  back: () => mixed,
-  forceStart: () => mixed,
->>>>>>> 19104b64
 }
 
 export type CalibrateDeckProps = OP & SP & DP