--- conflicted
+++ resolved
@@ -35,15 +35,11 @@
 import * as Config from '../../config'
 import styles from './styles.css'
 import { useCalibratePipetteOffset } from '../CalibratePipetteOffset/useCalibratePipetteOffset'
-<<<<<<< HEAD
 import { AskForCalibrationBlockModal } from '../CalibrateTipLength/AskForCalibrationBlockModal'
-=======
-import { useAskForCalibrationBlock } from '../CalibrateTipLength/useAskForCalibrationBlock'
 import {
   INTENT_PIPETTE_OFFSET,
   INTENT_TIP_LENGTH_OUTSIDE_PROTOCOL,
 } from '../CalibrationPanels'
->>>>>>> 8cbe55b4
 import type { State } from '../../types'
 
 import {
@@ -129,7 +125,6 @@
     PipetteOffsetCalibrationWizard,
   ] = useCalibratePipetteOffset(robotName, { mount })
 
-<<<<<<< HEAD
   const configHasCalibrationBlock = useSelector(Config.getHasCalibrationBlock)
   // null hides modal, true shows modal and continues with existing tlc data,
   // false shows modal and recalibrates tip length
@@ -148,43 +143,24 @@
       setShowCalBlockModalAndKeepTipLength(keepTipLength)
     } else {
       startPipetteOffsetCalibration({
-        hasCalibrationBlock: Boolean(
-          configHasCalibrationBlock ?? hasBlockModalResponse
-        ),
-        shouldRecalibrateTipLength: keepTipLength ? undefined : true,
+        overrideParams: {
+          hasCalibrationBlock: Boolean(
+            configHasCalibrationBlock ?? hasBlockModalResponse
+          ),
+          shouldRecalibrateTipLength: keepTipLength ? undefined : true,
+        },
+        withIntent: keepTipLength
+          ? INTENT_PIPETTE_OFFSET
+          : INTENT_TIP_LENGTH_OUTSIDE_PROTOCOL,
       })
       setShowCalBlockModalAndKeepTipLength(null)
     }
-=======
-  const startPipetteOffsetCalibrationOnly = useCalBlock => {
-    startPipetteOffsetCalibration({
-      overrideParams: { hasCalibrationBlock: useCalBlock === true },
-      withIntent: INTENT_PIPETTE_OFFSET,
-    })
-  }
-  const startTipLengthAndPipetteOffsetCalibration = useCalBlock => {
-    startPipetteOffsetCalibration({
-      overrideParams: {
-        shouldRecalibrateTipLength: true,
-        hasCalibrationBlock: useCalBlock === true,
-      },
-      withIntent: INTENT_TIP_LENGTH_OUTSIDE_PROTOCOL,
-    })
->>>>>>> 8cbe55b4
   }
 
   const customLabwareDefs = useSelector((state: State) => {
     return CustomLabware.getCustomLabwareDefinitions(state)
   })
 
-<<<<<<< HEAD
-=======
-  const [showAskForBlock, AskForBlockModal] = useAskForCalibrationBlock(
-    null,
-    PIPETTE_OFFSET_CALIBRATION
-  )
-
->>>>>>> 8cbe55b4
   const startPipetteOffsetCalibrationDirectly = () => {
     startPipetteOffsetCalibration({ withIntent: INTENT_PIPETTE_OFFSET })
   }
@@ -333,6 +309,8 @@
                 keepTipLength: showCalBlockModalAndKeepTipLength,
               })
             }}
+            titleBarTitle={PIPETTE_OFFSET_CALIBRATION}
+            closePrompt={() => setShowCalBlockModalAndKeepTipLength(null)}
           />
         </Portal>
       ) : null}
