--- conflicted
+++ resolved
@@ -14,11 +14,7 @@
 } from '@opentrons/components'
 
 import { startDeckCalibration } from '../../http-api-client'
-<<<<<<< HEAD
 
-=======
-import { getFeatureFlags } from '../../config'
->>>>>>> 2bb54a99
 import {
   home,
   fetchLights,
@@ -147,19 +143,12 @@
         <p>Control lights on deck.</p>
       </LabeledToggle>
 
-<<<<<<< HEAD
-      <CheckCalibrationControl
-        robotName={robotName}
-        disabled={calCheckDisabled}
-      />
-=======
-      {ff.enableRobotCalCheck && deckCalStatus !== null && (
+      {deckCalStatus !== null && (
         <CheckCalibrationControl
           robotName={robotName}
           disabledReason={calCheckDisabledReason}
         />
       )}
->>>>>>> 2bb54a99
     </Card>
   )
 }