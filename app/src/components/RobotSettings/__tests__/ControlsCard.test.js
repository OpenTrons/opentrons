--- conflicted
+++ resolved
@@ -7,11 +7,7 @@
 import * as RobotAdmin from '../../../robot-admin'
 import * as Calibration from '../../../calibration'
 import * as RobotSelectors from '../../../robot/selectors'
-<<<<<<< HEAD
-=======
-import * as ConfigSelectors from '../../../config/selectors'
-
->>>>>>> 2bb54a99
+
 import { ControlsCard } from '../ControlsCard'
 import { CheckCalibrationControl } from '../CheckCalibrationControl'
 import { LabeledToggle, LabeledButton } from '@opentrons/components'
@@ -52,19 +48,11 @@
   $Call<typeof RobotSelectors.getIsRunning, State>
 > = RobotSelectors.getIsRunning
 
-<<<<<<< HEAD
-=======
-const getFeatureFlags: JestMockFn<
-  [State],
-  $Call<typeof ConfigSelectors.getFeatureFlags, State>
-> = ConfigSelectors.getFeatureFlags
-
 const getDeckCalibrationStatus: JestMockFn<
   [State, string],
   $Call<typeof Calibration.getDeckCalibrationStatus, State, string>
 > = Calibration.getDeckCalibrationStatus
 
->>>>>>> 2bb54a99
 describe('ControlsCard', () => {
   let mockStore
   let render
@@ -100,15 +88,8 @@
       dispatch: jest.fn(),
     }
 
-<<<<<<< HEAD
-=======
-    getFeatureFlags.mockReturnValue({
-      enableRobotCalCheck: true,
-    })
-
     getDeckCalibrationStatus.mockReturnValue(Calibration.DECK_CAL_STATUS_OK)
 
->>>>>>> 2bb54a99
     render = (robot: ViewableRobot = mockRobot) => {
       return mount(
         <ControlsCard robot={robot} calibrateDeckUrl="/deck/calibrate" />,
@@ -239,25 +220,10 @@
     expect(getRestartButton(wrapper).prop('disabled')).toBe(true)
   })
 
-<<<<<<< HEAD
-  it('Check cal button is disabled if deck calibration is bad', () => {
-=======
-  it('does not render check cal button if feature flag off', () => {
-    getFeatureFlags.mockReturnValue({
-      enableRobotCalCheck: false,
-    })
-
-    const wrapper = render()
-
-    expect(wrapper.exists(CheckCalibrationControl)).toBe(false)
-  })
-
   it('does not render check cal button if GET /calibration/status has not responded', () => {
     getDeckCalibrationStatus.mockReturnValue(null)
 
->>>>>>> 2bb54a99
-    const wrapper = render()
-
+    const wrapper = render()
     expect(wrapper.exists(CheckCalibrationControl)).toBe(false)
   })
 
