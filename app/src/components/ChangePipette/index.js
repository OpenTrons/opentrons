--- conflicted
+++ resolved
@@ -25,12 +25,8 @@
 } from '../../robot-controls'
 
 import { useCalibratePipetteOffset } from '../CalibratePipetteOffset/useCalibratePipetteOffset'
-<<<<<<< HEAD
 import { AskForCalibrationBlockModal } from '../CalibrateTipLength/AskForCalibrationBlockModal'
-=======
-import { useAskForCalibrationBlock } from '../CalibrateTipLength/useAskForCalibrationBlock'
 import { INTENT_PIPETTE_OFFSET } from '../CalibrationPanels'
->>>>>>> 8cbe55b4
 import { ClearDeckAlertModal } from '../ClearDeckAlertModal'
 import { ExitAlertModal } from './ExitAlertModal'
 import { Instructions } from './Instructions'
@@ -117,7 +113,6 @@
     PipetteOffsetCalibrationWizard,
   ] = useCalibratePipetteOffset(robotName, { mount }, closeModal)
 
-<<<<<<< HEAD
   const configHasCalibrationBlock = useSelector(Config.getHasCalibrationBlock)
   const [showCalBlockModal, setShowCalBlockModal] = React.useState<boolean>(
     false
@@ -130,24 +125,16 @@
       setShowCalBlockModal(true)
     } else {
       startPipetteOffsetCalibration({
-        hasCalibrationBlock: Boolean(
-          configHasCalibrationBlock ?? hasBlockModalResponse
-        ),
+        overrideParams: {
+          hasCalibrationBlock: Boolean(
+            configHasCalibrationBlock ?? hasBlockModalResponse
+          ),
+        },
+        withIntent: INTENT_PIPETTE_OFFSET,
       })
       setShowCalBlockModal(false)
     }
   }
-=======
-  const [
-    showAskForCalibrationBlock,
-    AskForCalibrationBlockModal,
-  ] = useAskForCalibrationBlock(calBlock => {
-    startPipetteOffsetCalibration({
-      overrideParams: { hasCalibrationBlock: calBlock },
-      withIntent: INTENT_PIPETTE_OFFSET,
-    })
-  }, PIPETTE_OFFSET_CALIBRATION)
->>>>>>> 8cbe55b4
 
   const baseProps = {
     title: PIPETTE_SETUP,
@@ -268,7 +255,11 @@
 
   if (wizardStep === CALIBRATE_PIPETTE) {
     return showCalBlockModal ? (
-      <AskForCalibrationBlockModal onResponse={startPipetteOffsetWizard} />
+      <AskForCalibrationBlockModal
+        titleBarTitle={PIPETTE_OFFSET_CALIBRATION}
+        onResponse={startPipetteOffsetWizard}
+        closePrompt={homePipAndExit}
+      />
     ) : (
       PipetteOffsetCalibrationWizard
     )
