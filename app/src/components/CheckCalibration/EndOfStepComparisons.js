--- conflicted
+++ resolved
@@ -1,14 +1,9 @@
 // @flow
 
 import * as React from 'react'
-
 import cx from 'classnames'
 
-<<<<<<< HEAD
-=======
 import { Tooltip, useHoverTooltip, TOOLTIP_TOP } from '@opentrons/components'
-import { type RobotCalibrationCheckComparison } from '../../calibration'
->>>>>>> ed67383f
 import { ThresholdValue } from './ThresholdValue'
 import { IndividualAxisDifferenceValue } from './DifferenceValue'
 
