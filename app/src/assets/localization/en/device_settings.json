{
  "about_advanced": "About",
  "about_calibration_description": "For the robot to move accurately and precisely, you need to calibrate it. Positional calibration happens in three parts: deck calibration, pipette offset calibration and tip length calibration.",
  "about_calibration_title": "About Calibration",
  "advanced": "Advanced",
  "app_change_in": "App Changes in {{version}}",
  "boot_scripts": "Boot Scripts",
  "browse_file_system": "Browse file system",
  "bug_fixes": "Bug Fixes",
  "calibrate_deck_description": "For pre-2019 robots that do not have crosses etched on the deck.",
  "calibrate_deck_to_dots": "Calibrate deck to dots",
  "calibrate_deck": "Calibrate deck",
  "calibrate_now": "Calibrate now",
  "calibrate_pipette": "Calibrate Pipette Offset",
  "calibration_description": "Resetting Deck and/or Tip Length Calibration data will also clear Pipette Offset Calibration data.",
  "calibration_health_check_description": "Check the accuracy of key calibration points without recalibrating the robot.",
  "calibration_health_check_title": "Calibration Health Check",
  "calibration": "Calibration",
  "change_network": "Change network",
  "characters_max": "35 characters max",
  "choose_reset_settings": "Choose reset settings",
  "choose": "Choose...",
  "clear_data_and_restart_robot": "Clear data and restart robot",
  "clear_option_boot_scripts": "Clear custom boot scripts",
  "clear_option_deck_calibration": "Clear deck calibration",
  "clear_option_gripper_calibration": "Clear gripper calibration",
  "clear_option_pipette_calibrations": "Clear pipette calibration(s)",
  "clear_option_pipette_offset_calibrations": "Clear pipette offset calibrations",
  "clear_option_runs_history": "Clear protocol run history",
  "clear_option_tip_length_calibrations": "Clear tip length calibrations",
  "connect_to_wifi_network": "Connect to Wi-Fi network",
  "connection_lost_description": "The Opentrons App is unable to communicate with this robot right now. Double check the USB or Wifi connection to the robot, then try to reconnect.",
  "connection_to_robot_lost": "Connection to robot lost",
  "deck_calibration_description": "Calibrating the deck is required for new robots or after you relocate your robot. Recalibrating the deck will require you to also recalibrate pipette offsets.",
  "deck_calibration_description_legacy": "Deck calibration measures the deck position relative to the gantry. This calibration is the foundation for tip length and pipette offset calibrations. Calibrate your deck during new robot setup. Redo deck calibration if you relocate your robot.",
  "deck_calibration_missing_no_pipette": "Deck calibration missing. Attach a pipette to perform deck calibration.",
  "deck_calibration_missing": "Deck calibration missing",
  "deck_calibration_modal_description": "Calibrating pipette offset before deck calibration when both are needed isn’t suggested. Calibrating the deck clears all other calibration data. ",
  "deck_calibration_modal_pipette_description": "Would you like to continue with pipette offset calibration?",
  "deck_calibration_modal_title": "Are you sure you want to calibrate?",
  "deck_calibration_recommended": "Deck calibration recommended",
  "deck_calibration_title": "Deck Calibration",
  "disable_homing_description": "Prevent robot from homing motors when the robot restarts.",
  "disable_homing": "Disable homing the gantry when restarting robot",
  "share_logs_with_opentrons": "Share Robot logs with Opentrons",
  "share_logs_with_opentrons_description": "Help Opentrons improve its products and services by automatically sending anonymous robot logs. Opentrons uses these logs to troubleshoot robot issues and spot error trends.",
  "disconnect_from_wifi": "Disconnect from Wi-Fi",
  "download_calibration_data": "Download calibration data",
  "download_logs": "Download logs",
  "download": "Download",
  "downloading_logs": "Downloading logs...",
  "factory_reset_description": "Reset labware calibration, boot scripts, and/or robot calibration to factory settings.",
  "factory_reset_modal_description": "This data cannot be retrieved later.",
  "factory_reset_slideout_description": "Select the robot data to clear.",
  "factory_reset_slideout_title": "Factory Reset",
  "factory_reset": "Factory reset",
  "factory_resets_cannot_be_undone": "Factory resets cannot be undone.",
  "feature_flags": "Feature Flags",
  "firmware_version": "Firmware Version",
  "fully_calibrate_before_checking_health": "Fully calibrate your robot before checking calibration health",
  "go_to_advanced_settings": "Go to Advanced App Settings",
  "health_check": "Check health",
  "jupyter_notebook_description": "Open the Jupyter Notebook running on this robot in the web browser. This is an experimental feature.",
  "jupyter_notebook_link": "Learn more about using Jupyter notebook",
  "jupyter_notebook": "Jupyter Notebook",
  "last_calibrated_label": "Last Calibrated",
  "last_calibrated": "Last calibrated: {{date}}",
  "launch_jupyter_notebook": "Launch Jupyter Notebook",
  "legacy_settings": "Legacy Settings",
  "missing_calibration": "Missing calibration",
  "model_and_serial": "Pipette Model and Serial",
  "mount": "Mount",
  "network_name": "Network Name",
  "networking": "Networking",
  "new_features": "New Features",
  "not_calibrated": "Not calibrated yet",
  "not_connected_via_wifi": "Not connected via Wi-Fi",
  "not_connected_via_wired_usb": "Not connected via wired USB",
  "password": "Password",
  "pause_protocol_description": "When enabled, opening the robot door during a run will pause the robot after it has completed its current motion.",
  "pause_protocol": "Pause protocol when robot door opens",
  "pipette_offset_calibration_missing": "Pipette Offset calibration missing",
  "pipette_offset_calibration_recommended": "Pipette Offset calibration recommended",
  "pipette_offset_calibration": "pipette offset calibration",
  "pipette_offset_calibrations_description": "You can calibrate the offsets of any pipette that is currently attached to this robot.",
  "pipette_offset_calibrations_description_legacy": "Pipette offset calibration measures a pipette’s position relative to the pipette mount and the deck. You can recalibrate a pipette’s offset if its currently attached to this robot.",
  "pipette_offset_calibrations_history": "See all Pipette Offset Calibration history",
  "pipette_offset_calibrations_title": "Pipette Offset Calibrations",
  "privacy": "Privacy",
  "protocol_run_history": "Protocol Run History",
  "recalibrate_deck": "Recalibrate deck",
  "recalibrate_now": "Recalibrate now",
  "recalibrate_pipette": "Recalibrate Pipette Offset",
  "recalibrate_tip_and_pipette": "Recalibrate Tip Length and Pipette Offset",
  "recalibration_recommended": "Recalibration recommended",
  "reinstall": "reinstall",
  "remind_me_later": "Remind me later",
  "rename_robot_input_limitation_detail": "Please enter 35 characters max using valid inputs: letters and numbers",
  "rename_robot_prefer_usb_connection": "To ensure reliable renaming of your robot, please connect to it via USB.",
  "rename_robot_title": "Rename Robot",
  "rename_robot": "Rename robot",
  "requires_restarting_the_robot": "Updating the robot’s software requires restarting the robot",
  "reset_to_factory_settings": "Reset to factory settings?",
  "robot_calibration_data": "Robot Calibration Data",
  "robot_name_already_exists": "Robot name already exists",
  "robot_name": "Robot Name",
  "robot_rename_button": "Rename robot",
  "robot_serial_number": "Robot Serial Number",
  "robot_server_version": "Robot Server Version",
  "robot_server_version_ot3_description": "The OT-3 robot software includes the robot server and the touchscreen display interface.",
  "robot_settings_advanced_unknown": "Unknown",
  "robot_settings": "Robot Settings",
  "robot_software_update_required": "A robot software update is required to run protocols with this version of the Opentrons App.",
  "robot_successfully_connected": "Robot successfully connected to {{networkName}}.",
  "robot_update_available": "Robot Update Available",
  "short_trash_bin_description": "For pre-2019 robots with trash bins that are 55mm tall (instead of 77mm default)",
  "short_trash_bin": "Short trash bin",
  "show_password": "Show Password",
  "some_robot_controls_are_not_available": "Some robot controls are not available when run is in progress",
  "supported_protocol_api_versions": "Supported Protocol API Versions",
  "tip_length_calibrations_description": "You can calibrate a tip length if the associated pipette is currently attached to this robot. Recalibrating a tip length will require you to also recalibrate the associated pipette’s offset.",
  "tip_length_calibrations_description_legacy": "Tip length calibration measures the distance between the bottom of the tip and the pipette’s nozzle. You can recalibrate a tip length if the pipette associated with it is currently attached to this robot. If you recalibrate a tip length, you will be prompted to recalibrate that pipette’s offset calibration.",
  "tip_length_calibrations_history": "See all Tip Length Calibration history",
  "tip_length_calibrations_title": "Tip Length Calibrations",
  "tiprack": "Tip Rack",
  "troubleshooting": "Troubleshooting",
  "up_to_date": "up to date",
  "update_robot_now": "Update robot now",
  "update_robot_software_description": "Bypass the Opentrons App auto-update process and update the robot software manually.",
  "update_robot_software_link": "Launch Opentrons software update page",
  "update_robot_software": "Update robot software manually with a local file (.zip)",
  "usage_settings": "Usage Settings",
  "usb_to_ethernet_description": "Looking for USB-to-Ethernet Adapter info?",
  "use_older_aspirate_description": "Aspirate with the less accurate volumetric calibrations that were used before version 3.7.0. Use this if you need consistency with pre-v3.7.0 results. This only affects GEN1 P10S, P10M, P50M, and P300S pipettes.",
  "use_older_aspirate": "Use older aspirate behavior",
  "use_older_protocol_analysis_method_description": "Use an older, slower method of analyzing uploaded protocols. This changes how the OT-2 validates your protocol during the upload step, but does not affect how your protocol actually runs. Opentrons Support might ask you to change this setting if you encounter problems with the newer, faster protocol analysis method.",
  "use_older_protocol_analysis_method": "Use older protocol analysis method",
  "view_opentrons_issue_tracker": "View Opentrons issue tracker",
  "view_opentrons_release_notes": "View full Opentrons release notes",
  "view_opentrons_technical_change_log": "View Opentrons technical change log",
  "view_update": "View update",
  "wifi": "Wi-Fi",
  "wired_ip": "Wired IP",
  "wired_mac_address": "Wired MAC Address",
  "wired_subnet_mask": "Wired Subnet Mask",
  "wired_usb_description": "Learn about connecting to a robot via USB",
  "wired_usb": "Wired USB",
  "wireless_ip": "Wireless IP",
  "wireless_mac_address": "Wireless MAC Address",
  "wireless_subnet_mask": "Wireless Subnet Mask",
  "yes_clear_data_and_restart_robot": "Yes, clear data and restart robot",
  "protocol_run_history_description": "Resetting run history will also clear Labware Offset data.",
  "connect_to_a_network": "Connect to a network",
  "hide": "Hide",
  "show": "Show",
  "search_again": "Search again",
  "searching": "Searching",
  "searching_for_network": "Searching for network...",
  "connect": "Connect",
  "done": "Done",
  "try_again": "Try again",
  "connected_to_ssid": "Connected to {{ssid}}",
  "failed_to_connect_to_ssid": "Failed to connect to {{ssid}}",
  "ip_address": "IP Address",
  "subnet_mask": "Subnet Mask",
  "mac_address": "MAC Address",
  "connecting": "Connecting...",
  "lets_connect_to_a_network": "Let’s connect to a network",
  "choose_your_connection_type": "Choose your connection type from the options below.",
  "connection_description": "Find a network in your lab or enter your own.",
  "connect_via": "Connect via {{type}}",
  "ethernet": "Ethernet",
  "usb": "USB",
<<<<<<< HEAD
  "ready": "Ready",
  "run_again": "Run again",
  "have_not_run": "You haven’t run anything!",
  "have_not_run_description": "Send a protocol to your OT-3 from the desktop app to get started!"
=======
  "connection_status": "Connection status:",
  "connected": "Connected",
  "no_network_found": "No network found",
  "no_network_found_description": "Connect an Ethernet cable to the back of the robot to display network connection.",
  "connect_via_usb_description": "If you haven't already, download and launch the Opentrons App on your computer. Then connect to your OT-3 with the provided USB cable.",
  "successfully_connected": "Successfully connected!",
  "next_step": "Next step",
  "name_love_it": "{{name}}, love it!",
  "your_robot_is_ready_to_go": "Your robot is ready to go!",
  "finish_setup": "Finish setup"
>>>>>>> 0c5ef26e
}<|MERGE_RESOLUTION|>--- conflicted
+++ resolved
@@ -171,12 +171,10 @@
   "connect_via": "Connect via {{type}}",
   "ethernet": "Ethernet",
   "usb": "USB",
-<<<<<<< HEAD
   "ready": "Ready",
   "run_again": "Run again",
   "have_not_run": "You haven’t run anything!",
-  "have_not_run_description": "Send a protocol to your OT-3 from the desktop app to get started!"
-=======
+  "have_not_run_description": "Send a protocol to your OT-3 from the desktop app to get started!",
   "connection_status": "Connection status:",
   "connected": "Connected",
   "no_network_found": "No network found",
@@ -187,5 +185,4 @@
   "name_love_it": "{{name}}, love it!",
   "your_robot_is_ready_to_go": "Your robot is ready to go!",
   "finish_setup": "Finish setup"
->>>>>>> 0c5ef26e
 }