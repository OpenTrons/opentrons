{
  "about_advanced": "About",
  "about_calibration_description": "For the robot to move accurately and precisely, you need to calibrate it. Positional calibration happens in three parts: deck calibration, pipette offset calibration and tip length calibration.",
  "about_calibration_description_ot3": "<block>For the robot to move accurately and precisely, you need to calibrate it. Pipette and gripper calibration is an automated process that uses a calibration probe or pin.</block><block>After calibration is complete, you can save the calibration data to your computer as a JSON file.</block>",
  "about_calibration_title": "About Calibration",
  "advanced": "Advanced",
  "app_change_in": "App Changes in {{version}}",
  "are_you_sure_you_want_to_disconnect": "Are you sure you want to disconnect from {{ssid}}?",
  "boot_scripts": "Boot Scripts",
  "browse_file_system": "Browse file system",
  "bug_fixes": "Bug Fixes",
  "calibrate_deck_description": "For pre-2019 robots that do not have crosses etched on the deck.",
  "calibrate_deck_to_dots": "Calibrate deck to dots",
  "calibrate_deck": "Calibrate deck",
  "calibrate_now": "Calibrate now",
  "calibrate_pipette": "Calibrate Pipette Offset",
  "calibration_description": "Resetting Deck and/or Tip Length Calibration data will also clear Pipette Offset Calibration data.",
  "calibration_health_check_description": "Check the accuracy of key calibration points without recalibrating the robot.",
  "calibration_health_check_title": "Calibration Health Check",
  "calibration": "Calibration",
  "change_network": "Change network",
  "characters_max": "35 characters max",
  "choose_reset_settings": "Choose reset settings",
  "choose": "Choose...",
  "clear_data_and_restart_robot": "Clear data and restart robot",
  "clear_option_boot_scripts": "Clear custom boot scripts",
  "clear_option_deck_calibration": "Clear deck calibration",
  "clear_option_gripper_calibration": "Clear gripper calibration",
  "clear_option_pipette_calibrations": "Clear pipette calibration(s)",
  "clear_option_pipette_offset_calibrations": "Clear pipette offset calibrations",
  "clear_option_runs_history": "Clear protocol run history",
  "clear_option_tip_length_calibrations": "Clear tip length calibrations",
  "connect_to_wifi_network": "Connect to Wi-Fi network",
  "connection_lost_description": "The Opentrons App is unable to communicate with this robot right now. Double check the USB or Wifi connection to the robot, then try to reconnect.",
  "connection_to_robot_lost": "Connection to robot lost",
  "deck_calibration_description": "Calibrating the deck is required for new robots or after you relocate your robot. Recalibrating the deck will require you to also recalibrate pipette offsets.",
  "deck_calibration_missing_no_pipette": "Deck calibration missing. Attach a pipette to perform deck calibration.",
  "deck_calibration_missing": "Deck calibration missing",
  "deck_calibration_modal_description": "Calibrating pipette offset before deck calibration when both are needed isn’t suggested. Calibrating the deck clears all other calibration data. ",
  "deck_calibration_modal_pipette_description": "Would you like to continue with pipette offset calibration?",
  "deck_calibration_modal_title": "Are you sure you want to calibrate?",
  "deck_calibration_recommended": "Deck calibration recommended",
  "deck_calibration_title": "Deck Calibration",
  "directly_connected_to_this_computer": "Directly connected to this computer.",
  "disable_homing_description": "Prevent robot from homing motors when the robot restarts.",
  "disable_homing": "Disable homing the gantry when restarting robot",
  "share_logs_with_opentrons": "Share Robot logs with Opentrons",
  "share_logs_with_opentrons_description": "Help Opentrons improve its products and services by automatically sending anonymous robot logs. Opentrons uses these logs to troubleshoot robot issues and spot error trends.",
  "disconnect": "Disconnect",
  "disconnect_from_ssid": "Disconnect from {{ssid}}",
  "disconnect_from_wifi": "Disconnect from Wi-Fi",
  "disconnect_from_wifi_network_failure": "Your robot was unable to disconnect from Wi-Fi network {{ssid}}.",
  "disconnect_from_wifi_network_success": "Your robot has successfully disconnected from the Wi-Fi network.",
  "disconnected_from_wifi": "Disconnected from Wi-Fi",
  "disconnecting_from_wifi_network": "Disconnecting from Wi-Fi network {{ssid}}",
  "download_calibration_data": "Download calibration data",
  "download_logs": "Download logs",
  "download": "Download",
  "downloading_logs": "Downloading logs...",
  "factory_reset_description": "Reset labware calibration, boot scripts, and/or robot calibration to factory settings.",
  "factory_reset_modal_description": "This data cannot be retrieved later.",
  "factory_reset_slideout_description": "Select the robot data to clear.",
  "factory_reset_slideout_title": "Factory Reset",
  "factory_reset": "Factory reset",
  "factory_resets_cannot_be_undone": "Factory resets cannot be undone.",
  "feature_flags": "Feature Flags",
  "firmware_version": "Firmware Version",
  "fully_calibrate_before_checking_health": "Fully calibrate your robot before checking calibration health",
  "go_to_advanced_settings": "Go to Advanced App Settings",
  "gripper_calibration_description": "Placeholder for gripper calibration section",
  "gripper_calibration_title": "Gripper Calibration",
  "health_check": "Check health",
  "jupyter_notebook_description": "Open the Jupyter Notebook running on this robot in the web browser. This is an experimental feature.",
  "jupyter_notebook_link": "Learn more about using Jupyter notebook",
  "jupyter_notebook": "Jupyter Notebook",
  "last_calibrated_label": "Last Calibrated",
  "last_calibrated": "Last calibrated: {{date}}",
  "launch_jupyter_notebook": "Launch Jupyter Notebook",
  "legacy_settings": "Legacy Settings",
  "missing_calibration": "Missing calibration",
  "model_and_serial": "Pipette Model and Serial",
  "mount": "Mount",
  "network_name": "Network Name",
  "networking": "Networking",
  "new_features": "New Features",
  "not_calibrated": "Not calibrated yet",
  "not_calibrated_short": "Not calibrated",
  "not_connected_via_ethernet": "Not connected via ethernet",
  "not_connected_via_usb": "Not connected via USB",
  "not_connected_via_wifi": "Not connected via Wi-Fi",
  "not_connected_via_wired_usb": "Not connected via wired USB",
  "password": "Password",
  "pause_protocol_description": "When enabled, opening the robot door during a run will pause the robot after it has completed its current motion.",
  "pause_protocol": "Pause protocol when robot door opens",
  "pipette_calibrations_description": "Pipette calibration uses a metal probe to determine the pipette's exact position relative to precision-cut divots on deck slots.",
  "pipette_calibrations_title": "Pipette Calibrations",
  "pipette_offset_calibration_missing": "Pipette Offset calibration missing",
  "pipette_offset_calibration_recommended": "Pipette Offset calibration recommended",
  "pipette_offset_calibration": "pipette offset calibration",
  "pipette_offset_calibrations_history": "See all Pipette Offset Calibration history",
  "pipette_offset_calibrations_title": "Pipette Offset Calibrations",
  "privacy": "Privacy",
  "protocol_run_history": "Protocol Run History",
  "recalibrate_deck": "Recalibrate deck",
  "recalibrate_now": "Recalibrate now",
  "recalibrate_pipette": "Recalibrate Pipette Offset",
  "recalibrate_tip_and_pipette": "Recalibrate Tip Length and Pipette Offset",
  "recalibration_recommended": "Recalibration recommended",
  "reinstall": "reinstall",
  "remind_me_later": "Remind me later",
  "rename_robot_input_limitation_detail": "Please enter 35 characters max using valid inputs: letters and numbers",
  "rename_robot_prefer_usb_connection": "To ensure reliable renaming of your robot, please connect to it via USB.",
  "rename_robot_title": "Rename Robot",
  "rename_robot": "Rename robot",
  "requires_restarting_the_robot": "Updating the robot’s software requires restarting the robot",
  "reset_to_factory_settings": "Reset to factory settings?",
  "robot_calibration_data": "Robot Calibration Data",
  "robot_name_already_exists": "Robot name already exists",
  "robot_name": "Robot Name",
  "robot_rename_button": "Rename robot",
  "robot_serial_number": "Robot Serial Number",
  "robot_server_version": "Robot Server Version",
  "robot_server_version_ot3_description": "The OT-3 robot software includes the robot server and the touchscreen display interface.",
  "robot_settings_advanced_unknown": "Unknown",
  "robot_settings": "Robot Settings",
  "robot_software_update_required": "A robot software update is required to run protocols with this version of the Opentrons App.",
  "robot_successfully_connected": "Robot successfully connected to {{networkName}}.",
  "robot_update_available": "Robot Update Available",
  "short_trash_bin_description": "For pre-2019 robots with trash bins that are 55mm tall (instead of 77mm default)",
  "short_trash_bin": "Short trash bin",
  "show_password": "Show Password",
  "some_robot_controls_are_not_available": "Some robot controls are not available when run is in progress",
  "supported_protocol_api_versions": "Supported Protocol API Versions",
  "tip_length_calibrations_history": "See all Tip Length Calibration history",
  "tip_length_calibrations_title": "Tip Length Calibrations",
  "tiprack": "Tip Rack",
  "troubleshooting": "Troubleshooting",
  "up_to_date": "up to date",
  "update_robot_now": "Update robot now",
  "update_robot_software_description": "Bypass the Opentrons App auto-update process and update the robot software manually.",
  "update_robot_software_link": "Launch Opentrons software update page",
  "update_robot_software": "Update robot software manually with a local file (.zip)",
  "usage_settings": "Usage Settings",
  "usb_to_ethernet_description": "Looking for USB-to-Ethernet Adapter info?",
  "use_older_aspirate_description": "Aspirate with the less accurate volumetric calibrations that were used before version 3.7.0. Use this if you need consistency with pre-v3.7.0 results. This only affects GEN1 P10S, P10M, P50M, and P300S pipettes.",
  "use_older_aspirate": "Use older aspirate behavior",
  "use_older_protocol_analysis_method_description": "Use an older, slower method of analyzing uploaded protocols. This changes how the OT-2 validates your protocol during the upload step, but does not affect how your protocol actually runs. Opentrons Support might ask you to change this setting if you encounter problems with the newer, faster protocol analysis method.",
  "use_older_protocol_analysis_method": "Use older protocol analysis method",
  "view_opentrons_issue_tracker": "View Opentrons issue tracker",
  "view_opentrons_release_notes": "View full Opentrons release notes",
  "view_opentrons_technical_change_log": "View Opentrons technical change log",
  "view_update": "View update",
  "wifi": "Wi-Fi",
  "wired_ip": "Wired IP",
  "wired_mac_address": "Wired MAC Address",
  "wired_subnet_mask": "Wired Subnet Mask",
  "wired_usb_description": "Learn about connecting to a robot via USB",
  "wired_usb": "Wired USB",
  "wireless_ip": "Wireless IP",
  "wireless_mac_address": "Wireless MAC Address",
  "wireless_subnet_mask": "Wireless Subnet Mask",
  "yes_clear_data_and_restart_robot": "Yes, clear data and restart robot",
  "protocol_run_history_description": "Resetting run history will also clear Labware Offset data.",
  "name_your_robot": "Name your robot",
  "name_your_robot_description": "Don’t worry, you can always change this in your settings.",
  "name_rule_description": "Up to 35 characters using letters and numbers only.",
  "name_rule_error_too_short": "Oops! Too short. Robot name must be at least 1 character.",
  "name_rule_error_exist": "Oops! Name is already in use. Choose a different name.",
  "hide": "Hide",
  "show": "Show",
  "search_again": "Search again",
  "searching": "Searching",
  "searching_for_networks": "Searching for networks...",
  "connect": "Connect",
  "done": "Done",
  "connected_to_ssid": "Connected to {{ssid}}",
  "failed_to_connect_to_ssid": "Failed to connect to {{ssid}}.",
  "ip_address": "IP Address",
  "subnet_mask": "Subnet Mask",
  "mac_address": "MAC Address",
  "connecting": "Connecting...",
  "lets_connect_to_a_network": "Let’s connect to a network",
  "choose_your_connection_type": "Choose your connection type from the options below.",
  "connection_description": "Find a network in your lab or enter your own.",
  "connect_via": "Connect via {{type}}",
  "ethernet": "Ethernet",
  "usb": "USB",
  "connection_status": "Connection status:",
  "connected": "Connected",
  "no_network_found": "No network found",
  "no_network_found_description": "Connect an Ethernet cable to the back of the robot to display network connection.",
  "connect_via_usb_description": "If you haven't already, download and launch the Opentrons App on your computer. Then connect to your OT-3 with the provided USB cable.",
  "successfully_connected": "Successfully connected!",
  "next_step": "Next step",
  "checking_for_updates": "Checking for updates",
  "update_found": "Update found!",
  "downloading_software": "Downloading software...",
  "download_error": "Download error",
  "sending_software": "Sending software...",
  "validating_software": "Validating software...",
  "installing_software": "Installing software...",
  "software_is_up_to_date": "Your software is up to date!",
  "update_complete": "Update complete!",
  "software_update_error": "Software update error",
  "proceed_without_updating": "Proceed without updating",
  "name_love_it": "{{name}}, love it!",
  "your_robot_is_ready_to_go": "Your robot is ready to go!",
  "finish_setup": "Finish setup",
  "check_for_updates": "Check for updates",
  "connect_to": "Connect to {{ssid}}",
  "select_authentication_method": "Select authentication method for your selected network.",
  "wpa2_personal": "WPA2 Personal",
  "switch_to_usb_description": "If your network uses a different authentication method, connect to the Opentrons App and finish Wi-Fi setup there.",
  "restarting_robot": "Restarting robot...",
  "welcome_title": "Welcome to your OT-3!",
  "welcome_description": "Quickly run protocols and check on your robot's status right on your lab bench.",
  "join_other_network": "Join other network",
  "enter_ssid": "Enter SSID",
  "robot_system_version": "Robot System Version",
  "network_settings": "Network Settings",
  "display_sleep_settings": "Display Sleep Settings",
  "display_brightness": "Display Brightness",
  "display_text_size": "Display Text Size",
  "device_reset": "Device Reset",
<<<<<<< HEAD
  "device_resets_cannot_be_undone": "Device resets cannot be undone.",
  "clear_all_stored_data": "Clear all stored data",
  "returns_your_device_to_new_state": "This returns your device to a new state."
=======
  "not_connected": "Not connected",
  "connected_via": "Connected via {{networkInterface}}"
>>>>>>> b5fad60e
}<|MERGE_RESOLUTION|>--- conflicted
+++ resolved
@@ -222,12 +222,9 @@
   "display_brightness": "Display Brightness",
   "display_text_size": "Display Text Size",
   "device_reset": "Device Reset",
-<<<<<<< HEAD
   "device_resets_cannot_be_undone": "Device resets cannot be undone.",
   "clear_all_stored_data": "Clear all stored data",
-  "returns_your_device_to_new_state": "This returns your device to a new state."
-=======
+  "returns_your_device_to_new_state": "This returns your device to a new state.",
   "not_connected": "Not connected",
   "connected_via": "Connected via {{networkInterface}}"
->>>>>>> b5fad60e
 }