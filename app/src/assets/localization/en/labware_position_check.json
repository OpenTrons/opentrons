{
  "labware_position_check_title": "Labware Position Check",
  "labware_position_check_overview": "Labware Position Check Overview",
  "position_check_description": "<block>Labware Position Check is a guided workflow that checks every labware on the deck for an added degree of precision in your protocol.</block><block>When you check a labware, the OT-2’s pipette nozzle or attached tip will stop at the center of the A1 well. If the pipette nozzle or tip is not centered, you can reveal the OT-2’s jog controls to make an adjustment. This Labware Offset will be applied to the entire labware. Offset data is measured to the nearest 1/10th mm and can be made in the X, Y and/or Z directions.</block>",
  "secondary_pipette_tipracks_section": "Check tipracks with {{secondary_mount}} Pipette",
  "primary_pipette_tipracks_section": "Check tipracks with {{primary_mount}} Pipette",
  "check_remaining_labware_with_primary_pipette_section": "Check remaining labware with {{primary_mount}} Pipette",
  "return_tip_section": "Return tip",
  "labware_step_detail_labware": "The tip should be centered above A1 in {{labware_name}} and <bold>level</bold> with the top of the labware.",
  "labware_step_detail_labware_plural": "The tips should be centered above column 1 in {{labware_name}} and <bold>level</bold> with the top of the labware.",
  "labware_step_detail_tiprack": "The pipette nozzle should be centered above A1 in {{tiprack_name}} and <bold>level</bold> with the top of the tip.",
  "labware_step_detail_tiprack_plural": "The pipette nozzles should be centered above column 1 in {{tiprack_name}} and <bold>level</bold> with the top of the tips.",
  "labware_step_detail_link": "See how to tell if the pipette is centered",
  "labware_step_detail_modal_heading": "How to tell if the pipette is centered and level",
  "labware_step_detail_modal_nozzle": "To ensure that the nozzle is centered, check from a second side of your OT-2.",
  "labware_step_detail_modal_nozzle_or_tip": "To ensure the nozzle or tip is level with the top of the labware, position yourself at eye-level and/or slide a sheet of paper between the nozzle and tip.",
  "labware_step_detail_modal_nozzle_image_1_text": "Viewed from front, it appears centered...",
  "labware_step_detail_modal_nozzle_image_2_text": "...but viewed from side, it requires adjustment",
  "labware_step_detail_modal_nozzle_image_2_nozzle_text": "Nozzle is not centered",
  "labware_step_detail_modal_nozzle_or_tip_image_1_text": "Viewed from standing height, it appears level...",
  "labware_step_detail_modal_nozzle_or_tip_image_2_text": "... but viewed from eye-level, it requires adjustment",
  "labware_step_detail_modal_nozzle_or_tip_image_2_nozzle_text": "Nozzle is not level",
  "labware_step_detail_modal_nozzle_or_tip_image_3_text": "If you’re having trouble, slide 1 sheet of printer paper between the nozzle and the tip. A single piece of paper should barely pass between them.",
  "start_position_check": "begin labware position check, move to Slot {{initial_labware_slot}}",
  "jog_controls_adjustment": "Need to make an adjustment?",
  "reveal_jog_controls": "Reveal jog controls",
<<<<<<< HEAD
  "robot_in_motion": "Stand back, robot is in motion."
=======
  "lpc_complete_summary_screen_heading": "Labware Position Check Complete",
  "labware_offsets_summary_title": "Labware Offsets to be applied to this run",
  "labware_offsets_summary_location": "Location",
  "labware_offsets_summary_labware": "Labware",
  "labware_offsets_summary_offset": "Labware Offset Data",
  "close_and_apply_offset_data": "Close and apply labware offset data",
  "no_labware_offsets": "No Labware Offsets"
>>>>>>> 90fce3c0
}<|MERGE_RESOLUTION|>--- conflicted
+++ resolved
@@ -24,15 +24,12 @@
   "start_position_check": "begin labware position check, move to Slot {{initial_labware_slot}}",
   "jog_controls_adjustment": "Need to make an adjustment?",
   "reveal_jog_controls": "Reveal jog controls",
-<<<<<<< HEAD
-  "robot_in_motion": "Stand back, robot is in motion."
-=======
   "lpc_complete_summary_screen_heading": "Labware Position Check Complete",
   "labware_offsets_summary_title": "Labware Offsets to be applied to this run",
   "labware_offsets_summary_location": "Location",
   "labware_offsets_summary_labware": "Labware",
   "labware_offsets_summary_offset": "Labware Offset Data",
   "close_and_apply_offset_data": "Close and apply labware offset data",
-  "no_labware_offsets": "No Labware Offsets"
->>>>>>> 90fce3c0
+  "no_labware_offsets": "No Labware Offsets",
+  "robot_in_motion": "Stand back, robot is in motion."
 }