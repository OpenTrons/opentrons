{
  "run_labware_position_check": "run labware position check",
  "proceed_to_run": "Proceed to run",
  "recommended": "Recommended",
  "example": "Example",
  "extra_attention_warning_title": "Secure labware and modules before proceeding to run",
  "labware_setup_step_description": "Position full tip racks and labware in the deck slots as shown in the deck map.",
  "labware_setup_step_title": "Labware Setup",
  "how_offset_data_works": "How labware offsets work",
  "what_labware_offset_is": "A Labware Offset is a type of positional adjustment that accounts for small, real-world variances in the overall position of the labware on an OT-2’s deck. Labware Offset data is unique to a specific combination of labware definition, deck slot, and OT-2.",
  "learn_more_about_robot_cal_offset": "Learn more about Robot Calibration",
  "learn_more_about_offset_data": "Learn more about Labware Offset Data",
  "learn_how_it_works": "Learn how it works",
  "why_use_lpc": "Labware Position Check is intended to correct for minor variances. Opentrons does not recommend using Labware Position Check to compensate for large positional adjustments. Needing to set large labware offsets could indicate a problem with robot calibration.",
  "multiple_modules_help_link_title": "See How To Set Up Modules of the Same Type",
  "multiple_modules_modal": "Setting up modules of the same type",
  "labware_help_example": "<block>Alice is using a labware in Slot 6. During labware position check, she adjust the pipette position while checking the A1 of the labware to 0.2mm in X, and 1.2mm in Z. Later, Bob is preparing to run the same protocol on that robot. The labware offset that Alice created in Slot 6 will be applied for Bob’s protocol unless he changes or clears it.</block>",
  "multiple_modules_explanation": "To use more than one of the same module in a protocol, you first need to plug in the module that’s called first in your protocol to the lowest numbered USB port on the OT-2. Continue in the same manner with additional modules.",
  "multiple_modules_learn_more": "Learn more about using multiple modules of the same type",
  "multiple_modules_example": "Your protocol has two Temperature Modules. The Temperature Module attached to the first port starting from the left will be related to the first Temperature Module in your protocol while the second Temperature Module loaded would be related to the Temperature Module connected to the next port to the right. If using a hub, follow the same logic with the port ordering.",
  "offset_data": "Offset Data",
  "lpc_and_offset_data_title": "Labware Position Check and Labware Offset Data",
  "labware_position_check_text": "Labware Position Check is a recommended workflow that helps you verify the position of each labware on the deck. During this check, you can create Labware Offsets that adjust how the robot moves to each labware in the X, Y and Z directions.",
  "magnetic_module_attention_warning": "<block>Opentrons recommends securing labware with the module’s bracket. <a>See how to secure labware to the Magnetic Module</a></block>",
  "thermocycler_attention_warning": "<block> Labware must be secured with the module’s latch. <a>See how to secure labware to the Thermocycler Module</a></block> <block>Thermocycler lid must be open when robot moves to the slots it occupies. Opentrons will automatically open the lid to move to these slots during Labware Position Check.</block>",
  "secure_labware_modal": "Securing labware to the {{name}}",
  "secure_labware_explanation_magnetic_module": "<block>Opentrons recommends ensuring your labware locks to the Magnetic Module by adjusting the black plate bracket on top of the module.</block> <block>Please note there are two sizes of plate brackets supplied with your module: standard and deep well. These brackets can be removed and swapped by unscrewing the modules thumb screw (the silver knob on the front).</block>",
  "secure_labware_explanation_thermocycler": "Opentrons recommends securing your labware to the Thermocycler module by closing its latch. Doing so ensures level and accurate plate placement for optimal results.",
  "calibrate_now_cta": "Calibrate Now",
  "deck_calibration_title": "Deck Calibration",
  "last_calibrated": "Last calibrated: {{date}}",
  "module_setup_step_description": "Plug in and turn on the required module via the OT-2 USB Port. Place the module as shown in the deck map.",
  "module_setup_step_description_plural": "Plug in and turn on the required modules via the OT-2 USB Ports. Place the modules as shown in the deck map.",
  "module_setup_step_title": "Module Setup",
  "modules_setup_step_title": "Module Setup",
  "mount_title": "{{mount}} MOUNT:",
  "not_calibrated": "Not calibrated yet",
  "plug_in_required_module": "Plug in and power up the required module to continue",
  "plug_in_required_module_plural": "Plug in and power up the required modules to continue",
  "proceed_to_labware_setup_step": "Proceed to labware setup",
  "proceed_to_module_setup_step": "Proceed to module setup",
  "proceed_to_liquid_setup_step": "Proceed to liquid setup",
  "attach_pipette_cta": "Attach Pipette",
  "attach_pipette_calibration": "Attach pipette to see calibration information",
  "pipette_missing": "Pipette missing",
  "pipette_mismatch": "Pipette generation mismatch.",
  "learn_more": "Learn more",
  "pipette_offset_cal": "Pipette Offset Calibration",
  "recalibrate": "Recalibrate",
  "required_pipettes_title": "Required Pipettes",
  "required_tip_racks_title": "Required Tip Length Calibrations",
  "attach_pipette_tip_length_calibration": "Attach pipette to see tip length calibration information",
  "robot_calibration_step_description": "Review required pipettes and tip length calibrations for this protocol.",
  "robot_calibration_step_description_pipettes_only": "Review required pipettes for this protocol.",
  "robot_calibration_step_title": "Robot Calibration",
  "setup_for_run": "Setup for Run",
  "step": "STEP {{index}}",
  "module_not_connected": "Not connected",
  "module_connected": "Connected",
  "module_disconnected": "Disconnected",
  "no_usb_port_yet": "No USB Port Yet",
  "usb_port_connected": "USB Port {{port}}",
  "hub_port_connected": "USB Port {{port}} via hub",
  "usb_connected_no_port_info": "USB Port Connected",
  "robot_cal_help_title": "How Robot Calibration Works",
  "robot_cal_description": "Robot calibration establishes how the OT-2 knows where it is in relation to the deck. Accurate Robot calibration is essential to run protocols successfully. Robot calibration has 3 parts: Deck calibration, Tip Length calibration and Pipette Offset calibration.",
  "learn_more_about_robot_cal_link": "Learn more about robot calibration",
  "deck_cal_description": "This measures the deck X and Y values relative to the gantry. Deck Calibration is the foundation for Tip Length Calibration and Pipette Offset Calibration.",
  "deck_cal_description_bullet_1": "Perform Deck Calibration during new robot setup.",
  "deck_cal_description_bullet_2": "Redo Deck Calibration if you relocate your robot.",
  "tip_length_cal_title": "Tip Length Calibration",
  "tip_length_cal_description": "This measures the Z distance between the bottom of the tip and the pipette’s nozzle. If you redo the tip length calibration for the tip you used to calibrate a pipette, you will also have to redo that Pipette Offset Calibration.",
  "tip_length_cal_description_bullet": "Perform Tip Length Calibration for each new tip type used on a pipette.",
  "pipette_offset_cal_description": "This measures a pipette’s X, Y and Z values in relation to the pipette mount and the deck. Pipette Offset Calibration relies on Deck Calibration and Tip Length Calibration. ",
  "pipette_offset_cal_description_bullet_1": "Perform Pipette Offset calibration the first time you attach a pipette to a new mount.",
  "pipette_offset_cal_description_bullet_2": "Redo Pipette Offset Calibration after performing Deck Calibration.",
  "pipette_offset_cal_description_bullet_3": "Redo Pipette Offset Calibration after performing Tip Length Calibration for the tip you used to calibrate the pipette.",
  "calibrate_deck_failure_reason": "Calibrate the deck to continue",
  "calibrate_tiprack_failure_reason": "Calibrate the required tip lengths to continue",
  "calibrate_pipette_failure_reason": "Calibrate the required pipette(s) to continue",
  "attach_pipette_failure_reason": "Attach the required pipette(s) to continue",
  "calibration_needed": "Calibration needed",
  "calibration_ready": "Calibration ready",
  "run_disabled_modules_not_connected": "Make sure all modules are connected before proceeding to run",
  "run_disabled_calibration_not_complete": "Make sure robot calibration is complete before proceeding to run",
  "run_disabled_modules_and_calibration_not_complete": "Make sure robot calibration is complete and all modules are connected before proceeding to run",
  "lpc_disabled_modules_not_connected": "Make sure all modules are connected before running Labware Position Check",
  "lpc_disabled_calibration_not_complete": "Make sure robot calibration is complete before running Labware Position Check",
  "lpc_disabled_modules_and_calibration_not_complete": "Make sure robot calibration is complete and all modules are connected before running Labware Position Check",
  "loading_protocol_details": "Loading details...",
  "loading_labware_offsets": "Loading labware offsets",
  "protocol_upload_revamp_feedback": "Have feedback about this experience?",
  "feedback_form_link": "Let us know!",
  "labware_position_check_not_available": "Labware Position Check is not available after run has started",
  "labware_position_check_not_available_analyzing_on_robot": "Labware Position Check is not available while protocol is analyzing on robot",
  "recalibrating_tip_length_not_available": "Recalibrating a tip length is not available once a run has started",
  "recalibrating_not_available": "Recalibrating Tip Length calibrations and Labware Position Check is not available.",
  "protocol_can_be_closed": "This protocol can now be closed.",
  "protocol_run_started": "Protocol run started.",
  "protocol_run_complete": "Protocol run complete.",
  "protocol_run_failed": "Protocol run failed.",
  "protocol_run_canceled": "Protocol run canceled.",
  "labware_position_check_not_available_empty_protocol": "Labware Position Check requires that the protocol loads labware and pipettes",
  "lpc_disabled_no_tipracks_loaded": "Labware Position Check requires that the protocol loads a tip rack",
  "lpc_disabled_no_tipracks_used": "Labware Position Check requires that the protocol has at least one pipette that picks up a tip",
  "get_labware_offset_data": "Get Labware Offset Data",
  "additional_labware": "{{count}} additonal labware",
  "instruments": "Instruments",
  "instruments_connected": "{{count}} instrument connected",
  "instruments_connected_plural": "{{count}} instruments connected",
  "labware": "Labware",
  "labware_position_check": "Labware Position Check",
  "liquids": "Liquids",
  "missing": "Missing",
  "multiple_modules_missing": "Multiple modules missing",
  "module_mismatch_error": "Module mismatch error",
  "module_mismatch_title": "This robot has connected modules that are not specified in this protocol",
  "module_mismatch_body": "Make sure the modules connected to this robot are of the right type and generation.",
  "modules": "Modules",
  "modules_connected": "{{count}} module connected",
  "modules_connected_plural": "{{count}} modules connected",
  "on-deck_labware": "{{count}} on-deck labware",
  "optional": "optional",
  "prepare_to_run": "Prepare to Run",
  "quantity": "Quantity",
  "run": "Run",
  "status": "Status",
  "tip_length_calibration": "tip length calibration",
  "calibrate_deck_to_proceed_to_pipette_calibration": "Calibrate your deck in order to proceed to pipette calibration",
  "calibrate_deck_to_proceed_to_tip_length_calibration": "Calibrate your deck in order to proceed to tip length calibration",
  "heater_shaker_extra_attention": "Use latch controls for easy placement of labware.",
  "magnetic_module_extra_attention": "Opentrons recommends securing labware with the module’s bracket",
  "thermocycler_extra_attention_gen_1": "Labware must be secured with the module’s latch. Thermocycler lid must be open when robot moves to the slots it occupies. Opentrons will automatically open the lid to move to these slots during Labware Position Check.",
  "thermocycler_extra_attention_gen_2": "The lid will automatically open when moving to these slots during Labware Position Check.",
  "calibration_data_not_available": "Calibration data not available once run has started",
  "connection_info_not_available": "Connection info not available once run has started",
  "setup_is_view_only": "Setup is view-only once run has started",
  "loading_data": "Loading data...",
  "protocol_analysis_failed": "Protocol analysis failed",
  "liquid_setup_step_title": "Initial Liquid Setup",
  "liquid_setup_step_description": "View liquid starting locations and volumes",
  "list_view": "List View",
  "map_view": "Map View",
  "location": "Location",
  "labware_name": "Labware Name",
  "volume": "Volume",
  "slot_location": "Slot {{slotName}}",
  "slot_number": "Slot Number",
  "module_slot_location": "Slot {{slotName}}, {{moduleName}}",
  "initial_location": "Initial Location",
  "secure_labware_instructions": "Secure labware instructions",
  "module_name": "Module Name",
  "connection_status": "Connection Status",
  "heater_shaker_labware_list_view": "To add labware, use the toggle to control the latch",
  "labware_latch": "Labware Latch",
  "multiple_modules": "Multiple modules of the same type",
  "view_moam": "View setup instructions for placing modules of the same type to the robot.",
  "secure": "Secure",
  "additional_off_deck_labware": "Additional Off-Deck Labware",
  "recommended_workflow_for_labware_positioning": "Recommended workflow that helps you verify the position of each labware on the deck. <anchor>Learn how it works</anchor>",
  "view_current_offsets": "View current offsets",
  "view_module_setup_instructions": "View module setup instructions",
  "deck_map": "Deck Map",
  "setup_instructions": "Setup Instructions",
<<<<<<< HEAD
  "labware_latch_instructions": "To add labware to the Heater-Shaker Module, use the labware latch in the controls to the right.",
  "liquids_not_in_setup": "Liquids not in setup",
  "initial_liquids_num": "{{num}} initial liquids"
=======
  "opening": "Opening...",
  "closing": "Closing..."
>>>>>>> f2370aca
}<|MERGE_RESOLUTION|>--- conflicted
+++ resolved
@@ -162,12 +162,9 @@
   "view_module_setup_instructions": "View module setup instructions",
   "deck_map": "Deck Map",
   "setup_instructions": "Setup Instructions",
-<<<<<<< HEAD
   "labware_latch_instructions": "To add labware to the Heater-Shaker Module, use the labware latch in the controls to the right.",
   "liquids_not_in_setup": "Liquids not in setup",
-  "initial_liquids_num": "{{num}} initial liquids"
-=======
+  "initial_liquids_num": "{{num}} initial liquids",
   "opening": "Opening...",
   "closing": "Closing..."
->>>>>>> f2370aca
 }