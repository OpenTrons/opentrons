--- conflicted
+++ resolved
@@ -79,11 +79,6 @@
   "clear_robots_button": "Clear unavailable robots list",
   "enable_dev_tools": "Enable Developer Tools",
   "enable_dev_tools_description": "Enabling this setting opens Developer Tools on app launch, enables additional logging and gives access to feature flags.",
-<<<<<<< HEAD
-  "__dev_internal__enableManualDeckStateModification": "Enable Manual Deck State Modification",
-=======
-  "__dev_internal__enableCalibrationWizards": "Enable Re-skinned Calibration Wizards",
->>>>>>> 6129abf5
   "__dev_internal__enableExtendedHardware": "Enable Extended Hardware",
   "override_path_to_python": "Override Path to Python",
   "opentrons_app_will_use_interpreter": "If specified, the Opentrons App will use the Python interpreter at this path instead of the default bundled Python interpreter.",
