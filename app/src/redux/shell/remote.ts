// access main process remote modules via attachments to `global`
<<<<<<< HEAD
import { EventEmitter } from 'events'
=======
import assert from 'assert'
>>>>>>> 050cf4dd

import type { AxiosRequestConfig } from 'axios'
import type { ResponsePromise } from '@opentrons/api-client'
import type { Remote, NotifyTopic, NotifyResponseData } from './types'

const emptyRemote: Remote = {} as any

export const remote: Remote = new Proxy(emptyRemote, {
  get(_target, propName: string): unknown {
    console.assert(
      (global as any).APP_SHELL_REMOTE,
      'Expected APP_SHELL_REMOTE to be attached to global scope; is app-shell/src/preload.ts properly configured?'
    )

    console.assert(
      propName in (global as any).APP_SHELL_REMOTE,
      `Expected APP_SHELL_REMOTE.${propName} to exist, is app-shell/src/preload.ts properly configured?`
    )
    return (global as any).APP_SHELL_REMOTE[propName] as Remote
  },
})

export function appShellRequestor<Data>(
  config: AxiosRequestConfig
): ResponsePromise<Data> {
  const { data } = config
  // special case: protocol files and form data cannot be sent through invoke. proxy by protocolKey and handle in app-shell
  const formDataProxy =
    data instanceof FormData
      ? { formDataProxy: { protocolKey: data.get('key') } }
      : data
  const configProxy = { ...config, data: formDataProxy }

  return remote.ipcRenderer.invoke('usb:request', configProxy)
}

export function appShellListener(
  hostname: string | null,
  topic: NotifyTopic,
  callback: (data: NotifyResponseData) => void
): void {
  remote.ipcRenderer.on(
    'notify',
    (_, shellHostname, shellTopic, shellMessage) => {
      if (hostname === shellHostname && topic === shellTopic) {
        callback(shellMessage)
      }
    }
  )
}<|MERGE_RESOLUTION|>--- conflicted
+++ resolved
@@ -1,10 +1,4 @@
 // access main process remote modules via attachments to `global`
-<<<<<<< HEAD
-import { EventEmitter } from 'events'
-=======
-import assert from 'assert'
->>>>>>> 050cf4dd
-
 import type { AxiosRequestConfig } from 'axios'
 import type { ResponsePromise } from '@opentrons/api-client'
 import type { Remote, NotifyTopic, NotifyResponseData } from './types'
