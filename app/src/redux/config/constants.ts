import type { DevInternalFlag } from './types'

export const CONFIG_VERSION_LATEST: 1 = 1

export const DEV_INTERNAL_FLAGS: DevInternalFlag[] = [
  'enableExtendedHardware',
<<<<<<< HEAD
  'enableModuleCalibration',
=======
  'lpcWithProbe',
>>>>>>> 9bc5f9cc
]

// action type constants
export const INITIALIZED: 'config:INITIALIZED' = 'config:INITIALIZED'
export const VALUE_UPDATED: 'config:VALUE_UPDATED' = 'config:VALUE_UPDATED'
export const UPDATE_VALUE: 'config:UPDATE_VALUE' = 'config:UPDATE_VALUE'
export const RESET_VALUE: 'config:RESET_VALUE' = 'config:RESET_VALUE'
export const TOGGLE_VALUE: 'config:TOGGLE_VALUE' = 'config:TOGGLE_VALUE'
export const ADD_UNIQUE_VALUE: 'config:ADD_UNIQUE_VALUE' =
  'config:ADD_UNIQUE_VALUE'
export const SUBTRACT_VALUE: 'config:SUBTRACT_VALUE' = 'config:SUBTRACT_VALUE'<|MERGE_RESOLUTION|>--- conflicted
+++ resolved
@@ -4,11 +4,8 @@
 
 export const DEV_INTERNAL_FLAGS: DevInternalFlag[] = [
   'enableExtendedHardware',
-<<<<<<< HEAD
+  'lpcWithProbe',
   'enableModuleCalibration',
-=======
-  'lpcWithProbe',
->>>>>>> 9bc5f9cc
 ]
 
 // action type constants
