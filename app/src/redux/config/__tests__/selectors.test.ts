import * as Selectors from '../selectors'

import type { State } from '../../types'

describe('shell selectors', () => {
  describe('getDevtoolsEnabled', () => {
    it('should return false if config is unknown', () => {
      const state: State = { config: null } as any
      expect(Selectors.getDevtoolsEnabled(state)).toEqual(false)
    })

    it('should return config.devtools if config is known', () => {
      const state: State = { config: { devtools: true } } as any
      expect(Selectors.getDevtoolsEnabled(state)).toEqual(true)
    })
  })

  describe('getFeatureFlags', () => {
    it('should return an empty object if config is unknown', () => {
      const state: State = { config: null } as any
      expect(Selectors.getFeatureFlags(state)).toEqual({})
    })

    it('should return config.devInternal if config is known', () => {
      const state: State = {
        config: { devInternal: { ['feature' as any]: true } },
      } as any
      expect(Selectors.getFeatureFlags(state)).toEqual({ feature: true })
    })
  })

  describe('getUpdateChannel', () => {
    it('should return "latest" if config is unknown', () => {
      const state: State = { config: null } as any
      expect(Selectors.getUpdateChannel(state)).toEqual('latest')
    })

    it('should return config.update.channel if config is known', () => {
      const state: State = {
        config: { update: { channel: 'beta' } },
      } as any
      expect(Selectors.getUpdateChannel(state)).toEqual('beta')
    })
  })

  describe('getUpdateChannelOptions', () => {
    it('should return "latest" and "beta" options if config is unknown', () => {
      const state: State = { config: null } as any
      expect(Selectors.getUpdateChannelOptions(state)).toEqual([
        { label: 'Stable', value: 'latest' },
        { label: 'Beta', value: 'beta' },
      ])
    })

    it('should return "latest" and "beta" options if config is known and devtools are disabled', () => {
      const state: State = {
        config: { devtools: false, update: { channel: 'latest' } },
      } as any
      expect(Selectors.getUpdateChannelOptions(state)).toEqual([
        { label: 'Stable', value: 'latest' },
        { label: 'Beta', value: 'beta' },
      ])
    })

    it('should return "latest", "beta", and "alpha" options if devtools are enabled', () => {
      const state: State = {
        config: { devtools: true, update: { channel: 'latest' } },
      } as any
      expect(Selectors.getUpdateChannelOptions(state)).toEqual([
        { label: 'Stable', value: 'latest' },
        { label: 'Beta', value: 'beta' },
        { label: 'Alpha', value: 'alpha' },
      ])
    })

    it('should return an "alpha" option if devtools are disabled but current channel is alpha', () => {
      const state: State = {
        config: { devtools: false, update: { channel: 'alpha' } },
      } as any
      expect(Selectors.getUpdateChannelOptions(state)).toEqual([
        { label: 'Stable', value: 'latest' },
        { label: 'Beta', value: 'beta' },
        { label: 'Alpha', value: 'alpha' },
      ])
    })
  })

  describe('getUseTrashSurfaceForTipCal', () => {
    it('should return null if saved value in config is null', () => {
      const state: State = {
        config: { calibration: { useTrashSurfaceForTipCal: null } },
      } as any
      expect(Selectors.getUseTrashSurfaceForTipCal(state)).toEqual(null)
    })

    it('should return true if saved value in config is true', () => {
      const state: State = {
        config: { calibration: { useTrashSurfaceForTipCal: true } },
      } as any
      expect(Selectors.getUseTrashSurfaceForTipCal(state)).toEqual(true)
    })

    it('should return false if saved value in config is false', () => {
      const state: State = {
        config: { calibration: { useTrashSurfaceForTipCal: false } },
      } as any
      expect(Selectors.getUseTrashSurfaceForTipCal(state)).toEqual(false)
    })
  })

  describe('getIsLabwareOffsetCodeSnippetsOn', () => {
    it('should return true is saved value in config is true', () => {
      const state: State = {
        config: { labware: { showLabwareOffsetCodeSnippets: true } },
      } as any
      expect(Selectors.getIsLabwareOffsetCodeSnippetsOn(state)).toEqual(true)
    })

    it('should return false is saved value in config is false', () => {
      const state: State = {
        config: { labware: { showLabwareOffsetCodeSnippets: false } },
      } as any
      expect(Selectors.getIsLabwareOffsetCodeSnippetsOn(state)).toEqual(false)
    })
  })

  describe('getPathToPythonOverride', () => {
    it('should return path if path is specified', () => {
      const state: State = {
        config: { python: { pathToPythonOverride: 'path' } },
      } as any
      expect(Selectors.getPathToPythonOverride(state)).toEqual('path')
    })

    it('should return null if saved value in config is null', () => {
      const state: State = {
        config: { python: { pathToPythonOverride: null } },
      } as any
      expect(Selectors.getPathToPythonOverride(state)).toEqual(null)
    })
  })

  describe('getProtocolsDesktopSortKey', () => {
    it('should return ProtocolSort if sortKey is selected', () => {
      const state: State = {
        config: {
          protocols: { protocolsStoredSortKey: 'alphabetical' },
        },
      } as any
      expect(Selectors.getProtocolsDesktopSortKey(state)).toEqual(
        'alphabetical'
      )
    })

    it('should return null if saved value in config is null', () => {
      const state: State = {
        config: { protocols: { protocolsStoredSortKey: null } },
      } as any
      expect(Selectors.getProtocolsDesktopSortKey(state)).toEqual(null)
    })
  })

  describe('getProtocolsOnDeviceSortKey', () => {
    it('should return ProtocolSort if sortKey is selected', () => {
      const state: State = {
        config: {
          protocols: { protocolsOnDeviceSortKey: 'alphabetical' },
        },
      } as any
      expect(Selectors.getProtocolsOnDeviceSortKey(state)).toEqual(
        'alphabetical'
      )
    })

    it('should return null if saved value in config is null', () => {
      const state: State = {
        config: { protocols: { protocolsOnDeviceSortKey: null } },
      } as any
      expect(Selectors.getProtocolsOnDeviceSortKey(state)).toEqual(null)
    })
  })

  describe('pinnedProtocolIds', () => {
    it('should return id list if pinnedProtocolIds is selected', () => {
      const state: State = {
        config: {
          protocols: {
            pinnedProtocolIds: ['2b790468-5d72-45ba-b5da-2fd2e6d93a0e'],
          },
        },
      } as any
      expect(Selectors.getPinnedProtocolIds(state)).toEqual([
        '2b790468-5d72-45ba-b5da-2fd2e6d93a0e',
      ])
    })

    it('should return empty array if saved value in config is empty array', () => {
      const state: State = {
        config: { protocols: { pinnedProtocolIds: [] } },
      } as any
      expect(Selectors.getPinnedProtocolIds(state)).toEqual([])
    })
  })

  describe('getOnDeviceDisplaySettings', () => {
<<<<<<< HEAD
    it('should return OnDeviceDisplaySettings, if the initial setup', () => {
      const state: State = {
        config: {
          onDeviceDisplaySettings: {
            sleepMs: 180000,
            brightness: 1,
            textSize: 2,
            targetPath: '/robot-settings/rename-robot',
=======
    it('should return the initial settings OnDeviceDisplaySettings, when starting the unbox flow', () => {
      const state: State = {
        config: {
          onDeviceDisplaySettings: {
            sleepMs: 25200000,
            brightness: 4,
            textSize: 1,
            unfinishedUnboxingFlowRoute: '/welcome',
>>>>>>> bf32bde3
          },
        },
      } as any
      expect(Selectors.getOnDeviceDisplaySettings(state)).toEqual({
<<<<<<< HEAD
        sleepMs: 180000,
        brightness: 1,
        textSize: 2,
        targetPath: '/robot-settings/rename-robot',
=======
        sleepMs: 25200000,
        brightness: 4,
        textSize: 1,
        unfinishedUnboxingFlowRoute: '/welcome',
>>>>>>> bf32bde3
      })
    })
  })
})<|MERGE_RESOLUTION|>--- conflicted
+++ resolved
@@ -203,16 +203,6 @@
   })
 
   describe('getOnDeviceDisplaySettings', () => {
-<<<<<<< HEAD
-    it('should return OnDeviceDisplaySettings, if the initial setup', () => {
-      const state: State = {
-        config: {
-          onDeviceDisplaySettings: {
-            sleepMs: 180000,
-            brightness: 1,
-            textSize: 2,
-            targetPath: '/robot-settings/rename-robot',
-=======
     it('should return the initial settings OnDeviceDisplaySettings, when starting the unbox flow', () => {
       const state: State = {
         config: {
@@ -221,22 +211,14 @@
             brightness: 4,
             textSize: 1,
             unfinishedUnboxingFlowRoute: '/welcome',
->>>>>>> bf32bde3
           },
         },
       } as any
       expect(Selectors.getOnDeviceDisplaySettings(state)).toEqual({
-<<<<<<< HEAD
-        sleepMs: 180000,
-        brightness: 1,
-        textSize: 2,
-        targetPath: '/robot-settings/rename-robot',
-=======
         sleepMs: 25200000,
         brightness: 4,
         textSize: 1,
         unfinishedUnboxingFlowRoute: '/welcome',
->>>>>>> bf32bde3
       })
     })
   })
