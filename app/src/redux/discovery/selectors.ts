import isIp from 'is-ip'
import concat from 'lodash/concat'
import head from 'lodash/head'
import isEqual from 'lodash/isEqual'
import { createSelector, createSelectorCreator, defaultMemoize } from 'reselect'
import semver from 'semver'

import {
  HEALTH_STATUS_OK,
  HEALTH_STATUS_UNREACHABLE,
  RE_HOSTNAME_IPV6_LL,
  RE_HOSTNAME_IPV4_LL,
  RE_HOSTNAME_LOCALHOST,
  RE_HOSTNAME_LOOPBACK,
  CONNECTABLE,
  REACHABLE,
  UNREACHABLE,
  RE_ROBOT_MODEL_OT3,
  RE_ROBOT_MODEL_OT2,
  ROBOT_MODEL_OT2,
  ROBOT_MODEL_OT3,
} from './constants'

import type { State } from '../types'
import {
  DiscoveredRobot,
  Robot,
  ReachableRobot,
  UnreachableRobot,
  ViewableRobot,
  RobotModel,
} from './types'

type GetConnectableRobots = (state: State) => Robot[]
type GetReachableRobots = (state: State) => ReachableRobot[]
type GetUnreachableRobots = (state: State) => UnreachableRobot[]
type GetAllRobots = (state: State) => DiscoveredRobot[]
type GetViewableRobots = (state: State) => ViewableRobot[]
<<<<<<< HEAD
=======
type GetConnectedRobot = (state: State) => Robot | null
type GetLocalRobot = (state: State) => DiscoveredRobot | null
>>>>>>> 615b8df3

// from https://github.com/reduxjs/reselect#customize-equalitycheck-for-defaultmemoize
const createDeepEqualSelector = createSelectorCreator(defaultMemoize, isEqual)

const makeDisplayName = (name: string): string => name.replace('opentrons-', '')

const isLocal = (ip: string): boolean => {
  return (
    RE_HOSTNAME_IPV6_LL.test(ip) ||
    RE_HOSTNAME_IPV4_LL.test(ip) ||
    RE_HOSTNAME_LOCALHOST.test(ip) ||
    RE_HOSTNAME_LOOPBACK.test(ip)
  )
}

const ipToHostname = (ip: string): string => (isIp.v6(ip) ? `[${ip}]` : ip)

const makeRobotModel = (
  healthModel: string | null,
  serverHealthModel: string | null,
  advertisedModel: string | null
): RobotModel => {
  return (
    [healthModel, serverHealthModel, advertisedModel].reduce(
      (
        bestModel: RobotModel | null,
        modelEntry: string | null
      ): RobotModel | null => {
        if (bestModel || !modelEntry) return bestModel
        if (RE_ROBOT_MODEL_OT3.test(modelEntry)) return ROBOT_MODEL_OT3
        if (RE_ROBOT_MODEL_OT2.test(modelEntry)) return ROBOT_MODEL_OT2
        return null
      },
      null
    ) ?? ROBOT_MODEL_OT2
  )
}

export function getScanning(state: State): boolean {
  return state.discovery.scanning
}

export const getDiscoveredRobots: (
  state: State
) => DiscoveredRobot[] = createSelector(
  state => state.discovery.robotsByName,
  robotsMap => {
    return Object.keys(robotsMap).map((robotName: string) => {
      const robot = robotsMap[robotName]
      const { addresses, ...robotState } = robot
      const { health, serverHealth } = robotState
      const addr = head(addresses)
      const advertisedModel = addr?.advertisedModel ?? null
      const ip = addr?.ip ? ipToHostname(addr.ip) : null
      const port = addr?.port ?? null
      const healthStatus = addr?.healthStatus ?? null
      const serverHealthStatus = addr?.serverHealthStatus ?? null
      const baseRobot = {
        ...robotState,
        displayName: makeDisplayName(robotName),
        local: ip !== null ? isLocal(ip) : null,
        seen: addr?.seen === true,
        robotModel: makeRobotModel(
          health?.robot_model ?? null,
          serverHealth?.robotModel ?? null,
          advertisedModel ?? null
        ),
      }

      if (ip !== null && port !== null && healthStatus && serverHealthStatus) {
        if (health && healthStatus === HEALTH_STATUS_OK) {
          return {
            ...baseRobot,
            ip,
            port,
            health,
            serverHealthStatus,
            healthStatus: HEALTH_STATUS_OK,
            status: CONNECTABLE,
          }
        }

        if (healthStatus !== HEALTH_STATUS_UNREACHABLE || addr?.seen) {
          return {
            ...baseRobot,
            ip,
            port,
            healthStatus,
            serverHealthStatus,
            status: REACHABLE,
          }
        }
      }

      return {
        ...baseRobot,
        ip,
        port,
        healthStatus,
        serverHealthStatus,
        status: UNREACHABLE,
      }
    })
  }
)

export const getConnectableRobots: GetConnectableRobots = createSelector(
  getDiscoveredRobots,
  robots => robots.flatMap(r => (r.status === CONNECTABLE ? [r] : []))
)

export const getReachableRobots: GetReachableRobots = createSelector(
  getDiscoveredRobots,
  robots => robots.flatMap(r => (r.status === REACHABLE ? [r] : []))
)

export const getUnreachableRobots: GetUnreachableRobots = createSelector(
  getDiscoveredRobots,
  robots => robots.flatMap(r => (r.status === UNREACHABLE ? [r] : []))
)

export const getAllRobots: GetAllRobots = createSelector(
  getConnectableRobots,
  getReachableRobots,
  getUnreachableRobots,
  (cr: DiscoveredRobot[], rr: DiscoveredRobot[], ur: DiscoveredRobot[]) =>
    concat<DiscoveredRobot>(cr, rr, ur)
)

export const getViewableRobots: GetViewableRobots = createSelector(
  getConnectableRobots,
  getReachableRobots,
  (cr: ViewableRobot[], rr: ViewableRobot[]) => concat<ViewableRobot>(cr, rr)
)

<<<<<<< HEAD
=======
export const getConnectedRobot: GetConnectedRobot = createSelector(
  getConnectableRobots,
  robots => find(robots, 'connected') ?? null
)

export const getLocalRobot: GetLocalRobot = createSelector(
  getAllRobots,
  robots => find(robots, { ip: 'localhost' }) ?? null
)

>>>>>>> 615b8df3
export const getRobotByName = (
  state: State,
  robotName: string
): ViewableRobot | null => {
  return getViewableRobots(state).find(r => r.name === robotName) || null
}

export const getDiscoverableRobotByName: (
  state: State,
  robotName: string | null
) => DiscoveredRobot | null = createDeepEqualSelector(
  getAllRobots,
  (state: State, robotName: string | null) => robotName,
  (robots, robotName) => robots.find(r => r.name === robotName) ?? null
)

export const getRobotSerialNumber = (robot: DiscoveredRobot): string | null =>
  (robot.serverHealth && robot.serverHealth.serialNumber) ?? null

export const getRobotApiVersion = (robot: DiscoveredRobot): string | null =>
  (robot.health && semver.valid(robot.health.api_version)) ??
  (robot.serverHealth && semver.valid(robot.serverHealth.apiServerVersion)) ??
  null

export const getRobotFirmwareVersion = (
  robot: DiscoveredRobot
): string | null =>
  (robot.health && robot.health.fw_version) ??
  (robot.serverHealth && robot.serverHealth.smoothieVersion) ??
  null

export const getRobotProtocolApiVersion = (
  robot: DiscoveredRobot
): { min: string; max: string } | null => {
  const healthField = robot.health
  const DEFAULT_API_VERSION = '1.0'
  if (!healthField) {
    return null
  }

  const maxApiVersion =
    healthField.protocol_api_version ?? healthField.maximum_protocol_api_version
  const minApiVersion = healthField.minimum_protocol_api_version
  return {
    min: minApiVersion ? minApiVersion.join('.') : DEFAULT_API_VERSION,
    max: maxApiVersion ? maxApiVersion.join('.') : DEFAULT_API_VERSION,
  }
}

export const getRobotApiVersionByName = (
  state: State,
  robotName: string
): string | null => {
  const robot = getRobotByName(state, robotName)
  return robot ? getRobotApiVersion(robot) : null
}

export const getRobotModel = (robot: DiscoveredRobot): RobotModel => {
  return robot.robotModel
}

export const getRobotModelByName = (
  state: State,
  robotName: string
): string | null => {
  const robot = getRobotByName(state, robotName)
  return robot != null ? getRobotModel(robot)?.split(/\s/)[0] : null
}<|MERGE_RESOLUTION|>--- conflicted
+++ resolved
@@ -2,6 +2,7 @@
 import concat from 'lodash/concat'
 import head from 'lodash/head'
 import isEqual from 'lodash/isEqual'
+import find from 'lodash/find'
 import { createSelector, createSelectorCreator, defaultMemoize } from 'reselect'
 import semver from 'semver'
 
@@ -36,11 +37,7 @@
 type GetUnreachableRobots = (state: State) => UnreachableRobot[]
 type GetAllRobots = (state: State) => DiscoveredRobot[]
 type GetViewableRobots = (state: State) => ViewableRobot[]
-<<<<<<< HEAD
-=======
-type GetConnectedRobot = (state: State) => Robot | null
 type GetLocalRobot = (state: State) => DiscoveredRobot | null
->>>>>>> 615b8df3
 
 // from https://github.com/reduxjs/reselect#customize-equalitycheck-for-defaultmemoize
 const createDeepEqualSelector = createSelectorCreator(defaultMemoize, isEqual)
@@ -176,19 +173,11 @@
   (cr: ViewableRobot[], rr: ViewableRobot[]) => concat<ViewableRobot>(cr, rr)
 )
 
-<<<<<<< HEAD
-=======
-export const getConnectedRobot: GetConnectedRobot = createSelector(
-  getConnectableRobots,
-  robots => find(robots, 'connected') ?? null
-)
-
 export const getLocalRobot: GetLocalRobot = createSelector(
   getAllRobots,
   robots => find(robots, { ip: 'localhost' }) ?? null
 )
 
->>>>>>> 615b8df3
 export const getRobotByName = (
   state: State,
   robotName: string
