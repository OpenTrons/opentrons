import * as React from 'react'
import { useSelector } from 'react-redux'
import { useTranslation } from 'react-i18next'
import { Redirect, useParams } from 'react-router-dom'

import {
  Box,
  Flex,
  DIRECTION_COLUMN,
  OVERFLOW_SCROLL,
  SIZE_6,
  BORDERS,
  COLORS,
  SPACING,
  TYPOGRAPHY,
} from '@opentrons/components'
import { ApiHostProvider } from '@opentrons/react-api-client'

import { getRobotByName } from '../../../redux/discovery'
import { Line } from '../../../atoms/structure'
import { NavTab } from '../../../atoms/NavTab'
import { RobotSettingsCalibration } from '../../../organisms/Devices/RobotSettings/RobotSettingsCalibration'
import { RobotSettingsAdvanced } from '../../../organisms/Devices/RobotSettings/RobotSettingsAdvanced'
import { RobotSettingsNetworking } from '../../../organisms/Devices/RobotSettings/RobotSettingsNetworking'

<<<<<<< HEAD
import type { NextGenRouteParams, RobotSettingsTab } from '../../../App/types'
import type { State } from '../../../redux/types'

export function RobotSettings(): JSX.Element | null {
  const { t } = useTranslation('device_settings')
  const { robotName, robotSettingsTab } = useParams<NextGenRouteParams>()
  const robot = useSelector((state: State) => getRobotByName(state, robotName))
=======
import type { NavRouteParams, RobotSettingsTab } from '../../../App/types'

export function RobotSettings(): JSX.Element | null {
  const { t } = useTranslation('device_settings')
  const { robotName, robotSettingsTab } = useParams<NavRouteParams>()
>>>>>>> cec2b383

  const robotSettingsContentByTab: {
    [K in RobotSettingsTab]: () => JSX.Element
  } = {
    calibration: () => <RobotSettingsCalibration robotName={robotName} />,

    networking: () => <RobotSettingsNetworking robotName={robotName} />,
    // TODO: advanced tab content
    advanced: () => <RobotSettingsAdvanced robotName={robotName} />,
  }

  const RobotSettingsContent =
    robotSettingsContentByTab[robotSettingsTab] ??
    // default to the calibration tab if no tab or nonexistent tab is passed as a param
    (() => <Redirect to={`/devices/${robotName}/robot-settings/calibration`} />)

  return (
    <Box
      minWidth={SIZE_6}
      height="100%"
      overflow={OVERFLOW_SCROLL}
      padding={SPACING.spacing4}
    >
      <Flex
        backgroundColor={COLORS.white}
        border={BORDERS.lineBorder}
        borderRadius={BORDERS.radiusSoftCorners}
        flexDirection={DIRECTION_COLUMN}
        marginBottom={SPACING.spacing4}
        width="100%"
      >
        <Box padding={`0 ${SPACING.spacing4}`}>
          <Box
            color={COLORS.black}
            css={TYPOGRAPHY.h1Default}
            padding={`${SPACING.spacing5} 0`}
          >
            {t('robot_settings')}
          </Box>
          <Flex gridGap={SPACING.spacing4}>
            <NavTab
              to={`/devices/${robotName}/robot-settings/calibration`}
              tabName={t('calibration')}
            />
            <NavTab
              to={`/devices/${robotName}/robot-settings/networking`}
              tabName={t('networking')}
            />
            <NavTab
              to={`/devices/${robotName}/robot-settings/advanced`}
              tabName={t('advanced')}
            />
          </Flex>
        </Box>
        <Line />
        <Box padding={`${SPACING.spacing5} ${SPACING.spacing4}`}>
          <ApiHostProvider
            hostname={robot?.ip ?? null}
            port={robot?.port ?? null}
          >
            <RobotSettingsContent />
          </ApiHostProvider>
        </Box>
      </Flex>
    </Box>
  )
}<|MERGE_RESOLUTION|>--- conflicted
+++ resolved
@@ -23,21 +23,13 @@
 import { RobotSettingsAdvanced } from '../../../organisms/Devices/RobotSettings/RobotSettingsAdvanced'
 import { RobotSettingsNetworking } from '../../../organisms/Devices/RobotSettings/RobotSettingsNetworking'
 
-<<<<<<< HEAD
-import type { NextGenRouteParams, RobotSettingsTab } from '../../../App/types'
 import type { State } from '../../../redux/types'
-
-export function RobotSettings(): JSX.Element | null {
-  const { t } = useTranslation('device_settings')
-  const { robotName, robotSettingsTab } = useParams<NextGenRouteParams>()
-  const robot = useSelector((state: State) => getRobotByName(state, robotName))
-=======
 import type { NavRouteParams, RobotSettingsTab } from '../../../App/types'
 
 export function RobotSettings(): JSX.Element | null {
   const { t } = useTranslation('device_settings')
   const { robotName, robotSettingsTab } = useParams<NavRouteParams>()
->>>>>>> cec2b383
+  const robot = useSelector((state: State) => getRobotByName(state, robotName))
 
   const robotSettingsContentByTab: {
     [K in RobotSettingsTab]: () => JSX.Element
