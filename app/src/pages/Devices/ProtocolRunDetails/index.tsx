--- conflicted
+++ resolved
@@ -47,14 +47,10 @@
 
 const baseRoundTabStyling = css`
   ${TYPOGRAPHY.pSemiBold}
-<<<<<<< HEAD
   color: ${COLORS.black90};
   background-color: ${COLORS.purple30};
   border: 0px ${BORDERS.styleSolid} ${COLORS.purple30};
   border-radius: ${BORDERS.borderRadiusSize2};
-=======
-  border-radius: ${BORDERS.radiusSoftCorners} ${BORDERS.radiusSoftCorners} 0 0;
->>>>>>> 1421fc27
   padding: ${SPACING.spacing8} ${SPACING.spacing16};
   position: ${POSITION_RELATIVE};
 
@@ -86,13 +82,8 @@
   }
 
   &.active {
-<<<<<<< HEAD
     background-color: ${COLORS.purple50};
     color: ${COLORS.white};
-=======
-    background-color: ${COLORS.white};
-    color: ${COLORS.blue50};
->>>>>>> 1421fc27
 
     &:hover {
       background-color: ${COLORS.purple55};
