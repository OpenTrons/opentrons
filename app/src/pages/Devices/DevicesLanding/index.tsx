--- conflicted
+++ resolved
@@ -12,10 +12,6 @@
   DIRECTION_COLUMN,
   SIZE_6,
   SPACING,
-<<<<<<< HEAD
-  LEGACY_COLORS,
-=======
->>>>>>> e1f5673b
   COLORS,
   Link,
   TYPOGRAPHY,
