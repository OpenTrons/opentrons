import * as React from 'react'
import NiceModal, { useModal } from '@ebay/nice-modal-react'
import { useTranslation } from 'react-i18next'
import {
  ALIGN_CENTER,
  COLORS,
  Flex,
  Icon,
  SPACING,
  StyledText,
  TYPOGRAPHY,
} from '@opentrons/components'
import {
  SINGLE_MOUNT_PIPETTES,
  NINETY_SIX_CHANNEL,
  FLEX_ROBOT_TYPE,
  getPipetteModelSpecs,
} from '@opentrons/shared-data'
import { ApiHostProvider } from '@opentrons/react-api-client'

import { MenuList } from '../../atoms/MenuList'
import { MenuItem } from '../../atoms/MenuList/MenuItem'
import { PipetteWizardFlows } from '../../organisms/PipetteWizardFlows'
import { GripperWizardFlows } from '../../organisms/GripperWizardFlows'
import {
  DropTipWizardFlows,
  useDropTipWizardFlows,
} from '../../organisms/DropTipWizardFlows'
import { FLOWS } from '../../organisms/PipetteWizardFlows/constants'
import { GRIPPER_FLOW_TYPES } from '../../organisms/GripperWizardFlows/constants'

import type {
  PipetteData,
  GripperData,
  HostConfig,
} from '@opentrons/api-client'

interface InstrumentDetailsOverflowMenuProps {
  instrument: PipetteData | GripperData
  host: HostConfig | null
}

export const handleInstrumentDetailOverflowMenu = (
  instrument: InstrumentDetailsOverflowMenuProps['instrument'],
  host: InstrumentDetailsOverflowMenuProps['host']
): void => {
  NiceModal.show(InstrumentDetailsOverflowMenu, { instrument, host })
}

const InstrumentDetailsOverflowMenu = NiceModal.create(
  (props: InstrumentDetailsOverflowMenuProps): JSX.Element => {
    const { instrument, host } = props
    const { t } = useTranslation('robot_controls')
    const modal = useModal()
    const [wizardProps, setWizardProps] = React.useState<
      | React.ComponentProps<typeof GripperWizardFlows>
      | React.ComponentProps<typeof PipetteWizardFlows>
      | null
    >(null)
    const sharedGripperWizardProps: Pick<
      React.ComponentProps<typeof GripperWizardFlows>,
      'attachedGripper' | 'closeFlow'
    > = {
      attachedGripper: instrument,
      closeFlow: () => {
        modal.remove()
      },
    }
    const { showDTWiz, toggleDTWiz } = useDropTipWizardFlows()
    const pipetteModelSpecs =
      getPipetteModelSpecs((instrument as PipetteData).instrumentModel) ?? null

    const is96Channel =
      instrument?.ok &&
      instrument.mount !== 'extension' &&
      instrument.data?.channels === 96

    const handleRecalibrate: React.MouseEventHandler = () => {
      if (instrument?.ok) {
        setWizardProps(
          instrument.mount === 'extension'
            ? {
                ...sharedGripperWizardProps,
                flowType: GRIPPER_FLOW_TYPES.RECALIBRATE,
              }
            : {
                closeFlow: () => {
                  modal.remove()
                },
                mount: instrument.mount,
                selectedPipette: is96Channel
                  ? NINETY_SIX_CHANNEL
                  : SINGLE_MOUNT_PIPETTES,
                flowType: FLOWS.CALIBRATE,
              }
        )
      }
    }

    return (
      <ApiHostProvider {...host} hostname={host?.hostname ?? null}>
        <MenuList onClick={modal.remove} isOnDevice={true}>
          {instrument.data.calibratedOffset?.last_modified != null ? (
            <MenuItem key="recalibrate" onClick={handleRecalibrate}>
              <Flex alignItems={ALIGN_CENTER}>
                <Icon
                  name="restart"
                  size="2.5rem"
                  color={COLORS.black90}
                  aria-label="restart_icon"
                />
                <StyledText
                  as="h4"
                  fontWeight={TYPOGRAPHY.fontWeightSemiBold}
                  marginLeft={SPACING.spacing12}
                >
                  {t('recalibrate')}
                </StyledText>
              </Flex>
            </MenuItem>
          ) : null}
          {instrument.mount !== 'extension' ? (
<<<<<<< HEAD
            <MenuItem
              key="drop-tips"
              onClick={() => {
                setShowDropTipWizard(true)
              }}
            >
=======
            <MenuItem key="drop-tips" onClick={toggleDTWiz}>
>>>>>>> db29d0db
              <Flex alignItems={ALIGN_CENTER}>
                <Icon
                  name="reset-position"
                  aria-label="reset-position_icon"
                  size="2.5rem"
                />
                <StyledText
                  as="h4"
                  fontWeight={TYPOGRAPHY.fontWeightSemiBold}
                  marginLeft={SPACING.spacing12}
                >
                  {t('drop_tips')}
                </StyledText>
              </Flex>
            </MenuItem>
          ) : null}
        </MenuList>
        {wizardProps != null && 'mount' in wizardProps ? (
          <PipetteWizardFlows {...wizardProps} />
        ) : null}
        {wizardProps != null && !('mount' in wizardProps) ? (
          <GripperWizardFlows {...wizardProps} />
        ) : null}
        {showDTWiz &&
        instrument.mount !== 'extension' &&
        pipetteModelSpecs != null ? (
          <DropTipWizardFlows
            robotType={FLEX_ROBOT_TYPE}
            mount={instrument.mount}
            instrumentModelSpecs={pipetteModelSpecs}
            closeFlow={modal.remove}
          />
        ) : null}
      </ApiHostProvider>
    )
  }
)<|MERGE_RESOLUTION|>--- conflicted
+++ resolved
@@ -120,16 +120,7 @@
             </MenuItem>
           ) : null}
           {instrument.mount !== 'extension' ? (
-<<<<<<< HEAD
-            <MenuItem
-              key="drop-tips"
-              onClick={() => {
-                setShowDropTipWizard(true)
-              }}
-            >
-=======
             <MenuItem key="drop-tips" onClick={toggleDTWiz}>
->>>>>>> db29d0db
               <Flex alignItems={ALIGN_CENTER}>
                 <Icon
                   name="reset-position"
