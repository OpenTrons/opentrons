import * as React from 'react'
import { useParams } from 'react-router-dom'
import styled from 'styled-components'

import {
  getGripperDisplayName,
  getPipetteModelSpecs,
  GripperModel,
  PipetteModel,
} from '@opentrons/shared-data'
import { useInstrumentsQuery } from '@opentrons/react-api-client'
import {
  Icon,
  DIRECTION_COLUMN,
  Flex,
  SPACING,
<<<<<<< HEAD
  LEGACY_COLORS,
=======
>>>>>>> e1f5673b
  COLORS,
  RESPONSIVENESS,
  DIRECTION_ROW,
  JUSTIFY_SPACE_BETWEEN,
} from '@opentrons/components'

import { BackButton } from '../../atoms/buttons/BackButton'
import { InstrumentInfo } from '../../organisms/InstrumentInfo'
import { handleInstrumentDetailOverflowMenu } from '../../pages/InstrumentDetail/InstrumentDetailOverflowMenu'
import { ODD_FOCUS_VISIBLE } from '../../atoms/buttons/constants'

import type { GripperData, PipetteData } from '@opentrons/api-client'

export const InstrumentDetail = (): JSX.Element => {
  const { mount } = useParams<{ mount: PipetteData['mount'] }>()
  const { data: attachedInstruments } = useInstrumentsQuery()
  const instrument =
    (attachedInstruments?.data ?? []).find(
      (i): i is PipetteData | GripperData => i.ok && i.mount === mount
    ) ?? null

  const displayName =
    instrument?.mount !== 'extension'
      ? getPipetteModelSpecs(instrument?.instrumentModel as PipetteModel)
          ?.displayName
      : getGripperDisplayName(instrument?.instrumentModel as GripperModel)

  return (
    <>
      <Flex
        padding={`${SPACING.spacing32} ${SPACING.spacing40} ${SPACING.spacing40}`}
        flexDirection={DIRECTION_COLUMN}
        height="100%"
      >
        <Flex
          flexDirection={DIRECTION_ROW}
          justifyContent={JUSTIFY_SPACE_BETWEEN}
        >
          <BackButton>{displayName}</BackButton>
          {instrument?.ok && instrument?.mount !== 'extension' ? (
            <Flex marginTop={`-${SPACING.spacing16}`}>
              <IconButton
                aria-label="overflow menu button"
                onClick={() => handleInstrumentDetailOverflowMenu(instrument)}
              >
                <Icon
                  name="overflow-btn-touchscreen"
                  height="3.75rem"
                  width="3rem"
                  color={COLORS.grey60}
                />
              </IconButton>
            </Flex>
          ) : null}
        </Flex>
        <InstrumentInfo instrument={instrument} />
      </Flex>
    </>
  )
}

const IconButton = styled('button')`
  border-radius: ${SPACING.spacing4};
  max-height: 100%;
  background-color: ${COLORS.white};

  &:active {
    background-color: ${COLORS.grey35};
  }
  &:focus-visible {
    box-shadow: ${ODD_FOCUS_VISIBLE};
    background-color: ${COLORS.grey35};
  }
  &:disabled {
    background-color: transparent;
  }
  @media ${RESPONSIVENESS.touchscreenMediaQuerySpecs} {
    cursor: default;
  }
`<|MERGE_RESOLUTION|>--- conflicted
+++ resolved
@@ -14,10 +14,6 @@
   DIRECTION_COLUMN,
   Flex,
   SPACING,
-<<<<<<< HEAD
-  LEGACY_COLORS,
-=======
->>>>>>> e1f5673b
   COLORS,
   RESPONSIVENESS,
   DIRECTION_ROW,
