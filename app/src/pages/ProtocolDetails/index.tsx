--- conflicted
+++ resolved
@@ -32,11 +32,6 @@
 } from '@opentrons/react-api-client'
 import { MAXIMUM_PINNED_PROTOCOLS } from '../../App/constants'
 import { MediumButton, SmallButton, TabbedButton } from '../../atoms/buttons'
-<<<<<<< HEAD
-import { StyledText } from '../../atoms/text'
-=======
-import { Chip } from '../../atoms/Chip'
->>>>>>> fa382262
 import {
   ProtocolDetailsHeaderChipSkeleton,
   ProcotolDetailsHeaderTitleSkeleton,
