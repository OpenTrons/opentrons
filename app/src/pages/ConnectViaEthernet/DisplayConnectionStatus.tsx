import * as React from 'react'
import { useTranslation } from 'react-i18next'
import { useHistory } from 'react-router-dom'

import {
  ALIGN_CENTER,
  BORDERS,
  COLORS,
<<<<<<< HEAD
  LEGACY_COLORS,
=======
>>>>>>> 9147da8d
  DIRECTION_COLUMN,
  DIRECTION_ROW,
  Flex,
  Icon,
  JUSTIFY_CENTER,
  SPACING,
  TYPOGRAPHY,
} from '@opentrons/components'

import { StyledText } from '../../atoms/text'
import { MediumButton } from '../../atoms/buttons'

interface DisplayConnectionStatusProps {
  isConnected: boolean
  setShowNetworkDetailsModal: (showNetworkDetailsModal: boolean) => void
}

export function DisplayConnectionStatus({
  isConnected,
  setShowNetworkDetailsModal,
}: DisplayConnectionStatusProps): JSX.Element {
  const { i18n, t } = useTranslation(['device_settings', 'shared'])
  const history = useHistory()

  return (
    <Flex flexDirection={DIRECTION_COLUMN} gridGap={SPACING.spacing32}>
      <Flex
        alignItems={ALIGN_CENTER}
<<<<<<< HEAD
        backgroundColor={
          isConnected ? COLORS.green35 : LEGACY_COLORS.darkBlack20
        }
=======
        backgroundColor={isConnected ? COLORS.green3 : COLORS.grey35}
>>>>>>> 9147da8d
        borderRadius={BORDERS.borderRadiusSize3}
        flexDirection={DIRECTION_COLUMN}
        gridGap={SPACING.spacing32}
        justifyContent={JUSTIFY_CENTER}
        padding={
          isConnected
            ? '4.4375rem 3.75rem'
            : `${SPACING.spacing40} ${SPACING.spacing80}`
        }
      >
        <Icon
          name={isConnected ? 'ot-check' : 'ot-alert'}
          size="3rem"
<<<<<<< HEAD
          color={isConnected ? COLORS.green50 : LEGACY_COLORS.darkBlack90}
=======
          color={isConnected ? COLORS.green2 : COLORS.grey60}
>>>>>>> 9147da8d
          data-testid={
            isConnected
              ? 'Ethernet_connected_icon'
              : 'Ethernet_not_connected_icon'
          }
        />
        <Flex
          flexDirection={isConnected ? undefined : DIRECTION_COLUMN}
          gridGap={isConnected ? '0' : SPACING.spacing4}
          alignItems={ALIGN_CENTER}
        >
          <StyledText as="h3" fontWeight={TYPOGRAPHY.fontWeightSemiBold}>
            {isConnected ? t('successfully_connected') : t('no_network_found')}
          </StyledText>
          {isConnected ? null : (
            <StyledText
              as="h4"
              fontWeight={TYPOGRAPHY.fontWeightRegular}
              textAlign={TYPOGRAPHY.textAlignCenter}
              color={COLORS.grey60}
              margin="0 2rem"
            >
              {t('ethernet_connection_description')}
            </StyledText>
          )}
        </Flex>
      </Flex>

      <Flex
        flexDirection={DIRECTION_ROW}
        gridGap={isConnected ? SPACING.spacing8 : '0'}
      >
        <MediumButton
          flex="1"
          buttonType={isConnected ? 'secondary' : 'primary'}
          buttonText={t('view_network_details')}
          onClick={() => setShowNetworkDetailsModal(true)}
        />
        {isConnected ? (
          <MediumButton
            flex="1"
            buttonText={i18n.format(t('shared:continue'), 'capitalize')}
            onClick={() =>
              history.push('/robot-settings/update-robot-during-onboarding')
            }
          />
        ) : null}
      </Flex>
    </Flex>
  )
}<|MERGE_RESOLUTION|>--- conflicted
+++ resolved
@@ -6,10 +6,6 @@
   ALIGN_CENTER,
   BORDERS,
   COLORS,
-<<<<<<< HEAD
-  LEGACY_COLORS,
-=======
->>>>>>> 9147da8d
   DIRECTION_COLUMN,
   DIRECTION_ROW,
   Flex,
@@ -38,13 +34,7 @@
     <Flex flexDirection={DIRECTION_COLUMN} gridGap={SPACING.spacing32}>
       <Flex
         alignItems={ALIGN_CENTER}
-<<<<<<< HEAD
-        backgroundColor={
-          isConnected ? COLORS.green35 : LEGACY_COLORS.darkBlack20
-        }
-=======
         backgroundColor={isConnected ? COLORS.green3 : COLORS.grey35}
->>>>>>> 9147da8d
         borderRadius={BORDERS.borderRadiusSize3}
         flexDirection={DIRECTION_COLUMN}
         gridGap={SPACING.spacing32}
@@ -58,11 +48,7 @@
         <Icon
           name={isConnected ? 'ot-check' : 'ot-alert'}
           size="3rem"
-<<<<<<< HEAD
-          color={isConnected ? COLORS.green50 : LEGACY_COLORS.darkBlack90}
-=======
           color={isConnected ? COLORS.green2 : COLORS.grey60}
->>>>>>> 9147da8d
           data-testid={
             isConnected
               ? 'Ethernet_connected_icon'
