--- conflicted
+++ resolved
@@ -9,10 +9,6 @@
   Link,
   SPACING,
   COLORS,
-<<<<<<< HEAD
-  LEGACY_COLORS,
-=======
->>>>>>> 9147da8d
   BORDERS,
   TYPOGRAPHY,
   POSITION_ABSOLUTE,
