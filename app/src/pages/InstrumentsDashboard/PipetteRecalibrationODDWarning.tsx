--- conflicted
+++ resolved
@@ -4,10 +4,6 @@
   ALIGN_CENTER,
   BORDERS,
   Btn,
-<<<<<<< HEAD
-  LEGACY_COLORS,
-=======
->>>>>>> e1f5673b
   COLORS,
   Flex,
   Icon,
