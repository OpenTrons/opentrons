--- conflicted
+++ resolved
@@ -4,10 +4,6 @@
 import {
   ALIGN_CENTER,
   Btn,
-<<<<<<< HEAD
-  LEGACY_COLORS,
-=======
->>>>>>> e1f5673b
   COLORS,
   DISPLAY_FLEX,
   JUSTIFY_CENTER,
