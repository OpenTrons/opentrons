--- conflicted
+++ resolved
@@ -213,11 +213,7 @@
 
   it('should render text, image, and buttons', () => {
     const [{ getByText }] = render(`/protocols/${RUN_ID}/setup/`)
-<<<<<<< HEAD
-    getByText('Prepare to Run')
-=======
     getByText('Prepare to run')
->>>>>>> 00d74304
     getByText('Instruments')
     getByText('Modules')
     getByText('Labware')
