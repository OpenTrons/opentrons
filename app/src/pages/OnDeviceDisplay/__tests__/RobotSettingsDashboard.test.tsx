import * as React from 'react'
import { MemoryRouter } from 'react-router-dom'
import { fireEvent } from '@testing-library/dom'

import { renderWithProviders } from '@opentrons/components'

import { i18n } from '../../../i18n'
import { getLocalRobot } from '../../../redux/discovery'
import { mockConnectedRobot } from '../../../redux/discovery/__fixtures__'
import { Navigation } from '../../../organisms/OnDeviceDisplay/Navigation'
import {
  DeviceReset,
  TouchScreenSleep,
  NetworkSettings,
  RobotSystemVersion,
  DisplayTextSize,
} from '../../../organisms/OnDeviceDisplay/RobotSettingsDashboard'

import { RobotSettingsDashboard } from '../RobotSettingsDashboard'

jest.mock('../../../redux/discovery')
jest.mock('../../../redux/buildroot')
jest.mock('../hooks/useNetworkConnection')
jest.mock('../../../organisms/OnDeviceDisplay/Navigation')
jest.mock(
  '../../../organisms/OnDeviceDisplay/RobotSettingsDashboard/TouchScreenSleep'
)
jest.mock(
  '../../../organisms/OnDeviceDisplay/RobotSettingsDashboard/NetworkSettings'
)
jest.mock(
  '../../../organisms/OnDeviceDisplay/RobotSettingsDashboard/DeviceReset'
)
jest.mock(
  '../../../organisms/OnDeviceDisplay/RobotSettingsDashboard/RobotSystemVersion'
)
jest.mock(
  '../../../organisms/OnDeviceDisplay/RobotSettingsDashboard/DisplayTextSize'
)

const mockGetLocalRobot = getLocalRobot as jest.MockedFunction<
  typeof getLocalRobot
>
const mockNavigation = Navigation as jest.MockedFunction<typeof Navigation>
const mockTouchScreenSleep = TouchScreenSleep as jest.MockedFunction<
  typeof TouchScreenSleep
>
const mockNetworkSettings = NetworkSettings as jest.MockedFunction<
  typeof NetworkSettings
>
const mockDeviceReset = DeviceReset as jest.MockedFunction<typeof DeviceReset>
const mockRobotSystemVersion = RobotSystemVersion as jest.MockedFunction<
  typeof RobotSystemVersion
>
const mockDisplayTextSize = DisplayTextSize as jest.MockedFunction<
  typeof DisplayTextSize
>

const render = () => {
  return renderWithProviders(
    <MemoryRouter>
      <RobotSettingsDashboard />
    </MemoryRouter>,
    {
      i18nInstance: i18n,
    }
  )
}

// Note kj 01/25/2023 Currently test cases only check text since this PR is bare-bones for RobotSettings Dashboard
describe('RobotSettingsDashboard', () => {
  beforeEach(() => {
    mockGetLocalRobot.mockReturnValue(mockConnectedRobot)
    mockNavigation.mockReturnValue(<div>Mock Navigation</div>)
    mockTouchScreenSleep.mockReturnValue(<div>Mock Touchscreen Sleep</div>)
    mockNetworkSettings.mockReturnValue(<div>Mock Network Settings</div>)
    mockDeviceReset.mockReturnValue(<div>Mock Device Reset</div>)
    mockRobotSystemVersion.mockReturnValue(<div>Mock Robot System Version</div>)
    mockDisplayTextSize.mockReturnValue(<div>Mock Display Text Size</div>)
  })

  it('should render Navigation', () => {
    const [{ getByText }] = render()
    getByText('Mock Navigation')
  })

  it('should render setting buttons', () => {
    const [{ getByText }] = render()
    getByText('Robot Name')
    getByText('opentrons-robot-name')
    getByText('Robot System Version')
    getByText('Network Settings')
    getByText('Display LED Lights')
    getByText('Touchscreen Sleep')
    getByText('Touchscreen Brightness')
    getByText('Text Size')
    getByText('Device Reset')
  })

  // Note(kj: 02/03/2023) This case will be changed in a following PR
  it('should render component when tapping robot name button', () => {
    const [{ getByText }] = render()
    const button = getByText('Robot Name')
    fireEvent.click(button)
    getByText('Robot Name')
  })

  it('should render component when tapping robot system version', () => {
    const [{ getByText }] = render()
    const button = getByText('Robot System Version')
    fireEvent.click(button)
    getByText('Mock Robot System Version')
  })

  it('should render component when tapping network settings', () => {
    const [{ getByText }] = render()
    const button = getByText('Network Settings')
    fireEvent.click(button)
    getByText('Mock Network Settings')
  })

  it('should render component when tapping display touchscreen sleep', () => {
    const [{ getByText }] = render()
    const button = getByText('Touchscreen Sleep')
    fireEvent.click(button)
    getByText('Mock Touchscreen Sleep')
  })

  it('should render component when tapping touchscreen brightness', () => {
    const [{ getByText }] = render()
    const button = getByText('Touchscreen Brightness')
    fireEvent.click(button)
    getByText('Touchscreen Brightness')
  })

  it('should render component when tapping text size', () => {
    const [{ getByText }] = render()
    const button = getByText('Text Size')
    fireEvent.click(button)
<<<<<<< HEAD
    getByText('Mock Display Text Size')
=======
    getByText('Text Size')
>>>>>>> b618e9b5
  })

  it('should render component when tapping device rest', () => {
    const [{ getByText }] = render()
    const button = getByText('Device Reset')
    fireEvent.click(button)
    getByText('Mock Device Reset')
  })

  // The following cases will be activate when RobotSettings PRs are ready
  // it('should render connection status - only wifi', () => {})
  // it('should render connection status - wifi + ethernet', () => {})
  // it('should render connection status - wifi + usb', () => {})
  // it('should render connection status - ethernet + usb', () => {})
  // it('should render connection status - all connected', () => {})
  // it('should render connection status - all not connected', () => {})
})<|MERGE_RESOLUTION|>--- conflicted
+++ resolved
@@ -137,11 +137,7 @@
     const [{ getByText }] = render()
     const button = getByText('Text Size')
     fireEvent.click(button)
-<<<<<<< HEAD
-    getByText('Mock Display Text Size')
-=======
     getByText('Text Size')
->>>>>>> b618e9b5
   })
 
   it('should render component when tapping device rest', () => {
