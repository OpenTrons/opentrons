--- conflicted
+++ resolved
@@ -17,6 +17,8 @@
 
 import { NameRobot } from '../NameRobot'
 
+import type { OnDeviceDisplaySettings } from '../../../redux/config/types'
+
 jest.mock('../../../redux/discovery/selectors')
 jest.mock('../../../redux/config')
 jest.mock('../../../redux/analytics')
@@ -25,8 +27,8 @@
   sleepMs: 0,
   brightness: 1,
   textSize: 1,
-  targetPath: '/robot-settings/rename-robot',
-} as any
+  unfinishedUnboxingFlowRoute: '/robot-settings/rename-robot',
+} as OnDeviceDisplaySettings
 
 const mockGetConnectableRobots = getConnectableRobots as jest.MockedFunction<
   typeof getConnectableRobots
@@ -137,9 +139,8 @@
     expect(mockTrackEvent).toHaveBeenCalled()
   })
 
-<<<<<<< HEAD
   it('should render text and button when coming from robot settings', () => {
-    mockSettings.targetPath = '/dashboard'
+    mockSettings.unfinishedUnboxingFlowRoute = null
     mockGetOnDeviceDisplaySettings.mockReturnValue(mockSettings)
     const [{ getByText, queryByText }] = render()
     getByText('Rename robot')
@@ -149,7 +150,4 @@
     getByText('Enter up to 17 characters (letters and numbers only)')
     getByText('Confirm')
   })
-=======
-  it.todo('add test for targetPath in a following PR')
->>>>>>> bf32bde3
 })