--- conflicted
+++ resolved
@@ -68,11 +68,7 @@
     const [{ getByText, getByRole, queryByRole }] = render()
     getByText('Name your robot')
     getByText('Don’t worry, you can change this later in your settings.')
-<<<<<<< HEAD
-    getByText('Up to 17 characters using letters and numbers only.')
-=======
     getByText('Enter up to 17 characters (letters and numbers only)')
->>>>>>> 618f51bf
     getByRole('textbox')
     getByText('Confirm')
     // keyboard
