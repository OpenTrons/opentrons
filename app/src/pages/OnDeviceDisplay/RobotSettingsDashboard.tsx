import * as React from 'react'
import { useSelector } from 'react-redux'
import { useTranslation } from 'react-i18next'
import { css } from 'styled-components'
import { Link } from 'react-router-dom'

import {
  Flex,
  DIRECTION_COLUMN,
  SPACING,
  COLORS,
  Btn,
  Icon,
  DIRECTION_ROW,
  JUSTIFY_SPACE_BETWEEN,
  ALIGN_CENTER,
  ALIGN_FLEX_START,
  JUSTIFY_CENTER,
  TYPOGRAPHY,
  ALIGN_FLEX_END,
} from '@opentrons/components'

import { StyledText } from '../../atoms/text'
import { TertiaryButton } from '../../atoms/buttons'
import { getLocalRobot, getRobotApiVersion } from '../../redux/discovery'
import { getBuildrootUpdateAvailable } from '../../redux/buildroot'
import { UNREACHABLE } from '../../redux/discovery/constants'
import { Navigation } from '../../organisms/OnDeviceDisplay/Navigation'
import { onDeviceDisplayRoutes } from '../../App/OnDeviceDisplayApp'
import { useNetworkConnection } from './hooks'
import {
  DeviceReset,
  DisplayBrightness,
  DisplaySleepSettings,
  DisplayTextSize,
  NetworkSettings,
  RobotName,
  RobotSystemVersion,
} from '../../organisms/OnDeviceDisplay/RobotSettingsDashboard'

import type { NetworkConnection } from './hooks'
import type { State } from '../../redux/types'

const SETTING_BUTTON_STYLE = css`
  width: 100%;
  height: 6.875rem;
  margin-bottom: ${SPACING.spacing3};
  background-color: ${COLORS.medGreyEnabled};
  padding: 1.5rem;
  border-radius: 16px;
`
export type SettingOption =
  | 'RobotName'
  | 'RobotSystemVersion'
  | 'NetworkSettings'
  | 'DisplaySleepSettings'
  | 'DisplayBrightness'
  | 'DisplayTextSize'
  | 'DeviceReset'

export function RobotSettingsDashboard(): JSX.Element {
  const { t } = useTranslation('device_settings')
  const localRobot = useSelector(getLocalRobot)
  const robotName = localRobot?.name != null ? localRobot.name : 'no name'
  const networkConnection = useNetworkConnection(robotName)
  const [
    currentOption,
    setCurrentOption,
  ] = React.useState<SettingOption | null>(null)
  const robotServerVersion =
    localRobot?.status != null ? getRobotApiVersion(localRobot) : null

  const robotUpdateType = useSelector((state: State) => {
    return localRobot != null && localRobot.status !== UNREACHABLE
      ? getBuildrootUpdateAvailable(state, localRobot)
      : null
  })
  const isUpdateAvailable = robotUpdateType === 'upgrade'

  return (
    <Flex
      padding={`${SPACING.spacing6} ${SPACING.spacingXXL} ${SPACING.spacingXXL}`}
      flexDirection={DIRECTION_COLUMN}
      columnGap={SPACING.spacing3}
    >
      {currentOption != null ? (
        <SettingsContent
          currentOption={currentOption}
          setCurrentOption={setCurrentOption}
<<<<<<< HEAD
          networkConnection={networkConnection}
=======
          robotName={robotName}
>>>>>>> 19a9dd21
          robotServerVersion={robotServerVersion ?? 'Unknown'}
          isUpdateAvailable={isUpdateAvailable}
        />
      ) : (
        <>
          <Navigation routes={onDeviceDisplayRoutes} />
          {/* Robot Name */}
          <RobotSettingButton
            settingName={t('robot_name')}
            settingInfo={robotName}
            currentOption="RobotName"
            setCurrentOption={setCurrentOption}
          />

          {/* Robot System Version */}
          <RobotSettingButton
            settingName={t('robot_system_version')}
            settingInfo={
              robotServerVersion != null
                ? `v${robotServerVersion}`
                : t('robot_settings_advanced_unknown')
            }
            currentOption="RobotSystemVersion"
            setCurrentOption={setCurrentOption}
            isUpdateAvailable={isUpdateAvailable}
          />
          {/* Network Settings */}
          <RobotSettingButton
            settingName={t('network_settings')}
            settingInfo={networkConnection?.connectionStatus}
            currentOption="NetworkSettings"
            setCurrentOption={setCurrentOption}
          />

          {/* Display Sleep Settings */}
          <RobotSettingButton
            settingName={t('display_sleep_settings')}
            currentOption="DisplaySleepSettings"
            setCurrentOption={setCurrentOption}
          />

          {/* Display Brightness */}
          <RobotSettingButton
            settingName={t('display_brightness')}
            currentOption="DisplayBrightness"
            setCurrentOption={setCurrentOption}
          />

          {/* Display Text Size */}
          <RobotSettingButton
            settingName={t('display_text_size')}
            currentOption="DisplayTextSize"
            setCurrentOption={setCurrentOption}
          />

          {/* Device Reset */}
          <RobotSettingButton
            settingName={t('device_reset')}
            currentOption="DeviceReset"
            setCurrentOption={setCurrentOption}
          />
        </>
      )}

      <Flex
        alignSelf={ALIGN_FLEX_END}
        marginTop={SPACING.spacing5}
        width="fit-content"
      >
        <Link to="menu">
          <TertiaryButton>To ODD Menu</TertiaryButton>
        </Link>
      </Flex>
    </Flex>
  )
}

interface RobotSettingButtonProps {
  settingName: string
  settingInfo?: string
  currentOption: SettingOption
  setCurrentOption: (currentOption: SettingOption) => void
  robotName?: string
  isUpdateAvailable?: boolean
}

const RobotSettingButton = ({
  settingName,
  settingInfo,
  currentOption,
  setCurrentOption,
  robotName,
  isUpdateAvailable,
}: RobotSettingButtonProps): JSX.Element => {
  const { t } = useTranslation('app_settings')
  return (
    <Btn
      css={SETTING_BUTTON_STYLE}
      onClick={() => setCurrentOption(currentOption)}
    >
      <Flex
        flexDirection={DIRECTION_ROW}
        gridGap={SPACING.spacing5}
        justifyContent={JUSTIFY_SPACE_BETWEEN}
        alignItems={ALIGN_CENTER}
      >
        <Flex flexDirection={DIRECTION_ROW} gridGap={SPACING.spacing5}>
          <Icon name="wifi" size="3rem" />
          <Flex
            flexDirection={DIRECTION_COLUMN}
            gridGap={SPACING.spacing1}
            alignItems={ALIGN_FLEX_START}
            justifyContent={JUSTIFY_CENTER}
          >
            <StyledText
              fontSize="1.5rem"
              lineHeight="1.875rem"
              fontWeight="700"
            >
              {settingName}
            </StyledText>
            {settingInfo != null ? (
              <StyledText
                color={COLORS.darkGreyEnabled}
                fontSize="1.375rem"
                lineHeight="1.875rem"
                fontWeight="400"
              >
                {settingInfo}
              </StyledText>
            ) : null}
          </Flex>
        </Flex>
        {isUpdateAvailable ?? false ? (
          <Flex
            flexDirection={DIRECTION_ROW}
            gridGap="0.75rem"
            alignItems={ALIGN_CENTER}
            backgroundColor={COLORS.warningBackgroundMed}
            padding={`0.75rem ${SPACING.spacing4}`}
            borderRadius="16px"
          >
            <Icon
              name="ot-alert"
              size="1.75rem"
              color={COLORS.warningEnabled}
            />
            <StyledText
              fontSize="1.375rem"
              lineHeight="1.625rem"
              fontWeight={TYPOGRAPHY.fontWeightSemiBold}
            >
              {t('update_available')}
            </StyledText>
          </Flex>
        ) : null}
        <Icon name="chevron-right" size="3rem" />
      </Flex>
    </Btn>
  )
}

interface SettingsContentProps {
  currentOption: SettingOption
  setCurrentOption: (currentOption: SettingOption | null) => void
<<<<<<< HEAD
  networkConnection: NetworkConnection
=======
  robotName: string
>>>>>>> 19a9dd21
  robotServerVersion: string
  isUpdateAvailable: boolean
}
const SettingsContent = ({
  currentOption,
  setCurrentOption,
<<<<<<< HEAD
  networkConnection,
=======
  robotName,
>>>>>>> 19a9dd21
  robotServerVersion,
  isUpdateAvailable,
}: SettingsContentProps): JSX.Element => {
  switch (currentOption) {
    case 'RobotName':
      return <RobotName setCurrentOption={setCurrentOption} />
<<<<<<< HEAD

=======
>>>>>>> 19a9dd21
    case 'RobotSystemVersion':
      return (
        <RobotSystemVersion
          currentVersion={robotServerVersion}
          isUpdateAvailable={isUpdateAvailable}
          setCurrentOption={setCurrentOption}
        />
      )
<<<<<<< HEAD

    case 'NetworkSettings':
      return (
        <NetworkSettings
          networkConnection={networkConnection}
          setCurrentOption={setCurrentOption}
        />
      )
=======
    case 'NetworkSettings':
      return <NetworkSettings setCurrentOption={setCurrentOption} />
>>>>>>> 19a9dd21
    case 'DisplaySleepSettings':
      return <DisplaySleepSettings setCurrentOption={setCurrentOption} />
    case 'DisplayBrightness':
      return <DisplayBrightness setCurrentOption={setCurrentOption} />
    case 'DisplayTextSize':
      return <DisplayTextSize setCurrentOption={setCurrentOption} />
    case 'DeviceReset':
<<<<<<< HEAD
      return <DeviceReset setCurrentOption={setCurrentOption} />
=======
      return (
        <DeviceReset
          robotName={robotName}
          setCurrentOption={setCurrentOption}
        />
      )
>>>>>>> 19a9dd21
  }
}<|MERGE_RESOLUTION|>--- conflicted
+++ resolved
@@ -87,11 +87,8 @@
         <SettingsContent
           currentOption={currentOption}
           setCurrentOption={setCurrentOption}
-<<<<<<< HEAD
           networkConnection={networkConnection}
-=======
           robotName={robotName}
->>>>>>> 19a9dd21
           robotServerVersion={robotServerVersion ?? 'Unknown'}
           isUpdateAvailable={isUpdateAvailable}
         />
@@ -257,32 +254,23 @@
 interface SettingsContentProps {
   currentOption: SettingOption
   setCurrentOption: (currentOption: SettingOption | null) => void
-<<<<<<< HEAD
   networkConnection: NetworkConnection
-=======
   robotName: string
->>>>>>> 19a9dd21
   robotServerVersion: string
   isUpdateAvailable: boolean
 }
 const SettingsContent = ({
   currentOption,
   setCurrentOption,
-<<<<<<< HEAD
   networkConnection,
-=======
   robotName,
->>>>>>> 19a9dd21
   robotServerVersion,
   isUpdateAvailable,
 }: SettingsContentProps): JSX.Element => {
   switch (currentOption) {
     case 'RobotName':
       return <RobotName setCurrentOption={setCurrentOption} />
-<<<<<<< HEAD
-
-=======
->>>>>>> 19a9dd21
+
     case 'RobotSystemVersion':
       return (
         <RobotSystemVersion
@@ -291,8 +279,6 @@
           setCurrentOption={setCurrentOption}
         />
       )
-<<<<<<< HEAD
-
     case 'NetworkSettings':
       return (
         <NetworkSettings
@@ -300,10 +286,6 @@
           setCurrentOption={setCurrentOption}
         />
       )
-=======
-    case 'NetworkSettings':
-      return <NetworkSettings setCurrentOption={setCurrentOption} />
->>>>>>> 19a9dd21
     case 'DisplaySleepSettings':
       return <DisplaySleepSettings setCurrentOption={setCurrentOption} />
     case 'DisplayBrightness':
@@ -311,15 +293,11 @@
     case 'DisplayTextSize':
       return <DisplayTextSize setCurrentOption={setCurrentOption} />
     case 'DeviceReset':
-<<<<<<< HEAD
-      return <DeviceReset setCurrentOption={setCurrentOption} />
-=======
       return (
         <DeviceReset
           robotName={robotName}
           setCurrentOption={setCurrentOption}
         />
       )
->>>>>>> 19a9dd21
   }
 }