import * as React from 'react'
import { useDispatch, useSelector } from 'react-redux'
import { useTranslation } from 'react-i18next'
import { Link } from 'react-router-dom'

import {
  Flex,
  DIRECTION_COLUMN,
  SPACING,
  Btn,
  COLORS,
  BORDERS,
  DISPLAY_FLEX,
  DIRECTION_ROW,
  JUSTIFY_SPACE_BETWEEN,
  ALIGN_CENTER,
  TYPOGRAPHY,
  Icon,
  ALIGN_FLEX_START,
  JUSTIFY_CENTER,
} from '@opentrons/components'

import { StyledText } from '../../../atoms/text'
import { getLocalRobot, getRobotApiVersion } from '../../../redux/discovery'
import { getRobotUpdateAvailable } from '../../../redux/robot-update'
import {
  DEV_INTERNAL_FLAGS,
  getApplyHistoricOffsets,
  getDevtoolsEnabled,
  getFeatureFlags,
  toggleDevInternalFlag,
  toggleDevtools,
  toggleHistoricOffsets 
} from '../../../redux/config'
import { UNREACHABLE } from '../../../redux/discovery/constants'
import { Navigation } from '../../../organisms/Navigation'
import { useLEDLights } from '../../../organisms/Devices/hooks'
import { onDeviceDisplayRoutes } from '../../../App/OnDeviceDisplayApp'
import { useNetworkConnection } from '../hooks'
import { getRobotSettings } from '../../../redux/robot-settings'
import { RobotSettingButton } from './RobotSettingButton'

import type { Dispatch, State } from '../../../redux/types'
import type { RobotSettings } from '../../../redux/robot-settings/types'
import type { SetSettingOption } from './'
<<<<<<< HEAD
import { StyledText } from '../../../atoms/text'
import { InlineNotification } from '../../../atoms/InlineNotification'
import { getRobotSettings, updateSetting } from '../../../redux/robot-settings'
=======
>>>>>>> dbbc61f3


const ROBOT_ANALYTICS_SETTING_ID = 'disableLogAggregation'
interface RobotSettingsListProps {
  setCurrentOption: SetSettingOption
}

export function RobotSettingsList(props: RobotSettingsListProps): JSX.Element {
  const { setCurrentOption } = props
  const { t, i18n } = useTranslation(['device_settings', 'app_settings'])
  const dispatch = useDispatch<Dispatch>()
  const localRobot = useSelector(getLocalRobot)
 const robotName = localRobot?.name != null ? localRobot.name : 'no name'
  const networkConnection = useNetworkConnection(robotName)

  const robotServerVersion =
    localRobot?.status != null ? getRobotApiVersion(localRobot) : null

  const isRobotAnalyticsOn = useSelector((state: State) =>
    getRobotSettings(state, robotName)
  )?.find(({id}) => id === ROBOT_ANALYTICS_SETTING_ID)?.value ?? false

  const robotUpdateType = useSelector((state: State) => {
    return localRobot != null && localRobot.status !== UNREACHABLE
      ? getRobotUpdateAvailable(state, localRobot)
      : null
  })
  const isUpdateAvailable = robotUpdateType === 'upgrade'
  const devToolsOn = useSelector(getDevtoolsEnabled)
  const historicOffsetsOn = useSelector(getApplyHistoricOffsets)
  const { lightsEnabled, toggleLights } = useLEDLights(robotName)
  const settings = useSelector<State, RobotSettings>((state: State) =>
    getRobotSettings(state, robotName)
  )
  const homeGantrySettings = settings?.find(s => s.id === 'disableHomeOnBoot')

  return (
    <Flex flexDirection={DIRECTION_COLUMN}>
      <Navigation routes={onDeviceDisplayRoutes} />
      <Flex paddingX={SPACING.spacing40} flexDirection={DIRECTION_COLUMN}>
        <RobotSettingButton
          settingName={t('network_settings')}
          settingInfo={networkConnection?.connectionStatus}
          onClick={() => setCurrentOption("NetworkSettings")}
          iconName="wifi"
        />
        <Link to="/robot-settings/rename-robot">
          <RobotSettingButton
            settingName={t('robot_name')}
            settingInfo={robotName}
            onClick={() => setCurrentOption("RobotName")}
            iconName="flex-robot"
          />
        </Link>
        <RobotSettingButton
          settingName={t('robot_system_version')}
          settingInfo={
            robotServerVersion != null
              ? `v${robotServerVersion}`
              : t('robot_settings_advanced_unknown')
          }
          onClick={() => setCurrentOption("RobotSystemVersion")}
          iconName="update"
          rightElement={(
            <Flex gridGap={SPACING.spacing40} alignItems={ALIGN_CENTER}>
              {isUpdateAvailable ? (
                <InlineNotification
                  type="alert"
                  heading={i18n.format(t('app_settings:update_available'), 'capitalize')}
                  hug={true}
                />
              ) : null}
              <Icon name="more" size="3rem" color={COLORS.darkBlack100} />
            </Flex>
          )}
        />
        <RobotSettingButton
          settingName={t('display_led_lights')}
          settingInfo={t('display_led_lights_description')}
          iconName="light"
          rightElement={<OnOffToggle isOn={lightsEnabled} />}
          onClick={toggleLights}
        />
        <RobotSettingButton
          settingName={t('touchscreen_sleep')}
          onClick={() => setCurrentOption("TouchscreenSleep")}
          iconName="sleep"
        />
        <RobotSettingButton
          settingName={t('touchscreen_brightness')}
          onClick={() => setCurrentOption("TouchscreenBrightness")}
          iconName="brightness"
        />
        <RobotSettingButton
          settingName={t('apply_historic_offsets')}
          settingInfo={t('historic_offsets_description')}
          iconName="reticle"
<<<<<<< HEAD
          rightElement={<OnOffToggle isOn={historicOffsetsOn} />}
          onClick={() => dispatch(toggleHistoricOffsets())}
=======
          enabledHistoricOffsets
          historicOffsetsOn={historicOffsetsOn}
>>>>>>> dbbc61f3
        />
        <RobotSettingButton
          settingName={t('device_reset')}
          onClick={() => setCurrentOption("DeviceReset")}
          iconName="reset"
        />
        <RobotSettingButton
<<<<<<< HEAD
          settingName={i18n.format(t('app_settings:share_analytics_short'), 'titleCase')}
          rightElement={<OnOffToggle isOn={isRobotAnalyticsOn} />}
          onClick={() => dispatch(updateSetting(robotName, ROBOT_ANALYTICS_SETTING_ID, !isRobotAnalyticsOn))}
          iconName="analytics"
=======
          settingName={t('home_gantry_on_restart')}
          settingInfo={t('home_gantry_subtext')}
          iconName="gantry-homing"
          enabledHomeGantry
          homeGantrySettings={homeGantrySettings}
          robotName={robotName}
>>>>>>> dbbc61f3
        />
        <RobotSettingButton
          settingName={t('app_settings:update_channel')}
          onClick={() => setCurrentOption("UpdateChannel")}
          iconName="update-channel"
        />
        <RobotSettingButton
          settingName={t('app_settings:enable_dev_tools')}
          settingInfo={t('dev_tools_description')}
          iconName="build"
          rightElement={<OnOffToggle isOn={devToolsOn} />}
          onClick={() => dispatch(toggleDevtools())}
        />
        {devToolsOn ? <FeatureFlags /> : null}
      </Flex>
    </Flex>
  )
}

function FeatureFlags(): JSX.Element {
  const { t } = useTranslation('app_settings')
  const devInternalFlags = useSelector(getFeatureFlags)
  const dispatch = useDispatch<Dispatch>()
  return (
    <>
      {DEV_INTERNAL_FLAGS.map(flag => (
        <Btn
          key={flag}
          width="100%"
          marginBottom={SPACING.spacing8}
          backgroundColor={COLORS.light1}
          padding={`${SPACING.spacing20} ${SPACING.spacing24}`}
          borderRadius={BORDERS.borderRadiusSize4}
          display={DISPLAY_FLEX}
          flexDirection={DIRECTION_ROW}
          gridGap={SPACING.spacing24}
          justifyContent={JUSTIFY_SPACE_BETWEEN}
          alignItems={ALIGN_CENTER}
          onClick={() => {
            dispatch(toggleDevInternalFlag(flag))
          }}
        >
          <Flex
            flexDirection={DIRECTION_ROW}
            gridGap={SPACING.spacing24}
            alignItems={ALIGN_CENTER}
          >
            <Icon name="alert-circle" size="3rem" color={COLORS.darkBlack100} />
            <Flex
              flexDirection={DIRECTION_COLUMN}
              gridGap={SPACING.spacing2}
              alignItems={ALIGN_FLEX_START}
              justifyContent={JUSTIFY_CENTER}
              width="46.25rem"
            >
              <StyledText as="h4" fontWeight={TYPOGRAPHY.fontWeightSemiBold}>
                {t(`__dev_internal__${flag}`)}
              </StyledText>
            </Flex>
          </Flex>
          <OnOffToggle isOn={Boolean(devInternalFlags?.[flag])} />
        </Btn>
      ))}
    </>
  )
}

function OnOffToggle(props: { isOn: boolean }): JSX.Element {
  const { t } = useTranslation('shared')
  return (
    <Flex
      flexDirection={DIRECTION_ROW}
      gridGap={SPACING.spacing12}
      alignItems={ALIGN_CENTER}
      backgroundColor={COLORS.transparent}
      padding={`${SPACING.spacing12} ${SPACING.spacing4}`}
      borderRadius={BORDERS.borderRadiusSize4}
    >
      <StyledText as="h4" fontWeight={TYPOGRAPHY.fontWeightRegular}>
        {props.isOn ? t('on') : t('off')}
      </StyledText>
    </Flex>
  )
}<|MERGE_RESOLUTION|>--- conflicted
+++ resolved
@@ -20,7 +20,6 @@
   JUSTIFY_CENTER,
 } from '@opentrons/components'
 
-import { StyledText } from '../../../atoms/text'
 import { getLocalRobot, getRobotApiVersion } from '../../../redux/discovery'
 import { getRobotUpdateAvailable } from '../../../redux/robot-update'
 import {
@@ -30,26 +29,21 @@
   getFeatureFlags,
   toggleDevInternalFlag,
   toggleDevtools,
-  toggleHistoricOffsets 
+  toggleHistoricOffsets,
 } from '../../../redux/config'
 import { UNREACHABLE } from '../../../redux/discovery/constants'
 import { Navigation } from '../../../organisms/Navigation'
 import { useLEDLights } from '../../../organisms/Devices/hooks'
 import { onDeviceDisplayRoutes } from '../../../App/OnDeviceDisplayApp'
 import { useNetworkConnection } from '../hooks'
-import { getRobotSettings } from '../../../redux/robot-settings'
 import { RobotSettingButton } from './RobotSettingButton'
 
 import type { Dispatch, State } from '../../../redux/types'
 import type { RobotSettings } from '../../../redux/robot-settings/types'
 import type { SetSettingOption } from './'
-<<<<<<< HEAD
 import { StyledText } from '../../../atoms/text'
 import { InlineNotification } from '../../../atoms/InlineNotification'
 import { getRobotSettings, updateSetting } from '../../../redux/robot-settings'
-=======
->>>>>>> dbbc61f3
-
 
 const ROBOT_ANALYTICS_SETTING_ID = 'disableLogAggregation'
 interface RobotSettingsListProps {
@@ -61,15 +55,16 @@
   const { t, i18n } = useTranslation(['device_settings', 'app_settings'])
   const dispatch = useDispatch<Dispatch>()
   const localRobot = useSelector(getLocalRobot)
- const robotName = localRobot?.name != null ? localRobot.name : 'no name'
+  const robotName = localRobot?.name != null ? localRobot.name : 'no name'
   const networkConnection = useNetworkConnection(robotName)
 
   const robotServerVersion =
     localRobot?.status != null ? getRobotApiVersion(localRobot) : null
 
-  const isRobotAnalyticsOn = useSelector((state: State) =>
-    getRobotSettings(state, robotName)
-  )?.find(({id}) => id === ROBOT_ANALYTICS_SETTING_ID)?.value ?? false
+  const isRobotAnalyticsOn =
+    useSelector((state: State) => getRobotSettings(state, robotName))?.find(
+      ({ id }) => id === ROBOT_ANALYTICS_SETTING_ID
+    )?.value ?? false
 
   const robotUpdateType = useSelector((state: State) => {
     return localRobot != null && localRobot.status !== UNREACHABLE
@@ -80,11 +75,6 @@
   const devToolsOn = useSelector(getDevtoolsEnabled)
   const historicOffsetsOn = useSelector(getApplyHistoricOffsets)
   const { lightsEnabled, toggleLights } = useLEDLights(robotName)
-  const settings = useSelector<State, RobotSettings>((state: State) =>
-    getRobotSettings(state, robotName)
-  )
-  const homeGantrySettings = settings?.find(s => s.id === 'disableHomeOnBoot')
-
   return (
     <Flex flexDirection={DIRECTION_COLUMN}>
       <Navigation routes={onDeviceDisplayRoutes} />
@@ -92,14 +82,14 @@
         <RobotSettingButton
           settingName={t('network_settings')}
           settingInfo={networkConnection?.connectionStatus}
-          onClick={() => setCurrentOption("NetworkSettings")}
+          onClick={() => setCurrentOption('NetworkSettings')}
           iconName="wifi"
         />
         <Link to="/robot-settings/rename-robot">
           <RobotSettingButton
             settingName={t('robot_name')}
             settingInfo={robotName}
-            onClick={() => setCurrentOption("RobotName")}
+            onClick={() => setCurrentOption('RobotName')}
             iconName="flex-robot"
           />
         </Link>
@@ -110,20 +100,23 @@
               ? `v${robotServerVersion}`
               : t('robot_settings_advanced_unknown')
           }
-          onClick={() => setCurrentOption("RobotSystemVersion")}
+          onClick={() => setCurrentOption('RobotSystemVersion')}
           iconName="update"
-          rightElement={(
+          rightElement={
             <Flex gridGap={SPACING.spacing40} alignItems={ALIGN_CENTER}>
               {isUpdateAvailable ? (
                 <InlineNotification
                   type="alert"
-                  heading={i18n.format(t('app_settings:update_available'), 'capitalize')}
+                  heading={i18n.format(
+                    t('app_settings:update_available'),
+                    'capitalize'
+                  )}
                   hug={true}
                 />
               ) : null}
               <Icon name="more" size="3rem" color={COLORS.darkBlack100} />
             </Flex>
-          )}
+          }
         />
         <RobotSettingButton
           settingName={t('display_led_lights')}
@@ -134,49 +127,46 @@
         />
         <RobotSettingButton
           settingName={t('touchscreen_sleep')}
-          onClick={() => setCurrentOption("TouchscreenSleep")}
+          onClick={() => setCurrentOption('TouchscreenSleep')}
           iconName="sleep"
         />
         <RobotSettingButton
           settingName={t('touchscreen_brightness')}
-          onClick={() => setCurrentOption("TouchscreenBrightness")}
+          onClick={() => setCurrentOption('TouchscreenBrightness')}
           iconName="brightness"
         />
         <RobotSettingButton
           settingName={t('apply_historic_offsets')}
           settingInfo={t('historic_offsets_description')}
           iconName="reticle"
-<<<<<<< HEAD
           rightElement={<OnOffToggle isOn={historicOffsetsOn} />}
           onClick={() => dispatch(toggleHistoricOffsets())}
-=======
-          enabledHistoricOffsets
-          historicOffsetsOn={historicOffsetsOn}
->>>>>>> dbbc61f3
         />
         <RobotSettingButton
           settingName={t('device_reset')}
-          onClick={() => setCurrentOption("DeviceReset")}
+          onClick={() => setCurrentOption('DeviceReset')}
           iconName="reset"
         />
         <RobotSettingButton
-<<<<<<< HEAD
-          settingName={i18n.format(t('app_settings:share_analytics_short'), 'titleCase')}
+          settingName={i18n.format(
+            t('app_settings:share_analytics_short'),
+            'titleCase'
+          )}
           rightElement={<OnOffToggle isOn={isRobotAnalyticsOn} />}
-          onClick={() => dispatch(updateSetting(robotName, ROBOT_ANALYTICS_SETTING_ID, !isRobotAnalyticsOn))}
+          onClick={() =>
+            dispatch(
+              updateSetting(
+                robotName,
+                ROBOT_ANALYTICS_SETTING_ID,
+                !isRobotAnalyticsOn
+              )
+            )
+          }
           iconName="analytics"
-=======
-          settingName={t('home_gantry_on_restart')}
-          settingInfo={t('home_gantry_subtext')}
-          iconName="gantry-homing"
-          enabledHomeGantry
-          homeGantrySettings={homeGantrySettings}
-          robotName={robotName}
->>>>>>> dbbc61f3
         />
         <RobotSettingButton
           settingName={t('app_settings:update_channel')}
-          onClick={() => setCurrentOption("UpdateChannel")}
+          onClick={() => setCurrentOption('UpdateChannel')}
           iconName="update-channel"
         />
         <RobotSettingButton
