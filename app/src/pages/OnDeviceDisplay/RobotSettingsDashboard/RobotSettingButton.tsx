--- conflicted
+++ resolved
@@ -213,14 +213,9 @@
           </Flex>
         ) : null}
         {enabledDevTools == null &&
-<<<<<<< HEAD
         enabledHistoricOffsets == null &&
-        ledLights == null ? (
-=======
-        enabledHistoricOffests == null &&
         ledLights == null &&
         enabledHomeGantry == null ? (
->>>>>>> 62063ca7
           <Icon name="more" size="3rem" color={COLORS.darkBlack100} />
         ) : null}
       </Flex>
