import * as React from 'react'
import { useSelector } from 'react-redux'
import { useTranslation } from 'react-i18next'
import { useHistory, useParams } from 'react-router-dom'
import first from 'lodash/first'
import { css } from 'styled-components'

import { RUN_STATUS_IDLE, RUN_STATUS_STOPPED } from '@opentrons/api-client'
import {
  ALIGN_CENTER,
  BORDERS,
  Btn,
  COLORS,
  DIRECTION_COLUMN,
  DISPLAY_FLEX,
  Flex,
  Icon,
  JUSTIFY_CENTER,
  JUSTIFY_END,
  JUSTIFY_SPACE_BETWEEN,
  POSITION_STICKY,
  SPACING,
  TEXT_ALIGN_RIGHT,
  truncateString,
  TYPOGRAPHY,
  useConditionalConfirm,
} from '@opentrons/components'
import {
  useProtocolQuery,
  useRunQuery,
  useInstrumentsQuery,
  useDoorQuery,
} from '@opentrons/react-api-client'
import {
  getDeckDefFromRobotType,
  getModuleDisplayName,
} from '@opentrons/shared-data'

import { StyledText } from '../../../atoms/text'
import {
  ProtocolSetupTitleSkeleton,
  ProtocolSetupStepSkeleton,
} from '../../../organisms/OnDeviceDisplay/ProtocolSetup'
import { ODD_FOCUS_VISIBLE } from '../../../atoms/buttons/constants'
import {
  useAttachedModules,
  useLPCDisabledReason,
} from '../../../organisms/Devices/hooks'
import { useMostRecentCompletedAnalysis } from '../../../organisms/LabwarePositionCheck/useMostRecentCompletedAnalysis'
import { getProtocolModulesInfo } from '../../../organisms/Devices/ProtocolRun/utils/getProtocolModulesInfo'
import { ProtocolSetupLabware } from '../../../organisms/ProtocolSetupLabware'
import { ProtocolSetupModules } from '../../../organisms/ProtocolSetupModules'
import { ProtocolSetupLiquids } from '../../../organisms/ProtocolSetupLiquids'
import { ProtocolSetupInstruments } from '../../../organisms/ProtocolSetupInstruments'
import { useLaunchLPC } from '../../../organisms/LabwarePositionCheck/useLaunchLPC'
import { getUnmatchedModulesForProtocol } from '../../../organisms/ProtocolSetupModules/utils'
import { ConfirmCancelRunModal } from '../../../organisms/OnDeviceDisplay/RunningProtocol'
import {
  getAreInstrumentsReady,
  getProtocolUsesGripper,
} from '../../../organisms/ProtocolSetupInstruments/utils'
import {
  useRunControls,
  useRunStatus,
} from '../../../organisms/RunTimeControl/hooks'
import { useToaster } from '../../../organisms/ToasterOven'
import { useIsHeaterShakerInProtocol } from '../../../organisms/ModuleCard/hooks'
import { getLabwareSetupItemGroups } from '../../Protocols/utils'
import { ROBOT_MODEL_OT3 } from '../../../redux/discovery'
import {
  useTrackEvent,
  ANALYTICS_PROTOCOL_PROCEED_TO_RUN,
} from '../../../redux/analytics'
import { getIsHeaterShakerAttached } from '../../../redux/config'
import { ConfirmAttachedModal } from './ConfirmAttachedModal'
import { getLatestCurrentOffsets } from '../../../organisms/Devices/ProtocolRun/SetupLabwarePositionCheck/utils'

import type { OnDeviceRouteParams } from '../../../App/types'

const FETCH_DOOR_STATUS_MS = 5000
interface ProtocolSetupStepProps {
  onClickSetupStep: () => void
  status: 'ready' | 'not ready' | 'general'
  title: string
  // first line of detail text
  detail?: string | null
  // second line of detail text
  subDetail?: string | null
  // disallow click handler, disabled styling
  disabled?: boolean
  // display the reason the setup step is disabled
  disabledReason?: string | null
}

export function ProtocolSetupStep({
  onClickSetupStep,
  status,
  title,
  detail,
  subDetail,
  disabled = false,
  disabledReason,
}: ProtocolSetupStepProps): JSX.Element {
  const backgroundColorByStepStatus = {
    ready: COLORS.green3,
    'not ready': COLORS.yellow3,
    general: COLORS.light1,
  }
  const { makeSnackbar } = useToaster()

  const makeDisabledReasonSnackbar = (): void => {
    if (disabledReason != null) {
      makeSnackbar(disabledReason)
    }
  }

  let backgroundColor: string
  if (!disabled) {
    switch (status) {
      case 'general':
        backgroundColor = COLORS.darkBlack40
        break
      case 'ready':
        backgroundColor = COLORS.green3Pressed
        break
      default:
        backgroundColor = COLORS.yellow3Pressed
    }
  } else backgroundColor = ''

  const PUSHED_STATE_STYLE = css`
    &:active {
      background-color: ${backgroundColor};
    }
  `

  return (
    <Btn
      onClick={() =>
        !disabled ? onClickSetupStep() : makeDisabledReasonSnackbar()
      }
      width="100%"
    >
      <Flex
        alignItems={ALIGN_CENTER}
        backgroundColor={
          disabled ? COLORS.light1 : backgroundColorByStepStatus[status]
        }
        borderRadius={BORDERS.borderRadiusSize4}
        gridGap={SPACING.spacing16}
        padding={`${SPACING.spacing20} ${SPACING.spacing24}`}
        css={PUSHED_STATE_STYLE}
      >
        {status !== 'general' && !disabled ? (
          <Icon
            color={status === 'ready' ? COLORS.green2 : COLORS.yellow2}
            size="2rem"
            name={status === 'ready' ? 'ot-check' : 'ot-alert'}
          />
        ) : null}
        <StyledText
          as="h4"
          fontWeight={TYPOGRAPHY.fontWeightSemiBold}
          color={disabled ? COLORS.darkBlack60 : COLORS.darkBlack100}
        >
          {title}
        </StyledText>
        <Flex flex="1" justifyContent={JUSTIFY_END}>
          <StyledText
            as="p"
            textAlign={TEXT_ALIGN_RIGHT}
            color={disabled ? COLORS.darkBlack60 : COLORS.darkBlack100}
          >
            {detail}
            {subDetail != null && detail != null ? <br /> : null}
            {subDetail}
          </StyledText>
        </Flex>
        {disabled ? null : (
          <Icon
            marginLeft={SPACING.spacing8}
            name="more"
            size="3rem"
            // Required to prevent inconsistent component height.
            style={{ backgroundColor: disabled ? 'transparent' : 'initial' }}
          />
        )}
      </Flex>
    </Btn>
  )
}

const CLOSE_BUTTON_STYLE = css`
  -webkit-tap-highlight-color: transparent;
  &:focus {
    background-color: ${COLORS.red2Pressed};
    color: ${COLORS.white};
  }

  &:hover {
    background-color: ${COLORS.red2};
    color: ${COLORS.white};
  }

  &:focus-visible {
    box-shadow: ${ODD_FOCUS_VISIBLE};
    background-color: ${COLORS.red2};
  }

  &:active {
    background-color: ${COLORS.red2Pressed};
    color: ${COLORS.white};
  }

  &:disabled {
    background-color: ${COLORS.darkBlack20};
    color: ${COLORS.darkBlack60};
  }
`
// TODO(ew, 05/03/2023): refactor the run buttons into a shared component
interface CloseButtonProps {
  onClose: () => void
}

function CloseButton({ onClose }: CloseButtonProps): JSX.Element {
  return (
    <Btn
      alignItems={ALIGN_CENTER}
      backgroundColor={COLORS.red2}
      borderRadius="6.25rem"
      display={DISPLAY_FLEX}
      height="6.25rem"
      justifyContent={JUSTIFY_CENTER}
      width="6.25rem"
      onClick={onClose}
      aria-label="close"
      css={CLOSE_BUTTON_STYLE}
    >
      <Icon color={COLORS.white} name="close-icon" size="2.5rem" />
    </Btn>
  )
}

interface PlayButtonProps {
  ready: boolean
  onPlay?: () => void
  disabled?: boolean
  isDoorOpen: boolean
}

function PlayButton({
  disabled = false,
  onPlay,
  ready,
  isDoorOpen,
}: PlayButtonProps): JSX.Element {
  const playButtonStyle = css`
    -webkit-tap-highlight-color: transparent;
    &:focus {
      background-color: ${ready && !isDoorOpen
        ? COLORS.bluePressed
        : COLORS.darkBlack40};
      color: ${COLORS.white};
    }

    &:hover {
      background-color: ${ready && !isDoorOpen
        ? COLORS.blueEnabled
        : COLORS.darkBlack20};
      color: ${COLORS.white};
    }

    &:focus-visible {
      box-shadow: ${ODD_FOCUS_VISIBLE};
      background-color: ${ready && !isDoorOpen
        ? COLORS.blueEnabled
        : COLORS.darkBlack20};
    }

    &:active {
      background-color: ${ready && !isDoorOpen
        ? COLORS.bluePressed
        : COLORS.darkBlack40};
      color: ${COLORS.white};
    }

    &:disabled {
      background-color: ${COLORS.darkBlack20};
      color: ${COLORS.darkBlack60};
    }
  `
  return (
    <Btn
      alignItems={ALIGN_CENTER}
      backgroundColor={
        disabled || !ready || isDoorOpen
          ? COLORS.darkBlack20
          : COLORS.blueEnabled
      }
      borderRadius="6.25rem"
      display={DISPLAY_FLEX}
      height="6.25rem"
      justifyContent={JUSTIFY_CENTER}
      width="6.25rem"
      disabled={disabled}
      onClick={onPlay}
      aria-label="play"
      css={playButtonStyle}
    >
      <Icon
        color={
          disabled || !ready || isDoorOpen ? COLORS.darkBlack60 : COLORS.white
        }
        name="play-icon"
        size="2.5rem"
      />
    </Btn>
  )
}

interface PrepareToRunProps {
  runId: string
  setSetupScreen: React.Dispatch<React.SetStateAction<SetupScreens>>
  confirmAttachment: () => void
  play: () => void
  setupScreen: SetupScreens
}

function PrepareToRun({
  runId,
  setSetupScreen,
  confirmAttachment,
  play,
  setupScreen,
}: PrepareToRunProps): JSX.Element {
  const { t, i18n } = useTranslation(['protocol_setup', 'shared'])
  const history = useHistory()
  const { makeSnackbar } = useToaster()

  // Watch for scrolling to toggle dropshadow
  const scrollRef = React.useRef<HTMLDivElement>(null)
  const [isScrolled, setIsScrolled] = React.useState<boolean>(false)
  const observer = new IntersectionObserver(([entry]) => {
    setIsScrolled(!entry.isIntersecting)
  })
  if (scrollRef.current != null) {
    observer.observe(scrollRef.current)
  }

  const { data: runRecord } = useRunQuery(runId, { staleTime: Infinity })
  const protocolId = runRecord?.data?.protocolId ?? null
  const { data: protocolRecord } = useProtocolQuery(protocolId, {
    staleTime: Infinity,
  })

  const { data: attachedInstruments } = useInstrumentsQuery()
  const protocolName =
    protocolRecord?.data.metadata.protocolName ??
    protocolRecord?.data.files[0].name ??
    ''
  const mostRecentAnalysis = useMostRecentCompletedAnalysis(runId)
  const { launchLPC, LPCWizard } = useLaunchLPC(runId)

  const onConfirmCancelClose = (): void => {
    setShowConfirmCancelModal(false)
    history.goBack()
  }

  const protocolHasModules =
    mostRecentAnalysis?.modules != null &&
    mostRecentAnalysis?.modules.length > 0
  const attachedModules = useAttachedModules()

  const runStatus = useRunStatus(runId)
  const isHeaterShakerInProtocol = useIsHeaterShakerInProtocol()

  const deckDef = getDeckDefFromRobotType(ROBOT_MODEL_OT3)

  const protocolModulesInfo =
    mostRecentAnalysis != null
      ? getProtocolModulesInfo(mostRecentAnalysis, deckDef)
      : []

  const { missingModuleIds } = getUnmatchedModulesForProtocol(
    attachedModules,
    protocolModulesInfo
  )
  const areInstrumentsReady =
    mostRecentAnalysis != null && attachedInstruments != null
      ? getAreInstrumentsReady(mostRecentAnalysis, attachedInstruments)
      : false

  const isMissingModules = missingModuleIds.length > 0
  const lpcDisabledReason = useLPCDisabledReason({
    runId,
    hasMissingModulesForOdd: isMissingModules,
    hasMissingCalForOdd: !areInstrumentsReady,
  })
  const requiredCalibration = attachedModules.some(
    module => module.moduleOffset?.last_modified == null
  )

  const [
    showConfirmCancelModal,
    setShowConfirmCancelModal,
  ] = React.useState<boolean>(false)

  // True if any server request is still pending.
  const isLoading =
    mostRecentAnalysis == null ||
    attachedInstruments == null ||
    (protocolHasModules && attachedModules == null)

  const speccedInstrumentCount =
    mostRecentAnalysis !== null
      ? mostRecentAnalysis.pipettes.length +
        (getProtocolUsesGripper(mostRecentAnalysis) ? 1 : 0)
      : 0

  const instrumentsDetail = t('instruments_connected', {
    count: speccedInstrumentCount,
  })
  const instrumentsStatus = areInstrumentsReady ? 'ready' : 'not ready'

  const modulesStatus =
    isMissingModules || requiredCalibration ? 'not ready' : 'ready'

  const isReadyToRun = areInstrumentsReady && !isMissingModules

  const onPlay = (): void => {
    if (isDoorOpen) {
      makeSnackbar(t('shared:close_robot_door'))
    } else {
      if (
        isHeaterShakerInProtocol &&
        isReadyToRun &&
        (runStatus === RUN_STATUS_IDLE || runStatus === RUN_STATUS_STOPPED)
      ) {
        confirmAttachment()
      } else {
        if (isReadyToRun) {
          play()
        } else {
          makeSnackbar(
            i18n.format(t('complete_setup_before_proceeding'), 'capitalize')
          )
        }
      }
    }
  }

  // get display name of first missing module
  const firstMissingModuleId = first(missingModuleIds)
  const firstMissingModuleModel = mostRecentAnalysis?.modules.find(
    module => module.id === firstMissingModuleId
  )?.model
  const firstMissingModuleDisplayName: string =
    firstMissingModuleModel != null
      ? getModuleDisplayName(firstMissingModuleModel)
      : ''

  // determine modules detail messages
  const connectedModulesText =
    protocolModulesInfo.length === 0
      ? t('no_modules_used_in_this_protocol')
      : t('modules_connected', {
          count: attachedModules.length,
        })
  const missingModulesText =
    missingModuleIds.length === 1
      ? `${t('missing')} ${firstMissingModuleDisplayName}`
      : t('multiple_modules_missing')

  const modulesDetail = (): string => {
    if (isMissingModules) {
      return missingModulesText
    } else if (requiredCalibration) {
      return t('calibration_required')
    } else {
      return connectedModulesText
    }
  }

  // Labware information
  const { offDeckItems, onDeckItems } = getLabwareSetupItemGroups(
    mostRecentAnalysis?.commands ?? []
  )
  const onDeckLabwareCount = onDeckItems.length
  const additionalLabwareCount = offDeckItems.length

  const labwareDetail =
    onDeckLabwareCount > 0
      ? t('on-deck_labware', { count: onDeckLabwareCount })
      : null
  const labwareSubDetail =
    additionalLabwareCount > 0
      ? t('additional_labware', { count: additionalLabwareCount })
      : null

  const latestCurrentOffsets = getLatestCurrentOffsets(
    runRecord?.data?.labwareOffsets ?? []
  )

  // Liquids information
  const liquidsInProtocol = mostRecentAnalysis?.liquids ?? []

  const { data: doorStatus } = useDoorQuery({
    refetchInterval: FETCH_DOOR_STATUS_MS,
  })
  const isDoorOpen =
    doorStatus?.data.status === 'open' &&
    doorStatus?.data.doorRequiredClosedForProtocol
  return (
    <>
<<<<<<< HEAD
=======
      {isReadyToRun && isDoorOpen && setupScreen === 'prepare to run' ? (
        <OpenDoorAlertModal />
      ) : null}
>>>>>>> dc8d032a
      {/* Empty box to detect scrolling */}
      <Flex ref={scrollRef} />
      {/* Protocol Setup Header */}
      <Flex
        boxShadow={isScrolled ? BORDERS.shadowBig : undefined}
        flexDirection={DIRECTION_COLUMN}
        gridGap={SPACING.spacing24}
        padding={`${SPACING.spacing32} ${SPACING.spacing40} ${SPACING.spacing40}`}
        position={POSITION_STICKY}
        top={0}
        backgroundColor={COLORS.white}
        overflowY="auto"
        marginX={`-${SPACING.spacing32}`}
      >
        <Flex justifyContent={JUSTIFY_SPACE_BETWEEN}>
          <Flex
            flexDirection={DIRECTION_COLUMN}
            gridGap={SPACING.spacing2}
            maxWidth="43rem"
          >
            {!isLoading ? (
              <>
                <StyledText as="h4" fontWeight={TYPOGRAPHY.fontWeightBold}>
                  {t('prepare_to_run')}
                </StyledText>
                <StyledText
                  as="h4"
                  color={COLORS.darkGreyEnabled}
                  fontWeight={TYPOGRAPHY.fontWeightSemiBold}
                  overflowWrap="anywhere"
                >
                  {truncateString(protocolName, 100)}
                </StyledText>
              </>
            ) : (
              <ProtocolSetupTitleSkeleton />
            )}
          </Flex>
          <Flex gridGap={SPACING.spacing16}>
            <CloseButton
              onClose={
                !isLoading
                  ? () => setShowConfirmCancelModal(true)
                  : onConfirmCancelClose
              }
            />
            <PlayButton
              disabled={isLoading}
              onPlay={!isLoading ? onPlay : undefined}
              ready={!isLoading ? isReadyToRun : false}
              isDoorOpen={isDoorOpen}
            />
          </Flex>
        </Flex>
      </Flex>
      <Flex
        alignItems={ALIGN_CENTER}
        flexDirection={DIRECTION_COLUMN}
        gridGap={SPACING.spacing8}
        paddingX={SPACING.spacing8}
      >
        {!isLoading ? (
          <>
            <ProtocolSetupStep
              onClickSetupStep={() => setSetupScreen('instruments')}
              title={t('instruments')}
              detail={instrumentsDetail}
              status={instrumentsStatus}
              disabled={speccedInstrumentCount === 0}
            />
            <ProtocolSetupStep
              onClickSetupStep={() => setSetupScreen('modules')}
              title={t('modules')}
              detail={modulesDetail()}
              status={modulesStatus}
              disabled={protocolModulesInfo.length === 0}
            />
            <ProtocolSetupStep
              onClickSetupStep={() => {
                launchLPC()
              }}
              title={t('labware_position_check')}
              detail={t(
                lpcDisabledReason != null
                  ? 'currently_unavailable'
                  : 'recommended'
              )}
              subDetail={
                latestCurrentOffsets.length > 0
                  ? t('offsets_applied', { count: latestCurrentOffsets.length })
                  : null
              }
              status="general"
              disabled={lpcDisabledReason != null}
              disabledReason={lpcDisabledReason}
            />
            <ProtocolSetupStep
              onClickSetupStep={() => setSetupScreen('labware')}
              title={t('labware')}
              detail={labwareDetail}
              subDetail={labwareSubDetail}
              status="general"
              disabled={labwareDetail == null}
            />
            <ProtocolSetupStep
              onClickSetupStep={() => setSetupScreen('liquids')}
              title={t('liquids')}
              status="general"
              detail={
                liquidsInProtocol.length > 0
                  ? t('initial_liquids_num', {
                      count: liquidsInProtocol.length,
                    })
                  : t('liquids_not_in_setup')
              }
              disabled={liquidsInProtocol.length === 0}
            />
          </>
        ) : (
          <ProtocolSetupStepSkeleton />
        )}
      </Flex>
      {LPCWizard}
      {showConfirmCancelModal ? (
        <ConfirmCancelRunModal
          runId={runId}
          setShowConfirmCancelRunModal={setShowConfirmCancelModal}
          isActiveRun={false}
          protocolId={protocolId}
        />
      ) : null}
    </>
  )
}

export type SetupScreens =
  | 'prepare to run'
  | 'instruments'
  | 'modules'
  | 'labware'
  | 'liquids'

export function ProtocolSetup(): JSX.Element {
  const { runId } = useParams<OnDeviceRouteParams>()
  const trackEvent = useTrackEvent()
  const { play } = useRunControls(runId)
  const handleProceedToRunClick = (): void => {
    trackEvent({ name: ANALYTICS_PROTOCOL_PROCEED_TO_RUN, properties: {} })
    play()
  }
  const configBypassHeaterShakerAttachmentConfirmation = useSelector(
    getIsHeaterShakerAttached
  )
  const {
    confirm: confirmAttachment,
    showConfirmation: showConfirmationModal,
    cancel: cancelExit,
  } = useConditionalConfirm(
    handleProceedToRunClick,
    !configBypassHeaterShakerAttachmentConfirmation
  )

  // orchestrate setup subpages/components
  const [setupScreen, setSetupScreen] = React.useState<SetupScreens>(
    'prepare to run'
  )
  const setupComponentByScreen = {
    'prepare to run': (
      <PrepareToRun
        runId={runId}
        setSetupScreen={setSetupScreen}
        confirmAttachment={confirmAttachment}
        play={play}
        setupScreen={setupScreen}
      />
    ),
    instruments: (
      <ProtocolSetupInstruments runId={runId} setSetupScreen={setSetupScreen} />
    ),
    modules: (
      <ProtocolSetupModules runId={runId} setSetupScreen={setSetupScreen} />
    ),
    labware: (
      <ProtocolSetupLabware runId={runId} setSetupScreen={setSetupScreen} />
    ),
    liquids: (
      <ProtocolSetupLiquids runId={runId} setSetupScreen={setSetupScreen} />
    ),
  }

  return (
    <>
      {showConfirmationModal ? (
        <ConfirmAttachedModal
          onCloseClick={cancelExit}
          isProceedToRunModal={true}
          onConfirmClick={handleProceedToRunClick}
        />
      ) : null}
      <Flex
        flexDirection={DIRECTION_COLUMN}
        padding={
          setupScreen === 'prepare to run'
            ? `0 ${SPACING.spacing32} ${SPACING.spacing40}`
            : `${SPACING.spacing32} ${SPACING.spacing40}`
        }
      >
        {setupComponentByScreen[setupScreen]}
      </Flex>
    </>
  )
}<|MERGE_RESOLUTION|>--- conflicted
+++ resolved
@@ -512,12 +512,6 @@
     doorStatus?.data.doorRequiredClosedForProtocol
   return (
     <>
-<<<<<<< HEAD
-=======
-      {isReadyToRun && isDoorOpen && setupScreen === 'prepare to run' ? (
-        <OpenDoorAlertModal />
-      ) : null}
->>>>>>> dc8d032a
       {/* Empty box to detect scrolling */}
       <Flex ref={scrollRef} />
       {/* Protocol Setup Header */}
