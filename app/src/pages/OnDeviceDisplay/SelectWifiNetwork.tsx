--- conflicted
+++ resolved
@@ -1,11 +1,8 @@
 import * as React from 'react'
 import { useTranslation } from 'react-i18next'
 import { useDispatch, useSelector } from 'react-redux'
-<<<<<<< HEAD
 import { useHistory } from 'react-router-dom'
 import { css } from 'styled-components'
-=======
->>>>>>> 98253d00
 
 import {
   Flex,
@@ -16,13 +13,8 @@
   DIRECTION_ROW,
   Icon,
   JUSTIFY_CENTER,
-<<<<<<< HEAD
-  POSITION_ABSOLUTE,
-  POSITION_RELATIVE,
+  COLORS,
   Btn,
-  COLORS,
-=======
->>>>>>> 98253d00
 } from '@opentrons/components'
 
 import { StyledText } from '../../atoms/text'
@@ -50,6 +42,7 @@
   const [selectedSsid, setSelectedSsid] = React.useState<string>('')
   const localRobot = useSelector(getLocalRobot)
   const robotName = localRobot?.name != null ? localRobot.name : 'no name'
+  const history = useHistory()
   const dispatch = useDispatch<Dispatch>()
   const list = useSelector((state: State) =>
     Networking.getWifiList(state, robotName)
@@ -93,6 +86,10 @@
               height="4rem"
               borderRadius="12px"
               marginBottom={SPACING.spacing3}
+              onClick={() => {
+                setSelectedSsid(nw.ssid)
+                setIsShowSetWifiCred(true)
+              }}
             >
               <Flex
                 flexDirection={DIRECTION_ROW}
@@ -132,15 +129,6 @@
               padding={SPACING.spacing4}
               flexDirection={DIRECTION_ROW}
               alignItems={ALIGN_CENTER}
-<<<<<<< HEAD
-=======
-              marginBottom={SPACING.spacing3}
-              borderRadius="0.75rem"
-              onClick={() => {
-                setSelectedSsid(nw.ssid)
-                setIsShowSetWifiCred(true)
-              }}
->>>>>>> 98253d00
             >
               <Icon name="plus" size="2.25rem" color={COLORS.darkGreyEnabled} />
               <StyledText
@@ -184,24 +172,6 @@
           {t('connect_to_a_network')}
         </StyledText>
       </Flex>
-<<<<<<< HEAD
-
-      <Flex position={POSITION_ABSOLUTE} right="0">
-        <TertiaryButton
-          width="11.8125rem"
-          height="3.75rem"
-          fontSize="1.5rem"
-          fontWeight="500"
-          lineHeight="2.0425rem"
-          onClick={handleSearch}
-        >
-          {!isSearching ? null : (
-            <Icon name="ot-spinner" size="3.3125rem" spin />
-          )}
-        </TertiaryButton>
-      </Flex>
-=======
->>>>>>> 98253d00
     </Flex>
   )
 }