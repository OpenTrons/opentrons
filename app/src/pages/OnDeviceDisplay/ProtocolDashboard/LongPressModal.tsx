import * as React from 'react'
import { useDispatch, useSelector } from 'react-redux'
import { useHistory } from 'react-router-dom'
import { useTranslation } from 'react-i18next'
import {
  ALIGN_CENTER,
  COLORS,
  DIRECTION_COLUMN,
  Flex,
  Icon,
  JUSTIFY_CENTER,
  SPACING,
  TYPOGRAPHY,
  BORDERS,
} from '@opentrons/components'
import { deleteProtocol, deleteRun, getProtocol } from '@opentrons/api-client'
import { useCreateRunMutation, useHost } from '@opentrons/react-api-client'

import { StyledText } from '../../../atoms/text'
import { ModalShell } from '../../../molecules/Modal'
import { getPinnedProtocolIds, updateConfigValue } from '../../../redux/config'
import { TooManyPinsModal } from './TooManyPinsModal'

import type { Dispatch } from '../../../redux/types'
import { useProtocolQuery } from '../../../../../react-api-client/src/protocols'
import type { UseLongPressResult } from '@opentrons/components'

// What is the maximum number of protocols one can pin? This many.
const MAXIMUM_PINNED_PROTOCOLS = 8

export function LongPressModal(props: {
  longpress: UseLongPressResult
  protocolId: string
}): JSX.Element {
  const { longpress, protocolId } = props
  const history = useHistory()
  const host = useHost()
  let pinnedProtocolIds = useSelector(getPinnedProtocolIds) ?? []
  const { t } = useTranslation('protocol_info')
  const dispatch = useDispatch<Dispatch>()
<<<<<<< HEAD
  const { data: protocolRecord } = useProtocolQuery(protocolId, {
    staleTime: Infinity,
  })
  const referencedRunIds = protocolRecord?.data.metadata.referencedRunIds ?? []

=======
>>>>>>> 45a29ce0
  const pinned = pinnedProtocolIds.includes(protocolId)

  const [showMaxPinsAlert, setShowMaxPinsAlert] = React.useState<boolean>(false)

  // This looks totally bonkers, and it is. This construction is to make
  // it easier to use in unit tests, where we have to mock both the mutation
  // and the createRun function. The real code didn't like the mock:
  //
  // TypeError: Cannot read properties of undefined (reading 'createRun')
  //
  // Having the empty function fallback lets the mocks get called. In real use it
  // shouldn't ever get needed.
  const createRunUse = useCreateRunMutation({
    onSuccess: data => {
      const runId: string = data.data.id
      history.push(`/protocols/${runId}/setup`)
    },
  })
  const createRun =
    createRunUse?.createRun !== undefined ? createRunUse.createRun : () => {}

  const handleCloseModal = (): void => {
    longpress.setIsLongPressed(false)
  }

<<<<<<< HEAD
  // TODO const { deleteProtocol } = useDeleteProtocolMutation(protocolId)

  const handleDeleteClick = (): void => {
    longpress.setIsLongPressed(false)
    // TODO: deleteProtocol()
    console.log(`deleted protocol with id ${protocolId}`)
    history.goBack()
=======
  const handleDeleteClick = (): void => {
    if (host != null) {
      getProtocol(host, protocolId)
        .then(response => response.data.data)
        .then(protocol => {
          const referencedRunIds = protocol.metadata.referencedRunIds
          return referencedRunIds ?? []
        })
        .then(referencedRunIds =>
          Promise.all(referencedRunIds?.map(runId => deleteRun(host, runId)))
        )
        .then(() => deleteProtocol(host, protocolId))
        .then(() => longpress.setIsLongPressed(false))
        .catch((e: Error) => {
          console.error(`error deleting resources: ${e.message}`)
        })
    } else {
      console.error(
        'could not delete resources because the robot host is unknown'
      )
    }
>>>>>>> 45a29ce0
  }

  const handlePinClick = (): void => {
    if (!pinned) {
      if (pinnedProtocolIds.length === MAXIMUM_PINNED_PROTOCOLS) {
        setShowMaxPinsAlert(true)
      } else {
        pinnedProtocolIds.push(protocolId)
        handlePinnedProtocolIds(pinnedProtocolIds)
      }
    } else {
      pinnedProtocolIds = pinnedProtocolIds.filter(p => p !== protocolId)
      handlePinnedProtocolIds(pinnedProtocolIds)
    }
  }

  const handleRunClick = (): void => {
    longpress.setIsLongPressed(false)
    createRun({ protocolId: protocolId })
  }

  const handlePinnedProtocolIds = (pinnedProtocolIds: string[]): void => {
    dispatch(
      updateConfigValue('protocols.pinnedProtocolIds', pinnedProtocolIds)
    )
    longpress.setIsLongPressed(false)
  }

  return (
    <>
      {showMaxPinsAlert ? (
        <TooManyPinsModal longpress={longpress} />
      ) : (
        <ModalShell
          borderRadius={BORDERS.size_three}
          onOutsideClick={handleCloseModal}
          width="15.625rem"
        >
          <Flex
            flexDirection={DIRECTION_COLUMN}
            justifyContent={JUSTIFY_CENTER}
          >
            <Flex
              alignItems={ALIGN_CENTER}
              gridGap={SPACING.spacingSM}
              height="4.875rem"
              padding={SPACING.spacing5}
              onClick={handleRunClick}
              as="button"
            >
              <Icon name="play-circle" size="1.75rem" color={COLORS.black} />
              <StyledText
                fontSize="1.375rem"
                lineHeight="1.5rem"
                fontWeight={TYPOGRAPHY.fontWeightRegular}
                textAlign={TYPOGRAPHY.textAlignCenter}
              >
                {t('run_protocol')}
              </StyledText>
            </Flex>
            <Flex
              alignItems={ALIGN_CENTER}
              gridGap={SPACING.spacingSM}
              height="4.875rem"
              padding={SPACING.spacing5}
              onClick={handlePinClick}
              as="button"
            >
              <Icon name="push-pin" size="1.875rem" color={COLORS.black} />
              <StyledText
                fontSize="1.375rem"
                lineHeight="1.5rem"
                fontWeight={TYPOGRAPHY.fontWeightRegular}
                textAlign={TYPOGRAPHY.textAlignCenter}
              >
                {pinned ? t('unpin_protocol') : t('pin_protocol')}
              </StyledText>
            </Flex>
            <Flex
              alignItems={ALIGN_CENTER}
              backgroundColor={COLORS.errorEnabled}
              gridGap={SPACING.spacingSM}
              height="4.875rem"
              padding={SPACING.spacing5}
              onClick={handleDeleteClick}
              as="button"
            >
              <Icon name="trash" size="1.875rem" color={COLORS.white} />
              <StyledText
                color={COLORS.white}
                fontSize="1.375rem"
                lineHeight="1.5rem"
                fontWeight={TYPOGRAPHY.fontWeightRegular}
                textAlign={TYPOGRAPHY.textAlignCenter}
              >
                {t('delete_protocol')}
              </StyledText>
            </Flex>
          </Flex>
        </ModalShell>
      )}
    </>
  )
}<|MERGE_RESOLUTION|>--- conflicted
+++ resolved
@@ -22,7 +22,6 @@
 import { TooManyPinsModal } from './TooManyPinsModal'
 
 import type { Dispatch } from '../../../redux/types'
-import { useProtocolQuery } from '../../../../../react-api-client/src/protocols'
 import type { UseLongPressResult } from '@opentrons/components'
 
 // What is the maximum number of protocols one can pin? This many.
@@ -38,14 +37,7 @@
   let pinnedProtocolIds = useSelector(getPinnedProtocolIds) ?? []
   const { t } = useTranslation('protocol_info')
   const dispatch = useDispatch<Dispatch>()
-<<<<<<< HEAD
-  const { data: protocolRecord } = useProtocolQuery(protocolId, {
-    staleTime: Infinity,
-  })
-  const referencedRunIds = protocolRecord?.data.metadata.referencedRunIds ?? []
-
-=======
->>>>>>> 45a29ce0
+
   const pinned = pinnedProtocolIds.includes(protocolId)
 
   const [showMaxPinsAlert, setShowMaxPinsAlert] = React.useState<boolean>(false)
@@ -71,15 +63,14 @@
     longpress.setIsLongPressed(false)
   }
 
-<<<<<<< HEAD
   // TODO const { deleteProtocol } = useDeleteProtocolMutation(protocolId)
 
-  const handleDeleteClick = (): void => {
-    longpress.setIsLongPressed(false)
-    // TODO: deleteProtocol()
-    console.log(`deleted protocol with id ${protocolId}`)
-    history.goBack()
-=======
+  // const handleDeleteClick = (): void => {
+  //   longpress.setIsLongPressed(false)
+  //   // TODO: deleteProtocol()
+  //   console.log(`deleted protocol with id ${protocolId}`)
+  //   history.goBack()
+
   const handleDeleteClick = (): void => {
     if (host != null) {
       getProtocol(host, protocolId)
@@ -95,13 +86,14 @@
         .then(() => longpress.setIsLongPressed(false))
         .catch((e: Error) => {
           console.error(`error deleting resources: ${e.message}`)
+          longpress.setIsLongPressed(false)
         })
     } else {
       console.error(
         'could not delete resources because the robot host is unknown'
       )
+      longpress.setIsLongPressed(false)
     }
->>>>>>> 45a29ce0
   }
 
   const handlePinClick = (): void => {
