--- conflicted
+++ resolved
@@ -10,10 +10,6 @@
   ALIGN_START,
   DIRECTION_ROW,
   SPACING,
-<<<<<<< HEAD
-  LEGACY_COLORS,
-=======
->>>>>>> e1f5673b
   COLORS,
   BORDERS,
   TYPOGRAPHY,
