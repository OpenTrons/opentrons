import * as React from 'react'
import { MemoryRouter } from 'react-router-dom'
import { resetAllWhenMocks } from 'jest-when'
<<<<<<< HEAD
import { screen, fireEvent } from '@testing-library/react'
=======
import { fireEvent, screen } from '@testing-library/react'
>>>>>>> 89879765
import {
  renderWithProviders,
  useConditionalConfirm,
} from '@opentrons/components'
import {
  getReachableRobots,
  getUnreachableRobots,
} from '../../../redux/discovery'
import { i18n } from '../../../i18n'
import {
  mockReachableRobot,
  mockUnreachableRobot,
} from '../../../redux/discovery/__fixtures__'
import {
  useTrackEvent,
  ANALYTICS_CHANGE_PATH_TO_PYTHON_DIRECTORY,
  ANALYTICS_CHANGE_CUSTOM_LABWARE_SOURCE_FOLDER,
} from '../../../redux/analytics'
import * as CustomLabware from '../../../redux/custom-labware'
import * as Config from '../../../redux/config'
import * as ProtocolAnalysis from '../../../redux/protocol-analysis'
import * as SystemInfo from '../../../redux/system-info'
import * as Fixtures from '../../../redux/system-info/__fixtures__'
import {
  EnableDevTools,
  OT2AdvancedSettings,
} from '../../../organisms/AdvancedSettings'

import { PreventRobotCaching } from '../../../organisms/AdvancedSettings'

import { AdvancedSettings } from '../AdvancedSettings'

jest.mock('../../../redux/config')
jest.mock('../../../redux/calibration')
jest.mock('../../../redux/custom-labware')
jest.mock('../../../redux/discovery')
jest.mock('../../../redux/protocol-analysis')
jest.mock('../../../redux/system-info')
jest.mock('@opentrons/components/src/hooks')
jest.mock('../../../redux/analytics')
jest.mock('../../../organisms/AdvancedSettings')

const render = (): ReturnType<typeof renderWithProviders> => {
  return renderWithProviders(
    <MemoryRouter>
      <AdvancedSettings />
    </MemoryRouter>,
    {
      i18nInstance: i18n,
    }
  )
}

const mockGetUnreachableRobots = getUnreachableRobots as jest.MockedFunction<
  typeof getUnreachableRobots
>
const mockGetReachableRobots = getReachableRobots as jest.MockedFunction<
  typeof getReachableRobots
>
const mockUseConditionalConfirm = useConditionalConfirm as jest.MockedFunction<
  typeof useConditionalConfirm
>
const getCustomLabwarePath = CustomLabware.getCustomLabwareDirectory as jest.MockedFunction<
  typeof CustomLabware.getCustomLabwareDirectory
>
const getChannelOptions = Config.getUpdateChannelOptions as jest.MockedFunction<
  typeof Config.getUpdateChannelOptions
>

const mockGetIsLabwareOffsetCodeSnippetsOn = Config.getIsLabwareOffsetCodeSnippetsOn as jest.MockedFunction<
  typeof Config.getIsLabwareOffsetCodeSnippetsOn
>

const mockGetU2EAdapterDevice = SystemInfo.getU2EAdapterDevice as jest.MockedFunction<
  typeof SystemInfo.getU2EAdapterDevice
>

const mockGetU2EWindowsDriverStatus = SystemInfo.getU2EWindowsDriverStatus as jest.MockedFunction<
  typeof SystemInfo.getU2EWindowsDriverStatus
>

const mockGetIsHeaterShakerAttached = Config.getIsHeaterShakerAttached as jest.MockedFunction<
  typeof Config.getIsHeaterShakerAttached
>

const mockGetPathToPythonOverride = Config.getPathToPythonOverride as jest.MockedFunction<
  typeof Config.getPathToPythonOverride
>

const mockOpenPythonInterpreterDirectory = ProtocolAnalysis.openPythonInterpreterDirectory as jest.MockedFunction<
  typeof ProtocolAnalysis.openPythonInterpreterDirectory
>

const mockUseTrackEvent = useTrackEvent as jest.MockedFunction<
  typeof useTrackEvent
>
const mockPreventRobotCaching = PreventRobotCaching as jest.MockedFunction<
  typeof PreventRobotCaching
>

const mockOT2AdvancedSettings = OT2AdvancedSettings as jest.MockedFunction<
  typeof OT2AdvancedSettings
>
const mockEnableDevTools = EnableDevTools as jest.MockedFunction<
  typeof EnableDevTools
>

let mockTrackEvent: jest.Mock
const mockConfirm = jest.fn()
const mockCancel = jest.fn()

describe('AdvancedSettings', () => {
  beforeEach(() => {
    mockTrackEvent = jest.fn()
    mockUseTrackEvent.mockReturnValue(mockTrackEvent)
    getCustomLabwarePath.mockReturnValue('')
    getChannelOptions.mockReturnValue([
      {
        label: 'Stable',
        value: 'latest',
      },
      { label: 'Beta', value: 'beta' },
      { label: 'Alpha', value: 'alpha' },
    ])
    mockGetU2EAdapterDevice.mockReturnValue(Fixtures.mockWindowsRealtekDevice)
    mockGetUnreachableRobots.mockReturnValue([mockUnreachableRobot])
    mockGetReachableRobots.mockReturnValue([mockReachableRobot])
    mockGetU2EWindowsDriverStatus.mockReturnValue(SystemInfo.OUTDATED)
    mockUseConditionalConfirm.mockReturnValue({
      confirm: mockConfirm,
      showConfirmation: true,
      cancel: mockCancel,
    })
<<<<<<< HEAD
    mockPreventRobotCaching.mockReturnValue(<div>mock PreventRobotCaching</div>)
=======
    mockOT2AdvancedSettings.mockReturnValue(<div>mock OT2AdvancedSettings</div>)
    mockEnableDevTools.mockReturnValue(<div>mock EnableDevTools</div>)
>>>>>>> 89879765
  })

  afterEach(() => {
    jest.resetAllMocks()
    resetAllWhenMocks()
  })

  it('renders correct titles', () => {
    const [{ getByText }] = render()
    getByText('Update Channel')
    getByText('Additional Custom Labware Source Folder')
    getByText('Clear Unavailable Robots')
    getByText('USB-to-Ethernet Adapter Information')
  })

  it('renders the update channel combobox and section', () => {
    const [{ getByText, getByRole }] = render()
    getByText(
      'Stable receives the latest stable releases. Beta allows you to try out new in-progress features before they launch in Stable channel, but they have not completed testing yet.'
    )
    getByRole('combobox', { name: '' })
  })

  it('renders the custom labware section with source folder selected', () => {
    getCustomLabwarePath.mockReturnValue('/mock/custom-labware-path')
    const [{ getByText, getByRole }] = render()
    getByText(
      'If you want to specify a folder to manually manage Custom Labware files, you can add the directory here.'
    )
    getByText('Additional Source Folder')
    getByRole('button', { name: 'Change labware source folder' })
  })

  it('renders the custom labware section with no source folder selected', () => {
    const [{ getByText, getByRole }] = render()
    getByText('No additional source folder specified')
    const btn = getByRole('button', { name: 'Add labware source folder' })
    fireEvent.click(btn)
    expect(mockTrackEvent).toHaveBeenCalledWith({
      name: ANALYTICS_CHANGE_CUSTOM_LABWARE_SOURCE_FOLDER,
      properties: {},
    })
  })
  it('should render mock OT-2 Advanced Settings Tip Length Calibration Method section', () => {
    render()
    screen.getByText('mock OT2AdvancedSettings')
  })

  it('should render mock robot caching section', () => {
    render()
    screen.getByText('mock PreventRobotCaching')
  })

  it('render the usb-to-ethernet adapter information', () => {
    const [{ getByText }] = render()
    getByText('USB-to-Ethernet Adapter Information')
    getByText(
      'Some OT-2s have an internal USB-to-Ethernet adapter. If your OT-2 uses this adapter, it will be added to your computer’s device list when you make a wired connection. If you have a Realtek adapter, it is essential that the driver is up to date.'
    )
    getByText('Description')
    getByText('Manufacturer')
    getByText('Driver Version')
  })

  it('renders the test data of the usb-to-ethernet adapter information with mac', () => {
    mockGetU2EAdapterDevice.mockReturnValue({
      ...Fixtures.mockRealtekDevice,
    })
    mockGetU2EWindowsDriverStatus.mockReturnValue(SystemInfo.NOT_APPLICABLE)
    const [{ getByText, queryByText }] = render()
    getByText('USB 10/100 LAN')
    getByText('Realtek')
    getByText('Unknown')
    expect(
      queryByText(
        'An update is available for Realtek USB-to-Ethernet adapter driver'
      )
    ).not.toBeInTheDocument()
    expect(queryByText('go to Realtek.com')).not.toBeInTheDocument()
  })

  it('renders the test data of the outdated usb-to-ethernet adapter information with windows', () => {
    const [{ getByText }] = render()
    getByText('Realtek USB FE Family Controller')
    getByText('Realtek')
    getByText('1.2.3')
    getByText(
      'An update is available for Realtek USB-to-Ethernet adapter driver'
    )
    const targetLink = 'https://www.realtek.com/en/'
    const link = getByText('go to Realtek.com')
    expect(link.closest('a')).toHaveAttribute('href', targetLink)
  })

  it('renders the test data of the updated usb-to-ethernet adapter information with windows', () => {
    mockGetU2EWindowsDriverStatus.mockReturnValue(SystemInfo.UP_TO_DATE)
    const [{ getByText, queryByText }] = render()
    getByText('Realtek USB FE Family Controller')
    getByText('Realtek')
    getByText('1.2.3')
    expect(
      queryByText(
        'An update is available for Realtek USB-to-Ethernet adapter driver'
      )
    ).not.toBeInTheDocument()
    expect(queryByText('go to Realtek.com')).not.toBeInTheDocument()
  })

  it('renders the not connected message and not display item titles when USB-to-Ethernet is not connected', () => {
    mockGetU2EAdapterDevice.mockReturnValue(null)
    const [{ getByText, queryByText }] = render()
    expect(queryByText('Description')).not.toBeInTheDocument()
    expect(queryByText('Manufacturer')).not.toBeInTheDocument()
    expect(queryByText('Driver Version')).not.toBeInTheDocument()
    getByText('No USB-to-Ethernet adapter connected')
  })

  it('renders the display show link to get labware offset data section', () => {
    const [{ getByText, getByRole }] = render()
    getByText('Show Labware Offset data code snippets')
    getByText(
      'Only for users who need to apply Labware Offset data outside of the Opentrons App. When enabled, code snippets for Jupyter Notebook and SSH are available during protocol setup.'
    )
    getByRole('switch', { name: 'show_link_to_get_labware_offset_data' })
  })

  it('renders the toggle button on when show link to labware offset data setting is true', () => {
    mockGetIsLabwareOffsetCodeSnippetsOn.mockReturnValue(true)
    const [{ getByRole }] = render()
    const toggleButton = getByRole('switch', {
      name: 'show_link_to_get_labware_offset_data',
    })
    expect(toggleButton.getAttribute('aria-checked')).toBe('true')
  })

  it('renders the toggle button on when showing heater shaker modal as false', () => {
    mockGetIsHeaterShakerAttached.mockReturnValue(true)
    const [{ getByRole, getByText }] = render()
    getByText('Confirm Heater-Shaker Module Attachment')
    getByText(
      'Display a reminder to attach the Heater-Shaker properly before running a test shake or using it in a protocol.'
    )
    const toggleButton = getByRole('switch', {
      name: 'show_heater_shaker_modal',
    })
    expect(toggleButton.getAttribute('aria-checked')).toBe('false')
  })

  it('renders the toggle button on when showing heater shaker modal as true', () => {
    mockGetIsHeaterShakerAttached.mockReturnValue(false)
    const [{ getByRole }] = render()
    const toggleButton = getByRole('switch', {
      name: 'show_heater_shaker_modal',
    })
    expect(toggleButton.getAttribute('aria-checked')).toBe('true')
  })

  it('renders the path to python override text and button with no default path', () => {
    mockGetPathToPythonOverride.mockReturnValue(null)
    const [{ getByText, getByRole }] = render()
    getByText('Override Path to Python')
    getByText(
      'If specified, the Opentrons App will use the Python interpreter at this path instead of the default bundled Python interpreter.'
    )
    getByText('override path')
    getByText('No path specified')
    const button = getByRole('button', { name: 'Add override path' })
    fireEvent.click(button)
    expect(mockTrackEvent).toHaveBeenCalledWith({
      name: ANALYTICS_CHANGE_PATH_TO_PYTHON_DIRECTORY,
      properties: {},
    })
  })

  it('renders the path to python override text and button with a selected path', () => {
    mockGetPathToPythonOverride.mockReturnValue('otherPath')
    const [{ getByText, getByRole }] = render()
    getByText('Override Path to Python')
    getByText(
      'If specified, the Opentrons App will use the Python interpreter at this path instead of the default bundled Python interpreter.'
    )
    getByText('override path')
    const specifiedPath = getByText('otherPath')
    const button = getByRole('button', { name: 'Reset to default' })
    fireEvent.click(button)
    expect(mockGetPathToPythonOverride).toHaveBeenCalled()
    fireEvent.click(specifiedPath)
    expect(mockOpenPythonInterpreterDirectory).toHaveBeenCalled()
  })

  it('renders the clear unavailable robots section', () => {
    const [{ getByText, getByRole }] = render()
    getByText(
      'Clear the list of unavailable robots on the Devices page. This action cannot be undone.'
    )
    const btn = getByRole('button', {
      name: 'Clear unavailable robots list',
    })
    fireEvent.click(btn)
    getByText('Clear unavailable robots?')
    getByText(
      'Clearing the list of unavailable robots on the Devices page cannot be undone.'
    )
    const closeBtn = getByRole('button', {
      name: 'cancel',
    })
    const proceedBtn = getByRole('button', {
      name: 'Clear unavailable robots',
    })
    fireEvent.click(closeBtn)
    expect(mockCancel).toHaveBeenCalled()
    fireEvent.click(proceedBtn)
    expect(mockConfirm).toHaveBeenCalled()
  })
<<<<<<< HEAD

  it('renders the developer tools section', () => {
    const [{ getByText, getByRole }] = render()
    getByText(
      'Enabling this setting opens Developer Tools on app launch, enables additional logging and gives access to feature flags.'
    )
    getByRole('switch', { name: 'enable_dev_tools' })
=======
  it('should render mock developer tools section', () => {
    render()
    screen.getByText('mock EnableDevTools')
>>>>>>> 89879765
  })
})<|MERGE_RESOLUTION|>--- conflicted
+++ resolved
@@ -1,11 +1,7 @@
 import * as React from 'react'
 import { MemoryRouter } from 'react-router-dom'
 import { resetAllWhenMocks } from 'jest-when'
-<<<<<<< HEAD
-import { screen, fireEvent } from '@testing-library/react'
-=======
 import { fireEvent, screen } from '@testing-library/react'
->>>>>>> 89879765
 import {
   renderWithProviders,
   useConditionalConfirm,
@@ -32,9 +28,8 @@
 import {
   EnableDevTools,
   OT2AdvancedSettings,
+  PreventRobotCaching,
 } from '../../../organisms/AdvancedSettings'
-
-import { PreventRobotCaching } from '../../../organisms/AdvancedSettings'
 
 import { AdvancedSettings } from '../AdvancedSettings'
 
@@ -139,12 +134,9 @@
       showConfirmation: true,
       cancel: mockCancel,
     })
-<<<<<<< HEAD
     mockPreventRobotCaching.mockReturnValue(<div>mock PreventRobotCaching</div>)
-=======
     mockOT2AdvancedSettings.mockReturnValue(<div>mock OT2AdvancedSettings</div>)
     mockEnableDevTools.mockReturnValue(<div>mock EnableDevTools</div>)
->>>>>>> 89879765
   })
 
   afterEach(() => {
@@ -359,18 +351,9 @@
     fireEvent.click(proceedBtn)
     expect(mockConfirm).toHaveBeenCalled()
   })
-<<<<<<< HEAD
-
-  it('renders the developer tools section', () => {
-    const [{ getByText, getByRole }] = render()
-    getByText(
-      'Enabling this setting opens Developer Tools on app launch, enables additional logging and gives access to feature flags.'
-    )
-    getByRole('switch', { name: 'enable_dev_tools' })
-=======
+
   it('should render mock developer tools section', () => {
     render()
     screen.getByText('mock EnableDevTools')
->>>>>>> 89879765
   })
 })