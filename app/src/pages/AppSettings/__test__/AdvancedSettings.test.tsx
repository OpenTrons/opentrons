--- conflicted
+++ resolved
@@ -1,11 +1,7 @@
 import * as React from 'react'
 import { MemoryRouter } from 'react-router-dom'
 import { resetAllWhenMocks } from 'jest-when'
-<<<<<<< HEAD
 import { fireEvent, screen } from '@testing-library/react'
-=======
-import { screen, fireEvent } from '@testing-library/react'
->>>>>>> ff13c258
 import {
   renderWithProviders,
   useConditionalConfirm,
@@ -29,11 +25,7 @@
 import * as ProtocolAnalysis from '../../../redux/protocol-analysis'
 import * as SystemInfo from '../../../redux/system-info'
 import * as Fixtures from '../../../redux/system-info/__fixtures__'
-<<<<<<< HEAD
-import { OT2AdvancedSettings } from '../../../organisms/AdvancedSettings'
-=======
-import { EnableDevTools } from '../../../organisms/AdvancedSettings'
->>>>>>> ff13c258
+import { EnableDevTools, OT2AdvancedSettings } from '../../../organisms/AdvancedSettings'
 
 import { AdvancedSettings } from '../AdvancedSettings'
 
@@ -102,13 +94,11 @@
   typeof useTrackEvent
 >
 
-<<<<<<< HEAD
 const mockOT2AdvancedSettings = OT2AdvancedSettings as jest.MockedFunction<
   typeof OT2AdvancedSettings
-=======
+ >
 const mockEnableDevTools = EnableDevTools as jest.MockedFunction<
   typeof EnableDevTools
->>>>>>> ff13c258
 >
 
 let mockTrackEvent: jest.Mock
@@ -137,11 +127,8 @@
       showConfirmation: true,
       cancel: mockCancel,
     })
-<<<<<<< HEAD
     mockOT2AdvancedSettings.mockReturnValue(<div>mock OT2AdvancedSettings</div>)
-=======
     mockEnableDevTools.mockReturnValue(<div>mock EnableDevTools</div>)
->>>>>>> ff13c258
   })
   afterEach(() => {
     jest.resetAllMocks()
@@ -154,12 +141,6 @@
     getByText('Additional Custom Labware Source Folder')
     getByText('Prevent Robot Caching')
     getByText('Clear Unavailable Robots')
-<<<<<<< HEAD
-    getByText('Developer Tools')
-=======
-    getByText('OT-2 Advanced Settings')
-    getByText('Tip Length Calibration Method')
->>>>>>> ff13c258
     getByText('USB-to-Ethernet Adapter Information')
   })
   it('renders the update channel combobox and section', () => {
