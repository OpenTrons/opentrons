--- conflicted
+++ resolved
@@ -211,11 +211,7 @@
                     <Btn
                       onClick={cancelExit}
                       textTransform={TYPOGRAPHY.textTransformCapitalize}
-<<<<<<< HEAD
                       color={COLORS.blue50}
-=======
-                      color={COLORS.blueEnabled}
->>>>>>> 2524ab95
                       fontWeight={TYPOGRAPHY.fontWeightSemiBold}
                       marginRight={SPACING.spacing32}
                     >
