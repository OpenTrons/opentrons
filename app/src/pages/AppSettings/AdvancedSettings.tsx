import * as React from 'react'
import { useTranslation } from 'react-i18next'
import { useSelector, useDispatch } from 'react-redux'

import {
  ALIGN_CENTER,
  Box,
  COLORS,
  DIRECTION_COLUMN,
  Flex,
  Icon,
  JUSTIFY_SPACE_BETWEEN,
  Link,
  SPACING_AUTO,
  SPACING,
  TYPOGRAPHY,
} from '@opentrons/components'

import * as Config from '../../redux/config'
import * as CustomLabware from '../../redux/custom-labware'
import { SelectOption } from '../../atoms/SelectField/Select'
import { SelectField } from '../../atoms/SelectField'
import {
  useTrackEvent,
  ANALYTICS_CHANGE_CUSTOM_LABWARE_SOURCE_FOLDER,
} from '../../redux/analytics'
import { Divider } from '../../atoms/structure'
import { TertiaryButton, ToggleButton } from '../../atoms/buttons'
import { StyledText } from '../../atoms/text'
import {
  ClearUnavailableRobots,
  EnableDevTools,
  OT2AdvancedSettings,
  OverridePathToPython,
  PreventRobotCaching,
  ShowHeaterShakerAttachmentModal,
  U2EInformation,
} from '../../organisms/AdvancedSettings'

import type { Dispatch } from '../../redux/types'

export function AdvancedSettings(): JSX.Element {
  const { t } = useTranslation(['app_settings', 'shared'])
  const trackEvent = useTrackEvent()
  const channel = useSelector(Config.getUpdateChannel)
  const channelOptions: SelectOption[] = useSelector(
    Config.getUpdateChannelOptions
  )
  const labwarePath = useSelector(CustomLabware.getCustomLabwareDirectory)
  const isLabwareOffsetCodeSnippetsOn = useSelector(
    Config.getIsLabwareOffsetCodeSnippetsOn
  )
<<<<<<< HEAD
  const pathToPythonInterpreter = useSelector(Config.getPathToPythonOverride)
=======
>>>>>>> b43eaf44
  const dispatch = useDispatch<Dispatch>()
  const toggleLabwareOffsetData = (): void => {
    dispatch(
      Config.updateConfigValue(
        'labware.showLabwareOffsetCodeSnippets',
        Boolean(!isLabwareOffsetCodeSnippetsOn)
      )
    )
  }

  const handleChannel = (_: string, value: string): void => {
    dispatch(Config.updateConfigValue('update.channel', value))
  }

  const formatOptionLabel: React.ComponentProps<
    typeof SelectField
  >['formatOptionLabel'] = (option, index): JSX.Element => {
    const { label, value } = option
    return (
      <StyledText
        as="p"
        textTransform={TYPOGRAPHY.textTransformCapitalize}
        id={index}
      >
        {value === 'latest' ? label : value}
      </StyledText>
    )
  }

  return (
    <>
      <Box paddingX={SPACING.spacing16} paddingY={SPACING.spacing24}>
        <Flex
          alignItems={ALIGN_CENTER}
          justifyContent={JUSTIFY_SPACE_BETWEEN}
          gridGap={SPACING.spacing40}
        >
          <Flex flexDirection={DIRECTION_COLUMN}>
            <StyledText
              css={TYPOGRAPHY.h3SemiBold}
              paddingBottom={SPACING.spacing8}
              id="AdvancedSettings_updatedChannel"
            >
              {t('update_channel')}
            </StyledText>
            <StyledText as="p" paddingBottom={SPACING.spacing8}>
              {t('update_description')}
            </StyledText>
          </Flex>
          <Flex flexDirection={DIRECTION_COLUMN} gridGap={SPACING.spacing8}>
            <StyledText css={TYPOGRAPHY.labelSemiBold}>
              {t('channel')}
            </StyledText>
            <SelectField
              name={'__UpdateChannel__'}
              options={channelOptions}
              onValueChange={handleChannel}
              value={channel}
              placeholder={channel}
              formatOptionLabel={formatOptionLabel}
              isSearchable={false}
              width="10rem"
            />
          </Flex>
        </Flex>
        <Divider marginY={SPACING.spacing24} />
        <Flex
          alignItems={ALIGN_CENTER}
          justifyContent={JUSTIFY_SPACE_BETWEEN}
          gridGap={SPACING.spacing40}
        >
          <Flex flexDirection={DIRECTION_COLUMN}>
            <StyledText
              css={TYPOGRAPHY.h3SemiBold}
              paddingBottom={SPACING.spacing8}
              id="AdvancedSettings_customLabware"
            >
              {t('additional_labware_folder_title')}
            </StyledText>
            <StyledText as="p" paddingBottom={SPACING.spacing8}>
              {t('additional_folder_description')}
            </StyledText>
            <StyledText
              as="h6"
              textTransform={TYPOGRAPHY.textTransformUppercase}
              color={COLORS.grey50}
              paddingBottom={SPACING.spacing4}
            >
              {t('additional_folder_location')}
            </StyledText>
            {labwarePath !== '' ? (
              <Link
                role="button"
                css={TYPOGRAPHY.pRegular}
                color={COLORS.black90}
                onClick={() =>
                  dispatch(CustomLabware.openCustomLabwareDirectory())
                }
                id="AdvancedSettings_sourceFolderLink"
              >
                {labwarePath}
                <Icon
                  height="0.75rem"
                  marginLeft={SPACING.spacing8}
                  name="open-in-new"
                />
              </Link>
            ) : (
              <StyledText as="p">{t('no_folder')}</StyledText>
            )}
          </Flex>
          {
            <TertiaryButton
              marginLeft={SPACING_AUTO}
              onClick={() => {
                dispatch(CustomLabware.changeCustomLabwareDirectory())
                trackEvent({
                  name: ANALYTICS_CHANGE_CUSTOM_LABWARE_SOURCE_FOLDER,
                  properties: {},
                })
              }}
              id="AdvancedSettings_changeLabwareSource"
            >
              {labwarePath !== ''
                ? t('change_folder_button')
                : t('add_folder_button')}
            </TertiaryButton>
          }
        </Flex>
        <Divider marginY={SPACING.spacing24} />
        <PreventRobotCaching />
        <Divider marginY={SPACING.spacing24} />
        <ClearUnavailableRobots />
        <Divider marginY={SPACING.spacing24} />
        <ShowHeaterShakerAttachmentModal />
        <Divider marginY={SPACING.spacing24} />
        <Flex alignItems={ALIGN_CENTER} justifyContent={JUSTIFY_SPACE_BETWEEN}>
          <Box width="70%">
            <StyledText
              css={TYPOGRAPHY.h3SemiBold}
              paddingBottom={SPACING.spacing8}
              id="AdvancedSettings_showLink"
            >
              {t('show_labware_offset_snippets')}
            </StyledText>
            <StyledText as="p">
              {t('show_labware_offset_snippets_description')}
            </StyledText>
          </Box>
          <ToggleButton
            label="show_link_to_get_labware_offset_data"
            toggledOn={isLabwareOffsetCodeSnippetsOn}
            onClick={toggleLabwareOffsetData}
            id="AdvancedSettings_showLinkToggleButton"
          />
        </Flex>
        <Divider marginY={SPACING.spacing24} />
        <OverridePathToPython />
        <Divider marginY={SPACING.spacing24} />
        <EnableDevTools />
        <Divider marginY={SPACING.spacing24} />
        <OT2AdvancedSettings />
        <Divider marginY={SPACING.spacing24} />
        <U2EInformation />
      </Box>
    </>
  )
}<|MERGE_RESOLUTION|>--- conflicted
+++ resolved
@@ -50,10 +50,6 @@
   const isLabwareOffsetCodeSnippetsOn = useSelector(
     Config.getIsLabwareOffsetCodeSnippetsOn
   )
-<<<<<<< HEAD
-  const pathToPythonInterpreter = useSelector(Config.getPathToPythonOverride)
-=======
->>>>>>> b43eaf44
   const dispatch = useDispatch<Dispatch>()
   const toggleLabwareOffsetData = (): void => {
     dispatch(
