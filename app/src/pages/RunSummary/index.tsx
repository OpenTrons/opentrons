import * as React from 'react'
import { useSelector } from 'react-redux'
import { useParams, useHistory } from 'react-router-dom'
import { useTranslation } from 'react-i18next'
import styled, { css } from 'styled-components'

import {
  ALIGN_CENTER,
  ALIGN_FLEX_START,
  ALIGN_STRETCH,
  BORDERS,
  Btn,
  COLORS,
  DIRECTION_COLUMN,
  DIRECTION_ROW,
  DISPLAY_FLEX,
  Flex,
  Icon,
  JUSTIFY_CENTER,
  JUSTIFY_SPACE_BETWEEN,
  OVERFLOW_HIDDEN,
  OVERFLOW_WRAP_ANYWHERE,
  OVERFLOW_WRAP_BREAK_WORD,
  POSITION_ABSOLUTE,
  POSITION_RELATIVE,
  SPACING,
  TYPOGRAPHY,
  WRAP,
} from '@opentrons/components'
import {
  RUN_STATUS_FAILED,
  RUN_STATUS_STOPPED,
  RUN_STATUS_SUCCEEDED,
} from '@opentrons/api-client'
import {
  useHost,
  useProtocolQuery,
  useInstrumentsQuery,
} from '@opentrons/react-api-client'

import { LargeButton } from '../../atoms/buttons'
import {
  useRunTimestamps,
  useRunControls,
} from '../../organisms/RunTimeControl/hooks'
import {
  useRunCreatedAtTimestamp,
  useTrackProtocolRunEvent,
  useRobotAnalyticsData,
} from '../../organisms/Devices/hooks'
import { useCloseCurrentRun } from '../../organisms/ProtocolUpload/hooks'
import { onDeviceDisplayFormatTimestamp } from '../../organisms/Devices/utils'
import { EMPTY_TIMESTAMP } from '../../organisms/Devices/constants'
import { RunTimer } from '../../organisms/Devices/ProtocolRun/RunTimer'
import {
  useTrackEvent,
  ANALYTICS_PROTOCOL_RUN_ACTION,
  ANALYTICS_PROTOCOL_PROCEED_TO_RUN,
} from '../../redux/analytics'
import { getLocalRobot } from '../../redux/discovery'
import { RunFailedModal } from '../../organisms/OnDeviceDisplay/RunningProtocol'
import { formatTimeWithUtcLabel, useNotifyRunQuery } from '../../resources/runs'
import { handleTipsAttachedModal } from '../../organisms/DropTipWizardFlows/TipsAttachedModal'
import { useMostRecentRunId } from '../../organisms/ProtocolUpload/hooks/useMostRecentRunId'
import { useTipAttachmentStatus } from '../../organisms/DropTipWizardFlows'

import type { OnDeviceRouteParams } from '../../App/types'
import type { PipetteWithTip } from '../../organisms/DropTipWizardFlows'

export function RunSummary(): JSX.Element {
  const { runId } = useParams<OnDeviceRouteParams>()
  const { t } = useTranslation('run_details')
  const history = useHistory()
  const host = useHost()
  const { data: runRecord } = useNotifyRunQuery(runId, { staleTime: Infinity })
  const isRunCurrent = Boolean(runRecord?.data?.current)
  const mostRecentRunId = useMostRecentRunId()
  const { data: attachedInstruments } = useInstrumentsQuery()
  const runStatus = runRecord?.data.status ?? null
  const didRunSucceed = runStatus === RUN_STATUS_SUCCEEDED
  const protocolId = runRecord?.data.protocolId ?? null
  const { data: protocolRecord } = useProtocolQuery(protocolId, {
    staleTime: Infinity,
  })
  const protocolName =
    protocolRecord?.data.metadata.protocolName ??
    protocolRecord?.data.files[0].name
  const { startedAt, stoppedAt, completedAt } = useRunTimestamps(runId)
  const createdAtTimestamp = useRunCreatedAtTimestamp(runId)
  const startedAtTimestamp =
    startedAt != null
      ? onDeviceDisplayFormatTimestamp(startedAt)
      : EMPTY_TIMESTAMP

  const completedAtTimestamp =
    completedAt != null
      ? onDeviceDisplayFormatTimestamp(completedAt)
      : EMPTY_TIMESTAMP

  const [showSplash, setShowSplash] = React.useState(
    runStatus === RUN_STATUS_FAILED || runStatus === RUN_STATUS_SUCCEEDED
  )
  const localRobot = useSelector(getLocalRobot)
  const robotName = localRobot?.name ?? 'no name'
  const { trackProtocolRunEvent } = useTrackProtocolRunEvent(runId, robotName)
  const { reset, isResetRunLoading } = useRunControls(runId)
  const trackEvent = useTrackEvent()
  const { closeCurrentRun, isClosingCurrentRun } = useCloseCurrentRun()
  const robotAnalyticsData = useRobotAnalyticsData(robotName)
  const [showRunFailedModal, setShowRunFailedModal] = React.useState<boolean>(
    false
  )
  const [showRunAgainSpinner, setShowRunAgainSpinner] = React.useState<boolean>(
    false
  )
  const robotSerialNumber =
    localRobot?.health?.robot_serial ??
    localRobot?.serverHealth?.serialNumber ??
    null

  let headerText = t('run_complete_splash')
  if (runStatus === RUN_STATUS_FAILED) {
    headerText = t('run_failed_splash')
  } else if (runStatus === RUN_STATUS_STOPPED) {
    headerText = t('run_canceled_splash')
  }

  const {
    determineTipStatus,
    setTipStatusResolved,
    pipettesWithTip,
  } = useTipAttachmentStatus({
    runId,
    runRecord,
    attachedInstruments,
    host,
    isFlex: true,
  })

  // Determine tip status on initial render only.
  React.useEffect(() => {
    determineTipStatus()
  }, [])

  const returnToDash = (): void => {
    closeCurrentRun()
    history.push('/')
  }

  // TODO(jh, 05-30-24): EXEC-487. Refactor reset() so we can redirect to the setup page, showing the shimmer skeleton instead.
  const runAgain = (): void => {
    setShowRunAgainSpinner(true)
    reset()
    trackEvent({
      name: ANALYTICS_PROTOCOL_PROCEED_TO_RUN,
      properties: { sourceLocation: 'RunSummary', robotSerialNumber },
    })
    trackProtocolRunEvent({ name: ANALYTICS_PROTOCOL_RUN_ACTION.AGAIN })
  }

  // If no pipettes have tips attached, execute the routing callback.
  const setTipStatusResolvedAndRoute = (
    routeCb: (pipettesWithTip: PipetteWithTip[]) => void
  ): (() => Promise<void>) => {
    return () =>
<<<<<<< HEAD
      setTipStatusResolved().then(newPipettesWithTip =>
        routeCb(newPipettesWithTip)
      )
=======
      setTipStatusResolved().then(newPipettesWithTip => {
        routeCb(newPipettesWithTip)
      })
>>>>>>> f531fb33
  }

  const handleReturnToDash = (pipettesWithTip: PipetteWithTip[]): void => {
    if (mostRecentRunId === runId && pipettesWithTip.length > 0) {
      void handleTipsAttachedModal({
        setTipStatusResolved: setTipStatusResolvedAndRoute(handleReturnToDash),
        host,
        pipettesWithTip,
      })
    } else {
      returnToDash()
    }
  }

  const handleRunAgain = (pipettesWithTip: PipetteWithTip[]): void => {
    if (isRunCurrent && pipettesWithTip.length > 0) {
      void handleTipsAttachedModal({
        setTipStatusResolved: setTipStatusResolvedAndRoute(handleRunAgain),
        host,
        pipettesWithTip,
      })
    } else {
      if (!isResetRunLoading) {
        runAgain()
      }
    }
  }

  const handleViewErrorDetails = (): void => {
    setShowRunFailedModal(true)
  }

  const handleClickSplash = (): void => {
    trackProtocolRunEvent({
      name: ANALYTICS_PROTOCOL_RUN_ACTION.FINISH,
      properties: robotAnalyticsData ?? undefined,
    })
    setShowSplash(false)
  }

  const RUN_AGAIN_SPINNER_TEXT = (
    <Flex justifyContent={JUSTIFY_SPACE_BETWEEN} width="25.5rem">
      {t('run_again')}
      <Icon
        name="ot-spinner"
        aria-label="icon_ot-spinner"
        spin={true}
        size="2.5rem"
        color={COLORS.white}
      />
    </Flex>
  )

  return (
    <Btn
      display={DISPLAY_FLEX}
      width="100%"
      height="100vh"
      flexDirection={DIRECTION_COLUMN}
      position={POSITION_RELATIVE}
      overflow={OVERFLOW_HIDDEN}
      disabled={isClosingCurrentRun}
      onClick={handleClickSplash}
    >
      {showSplash ? (
        <Flex
          height="100vh"
          width="100%"
          justifyContent={JUSTIFY_CENTER}
          alignItems={ALIGN_CENTER}
          position={POSITION_ABSOLUTE}
          flexDirection={DIRECTION_COLUMN}
          gridGap={SPACING.spacing40}
          padding={SPACING.spacing40}
          backgroundColor={didRunSucceed ? COLORS.green50 : COLORS.red50}
        >
          <SplashFrame>
            <Flex gridGap={SPACING.spacing32} alignItems={ALIGN_CENTER}>
              <Icon
                name={didRunSucceed ? 'ot-check' : 'ot-alert'}
                size="4.5rem"
                color={COLORS.white}
              />
              <SplashHeader>
                {didRunSucceed
                  ? t('run_complete_splash')
                  : t('run_failed_splash')}
              </SplashHeader>
            </Flex>
            <Flex width="49rem" justifyContent={JUSTIFY_CENTER}>
              <SplashBody>{protocolName}</SplashBody>
            </Flex>
          </SplashFrame>
        </Flex>
      ) : (
        <Flex
          height="100vh"
          width="100%"
          flexDirection={DIRECTION_COLUMN}
          justifyContent={JUSTIFY_SPACE_BETWEEN}
          padding={SPACING.spacing40}
        >
          {showRunFailedModal ? (
            <RunFailedModal
              runId={runId}
              setShowRunFailedModal={setShowRunFailedModal}
              errors={runRecord?.data.errors}
            />
          ) : null}
          <Flex
            flexDirection={DIRECTION_COLUMN}
            alignItems={ALIGN_FLEX_START}
            gridGap={SPACING.spacing16}
          >
            <Flex gridGap={SPACING.spacing8} alignItems={ALIGN_CENTER}>
              <Icon
                name={didRunSucceed ? 'ot-check' : 'ot-alert'}
                size="2rem"
                color={didRunSucceed ? COLORS.green50 : COLORS.red50}
              />
              <SummaryHeader>{headerText}</SummaryHeader>
            </Flex>
            <ProtocolName>{protocolName}</ProtocolName>
            <Flex gridGap={SPACING.spacing8} flexWrap={WRAP}>
              <SummaryDatum>
                {`${t('run')}: ${formatTimeWithUtcLabel(createdAtTimestamp)}`}
              </SummaryDatum>
              <SummaryDatum>
                {`${t('duration')}: `}
                <RunTimer
                  {...{
                    runStatus,
                    startedAt,
                    stoppedAt,
                    completedAt,
                  }}
                  style={DURATION_TEXT_STYLE}
                />
              </SummaryDatum>
              <SummaryDatum>
                {`${t('start')}: ${formatTimeWithUtcLabel(startedAtTimestamp)}`}
              </SummaryDatum>
              <SummaryDatum>
                {`${t('end')}: ${formatTimeWithUtcLabel(completedAtTimestamp)}`}
              </SummaryDatum>
            </Flex>
          </Flex>
          <Flex alignSelf={ALIGN_STRETCH} gridGap={SPACING.spacing16}>
            <LargeButton
              flex="1"
              iconName="arrow-left"
              buttonType="secondary"
<<<<<<< HEAD
              onClick={() => handleReturnToDash(pipettesWithTip)}
=======
              onClick={() => {
                handleReturnToDash(pipettesWithTip)
              }}
>>>>>>> f531fb33
              buttonText={t('return_to_dashboard')}
              height="17rem"
            />
            <LargeButton
              flex="1"
              iconName="play-round-corners"
<<<<<<< HEAD
              onClick={() => handleRunAgain(pipettesWithTip)}
=======
              onClick={() => {
                handleRunAgain(pipettesWithTip)
              }}
>>>>>>> f531fb33
              buttonText={
                showRunAgainSpinner ? RUN_AGAIN_SPINNER_TEXT : t('run_again')
              }
              height="17rem"
              css={showRunAgainSpinner ? RUN_AGAIN_CLICKED_STYLE : undefined}
            />
            {!didRunSucceed ? (
              <LargeButton
                flex="1"
                iconName="info"
                buttonType="alert"
                onClick={handleViewErrorDetails}
                buttonText={t('view_error_details')}
                height="17rem"
                disabled={
                  runRecord?.data.errors == null ||
                  runRecord?.data.errors.length === 0
                }
              />
            ) : null}
          </Flex>
        </Flex>
      )}
    </Btn>
  )
}

const SplashHeader = styled.h1`
  font-weight: ${TYPOGRAPHY.fontWeightBold};
  text-align: ${TYPOGRAPHY.textAlignLeft};
  font-size: 80px;
  line-height: 94px;
  color: ${COLORS.white};
`
const SplashBody = styled.h4`
  display: -webkit-box;
  -webkit-box-orient: vertical;
  -webkit-line-clamp: 4;
  overflow: hidden;
  overflow-wrap: ${OVERFLOW_WRAP_BREAK_WORD};
  font-weight: ${TYPOGRAPHY.fontWeightSemiBold};
  text-align: ${TYPOGRAPHY.textAlignCenter};
  text-transform: ${TYPOGRAPHY.textTransformCapitalize};
  font-size: ${TYPOGRAPHY.fontSize32};
  line-height: ${TYPOGRAPHY.lineHeight42};
  color: ${COLORS.white};
`

const SummaryHeader = styled.h4`
  font-weight: ${TYPOGRAPHY.fontWeightBold};
  text-align: ${TYPOGRAPHY.textAlignLeft};
  text-transform: ${TYPOGRAPHY.textTransformCapitalize};
  font-size: ${TYPOGRAPHY.fontSize28};
  line-height: ${TYPOGRAPHY.lineHeight36};
`

const SplashFrame = styled(Flex)`
  width: 100%;
  height: 100%;
  flex-direction: ${DIRECTION_COLUMN};
  justify-content: ${JUSTIFY_CENTER};
  align-items: ${ALIGN_CENTER};
  grid-gap: ${SPACING.spacing40};
  border-radius: ${BORDERS.borderRadius8};
`

const ProtocolName = styled.h4`
  font-weight: ${TYPOGRAPHY.fontWeightSemiBold};
  text-align: ${TYPOGRAPHY.textAlignLeft};
  font-size: ${TYPOGRAPHY.fontSize28};
  line-height: ${TYPOGRAPHY.lineHeight36};
  color: ${COLORS.grey60};
  display: -webkit-box;
  -webkit-box-orient: vertical;
  -webkit-line-clamp: 2;
  overflow: hidden;
  overflow-wrap: ${OVERFLOW_WRAP_ANYWHERE};
  height: max-content;
`

const SummaryDatum = styled.div`
  display: ${DISPLAY_FLEX};
  flex-direction: ${DIRECTION_ROW};
  align-items: ${ALIGN_CENTER};
  padding: ${SPACING.spacing8} ${SPACING.spacing12};
  grid-gap: ${SPACING.spacing4};
  height: 44px;
  background: #d6d6d6;
  border-radius: ${BORDERS.borderRadius4};
  color: ${COLORS.grey60};
  font-size: ${TYPOGRAPHY.fontSize22};
  line-height: ${TYPOGRAPHY.lineHeight28};
  font-weight: ${TYPOGRAPHY.fontWeightRegular};
  width: max-content;
`
const DURATION_TEXT_STYLE = css`
  font-size: ${TYPOGRAPHY.fontSize22};
  line-height: ${TYPOGRAPHY.lineHeight28};
  font-weight: ${TYPOGRAPHY.fontWeightRegular};
`

const RUN_AGAIN_CLICKED_STYLE = css`
  background-color: ${COLORS.blue60};
  &:focus {
    background-color: ${COLORS.blue60};
  }
  &:hover {
    background-color: ${COLORS.blue60};
  }
  &:focus-visible {
    background-color: ${COLORS.blue60};
  }
  &:active {
    background-color: ${COLORS.blue60};
  }
`<|MERGE_RESOLUTION|>--- conflicted
+++ resolved
@@ -163,15 +163,9 @@
     routeCb: (pipettesWithTip: PipetteWithTip[]) => void
   ): (() => Promise<void>) => {
     return () =>
-<<<<<<< HEAD
-      setTipStatusResolved().then(newPipettesWithTip =>
-        routeCb(newPipettesWithTip)
-      )
-=======
       setTipStatusResolved().then(newPipettesWithTip => {
         routeCb(newPipettesWithTip)
       })
->>>>>>> f531fb33
   }
 
   const handleReturnToDash = (pipettesWithTip: PipetteWithTip[]): void => {
@@ -324,26 +318,18 @@
               flex="1"
               iconName="arrow-left"
               buttonType="secondary"
-<<<<<<< HEAD
-              onClick={() => handleReturnToDash(pipettesWithTip)}
-=======
               onClick={() => {
                 handleReturnToDash(pipettesWithTip)
               }}
->>>>>>> f531fb33
               buttonText={t('return_to_dashboard')}
               height="17rem"
             />
             <LargeButton
               flex="1"
               iconName="play-round-corners"
-<<<<<<< HEAD
-              onClick={() => handleRunAgain(pipettesWithTip)}
-=======
               onClick={() => {
                 handleRunAgain(pipettesWithTip)
               }}
->>>>>>> f531fb33
               buttonText={
                 showRunAgainSpinner ? RUN_AGAIN_SPINNER_TEXT : t('run_again')
               }
