import * as React from 'react'
import { useSelector } from 'react-redux'
import { useParams, useNavigate } from 'react-router-dom'
import { useTranslation } from 'react-i18next'
import styled, { css } from 'styled-components'

import {
  ALIGN_CENTER,
  ALIGN_FLEX_START,
  ALIGN_STRETCH,
  BORDERS,
  Btn,
  COLORS,
  DIRECTION_COLUMN,
  DIRECTION_ROW,
  DISPLAY_FLEX,
  Flex,
  Icon,
  JUSTIFY_CENTER,
  JUSTIFY_SPACE_BETWEEN,
  OVERFLOW_HIDDEN,
  OVERFLOW_WRAP_ANYWHERE,
  OVERFLOW_WRAP_BREAK_WORD,
  POSITION_ABSOLUTE,
  POSITION_RELATIVE,
  SPACING,
  TYPOGRAPHY,
  LargeButton,
  WRAP,
} from '@opentrons/components'
import {
  RUN_STATUS_FAILED,
  RUN_STATUS_STOPPED,
  RUN_STATUS_SUCCEEDED,
  RUN_STATUSES_TERMINAL,
} from '@opentrons/api-client'
import {
  useHost,
  useProtocolQuery,
  useDeleteRunMutation,
  useRunCommandErrors,
} from '@opentrons/react-api-client'
import { FLEX_ROBOT_TYPE } from '@opentrons/shared-data'

import {
  useRunTimestamps,
  useRunControls,
} from '../../organisms/RunTimeControl/hooks'
import {
  useRunCreatedAtTimestamp,
  useTrackProtocolRunEvent,
  useRobotAnalyticsData,
} from '../../organisms/Devices/hooks'
import { useCloseCurrentRun } from '../../organisms/ProtocolUpload/hooks'
import { onDeviceDisplayFormatTimestamp } from '../../organisms/Devices/utils'
import { EMPTY_TIMESTAMP } from '../../organisms/Devices/constants'
import { RunTimer } from '../../organisms/Devices/ProtocolRun/RunTimer'
import {
  useTrackEvent,
  ANALYTICS_PROTOCOL_RUN_ACTION,
  ANALYTICS_PROTOCOL_PROCEED_TO_RUN,
} from '../../redux/analytics'
import { getLocalRobot } from '../../redux/discovery'
import { RunFailedModal } from '../../organisms/OnDeviceDisplay/RunningProtocol'
import {
  formatTimeWithUtcLabel,
  useIsRunCurrent,
  useNotifyRunQuery,
} from '../../resources/runs'
import { handleTipsAttachedModal } from '../../organisms/DropTipWizardFlows/TipsAttachedModal'
import { useTipAttachmentStatus } from '../../organisms/DropTipWizardFlows'
import { useRecoveryAnalytics } from '../../organisms/ErrorRecoveryFlows/hooks'

import type { IconName } from '@opentrons/components'
import type { OnDeviceRouteParams } from '../../App/types'
import type { PipetteWithTip } from '../../organisms/DropTipWizardFlows'

export function RunSummary(): JSX.Element {
  const { runId } = useParams<
    keyof OnDeviceRouteParams
  >() as OnDeviceRouteParams
  const { t } = useTranslation('run_details')
  const navigate = useNavigate()
  const host = useHost()
<<<<<<< HEAD
  const { data: runRecord } = useNotifyRunQuery(runId, { staleTime: Infinity })
  const isRunCurrent = useIsRunCurrent(runId)
=======
  const { data: runRecord } = useNotifyRunQuery(runId, {
    staleTime: Infinity,
    onError: () => {
      // in case the run is remotely deleted by a desktop app, navigate to the dash
      navigate('/dashboard')
    },
  })
  const isRunCurrent = Boolean(
    useNotifyRunQuery(runId, { refetchInterval: CURRENT_RUN_POLL_MS })?.data
      ?.data?.current
  )
>>>>>>> 4f5d7e6a
  const { deleteRun } = useDeleteRunMutation()
  const runStatus = runRecord?.data.status ?? null
  const didRunSucceed = runStatus === RUN_STATUS_SUCCEEDED
  const protocolId = runRecord?.data.protocolId ?? null
  const { data: protocolRecord } = useProtocolQuery(protocolId, {
    staleTime: Infinity,
  })
  const protocolName =
    protocolRecord?.data.metadata.protocolName ??
    protocolRecord?.data.files[0].name
  const isQuickTransfer = protocolRecord?.data.protocolKind === 'quick-transfer'

  const { startedAt, stoppedAt, completedAt } = useRunTimestamps(runId)
  const createdAtTimestamp = useRunCreatedAtTimestamp(runId)
  const startedAtTimestamp =
    startedAt != null
      ? onDeviceDisplayFormatTimestamp(startedAt)
      : EMPTY_TIMESTAMP

  const completedAtTimestamp =
    completedAt != null
      ? onDeviceDisplayFormatTimestamp(completedAt)
      : EMPTY_TIMESTAMP

  const [showSplash, setShowSplash] = React.useState(
    runStatus === RUN_STATUS_FAILED || runStatus === RUN_STATUS_SUCCEEDED
  )
  const localRobot = useSelector(getLocalRobot)
  const robotName = localRobot?.name ?? 'no name'

  const onCloneRunSuccess = (): void => {
    if (isQuickTransfer) {
      deleteRun(runId)
    }
  }

  const { trackProtocolRunEvent } = useTrackProtocolRunEvent(
    runId,
    robotName as string
  )
  const robotAnalyticsData = useRobotAnalyticsData(robotName as string)
  const { reportRecoveredRunResult } = useRecoveryAnalytics()

  const enteredER = runRecord?.data.hasEverEnteredErrorRecovery ?? false
  React.useEffect(() => {
    if (isRunCurrent && typeof enteredER === 'boolean') {
      reportRecoveredRunResult(runStatus, enteredER)
    }
  }, [isRunCurrent, enteredER])

  const { reset, isResetRunLoading } = useRunControls(runId, onCloneRunSuccess)
  const trackEvent = useTrackEvent()
  const { closeCurrentRun, isClosingCurrentRun } = useCloseCurrentRun()
  // Close the current run only if it's active and then execute the onSuccess callback. Prefer this wrapper over
  // closeCurrentRun directly, since the callback is swallowed if currentRun is null.
  const closeCurrentRunIfValid = (onSuccess?: () => void): void => {
    if (isRunCurrent) {
      closeCurrentRun({
        onSuccess: () => {
          onSuccess?.()
        },
      })
    } else {
      onSuccess?.()
    }
  }
  const [showRunFailedModal, setShowRunFailedModal] = React.useState<boolean>(
    false
  )
  const [showRunAgainSpinner, setShowRunAgainSpinner] = React.useState<boolean>(
    false
  )
  const [showReturnToSpinner, setShowReturnToSpinner] = React.useState<boolean>(
    false
  )

  const robotSerialNumber =
    localRobot?.health?.robot_serial ??
    localRobot?.serverHealth?.serialNumber ??
    null

  const { data: commandErrorList } = useRunCommandErrors(
    runId,
    { cursor: 0, pageLength: 100 },
    {
      enabled:
        runStatus != null &&
        // @ts-expect-error runStatus expected to possibly not be terminal
        RUN_STATUSES_TERMINAL.includes(runStatus) &&
        isRunCurrent,
    }
  )
  // TODO(jh, 08-14-24): The backend never returns the "user cancelled a run" error and cancelledWithoutRecovery becomes unnecessary.
  const cancelledWithoutRecovery =
    !enteredER && runStatus === RUN_STATUS_STOPPED
  const hasCommandErrors =
    commandErrorList != null && commandErrorList.data.length > 0
  const disableErrorDetailsBtn = !(
    (hasCommandErrors && !cancelledWithoutRecovery) ||
    (runRecord?.data.errors != null && runRecord?.data.errors.length > 0)
  )

  let headerText: string | null = null
  if (runStatus === RUN_STATUS_SUCCEEDED) {
    headerText = hasCommandErrors
      ? t('run_completed_with_warnings_splash')
      : t('run_completed_splash')
  } else if (runStatus === RUN_STATUS_FAILED) {
    headerText = t('run_failed_splash')
  } else if (runStatus === RUN_STATUS_STOPPED) {
    headerText =
      enteredER && !disableErrorDetailsBtn
        ? t('run_canceled_with_errors_splash')
        : t('run_canceled_splash')
  }

  const buildHeaderIcon = (): JSX.Element | null => {
    let iconName: IconName | null = null
    let iconColor: string | null = null

    if (runStatus === RUN_STATUS_SUCCEEDED) {
      if (hasCommandErrors) {
        iconName = 'ot-check'
        iconColor = COLORS.yellow50
      } else {
        iconName = 'ot-check'
        iconColor = COLORS.green50
      }
    } else if (runStatus === RUN_STATUS_FAILED) {
      iconName = 'ot-alert'
      iconColor = COLORS.red50
    } else if (runStatus === RUN_STATUS_STOPPED) {
      iconName = 'ot-alert'
      iconColor = COLORS.red50
    }

    return iconName != null && iconColor != null ? (
      <Icon name={iconName} size="2rem" color={iconColor} />
    ) : null
  }

  const {
    determineTipStatus,
    setTipStatusResolved,
    aPipetteWithTip,
  } = useTipAttachmentStatus({
    runId,
    runRecord: runRecord ?? null,
    host,
  })

  // Determine tip status on initial render only. Error Recovery always handles tip status, so don't show it twice.
  React.useEffect(() => {
    if (isRunCurrent && enteredER === false) {
      void determineTipStatus()
    }
  }, [isRunCurrent, enteredER])

  const returnToQuickTransfer = (): void => {
    closeCurrentRunIfValid(() => {
      deleteRun(runId)
      navigate('/quick-transfer')
    })
  }

  // TODO(jh, 05-30-24): EXEC-487. Refactor reset() so we can redirect to the setup page, showing the shimmer skeleton instead.
  const runAgain = (): void => {
    setShowRunAgainSpinner(true)
    reset()
    trackEvent({
      name: ANALYTICS_PROTOCOL_PROCEED_TO_RUN,
      properties: { sourceLocation: 'RunSummary', robotSerialNumber },
    })
    trackProtocolRunEvent({ name: ANALYTICS_PROTOCOL_RUN_ACTION.AGAIN })
  }

  // If no pipettes have tips attached, execute the routing callback.
  const setTipStatusResolvedAndRoute = (
    routeCb: (aPipetteWithTip: PipetteWithTip) => void
  ): (() => Promise<void>) => {
    return () =>
      setTipStatusResolved().then(newPipettesWithTip => {
        routeCb(newPipettesWithTip)
      })
  }

  const handleReturnToDash = (aPipetteWithTip: PipetteWithTip | null): void => {
    setShowReturnToSpinner(true)
    if (isRunCurrent && aPipetteWithTip != null) {
      void handleTipsAttachedModal({
        setTipStatusResolved: setTipStatusResolvedAndRoute(handleReturnToDash),
        host,
        aPipetteWithTip,
        instrumentModelSpecs: aPipetteWithTip.specs,
        mount: aPipetteWithTip.mount,
        robotType: FLEX_ROBOT_TYPE,
        isRunCurrent,
        onSkipAndHome: () => {
          closeCurrentRunIfValid(() => {
            navigate('/dashboard')
          })
        },
      })
    } else if (isQuickTransfer) {
      returnToQuickTransfer()
    } else {
      closeCurrentRunIfValid(() => {
        navigate('/dashboard')
      })
    }
  }

  const handleRunAgain = (aPipetteWithTip: PipetteWithTip | null): void => {
    if (isRunCurrent && aPipetteWithTip != null) {
      void handleTipsAttachedModal({
        setTipStatusResolved: setTipStatusResolvedAndRoute(handleRunAgain),
        host,
        aPipetteWithTip,
        instrumentModelSpecs: aPipetteWithTip.specs,
        mount: aPipetteWithTip.mount,
        robotType: FLEX_ROBOT_TYPE,
        isRunCurrent,
        onSkipAndHome: () => {
          runAgain()
        },
      })
    } else {
      if (!isResetRunLoading) {
        runAgain()
      }
    }
  }

  const handleViewErrorDetails = (): void => {
    setShowRunFailedModal(true)
  }

  const handleClickSplash = (): void => {
    trackProtocolRunEvent({
      name: ANALYTICS_PROTOCOL_RUN_ACTION.FINISH,
      properties: robotAnalyticsData ?? undefined,
    })
    setShowSplash(false)
  }

  const buildReturnToCopy = (): string =>
    isQuickTransfer ? t('return_to_quick_transfer') : t('return_to_dashboard')

  const buildReturnToWithSpinnerText = (): JSX.Element => (
    <Flex justifyContent={JUSTIFY_SPACE_BETWEEN} width="16rem">
      {buildReturnToCopy()}
      <Icon
        name="ot-spinner"
        aria-label="icon_ot-spinner"
        spin={true}
        size="3.5rem"
        color={COLORS.white}
      />
    </Flex>
  )
  const buildRunAgainWithSpinnerText = (): JSX.Element => (
    <Flex justifyContent={JUSTIFY_SPACE_BETWEEN} width="16rem">
      {t('run_again')}
      <Icon
        name="ot-spinner"
        aria-label="icon_ot-spinner"
        spin={true}
        size="2.5rem"
        color={COLORS.white}
      />
    </Flex>
  )

  return (
    <Btn
      display={DISPLAY_FLEX}
      width="100%"
      height="100vh"
      flexDirection={DIRECTION_COLUMN}
      position={POSITION_RELATIVE}
      overflow={OVERFLOW_HIDDEN}
      disabled={isClosingCurrentRun}
      onClick={handleClickSplash}
    >
      {showSplash ? (
        <Flex
          height="100vh"
          width="100%"
          justifyContent={JUSTIFY_CENTER}
          alignItems={ALIGN_CENTER}
          position={POSITION_ABSOLUTE}
          flexDirection={DIRECTION_COLUMN}
          gridGap={SPACING.spacing40}
          padding={SPACING.spacing40}
          backgroundColor={didRunSucceed ? COLORS.green50 : COLORS.red50}
        >
          <SplashFrame>
            <Flex gridGap={SPACING.spacing32} alignItems={ALIGN_CENTER}>
              <Icon
                name={didRunSucceed ? 'ot-check' : 'ot-alert'}
                size="4.5rem"
                color={COLORS.white}
              />
              <SplashHeader>
                {didRunSucceed
                  ? t('run_completed_splash')
                  : t('run_failed_splash')}
              </SplashHeader>
            </Flex>
            <Flex width="49rem" justifyContent={JUSTIFY_CENTER}>
              <SplashBody>{protocolName}</SplashBody>
            </Flex>
          </SplashFrame>
        </Flex>
      ) : (
        <Flex
          height="100vh"
          width="100%"
          flexDirection={DIRECTION_COLUMN}
          justifyContent={JUSTIFY_SPACE_BETWEEN}
          padding={SPACING.spacing40}
        >
          {showRunFailedModal ? (
            <RunFailedModal
              runId={runId}
              setShowRunFailedModal={setShowRunFailedModal}
              errors={runRecord?.data.errors}
              commandErrorList={commandErrorList}
              runStatus={runStatus}
            />
          ) : null}
          <Flex
            flexDirection={DIRECTION_COLUMN}
            alignItems={ALIGN_FLEX_START}
            gridGap={SPACING.spacing16}
          >
            <Flex gridGap={SPACING.spacing8} alignItems={ALIGN_CENTER}>
              {buildHeaderIcon()}
              {headerText != null ? (
                <SummaryHeader>{headerText}</SummaryHeader>
              ) : null}
            </Flex>
            <ProtocolName>{protocolName}</ProtocolName>
            <Flex gridGap={SPACING.spacing8} flexWrap={WRAP}>
              <SummaryDatum>
                {`${t('run')}: ${formatTimeWithUtcLabel(createdAtTimestamp)}`}
              </SummaryDatum>
              <SummaryDatum>
                {`${t('duration')}: `}
                <RunTimer
                  {...{
                    runStatus,
                    startedAt,
                    stoppedAt,
                    completedAt,
                  }}
                  style={DURATION_TEXT_STYLE}
                />
              </SummaryDatum>
              <SummaryDatum>
                {`${t('start')}: ${formatTimeWithUtcLabel(startedAtTimestamp)}`}
              </SummaryDatum>
              <SummaryDatum>
                {`${t('end')}: ${formatTimeWithUtcLabel(completedAtTimestamp)}`}
              </SummaryDatum>
            </Flex>
          </Flex>
          <ButtonContainer>
            <EqualWidthButton
              iconName="arrow-left"
              buttonType="secondary"
              onClick={() => {
                handleReturnToDash(aPipetteWithTip)
              }}
              buttonText={
                showReturnToSpinner
                  ? buildReturnToWithSpinnerText()
                  : buildReturnToCopy()
              }
              css={showReturnToSpinner ? RETURN_TO_CLICKED_STYLE : undefined}
            />
            <EqualWidthButton
              iconName="play-round-corners"
              onClick={() => {
                handleRunAgain(aPipetteWithTip)
              }}
              buttonText={
                showRunAgainSpinner
                  ? buildRunAgainWithSpinnerText()
                  : t('run_again')
              }
              css={showRunAgainSpinner ? RUN_AGAIN_CLICKED_STYLE : undefined}
            />
            <EqualWidthButton
              iconName="info"
              buttonType="alert"
              onClick={handleViewErrorDetails}
              buttonText={
                hasCommandErrors && runStatus === RUN_STATUS_SUCCEEDED
                  ? t('view_warning_details')
                  : t('view_error_details')
              }
              disabled={disableErrorDetailsBtn}
            />
          </ButtonContainer>
        </Flex>
      )}
    </Btn>
  )
}

const SplashHeader = styled.h1`
  font-weight: ${TYPOGRAPHY.fontWeightBold};
  text-align: ${TYPOGRAPHY.textAlignLeft};
  font-size: 80px;
  line-height: 94px;
  color: ${COLORS.white};
`
const SplashBody = styled.h4`
  display: -webkit-box;
  -webkit-box-orient: vertical;
  -webkit-line-clamp: 4;
  overflow: hidden;
  overflow-wrap: ${OVERFLOW_WRAP_BREAK_WORD};
  font-weight: ${TYPOGRAPHY.fontWeightSemiBold};
  text-align: ${TYPOGRAPHY.textAlignCenter};
  text-transform: ${TYPOGRAPHY.textTransformCapitalize};
  font-size: ${TYPOGRAPHY.fontSize32};
  line-height: ${TYPOGRAPHY.lineHeight42};
  color: ${COLORS.white};
`

const SummaryHeader = styled.h4`
  font-weight: ${TYPOGRAPHY.fontWeightBold};
  text-align: ${TYPOGRAPHY.textAlignLeft};
  font-size: ${TYPOGRAPHY.fontSize28};
  line-height: ${TYPOGRAPHY.lineHeight36};
`

const SplashFrame = styled(Flex)`
  width: 100%;
  height: 100%;
  flex-direction: ${DIRECTION_COLUMN};
  justify-content: ${JUSTIFY_CENTER};
  align-items: ${ALIGN_CENTER};
  grid-gap: ${SPACING.spacing40};
  border-radius: ${BORDERS.borderRadius8};
`

const ProtocolName = styled.h4`
  font-weight: ${TYPOGRAPHY.fontWeightSemiBold};
  text-align: ${TYPOGRAPHY.textAlignLeft};
  font-size: ${TYPOGRAPHY.fontSize28};
  line-height: ${TYPOGRAPHY.lineHeight36};
  color: ${COLORS.grey60};
  display: -webkit-box;
  -webkit-box-orient: vertical;
  -webkit-line-clamp: 2;
  overflow: hidden;
  overflow-wrap: ${OVERFLOW_WRAP_ANYWHERE};
  height: max-content;
`

const SummaryDatum = styled.div`
  display: ${DISPLAY_FLEX};
  flex-direction: ${DIRECTION_ROW};
  align-items: ${ALIGN_CENTER};
  padding: ${SPACING.spacing8} ${SPACING.spacing12};
  grid-gap: ${SPACING.spacing4};
  height: 44px;
  background: #d6d6d6;
  border-radius: ${BORDERS.borderRadius4};
  color: ${COLORS.grey60};
  font-size: ${TYPOGRAPHY.fontSize22};
  line-height: ${TYPOGRAPHY.lineHeight28};
  font-weight: ${TYPOGRAPHY.fontWeightRegular};
  width: max-content;
`
const DURATION_TEXT_STYLE = css`
  font-size: ${TYPOGRAPHY.fontSize22};
  line-height: ${TYPOGRAPHY.lineHeight28};
  font-weight: ${TYPOGRAPHY.fontWeightRegular};
`

const RETURN_TO_CLICKED_STYLE = css`
  background-color: ${COLORS.blue40};
  &:focus {
    background-color: ${COLORS.blue40};
  }
  &:hover {
    background-color: ${COLORS.blue40};
  }
  &:focus-visible {
    background-color: ${COLORS.blue40};
  }
  &:active {
    background-color: ${COLORS.blue40};
  }
`

const RUN_AGAIN_CLICKED_STYLE = css`
  background-color: ${COLORS.blue60};
  &:focus {
    background-color: ${COLORS.blue60};
  }
  &:hover {
    background-color: ${COLORS.blue60};
  }
  &:focus-visible {
    background-color: ${COLORS.blue60};
  }
  &:active {
    background-color: ${COLORS.blue60};
  }
`

const ButtonContainer = styled(Flex)`
  align-self: ${ALIGN_STRETCH};
  gap: ${SPACING.spacing16};
`

const EqualWidthButton = styled(LargeButton)`
  flex: 1;
  min-width: 0;
  height: 17rem;
`<|MERGE_RESOLUTION|>--- conflicted
+++ resolved
@@ -82,10 +82,6 @@
   const { t } = useTranslation('run_details')
   const navigate = useNavigate()
   const host = useHost()
-<<<<<<< HEAD
-  const { data: runRecord } = useNotifyRunQuery(runId, { staleTime: Infinity })
-  const isRunCurrent = useIsRunCurrent(runId)
-=======
   const { data: runRecord } = useNotifyRunQuery(runId, {
     staleTime: Infinity,
     onError: () => {
@@ -93,11 +89,7 @@
       navigate('/dashboard')
     },
   })
-  const isRunCurrent = Boolean(
-    useNotifyRunQuery(runId, { refetchInterval: CURRENT_RUN_POLL_MS })?.data
-      ?.data?.current
-  )
->>>>>>> 4f5d7e6a
+  const isRunCurrent = useIsRunCurrent(runId)
   const { deleteRun } = useDeleteRunMutation()
   const runStatus = runRecord?.data.status ?? null
   const didRunSucceed = runStatus === RUN_STATUS_SUCCEEDED
