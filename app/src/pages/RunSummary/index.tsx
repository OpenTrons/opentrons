import * as React from 'react'
import { useSelector } from 'react-redux'
import { useParams, useNavigate } from 'react-router-dom'
import { useTranslation } from 'react-i18next'
import styled, { css } from 'styled-components'
import { useQueryClient } from 'react-query'

import {
  ALIGN_CENTER,
  ALIGN_FLEX_START,
  ALIGN_STRETCH,
  BORDERS,
  Btn,
  COLORS,
  DIRECTION_COLUMN,
  DIRECTION_ROW,
  DISPLAY_FLEX,
  Flex,
  Icon,
  JUSTIFY_CENTER,
  JUSTIFY_SPACE_BETWEEN,
  OVERFLOW_HIDDEN,
  OVERFLOW_WRAP_ANYWHERE,
  OVERFLOW_WRAP_BREAK_WORD,
  POSITION_ABSOLUTE,
  POSITION_RELATIVE,
  SPACING,
  TYPOGRAPHY,
  WRAP,
} from '@opentrons/components'
import {
  RUN_STATUS_FAILED,
  RUN_STATUS_STOPPED,
  RUN_STATUS_SUCCEEDED,
  RUN_STATUSES_TERMINAL,
} from '@opentrons/api-client'
import {
  useHost,
  useProtocolQuery,
  useDeleteRunMutation,
  useRunCommandErrors,
} from '@opentrons/react-api-client'
import { FLEX_ROBOT_TYPE } from '@opentrons/shared-data'

import { LargeButton } from '../../atoms/buttons'
import {
  useRunTimestamps,
  useRunControls,
} from '../../organisms/RunTimeControl/hooks'
import {
  useRunCreatedAtTimestamp,
  useTrackProtocolRunEvent,
  useRobotAnalyticsData,
} from '../../organisms/Devices/hooks'
import { useCloseCurrentRun } from '../../organisms/ProtocolUpload/hooks'
import { onDeviceDisplayFormatTimestamp } from '../../organisms/Devices/utils'
import { EMPTY_TIMESTAMP } from '../../organisms/Devices/constants'
import { RunTimer } from '../../organisms/Devices/ProtocolRun/RunTimer'
import {
  useTrackEvent,
  ANALYTICS_PROTOCOL_RUN_ACTION,
  ANALYTICS_PROTOCOL_PROCEED_TO_RUN,
} from '../../redux/analytics'
import { getLocalRobot } from '../../redux/discovery'
import { RunFailedModal } from '../../organisms/OnDeviceDisplay/RunningProtocol'
import { formatTimeWithUtcLabel, useNotifyRunQuery } from '../../resources/runs'
import { handleTipsAttachedModal } from '../../organisms/DropTipWizardFlows/TipsAttachedModal'
import { useTipAttachmentStatus } from '../../organisms/DropTipWizardFlows'
import { useRecoveryAnalytics } from '../../organisms/ErrorRecoveryFlows/hooks'

import type { OnDeviceRouteParams } from '../../App/types'
import type { PipetteWithTip } from '../../organisms/DropTipWizardFlows'

const CURRENT_RUN_POLL_MS = 5000

export function RunSummary(): JSX.Element {
  const { runId } = useParams<
    keyof OnDeviceRouteParams
  >() as OnDeviceRouteParams
  const { t } = useTranslation('run_details')
  const navigate = useNavigate()
  const host = useHost()
  const { data: runRecord } = useNotifyRunQuery(runId, { staleTime: Infinity })
<<<<<<< HEAD
  const isRunCurrent = Boolean(
    useNotifyRunQuery(runId, { refetchInterval: CURRENT_RUN_POLL_MS })?.data
      ?.data?.current
  )
  const { data: attachedInstruments } = useInstrumentsQuery()
=======
  const isRunCurrent = Boolean(runRecord?.data?.current)
  const mostRecentRunId = useMostRecentRunId()
>>>>>>> def8db34
  const { deleteRun } = useDeleteRunMutation()
  const runStatus = runRecord?.data.status ?? null
  const didRunSucceed = runStatus === RUN_STATUS_SUCCEEDED
  const protocolId = runRecord?.data.protocolId ?? null
  const { data: protocolRecord } = useProtocolQuery(protocolId, {
    staleTime: Infinity,
  })
  const protocolName =
    protocolRecord?.data.metadata.protocolName ??
    protocolRecord?.data.files[0].name
  const isQuickTransfer = protocolRecord?.data.protocolKind === 'quick-transfer'

  const { startedAt, stoppedAt, completedAt } = useRunTimestamps(runId)
  const createdAtTimestamp = useRunCreatedAtTimestamp(runId)
  const startedAtTimestamp =
    startedAt != null
      ? onDeviceDisplayFormatTimestamp(startedAt)
      : EMPTY_TIMESTAMP

  const completedAtTimestamp =
    completedAt != null
      ? onDeviceDisplayFormatTimestamp(completedAt)
      : EMPTY_TIMESTAMP

  const [showSplash, setShowSplash] = React.useState(
    runStatus === RUN_STATUS_FAILED || runStatus === RUN_STATUS_SUCCEEDED
  )
  const localRobot = useSelector(getLocalRobot)
  const robotName = localRobot?.name ?? 'no name'

  const onCloneRunSuccess = (): void => {
    if (isQuickTransfer) {
      deleteRun(runId)
    }
  }

  const { trackProtocolRunEvent } = useTrackProtocolRunEvent(
    runId,
    robotName as string
  )
  const robotAnalyticsData = useRobotAnalyticsData(robotName as string)
  const { reportRecoveredRunResult } = useRecoveryAnalytics()

  const enteredER = runRecord?.data.hasEverEnteredErrorRecovery
  React.useEffect(() => {
    if (isRunCurrent && typeof enteredER === 'boolean') {
      reportRecoveredRunResult(runStatus, enteredER)
    }
  }, [isRunCurrent, enteredER])

  const { reset, isResetRunLoading } = useRunControls(runId, onCloneRunSuccess)
  const trackEvent = useTrackEvent()
  const { closeCurrentRun, isClosingCurrentRun } = useCloseCurrentRun()
  const [showRunFailedModal, setShowRunFailedModal] = React.useState<boolean>(
    false
  )
  const [showRunAgainSpinner, setShowRunAgainSpinner] = React.useState<boolean>(
    false
  )
  const robotSerialNumber =
    localRobot?.health?.robot_serial ??
    localRobot?.serverHealth?.serialNumber ??
    null

  const { data: commandErrorList } = useRunCommandErrors(runId, null, {
    enabled:
      runStatus != null &&
      // @ts-expect-error runStatus expected to possibly not be terminal
      RUN_STATUSES_TERMINAL.includes(runStatus) &&
      isRunCurrent,
  })

  let headerText = t('run_complete_splash')
  if (runStatus === RUN_STATUS_FAILED) {
    headerText = t('run_failed_splash')
  } else if (runStatus === RUN_STATUS_STOPPED) {
    headerText = t('run_canceled_splash')
  }

  const {
    determineTipStatus,
    setTipStatusResolved,
    aPipetteWithTip,
  } = useTipAttachmentStatus({
    runId,
    runRecord: runRecord ?? null,
    host,
  })

  // Determine tip status on initial render only. Error Recovery always handles tip status, so don't show it twice.
  React.useEffect(() => {
    if (isRunCurrent && enteredER === false) {
      void determineTipStatus()
    }
  }, [isRunCurrent, enteredER])

  // TODO(jh, 08-02-24): Revisit useCurrentRunRoute and top level redirects.
  const queryClient = useQueryClient()
  const returnToDash = (): void => {
    // Eagerly clear the query cache to prevent top level redirecting back to this page.
    queryClient.setQueryData([host, 'runs', runId, 'details'], () => undefined)
    navigate('/')
  }

  const returnToQuickTransfer = (): void => {
    if (!isRunCurrent) {
      deleteRun(runId)
    } else {
      closeCurrentRun({
        onSuccess: () => {
          deleteRun(runId)
        },
      })
    }
    navigate('/quick-transfer')
  }

  // TODO(jh, 05-30-24): EXEC-487. Refactor reset() so we can redirect to the setup page, showing the shimmer skeleton instead.
  const runAgain = (): void => {
    setShowRunAgainSpinner(true)
    reset()
    trackEvent({
      name: ANALYTICS_PROTOCOL_PROCEED_TO_RUN,
      properties: { sourceLocation: 'RunSummary', robotSerialNumber },
    })
    trackProtocolRunEvent({ name: ANALYTICS_PROTOCOL_RUN_ACTION.AGAIN })
  }

  // If no pipettes have tips attached, execute the routing callback.
  const setTipStatusResolvedAndRoute = (
    routeCb: (aPipetteWithTip: PipetteWithTip) => void
  ): (() => Promise<void>) => {
    return () =>
      setTipStatusResolved().then(newPipettesWithTip => {
        routeCb(newPipettesWithTip)
      })
  }

  const handleReturnToDash = (aPipetteWithTip: PipetteWithTip | null): void => {
    if (isRunCurrent && aPipetteWithTip != null) {
      void handleTipsAttachedModal({
        setTipStatusResolved: setTipStatusResolvedAndRoute(handleReturnToDash),
        host,
        aPipetteWithTip,
        instrumentModelSpecs: aPipetteWithTip.specs,
        mount: aPipetteWithTip.mount,
        robotType: FLEX_ROBOT_TYPE,
        onClose: () => {
          closeCurrentRun()
          returnToDash()
        },
      })
    } else if (isQuickTransfer) {
      returnToQuickTransfer()
    } else {
      closeCurrentRun()
      returnToDash()
    }
  }

  const handleRunAgain = (aPipetteWithTip: PipetteWithTip | null): void => {
    if (isRunCurrent && aPipetteWithTip != null) {
      void handleTipsAttachedModal({
        setTipStatusResolved: setTipStatusResolvedAndRoute(handleRunAgain),
        host,
        aPipetteWithTip,
        instrumentModelSpecs: aPipetteWithTip.specs,
        mount: aPipetteWithTip.mount,
        robotType: FLEX_ROBOT_TYPE,
        onClose: () => {
          runAgain()
        },
      })
    } else {
      if (!isResetRunLoading) {
        runAgain()
      }
    }
  }

  const handleViewErrorDetails = (): void => {
    setShowRunFailedModal(true)
  }

  const handleClickSplash = (): void => {
    trackProtocolRunEvent({
      name: ANALYTICS_PROTOCOL_RUN_ACTION.FINISH,
      properties: robotAnalyticsData ?? undefined,
    })
    setShowSplash(false)
  }

  const RUN_AGAIN_SPINNER_TEXT = (
    <Flex justifyContent={JUSTIFY_SPACE_BETWEEN} width="25.5rem">
      {t('run_again')}
      <Icon
        name="ot-spinner"
        aria-label="icon_ot-spinner"
        spin={true}
        size="2.5rem"
        color={COLORS.white}
      />
    </Flex>
  )

  return (
    <Btn
      display={DISPLAY_FLEX}
      width="100%"
      height="100vh"
      flexDirection={DIRECTION_COLUMN}
      position={POSITION_RELATIVE}
      overflow={OVERFLOW_HIDDEN}
      disabled={isClosingCurrentRun}
      onClick={handleClickSplash}
    >
      {showSplash ? (
        <Flex
          height="100vh"
          width="100%"
          justifyContent={JUSTIFY_CENTER}
          alignItems={ALIGN_CENTER}
          position={POSITION_ABSOLUTE}
          flexDirection={DIRECTION_COLUMN}
          gridGap={SPACING.spacing40}
          padding={SPACING.spacing40}
          backgroundColor={didRunSucceed ? COLORS.green50 : COLORS.red50}
        >
          <SplashFrame>
            <Flex gridGap={SPACING.spacing32} alignItems={ALIGN_CENTER}>
              <Icon
                name={didRunSucceed ? 'ot-check' : 'ot-alert'}
                size="4.5rem"
                color={COLORS.white}
              />
              <SplashHeader>
                {didRunSucceed
                  ? t('run_complete_splash')
                  : t('run_failed_splash')}
              </SplashHeader>
            </Flex>
            <Flex width="49rem" justifyContent={JUSTIFY_CENTER}>
              <SplashBody>{protocolName}</SplashBody>
            </Flex>
          </SplashFrame>
        </Flex>
      ) : (
        <Flex
          height="100vh"
          width="100%"
          flexDirection={DIRECTION_COLUMN}
          justifyContent={JUSTIFY_SPACE_BETWEEN}
          padding={SPACING.spacing40}
        >
          {showRunFailedModal ? (
            <RunFailedModal
              runId={runId}
              setShowRunFailedModal={setShowRunFailedModal}
              errors={runRecord?.data.errors}
              commandErrorList={commandErrorList}
            />
          ) : null}
          <Flex
            flexDirection={DIRECTION_COLUMN}
            alignItems={ALIGN_FLEX_START}
            gridGap={SPACING.spacing16}
          >
            <Flex gridGap={SPACING.spacing8} alignItems={ALIGN_CENTER}>
              <Icon
                name={didRunSucceed ? 'ot-check' : 'ot-alert'}
                size="2rem"
                color={didRunSucceed ? COLORS.green50 : COLORS.red50}
              />
              <SummaryHeader>{headerText}</SummaryHeader>
            </Flex>
            <ProtocolName>{protocolName}</ProtocolName>
            <Flex gridGap={SPACING.spacing8} flexWrap={WRAP}>
              <SummaryDatum>
                {`${t('run')}: ${formatTimeWithUtcLabel(createdAtTimestamp)}`}
              </SummaryDatum>
              <SummaryDatum>
                {`${t('duration')}: `}
                <RunTimer
                  {...{
                    runStatus,
                    startedAt,
                    stoppedAt,
                    completedAt,
                  }}
                  style={DURATION_TEXT_STYLE}
                />
              </SummaryDatum>
              <SummaryDatum>
                {`${t('start')}: ${formatTimeWithUtcLabel(startedAtTimestamp)}`}
              </SummaryDatum>
              <SummaryDatum>
                {`${t('end')}: ${formatTimeWithUtcLabel(completedAtTimestamp)}`}
              </SummaryDatum>
            </Flex>
          </Flex>
          <Flex alignSelf={ALIGN_STRETCH} gridGap={SPACING.spacing16}>
            <LargeButton
              flex="1"
              iconName="arrow-left"
              buttonType="secondary"
              onClick={() => {
                handleReturnToDash(aPipetteWithTip)
              }}
              buttonText={
                isQuickTransfer
                  ? t('return_to_quick_transfer')
                  : t('return_to_dashboard')
              }
              height="17rem"
            />
            <LargeButton
              flex="1"
              iconName="play-round-corners"
              onClick={() => {
                handleRunAgain(aPipetteWithTip)
              }}
              buttonText={
                showRunAgainSpinner ? RUN_AGAIN_SPINNER_TEXT : t('run_again')
              }
              height="17rem"
              css={showRunAgainSpinner ? RUN_AGAIN_CLICKED_STYLE : undefined}
            />
            {!didRunSucceed ? (
              <LargeButton
                flex="1"
                iconName="info"
                buttonType="alert"
                onClick={handleViewErrorDetails}
                buttonText={t('view_error_details')}
                height="17rem"
                disabled={
                  runRecord?.data.errors == null ||
                  runRecord?.data.errors.length === 0
                }
              />
            ) : null}
          </Flex>
        </Flex>
      )}
    </Btn>
  )
}

const SplashHeader = styled.h1`
  font-weight: ${TYPOGRAPHY.fontWeightBold};
  text-align: ${TYPOGRAPHY.textAlignLeft};
  font-size: 80px;
  line-height: 94px;
  color: ${COLORS.white};
`
const SplashBody = styled.h4`
  display: -webkit-box;
  -webkit-box-orient: vertical;
  -webkit-line-clamp: 4;
  overflow: hidden;
  overflow-wrap: ${OVERFLOW_WRAP_BREAK_WORD};
  font-weight: ${TYPOGRAPHY.fontWeightSemiBold};
  text-align: ${TYPOGRAPHY.textAlignCenter};
  text-transform: ${TYPOGRAPHY.textTransformCapitalize};
  font-size: ${TYPOGRAPHY.fontSize32};
  line-height: ${TYPOGRAPHY.lineHeight42};
  color: ${COLORS.white};
`

const SummaryHeader = styled.h4`
  font-weight: ${TYPOGRAPHY.fontWeightBold};
  text-align: ${TYPOGRAPHY.textAlignLeft};
  text-transform: ${TYPOGRAPHY.textTransformCapitalize};
  font-size: ${TYPOGRAPHY.fontSize28};
  line-height: ${TYPOGRAPHY.lineHeight36};
`

const SplashFrame = styled(Flex)`
  width: 100%;
  height: 100%;
  flex-direction: ${DIRECTION_COLUMN};
  justify-content: ${JUSTIFY_CENTER};
  align-items: ${ALIGN_CENTER};
  grid-gap: ${SPACING.spacing40};
  border-radius: ${BORDERS.borderRadius8};
`

const ProtocolName = styled.h4`
  font-weight: ${TYPOGRAPHY.fontWeightSemiBold};
  text-align: ${TYPOGRAPHY.textAlignLeft};
  font-size: ${TYPOGRAPHY.fontSize28};
  line-height: ${TYPOGRAPHY.lineHeight36};
  color: ${COLORS.grey60};
  display: -webkit-box;
  -webkit-box-orient: vertical;
  -webkit-line-clamp: 2;
  overflow: hidden;
  overflow-wrap: ${OVERFLOW_WRAP_ANYWHERE};
  height: max-content;
`

const SummaryDatum = styled.div`
  display: ${DISPLAY_FLEX};
  flex-direction: ${DIRECTION_ROW};
  align-items: ${ALIGN_CENTER};
  padding: ${SPACING.spacing8} ${SPACING.spacing12};
  grid-gap: ${SPACING.spacing4};
  height: 44px;
  background: #d6d6d6;
  border-radius: ${BORDERS.borderRadius4};
  color: ${COLORS.grey60};
  font-size: ${TYPOGRAPHY.fontSize22};
  line-height: ${TYPOGRAPHY.lineHeight28};
  font-weight: ${TYPOGRAPHY.fontWeightRegular};
  width: max-content;
`
const DURATION_TEXT_STYLE = css`
  font-size: ${TYPOGRAPHY.fontSize22};
  line-height: ${TYPOGRAPHY.lineHeight28};
  font-weight: ${TYPOGRAPHY.fontWeightRegular};
`

const RUN_AGAIN_CLICKED_STYLE = css`
  background-color: ${COLORS.blue60};
  &:focus {
    background-color: ${COLORS.blue60};
  }
  &:hover {
    background-color: ${COLORS.blue60};
  }
  &:focus-visible {
    background-color: ${COLORS.blue60};
  }
  &:active {
    background-color: ${COLORS.blue60};
  }
`<|MERGE_RESOLUTION|>--- conflicted
+++ resolved
@@ -81,16 +81,10 @@
   const navigate = useNavigate()
   const host = useHost()
   const { data: runRecord } = useNotifyRunQuery(runId, { staleTime: Infinity })
-<<<<<<< HEAD
   const isRunCurrent = Boolean(
     useNotifyRunQuery(runId, { refetchInterval: CURRENT_RUN_POLL_MS })?.data
       ?.data?.current
   )
-  const { data: attachedInstruments } = useInstrumentsQuery()
-=======
-  const isRunCurrent = Boolean(runRecord?.data?.current)
-  const mostRecentRunId = useMostRecentRunId()
->>>>>>> def8db34
   const { deleteRun } = useDeleteRunMutation()
   const runStatus = runRecord?.data.status ?? null
   const didRunSucceed = runStatus === RUN_STATUS_SUCCEEDED
