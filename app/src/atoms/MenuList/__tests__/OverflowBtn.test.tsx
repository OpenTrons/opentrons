import * as React from 'react'
import { vi, it, expect, describe } from 'vitest'
import { fireEvent, screen } from '@testing-library/react'
import { COLORS } from '@opentrons/components'

import { renderWithProviders } from '../../../__testing-utils__'
import { OverflowBtn } from '../OverflowBtn'

const render = (props: React.ComponentProps<typeof OverflowBtn>) => {
  return renderWithProviders(<OverflowBtn {...props} />)[0]
}

describe('OverflowBtn', () => {
  it('renders a clickable button', () => {
    const handleClick = vi.fn()
    render({
      onClick: handleClick,
    })

    const button = screen.getByRole('button')
    fireEvent.click(button)
    expect(handleClick).toHaveBeenCalledTimes(1)
  })

  it('renders a hover state', () => {
    render({
      onClick: vi.fn(),
    })
<<<<<<< HEAD

=======
>>>>>>> 8c5f2d44
    expect(screen.getByRole('button')).toHaveStyle(
      `background-color: ${COLORS.transparent}`
    )
  })
})<|MERGE_RESOLUTION|>--- conflicted
+++ resolved
@@ -26,10 +26,6 @@
     render({
       onClick: vi.fn(),
     })
-<<<<<<< HEAD
-
-=======
->>>>>>> 8c5f2d44
     expect(screen.getByRole('button')).toHaveStyle(
       `background-color: ${COLORS.transparent}`
     )
