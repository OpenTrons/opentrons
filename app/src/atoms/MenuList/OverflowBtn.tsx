import * as React from 'react'
import { css } from 'styled-components'
import { Btn, COLORS, SPACING } from '@opentrons/components'

const overflowButtonStyles = css`
  border-radius: ${SPACING.spacing2};
  max-height: ${SPACING.spacing6};

  &:hover {
<<<<<<< HEAD
    background-color: ${COLORS.lightGreyEnabled};
  }

  &:active {
    background-color: ${COLORS.lightGreyHover};
    box-shadow: 0 0 0 1px ${COLORS.lightGreyHover};
  }

  &:active circle {
    fill: ${COLORS.darkGreyPressed};
    background-color: ${COLORS.lightGreyHover};
=======
    background-color: #16212d26;
  }
  &:hover circle {
    fill: ${COLORS.darkGreyHover};
  }

  &:active,
  &:focus {
    background-color: #16212d40;
  }

  &:active circle,
  &:focus circle {
    fill: ${COLORS.darkGreyPressed};
>>>>>>> 28e6aa52
  }

  &:focus-visible {
    box-shadow: 0 0 0 3px ${COLORS.warning};
  }

  &:focus-visible circle {
    fill: ${COLORS.darkGreyHover};
  }

<<<<<<< HEAD
  &:disabled,
  &.disabled {
    fill: ${COLORS.errorDisabled};
    fill-opacity: 0.5;
=======
  &:disabled circle {
    fill: ${COLORS.errorText};
>>>>>>> 28e6aa52
  }
`

export const OverflowBtn = React.forwardRef(
  (props: React.ComponentProps<typeof Btn>, ref): JSX.Element | null => (
    <Btn css={overflowButtonStyles} {...props} ref={ref}>
      <svg
        width="19"
        height="31"
        viewBox="0 0 19 31"
        fill={COLORS.darkGreyEnabled}
        xmlns="http://www.w3.org/2000/svg"
      >
        <circle cx="9.5" cy="9.5" r="1.5" />
        <circle cx="9.5" cy="15.5" r="1.5" />
        <circle cx="9.5" cy="21.5" r="1.5" />
      </svg>
      {props.children}
    </Btn>
  )
)<|MERGE_RESOLUTION|>--- conflicted
+++ resolved
@@ -7,20 +7,7 @@
   max-height: ${SPACING.spacing6};
 
   &:hover {
-<<<<<<< HEAD
     background-color: ${COLORS.lightGreyEnabled};
-  }
-
-  &:active {
-    background-color: ${COLORS.lightGreyHover};
-    box-shadow: 0 0 0 1px ${COLORS.lightGreyHover};
-  }
-
-  &:active circle {
-    fill: ${COLORS.darkGreyPressed};
-    background-color: ${COLORS.lightGreyHover};
-=======
-    background-color: #16212d26;
   }
   &:hover circle {
     fill: ${COLORS.darkGreyHover};
@@ -28,32 +15,24 @@
 
   &:active,
   &:focus {
-    background-color: #16212d40;
+    background-color: ${COLORS.lightGreyHover};
   }
 
   &:active circle,
   &:focus circle {
     fill: ${COLORS.darkGreyPressed};
->>>>>>> 28e6aa52
   }
 
   &:focus-visible {
-    box-shadow: 0 0 0 3px ${COLORS.warning};
+    box-shadow: 0 0 0 3px ${COLORS.focus};
   }
 
   &:focus-visible circle {
     fill: ${COLORS.darkGreyHover};
   }
 
-<<<<<<< HEAD
-  &:disabled,
-  &.disabled {
-    fill: ${COLORS.errorDisabled};
-    fill-opacity: 0.5;
-=======
   &:disabled circle {
     fill: ${COLORS.errorText};
->>>>>>> 28e6aa52
   }
 `
 
