--- conflicted
+++ resolved
@@ -4,10 +4,6 @@
   Flex,
   DIRECTION_COLUMN,
   SPACING,
-<<<<<<< HEAD
-  LEGACY_COLORS,
-=======
->>>>>>> e1f5673b
   COLORS,
   SecondaryButton,
 } from '@opentrons/components'
