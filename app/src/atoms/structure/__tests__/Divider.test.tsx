--- conflicted
+++ resolved
@@ -30,21 +30,13 @@
     props = {
       ...props,
       width: '100%',
-<<<<<<< HEAD
       color: COLORS.blue50,
-=======
-      color: COLORS.blueEnabled,
->>>>>>> 2524ab95
       marginY: 0,
       paddingX: SPACING.spacing4,
     }
     const { getByTestId } = render(props)
     const divider = getByTestId('divider')
-<<<<<<< HEAD
     expect(divider).toHaveStyle(`color: ${String(COLORS.blue50)}`)
-=======
-    expect(divider).toHaveStyle(`color: ${String(COLORS.blueEnabled)}`)
->>>>>>> 2524ab95
     expect(divider).toHaveStyle('width: 100%')
     expect(divider).toHaveStyle('margin-top: 0')
     expect(divider).toHaveStyle('margin-bottom: 0')
