import * as React from 'react'
<<<<<<< HEAD
import { Box, LEGACY_COLORS,
  COLORS, SPACING } from '@opentrons/components'
=======
import { Box, COLORS, SPACING } from '@opentrons/components'
>>>>>>> e1f5673b

type Props = React.ComponentProps<typeof Box>

export function Divider(props: Props): JSX.Element {
  return (
    <Box
      borderBottom={`1px solid ${String(COLORS.grey35)}`}
      marginY={SPACING.spacing4}
      {...props}
      data-testid="divider"
    />
  )
}<|MERGE_RESOLUTION|>--- conflicted
+++ resolved
@@ -1,10 +1,5 @@
 import * as React from 'react'
-<<<<<<< HEAD
-import { Box, LEGACY_COLORS,
-  COLORS, SPACING } from '@opentrons/components'
-=======
 import { Box, COLORS, SPACING } from '@opentrons/components'
->>>>>>> e1f5673b
 
 type Props = React.ComponentProps<typeof Box>
 
