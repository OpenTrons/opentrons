--- conflicted
+++ resolved
@@ -15,13 +15,8 @@
 // Note: 59rem(944px) is the size of ODD
 const Template: Story<ChipStorybookProps> = ({ ...args }) => (
   <Flex
-<<<<<<< HEAD
-    backgroundColor={COLORS.darkBlack_forty}
     padding={SPACING.spacing16}
-=======
     backgroundColor={COLORS.darkBlack40}
-    padding={SPACING.spacing4}
->>>>>>> bf32bde3
     width="59rem"
   >
     <Chip {...args} />
