--- conflicted
+++ resolved
@@ -24,23 +24,11 @@
 
 const customDisplay = {
   '{numbers}': '123',
-<<<<<<< HEAD
   '{escape}': 'esc',
   '{tab}': 'tab',
   '{backspace}': 'del',
-=======
-  '{escape}': 'esc ⎋',
-  '{tab}': 'tab ⇥',
-  '{backspace}': '⌫',
->>>>>>> 231a9ae3
   '{capslock}': 'caps lock ⇪',
   '{shift}': '⇧',
-  '{controlleft}': 'ctrl ⌃',
-  '{controlright}': 'ctrl ⌃',
-  '{altleft}': 'alt ⌥',
-  '{altright}': 'alt ⌥',
-  '{metaleft}': 'cmd ⌘',
-  '{metaright}': 'cmd ⌘',
   '{abc}': 'ABC',
 }
 
