import * as React from 'react'
import { useTranslation } from 'react-i18next'
import { css } from 'styled-components'

import {
  Btn,
  Flex,
  Icon,
  ALIGN_CENTER,
  BORDERS,
<<<<<<< HEAD
  LEGACY_COLORS,
=======
>>>>>>> e1f5673b
  COLORS,
  DIRECTION_ROW,
  POSITION_FIXED,
  SPACING,
  TYPOGRAPHY,
} from '@opentrons/components'
import { StyledText } from '../text'

import type { IconName, StyleProps } from '@opentrons/components'

interface FloatingActionButtonProps extends StyleProps {
  buttonText?: React.ReactNode
  disabled?: boolean
  iconName?: IconName
  onClick: React.MouseEventHandler
}

export function FloatingActionButton(
  props: FloatingActionButtonProps
): JSX.Element {
  const { t } = useTranslation('protocol_setup')
  const {
    buttonText = t('map_view'),
    disabled = false,
    iconName = 'deck-map',
    ...buttonProps
  } = props

  const contentColor = disabled ? COLORS.grey50 : COLORS.white
  const FLOATING_ACTION_BUTTON_STYLE = css`
    background-color: ${COLORS.highlightPurple1};
    border-radius: ${BORDERS.borderRadiusSize5};
    box-shadow: ${BORDERS.shadowBig};
    color: ${contentColor};
    cursor: default;

    &:active {
      background-color: ${COLORS.highlightPurple1Pressed};
    }

    &:focus-visible {
      border-color: ${COLORS.fundamentalsFocus};
      border-width: ${SPACING.spacing4};
      box-shadow: ${BORDERS.shadowBig};
    }

    &:disabled {
      background-color: ${COLORS.grey35};
      color: ${contentColor};
    }
  `

  return (
    <Btn
      bottom={SPACING.spacing24}
      css={FLOATING_ACTION_BUTTON_STYLE}
      disabled={disabled}
      fontSize={TYPOGRAPHY.fontSize28}
      fontWeight={TYPOGRAPHY.fontWeightSemiBold}
      lineHeight={TYPOGRAPHY.lineHeight36}
      padding={`${SPACING.spacing12} ${SPACING.spacing24}`}
      position={POSITION_FIXED}
      right={SPACING.spacing24}
      {...buttonProps}
    >
      <Flex
        alignItems={ALIGN_CENTER}
        flexDirection={DIRECTION_ROW}
        gridGap={SPACING.spacing8}
      >
        <Icon
          color={contentColor}
          height="3rem"
          name={iconName}
          width="3.75rem"
        />
        <StyledText>{buttonText}</StyledText>
      </Flex>
    </Btn>
  )
}<|MERGE_RESOLUTION|>--- conflicted
+++ resolved
@@ -8,10 +8,6 @@
   Icon,
   ALIGN_CENTER,
   BORDERS,
-<<<<<<< HEAD
-  LEGACY_COLORS,
-=======
->>>>>>> e1f5673b
   COLORS,
   DIRECTION_ROW,
   POSITION_FIXED,
