import * as React from 'react'
import { css } from 'styled-components'
import {
  TYPOGRAPHY,
  COLORS,
  SPACING,
  BORDERS,
  Btn,
  Flex,
  Icon,
  DIRECTION_ROW,
  ALIGN_CENTER,
  JUSTIFY_CENTER,
} from '@opentrons/components'
import { StyledText } from '../text'
import { ODD_FOCUS_VISIBLE } from './constants'
import type { IconName, StyleProps } from '@opentrons/components'

export type SmallButtonTypes =
  | 'alert'
  | 'primary'
  | 'secondary'
  | 'tertiaryLowLight'
  | 'tertiaryHighLight'

export type ButtonCategory = 'default' | 'rounded'

export type IconPlacement = 'startIcon' | 'endIcon'
interface SmallButtonProps extends StyleProps {
  onClick: React.MouseEventHandler
  buttonType?: SmallButtonTypes
  buttonText: React.ReactNode
  iconPlacement?: IconPlacement | null
  iconName?: IconName | null
  buttonCategory?: ButtonCategory // if not specified, it will be 'default'
  disabled?: boolean
}

export function SmallButton(props: SmallButtonProps): JSX.Element {
  const {
    buttonType = 'primary',
    buttonText,
    buttonCategory = 'default',
    disabled,
    iconPlacement,
    iconName,
    ...buttonProps
  } = props

  const SMALL_BUTTON_PROPS_BY_TYPE: Record<
    SmallButtonTypes,
    {
      defaultBackgroundColor: string
      activeBackgroundColor: string
      disabledBackgroundColor: string
      disabledColor: string
      defaultColor: string
    }
  > = {
    secondary: {
<<<<<<< HEAD
      defaultColor: COLORS.black90,
      defaultBackgroundColor: LEGACY_COLORS.mediumBlueEnabled,
      activeBackgroundColor: LEGACY_COLORS.mediumBluePressed,
      disabledBackgroundColor: `${LEGACY_COLORS.darkBlack20}`,
      disabledColor: `${LEGACY_COLORS.darkBlack60}`,
    },
    alert: {
      defaultColor: COLORS.white,
      defaultBackgroundColor: LEGACY_COLORS.red2,
      activeBackgroundColor: LEGACY_COLORS.red2Pressed,
      disabledBackgroundColor: `${LEGACY_COLORS.darkBlack20}`,
      disabledColor: `${LEGACY_COLORS.darkBlack60}`,
    },
    primary: {
      defaultColor: COLORS.white,
      defaultBackgroundColor: LEGACY_COLORS.blueEnabled,
      activeBackgroundColor: LEGACY_COLORS.bluePressed,
      disabledBackgroundColor: `${LEGACY_COLORS.darkBlack20}`,
      disabledColor: `${LEGACY_COLORS.darkBlack60}`,
    },
    tertiaryHighLight: {
      defaultColor: COLORS.black90,
      defaultBackgroundColor: `${LEGACY_COLORS.blueEnabled}${LEGACY_COLORS.opacity0HexCode}`,
      activeBackgroundColor: `${LEGACY_COLORS.darkBlack20}`,
      disabledBackgroundColor: `${LEGACY_COLORS.blueEnabled}${LEGACY_COLORS.opacity0HexCode}`,
      disabledColor: `${LEGACY_COLORS.darkBlack60}`,
=======
      defaultColor: COLORS.darkBlackEnabled,
      defaultBackgroundColor: COLORS.mediumBlueEnabled,
      activeBackgroundColor: COLORS.mediumBluePressed,
      disabledBackgroundColor: `${COLORS.grey35}`,
      disabledColor: `${COLORS.grey50}`,
    },
    alert: {
      defaultColor: COLORS.white,
      defaultBackgroundColor: COLORS.red2,
      activeBackgroundColor: COLORS.red2Pressed,
      disabledBackgroundColor: `${COLORS.grey35}`,
      disabledColor: `${COLORS.grey50}`,
    },
    primary: {
      defaultColor: COLORS.white,
      defaultBackgroundColor: COLORS.blueEnabled,
      activeBackgroundColor: COLORS.bluePressed,
      disabledBackgroundColor: `${COLORS.grey35}`,
      disabledColor: `${COLORS.grey50}`,
    },
    tertiaryHighLight: {
      defaultColor: COLORS.darkBlackEnabled,
      defaultBackgroundColor: `${COLORS.blueEnabled}${COLORS.opacity0HexCode}`,
      activeBackgroundColor: `${COLORS.grey35}`,
      disabledBackgroundColor: `${COLORS.blueEnabled}${COLORS.opacity0HexCode}`,
      disabledColor: `${COLORS.grey50}`,
>>>>>>> 9147da8d
    },
    tertiaryLowLight: {
      defaultColor: `${COLORS.grey60}`,
      defaultBackgroundColor: ` ${COLORS.blueEnabled}${COLORS.opacity0HexCode}`,
      activeBackgroundColor: `${COLORS.grey35}`,
      disabledBackgroundColor: `${COLORS.blueEnabled}${COLORS.opacity0HexCode}`,
      disabledColor: `${COLORS.grey50}`,
    },
  }

  const SMALL_BUTTON_STYLE = css`
    color: ${SMALL_BUTTON_PROPS_BY_TYPE[buttonType].defaultColor};
    background-color: ${SMALL_BUTTON_PROPS_BY_TYPE[buttonType]
      .defaultBackgroundColor};
    cursor: default;
    border-radius: ${buttonCategory === 'rounded'
      ? BORDERS.borderRadiusSize5
      : BORDERS.borderRadiusSize4};
    box-shadow: none;
    ${TYPOGRAPHY.pSemiBold}

    &:focus {
      background-color: ${SMALL_BUTTON_PROPS_BY_TYPE[buttonType]
        .activeBackgroundColor};
      box-shadow: none;
    }
    &:hover {
      border: none;
      box-shadow: none;
      background-color: ${SMALL_BUTTON_PROPS_BY_TYPE[buttonType]
        .defaultBackgroundColor};
      color: ${SMALL_BUTTON_PROPS_BY_TYPE[buttonType].defaultColor};
    }
    &:focus-visible {
      box-shadow: ${ODD_FOCUS_VISIBLE};
      background-color: ${SMALL_BUTTON_PROPS_BY_TYPE[buttonType]
        .defaultBackgroundColor};
    }

    &:active {
      background-color: ${SMALL_BUTTON_PROPS_BY_TYPE[buttonType]
        .activeBackgroundColor};
    }

    &:disabled {
      background-color: ${SMALL_BUTTON_PROPS_BY_TYPE[buttonType]
        .disabledBackgroundColor};
      color: ${SMALL_BUTTON_PROPS_BY_TYPE[buttonType].disabledColor};
    }
  `

  return (
    <Btn
      css={SMALL_BUTTON_STYLE}
      disabled={disabled}
      padding={
        iconPlacement != null
          ? SPACING.spacing16
          : `${SPACING.spacing16} ${SPACING.spacing24}`
      }
      {...buttonProps}
    >
      <Flex
        flexDirection={DIRECTION_ROW}
        justifyContent={JUSTIFY_CENTER}
        alignItems={ALIGN_CENTER}
      >
        {iconPlacement === 'startIcon' && iconName != null ? (
          <Flex
            aria-label={
              iconName === 'ot-spinner' ? 'loading indicator' : iconName
            }
          >
            <Icon
              size="1.75rem"
              marginRight={SPACING.spacing8}
              name={iconName}
              spin={iconName === 'ot-spinner'}
            />
          </Flex>
        ) : null}

        <StyledText
          fontSize="1.375rem"
          lineHeight={TYPOGRAPHY.lineHeight28}
          fontWeight={TYPOGRAPHY.fontWeightSemiBold}
        >
          {buttonText}
        </StyledText>
        {iconPlacement === 'endIcon' && iconName != null ? (
          <Flex
            aria-label={
              iconName === 'ot-spinner' ? 'loading indicator' : iconName
            }
          >
            <Icon
              size="1.75rem"
              marginLeft={SPACING.spacing8}
              name={iconName}
              spin={iconName === 'ot-spinner'}
            />
          </Flex>
        ) : null}
      </Flex>
    </Btn>
  )
}<|MERGE_RESOLUTION|>--- conflicted
+++ resolved
@@ -58,34 +58,6 @@
     }
   > = {
     secondary: {
-<<<<<<< HEAD
-      defaultColor: COLORS.black90,
-      defaultBackgroundColor: LEGACY_COLORS.mediumBlueEnabled,
-      activeBackgroundColor: LEGACY_COLORS.mediumBluePressed,
-      disabledBackgroundColor: `${LEGACY_COLORS.darkBlack20}`,
-      disabledColor: `${LEGACY_COLORS.darkBlack60}`,
-    },
-    alert: {
-      defaultColor: COLORS.white,
-      defaultBackgroundColor: LEGACY_COLORS.red2,
-      activeBackgroundColor: LEGACY_COLORS.red2Pressed,
-      disabledBackgroundColor: `${LEGACY_COLORS.darkBlack20}`,
-      disabledColor: `${LEGACY_COLORS.darkBlack60}`,
-    },
-    primary: {
-      defaultColor: COLORS.white,
-      defaultBackgroundColor: LEGACY_COLORS.blueEnabled,
-      activeBackgroundColor: LEGACY_COLORS.bluePressed,
-      disabledBackgroundColor: `${LEGACY_COLORS.darkBlack20}`,
-      disabledColor: `${LEGACY_COLORS.darkBlack60}`,
-    },
-    tertiaryHighLight: {
-      defaultColor: COLORS.black90,
-      defaultBackgroundColor: `${LEGACY_COLORS.blueEnabled}${LEGACY_COLORS.opacity0HexCode}`,
-      activeBackgroundColor: `${LEGACY_COLORS.darkBlack20}`,
-      disabledBackgroundColor: `${LEGACY_COLORS.blueEnabled}${LEGACY_COLORS.opacity0HexCode}`,
-      disabledColor: `${LEGACY_COLORS.darkBlack60}`,
-=======
       defaultColor: COLORS.darkBlackEnabled,
       defaultBackgroundColor: COLORS.mediumBlueEnabled,
       activeBackgroundColor: COLORS.mediumBluePressed,
@@ -112,7 +84,6 @@
       activeBackgroundColor: `${COLORS.grey35}`,
       disabledBackgroundColor: `${COLORS.blueEnabled}${COLORS.opacity0HexCode}`,
       disabledColor: `${COLORS.grey50}`,
->>>>>>> 9147da8d
     },
     tertiaryLowLight: {
       defaultColor: `${COLORS.grey60}`,
