import * as React from 'react'
import { css } from 'styled-components'
import {
  TYPOGRAPHY,
<<<<<<< HEAD
  LEGACY_COLORS,
=======
>>>>>>> e1f5673b
  COLORS,
  SPACING,
  BORDERS,
  Btn,
  Icon,
  DIRECTION_COLUMN,
  JUSTIFY_SPACE_BETWEEN,
  DISPLAY_FLEX,
} from '@opentrons/components'
import { StyledText } from '../text'
import { ODD_FOCUS_VISIBLE } from './constants'
import type { IconName, StyleProps } from '@opentrons/components'

type LargeButtonTypes = 'primary' | 'secondary' | 'alert'
interface LargeButtonProps extends StyleProps {
  onClick: () => void
  buttonType?: LargeButtonTypes
  buttonText: React.ReactNode
  iconName: IconName
  disabled?: boolean
}

export function LargeButton(props: LargeButtonProps): JSX.Element {
  const {
    buttonType = 'primary',
    buttonText,
    iconName,
    disabled = false,
    ...buttonProps
  } = props

  const LARGE_BUTTON_PROPS_BY_TYPE: Record<
    LargeButtonTypes,
    {
      defaultBackgroundColor: string
      activeBackgroundColor: string
      defaultColor: string
      iconColor: string
    }
  > = {
    secondary: {
      defaultColor: COLORS.darkBlackEnabled,
      defaultBackgroundColor: COLORS.mediumBlueEnabled,
      activeBackgroundColor: COLORS.mediumBluePressed,
      iconColor: COLORS.blueEnabled,
    },
    alert: {
      defaultColor: COLORS.red1,
      defaultBackgroundColor: COLORS.red3,
      activeBackgroundColor: COLORS.red3Pressed,
      iconColor: COLORS.red1,
    },
    primary: {
      defaultColor: COLORS.white,
      defaultBackgroundColor: COLORS.blueEnabled,
      activeBackgroundColor: COLORS.bluePressed,
      iconColor: COLORS.white,
    },
  }

  const LARGE_BUTTON_STYLE = css`
    text-align: ${TYPOGRAPHY.textAlignLeft};
    color: ${LARGE_BUTTON_PROPS_BY_TYPE[buttonType].defaultColor};
    background-color: ${LARGE_BUTTON_PROPS_BY_TYPE[buttonType]
      .defaultBackgroundColor};
    cursor: default;
    border-radius: ${BORDERS.borderRadiusSize4};
    box-shadow: none;
    padding: ${SPACING.spacing24};
    line-height: ${TYPOGRAPHY.lineHeight20};
    ${TYPOGRAPHY.pSemiBold}

    &:focus {
      background-color: ${LARGE_BUTTON_PROPS_BY_TYPE[buttonType]
        .activeBackgroundColor};
      box-shadow: none;
    }
    &:hover {
      border: none;
      box-shadow: none;
      background-color: ${LARGE_BUTTON_PROPS_BY_TYPE[buttonType]
        .defaultBackgroundColor};
      color: ${LARGE_BUTTON_PROPS_BY_TYPE[buttonType].defaultColor};
    }
    &:focus-visible {
      box-shadow: ${ODD_FOCUS_VISIBLE};
      background-color: ${LARGE_BUTTON_PROPS_BY_TYPE[buttonType]
        .defaultBackgroundColor};
    }
    &:active {
      background-color: ${LARGE_BUTTON_PROPS_BY_TYPE[buttonType]
        .activeBackgroundColor};
    }

    &:disabled {
      background-color: ${COLORS.grey35};
      color: ${COLORS.grey50};
    }
  `
  return (
    <Btn
      display={DISPLAY_FLEX}
      css={LARGE_BUTTON_STYLE}
      flexDirection={DIRECTION_COLUMN}
      justifyContent={JUSTIFY_SPACE_BETWEEN}
      disabled={disabled}
      {...buttonProps}
    >
      <StyledText
        fontSize="2rem"
        fontWeight={TYPOGRAPHY.fontWeightSemiBold}
        lineHeight="2.625rem"
      >
        {buttonText}
      </StyledText>
      <Icon
        name={iconName}
        aria-label={`${iconName} icon`}
        color={
          disabled
            ? COLORS.grey50
            : LARGE_BUTTON_PROPS_BY_TYPE[buttonType].iconColor
        }
        size="5rem"
      />
    </Btn>
  )
}<|MERGE_RESOLUTION|>--- conflicted
+++ resolved
@@ -2,10 +2,6 @@
 import { css } from 'styled-components'
 import {
   TYPOGRAPHY,
-<<<<<<< HEAD
-  LEGACY_COLORS,
-=======
->>>>>>> e1f5673b
   COLORS,
   SPACING,
   BORDERS,
