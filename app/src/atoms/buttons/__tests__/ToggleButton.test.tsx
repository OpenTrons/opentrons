import * as React from 'react'
import { describe, it, expect, vi, beforeEach } from 'vitest'
import { screen, fireEvent } from '@testing-library/react'
import { COLORS, SIZE_2 } from '@opentrons/components'
import { renderWithProviders } from '../../../__testing-utils__'

import { ToggleButton } from '..'

const mockOnClick = vi.fn()

const render = (props: React.ComponentProps<typeof ToggleButton>) => {
  return renderWithProviders(<ToggleButton {...props} />)[0]
}

describe('ToggleButton', () => {
  let props: React.ComponentProps<typeof ToggleButton>

  beforeEach(() => {
    props = {
      label: 'toggle button',
      id: 'mock-toggle-button',
      toggledOn: true,
      disabled: false,
      onClick: mockOnClick,
    }
  })

  it('renders toggle button - on', () => {
    render(props)
    const button = screen.getByLabelText('toggle button')
    expect(button).toHaveStyle(`color: ${COLORS.blue55}`)
    expect(button).toHaveStyle(`height: ${SIZE_2}`)
    expect(button).toHaveStyle(`width: ${SIZE_2}`)
    expect(button).toHaveAttribute('aria-checked', 'true')
  })

  it('applies the correct states to the toggle on- disabled', () => {
    props.disabled = true
<<<<<<< HEAD
    render(props)
    const button = screen.getByLabelText('toggle button')
    expect(button).toHaveStyle(`color: ${COLORS.grey30}`)
=======
    const { getByLabelText } = render(props)
    const button = getByLabelText('toggle button')
    expect(button).toHaveStyleRule('color', `${String(COLORS.grey30)}`, {
      modifier: ':disabled',
    })
>>>>>>> d6d9416c
  })

  it('calls mock function when clicking the toggle button - on', () => {
    render(props)
    const button = screen.getByLabelText('toggle button')
    fireEvent.click(button)
    expect(props.onClick).toHaveBeenCalled()
  })

  it('renders toggle button - off', () => {
    props.toggledOn = false
    render(props)
    const button = screen.getByLabelText('toggle button')
    expect(button).toHaveStyle(`color: ${COLORS.grey60}`)
    expect(button).toHaveStyle(`height: ${SIZE_2}`)
    expect(button).toHaveStyle(`width: ${SIZE_2}`)
    expect(button).toHaveAttribute('aria-checked', 'false')
  })

<<<<<<< HEAD
  it('applies the correct states to the toggle off- disabled', () => {
    props.toggledOn = false
    props.disabled = true
    render(props)
    const button = screen.getByLabelText('toggle button')
    expect(button).toHaveStyle(`color: ${COLORS.grey30}`)
=======
  it('applies the correct states to the toggle off- hover', () => {
    props.toggledOn = false
    const { getByLabelText } = render(props)
    const button = getByLabelText('toggle button')
    expect(button).toHaveStyleRule('color', `${String(COLORS.grey55)}`, {
      modifier: ':hover',
    })
  })

  it('applies the correct states to the toggle off- focus-visible', () => {
    props.toggledOn = false
    const { getByLabelText } = render(props)
    const button = getByLabelText('toggle button')
    expect(button).toHaveStyleRule(
      'box-shadow',
      `0 0 0 3px ${String(COLORS.yellow50)}`,
      {
        modifier: ':focus-visible',
      }
    )
  })

  it('applies the correct states to the toggle off- disabled', () => {
    props.toggledOn = false
    props.disabled = true
    const { getByLabelText } = render(props)
    const button = getByLabelText('toggle button')
    expect(button).toHaveStyleRule('color', `${String(COLORS.grey30)}`, {
      modifier: ':disabled',
    })
>>>>>>> d6d9416c
  })

  it('calls mock function when clicking the toggle button - off', () => {
    props.toggledOn = false
    render(props)
    const button = screen.getByLabelText('toggle button')
    fireEvent.click(button)
    expect(props.onClick).toHaveBeenCalled()
  })
})<|MERGE_RESOLUTION|>--- conflicted
+++ resolved
@@ -1,3 +1,4 @@
+//
 import * as React from 'react'
 import { describe, it, expect, vi, beforeEach } from 'vitest'
 import { screen, fireEvent } from '@testing-library/react'
@@ -36,17 +37,9 @@
 
   it('applies the correct states to the toggle on- disabled', () => {
     props.disabled = true
-<<<<<<< HEAD
     render(props)
     const button = screen.getByLabelText('toggle button')
     expect(button).toHaveStyle(`color: ${COLORS.grey30}`)
-=======
-    const { getByLabelText } = render(props)
-    const button = getByLabelText('toggle button')
-    expect(button).toHaveStyleRule('color', `${String(COLORS.grey30)}`, {
-      modifier: ':disabled',
-    })
->>>>>>> d6d9416c
   })
 
   it('calls mock function when clicking the toggle button - on', () => {
@@ -66,45 +59,12 @@
     expect(button).toHaveAttribute('aria-checked', 'false')
   })
 
-<<<<<<< HEAD
   it('applies the correct states to the toggle off- disabled', () => {
     props.toggledOn = false
     props.disabled = true
     render(props)
     const button = screen.getByLabelText('toggle button')
     expect(button).toHaveStyle(`color: ${COLORS.grey30}`)
-=======
-  it('applies the correct states to the toggle off- hover', () => {
-    props.toggledOn = false
-    const { getByLabelText } = render(props)
-    const button = getByLabelText('toggle button')
-    expect(button).toHaveStyleRule('color', `${String(COLORS.grey55)}`, {
-      modifier: ':hover',
-    })
-  })
-
-  it('applies the correct states to the toggle off- focus-visible', () => {
-    props.toggledOn = false
-    const { getByLabelText } = render(props)
-    const button = getByLabelText('toggle button')
-    expect(button).toHaveStyleRule(
-      'box-shadow',
-      `0 0 0 3px ${String(COLORS.yellow50)}`,
-      {
-        modifier: ':focus-visible',
-      }
-    )
-  })
-
-  it('applies the correct states to the toggle off- disabled', () => {
-    props.toggledOn = false
-    props.disabled = true
-    const { getByLabelText } = render(props)
-    const button = getByLabelText('toggle button')
-    expect(button).toHaveStyleRule('color', `${String(COLORS.grey30)}`, {
-      modifier: ':disabled',
-    })
->>>>>>> d6d9416c
   })
 
   it('calls mock function when clicking the toggle button - off', () => {
