--- conflicted
+++ resolved
@@ -34,13 +34,8 @@
     background-color: ${COLORS.bluePressed};
   }
 
-<<<<<<< HEAD
-  &:focus {
+  &:focus-visible {
     box-shadow: 0 0 0 3px ${COLORS.focus};
-=======
-  &:focus-visible {
-    box-shadow: 0 0 0 3px ${COLORS.warning};
->>>>>>> 28e6aa52
   }
 
   &:disabled {
@@ -69,13 +64,8 @@
 
   ${styleProps}
 
-<<<<<<< HEAD
-  &:focus {
+  &:focus-visible {
     box-shadow: 0 0 0 3px ${COLORS.focus};
-=======
-  &:focus-visible {
-    box-shadow: 0 0 0 3px ${COLORS.warning};
->>>>>>> 28e6aa52
   }
 
   &:hover {
@@ -107,13 +97,8 @@
     box-shadow: 0 0 0;
   }
 
-<<<<<<< HEAD
-  &:focus {
+  &:focus-visible {
     box-shadow: 0 0 0 3px ${COLORS.focus};
-=======
-  &:focus-visible {
-    box-shadow: 0 0 0 3px ${COLORS.warning};
->>>>>>> 28e6aa52
   }
 
   &:disabled {
