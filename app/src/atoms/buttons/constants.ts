--- conflicted
+++ resolved
@@ -1,7 +1,3 @@
 import { SPACING, COLORS } from '@opentrons/components'
 
-<<<<<<< HEAD
-export const ODD_FOCUS_VISIBLE = `0 0 0 ${SPACING.spacing4} ${COLORS.blue50}`
-=======
-export const ODD_FOCUS_VISIBLE = `0 0 0 ${SPACING.spacing4} ${COLORS.fundamentalsFocus}`
->>>>>>> 9147da8d
+export const ODD_FOCUS_VISIBLE = `0 0 0 ${SPACING.spacing4} ${COLORS.fundamentalsFocus}`