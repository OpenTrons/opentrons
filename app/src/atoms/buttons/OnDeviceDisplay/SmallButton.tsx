--- conflicted
+++ resolved
@@ -9,10 +9,7 @@
   Flex,
   Icon,
   DIRECTION_ROW,
-<<<<<<< HEAD
-=======
   ALIGN_CENTER,
->>>>>>> 137c3eb4
   JUSTIFY_CENTER,
 } from '@opentrons/components'
 import { StyledText } from '../../text'
@@ -148,13 +145,8 @@
     >
       <Flex
         flexDirection={DIRECTION_ROW}
-<<<<<<< HEAD
-        alignItems={TYPOGRAPHY.textAlignCenter}
-        justifyContent={JUSTIFY_CENTER}
-=======
         justifyContent={JUSTIFY_CENTER}
         alignItems={ALIGN_CENTER}
->>>>>>> 137c3eb4
       >
         {iconPlacement === 'startIcon' && iconName != null ? (
           <Flex aria-label={`SmallButton_${iconName}_positionStart`}>
