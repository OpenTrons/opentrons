--- conflicted
+++ resolved
@@ -396,10 +396,7 @@
           onClick={() => {
             onCloseHandler()
           }}
-<<<<<<< HEAD
-=======
           padding={`${SPACING.spacing16} ${SPACING.spacing24}`}
->>>>>>> 3c8df232
         >
           <StyledText
             color={COLORS.black90}
