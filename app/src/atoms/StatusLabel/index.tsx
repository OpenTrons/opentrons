import * as React from 'react'
import {
  Flex,
  Icon,
  JUSTIFY_SPACE_BETWEEN,
  SPACING,
  ALIGN_CENTER,
  C_BLUE_PRESSED,
  TYPOGRAPHY,
} from '@opentrons/components'

import { StyledText } from '../text'
interface StatusLabelProps {
  status: string
  backgroundColor: string
  iconColor: string
  textColor?: string
  pulse?: boolean
}

export const StatusLabel = (props: StatusLabelProps): JSX.Element | null => {
  const { status, backgroundColor, iconColor, textColor, pulse } = props

  return (
    <Flex justifyContent={JUSTIFY_SPACE_BETWEEN}>
      <Flex
        backgroundColor={backgroundColor}
        borderRadius={SPACING.spacing2}
        padding="0.2rem"
        alignItems={ALIGN_CENTER}
        marginTop={SPACING.spacing2}
        marginBottom={SPACING.spacing2}
        data-testid={`status_label+${status}`}
      >
        <Icon
          name="circle"
          color={iconColor}
          size={SPACING.spacing2}
          marginX={SPACING.spacing2}
          data-testid="status_circle"
        >
          {pulse != null && pulse ? (
            <animate
              attributeName="fill"
              values={`${iconColor}; transparent`}
              dur="1s"
              calcMode="discrete"
              repeatCount="indefinite"
              data-testid="pulsing_status_circle"
            />
          ) : null}
        </Icon>
<<<<<<< HEAD
        <StyledText
=======
        <Text
>>>>>>> 76bb031d
          fontSize={TYPOGRAPHY.fontSizeCaption}
          color={textColor ?? C_BLUE_PRESSED}
          textTransform={TYPOGRAPHY.textTransformCapitalize}
          marginRight={SPACING.spacing2}
        >
          {status}
        </StyledText>
      </Flex>
    </Flex>
  )
}<|MERGE_RESOLUTION|>--- conflicted
+++ resolved
@@ -50,11 +50,7 @@
             />
           ) : null}
         </Icon>
-<<<<<<< HEAD
         <StyledText
-=======
-        <Text
->>>>>>> 76bb031d
           fontSize={TYPOGRAPHY.fontSizeCaption}
           color={textColor ?? C_BLUE_PRESSED}
           textTransform={TYPOGRAPHY.textTransformCapitalize}
