// discovery selectors tests
import * as discovery from '../selectors'

const makeFullyUp = (
  name,
  ip,
  status = null,
  connected = null,
  displayName = null
) => ({
  name,
  ip,
  local: false,
  ok: true,
  serverOk: true,
  advertising: true,
  health: {},
  serverHealth: {},
  status,
  connected,
  displayName,
})

const makeConnectable = (
  name,
  ip,
  status = null,
  connected = null,
  displayName = null
) => ({
  name,
  ip,
  local: false,
  ok: true,
  serverOk: false,
  health: {},
  status,
  connected,
  displayName,
})

const makeAdvertising = (name, ip, status = null, displayName = null) => ({
  name,
  ip,
  local: false,
  ok: false,
  serverOk: false,
  advertising: true,
  status,
  displayName,
})

const makeServerUp = (
  name,
  ip,
  advertising,
  status = null,
  displayName = null
) => ({
  name,
  ip,
  advertising,
  local: false,
  ok: false,
  serverOk: true,
  serverHealth: {},
  status,
  displayName,
})

const makeUnreachable = (name, ip, status = null, displayName = null) => ({
  name,
  ip,
  local: false,
  ok: false,
  serverOk: false,
  advertising: false,
  status,
  displayName,
})

describe('discovery selectors', () => {
  const SPECS = [
    {
      name: 'getScanning when true',
      selector: discovery.getScanning,
      state: { discovery: { scanning: true } },
      expected: true,
    },
    {
      name: 'getScanning when false',
      selector: discovery.getScanning,
      state: { discovery: { scanning: false } },
      expected: false,
    },
    {
      name: 'getConnectableRobots grabs robots with ok: true and health',
      selector: discovery.getConnectableRobots,
      state: {
        discovery: {
          robotsByName: {
            foo: [makeConnectable('foo', '10.0.0.1')],
            bar: [makeFullyUp('bar', '10.0.0.2')],
          },
        },
        robot: { connection: { connectedTo: 'bar' } },
      },
      expected: [
        makeConnectable('foo', '10.0.0.1', 'connectable', false, 'foo'),
        makeFullyUp('bar', '10.0.0.2', 'connectable', true, 'bar'),
      ],
    },
    {
      name: 'getConnectableRobots grabs correct service',
      selector: discovery.getConnectableRobots,
      state: {
        discovery: {
          robotsByName: {
            foo: [
              makeConnectable('foo', '10.0.0.1'),
              makeConnectable('foo', '10.0.0.2'),
              makeServerUp('foo', '10.0.0.3', false),
              makeAdvertising('foo', '10.0.0.4', false),
            ],
          },
        },
        robot: { connection: { connectedTo: 'foo' } },
      },
      expected: [
        makeConnectable('foo', '10.0.0.1', 'connectable', true, 'foo'),
      ],
    },
    {
      name: 'getReachableRobots grabs robots with serverUp or advertising',
      selector: discovery.getReachableRobots,
      state: {
        discovery: {
          robotsByName: {
            foo: [makeServerUp('foo', '10.0.0.1', false)],
            bar: [makeAdvertising('bar', '10.0.0.2')],
          },
        },
      },
      expected: [
        makeServerUp('foo', '10.0.0.1', false, 'reachable', 'foo'),
        makeAdvertising('bar', '10.0.0.2', 'reachable', 'bar'),
      ],
    },
    {
      name: 'getReachableRobots grabs correct service',
      selector: discovery.getReachableRobots,
      state: {
        discovery: {
          robotsByName: {
            foo: [
              makeServerUp('foo', '10.0.0.1', true),
              makeServerUp('foo', '10.0.0.1', false),
              makeAdvertising('foo', '10.0.0.2'),
            ],
          },
        },
      },
      expected: [makeServerUp('foo', '10.0.0.1', true, 'reachable', 'foo')],
    },
    {
      name: 'getReachableRobots does not grab connectable robots',
      selector: discovery.getReachableRobots,
      state: {
        discovery: {
          robotsByName: {
            foo: [
              makeConnectable('foo', '10.0.0.1'),
              makeServerUp('foo', '10.0.0.2', true),
            ],
            bar: [
              makeConnectable('bar', '10.0.0.3'),
              makeServerUp('bar', '10.0.0.4', false),
            ],
            baz: [
              makeConnectable('baz', '10.0.0.5'),
              makeAdvertising('baz', '10.0.0.6'),
            ],
            qux: [makeFullyUp('qux', '10.0.0.7')],
          },
        },
      },
      expected: [],
    },
    {
      name: 'getUnreachableRobots grabs robots with no ip',
      selector: discovery.getUnreachableRobots,
      state: {
        discovery: {
          robotsByName: { foo: [{ name: 'foo', ip: null }] },
        },
      },
      expected: [
        {
          name: 'foo',
          ip: null,
          status: 'unreachable',
          displayName: 'foo',
        },
      ],
    },
    {
      name: 'getUnreachableRobots grabs robots with IP but no responses',
      selector: discovery.getUnreachableRobots,
      state: {
        discovery: {
          robotsByName: {
            foo: [
              makeUnreachable('foo', '10.0.0.1'),
              makeUnreachable('foo', '10.0.0.2'),
            ],
          },
        },
      },
      expected: [makeUnreachable('foo', '10.0.0.1', 'unreachable', 'foo')],
    },
    {
      name: "getUnreachableRobots won't grab connectable/reachable robots",
      selector: discovery.getUnreachableRobots,
      state: {
        discovery: {
          robotsByName: {
            foo: [
              makeServerUp('foo', '10.0.0.1', true),
              makeUnreachable('foo', '10.0.0.2'),
            ],
            bar: [
              makeServerUp('bar', '10.0.0.3', false),
              makeUnreachable('bar', '10.0.0.4'),
            ],
            baz: [
              makeAdvertising('bar', '10.0.0.5'),
              makeUnreachable('baz', '10.0.0.6'),
            ],
            qux: [makeConnectable('qux', '10.0.0.7')],
          },
        },
      },
      expected: [],
    },
    {
      name: 'display name removes opentrons- from connectable robot names',
      selector: discovery.getConnectableRobots,
      state: {
        discovery: {
          robotsByName: {
            'opentrons-foo': [makeConnectable('opentrons-foo', '10.0.0.1')],
            'opentrons-bar': [makeFullyUp('opentrons-bar', '10.0.0.2')],
          },
        },
        robot: { connection: { connectedTo: 'opentrons-bar' } },
      },
      expected: [
        makeConnectable(
          'opentrons-foo',
          '10.0.0.1',
          'connectable',
          false,
          'foo'
        ),
        makeFullyUp('opentrons-bar', '10.0.0.2', 'connectable', true, 'bar'),
      ],
    },
    {
      name: 'display name removes opentrons- from reachable robot names',
      selector: discovery.getReachableRobots,
      state: {
        discovery: {
          robotsByName: {
            'opentrons-foo': [makeServerUp('opentrons-foo', '10.0.0.1', false)],
            'opentrons-bar': [makeAdvertising('opentrons-bar', '10.0.0.2')],
          },
        },
      },
      expected: [
        makeServerUp('opentrons-foo', '10.0.0.1', false, 'reachable', 'foo'),
        makeAdvertising('opentrons-bar', '10.0.0.2', 'reachable', 'bar'),
      ],
    },
    {
      name: 'display name removes opentrons- from unreachable robot names',
      selector: discovery.getUnreachableRobots,
      state: {
        discovery: {
          robotsByName: {
            'opentrons-foo': [makeUnreachable('opentrons-foo', null)],
          },
        },
      },
      expected: [makeUnreachable('opentrons-foo', null, 'unreachable', 'foo')],
    },
    {
      name: 'getAllRobots returns all robots',
      selector: discovery.getAllRobots,
      state: {
        robot: { connection: { connectedTo: 'qux' } },
        discovery: {
          robotsByName: {
            foo: [
              makeConnectable('foo', '10.0.0.1'),
              makeUnreachable('foo', '10.0.0.2'),
            ],
            bar: [
              makeServerUp('bar', '10.0.0.3', false),
              makeUnreachable('bar', '10.0.0.4'),
            ],
            baz: [
              makeAdvertising('baz', '10.0.0.5'),
              makeUnreachable('baz', '10.0.0.6'),
            ],
            qux: [makeFullyUp('qux', '10.0.0.7')],
          },
        },
      },
      expected: [
        makeConnectable('foo', '10.0.0.1', 'connectable', false, 'foo'),
        makeFullyUp('qux', '10.0.0.7', 'connectable', true, 'qux'),
        makeServerUp('bar', '10.0.0.3', false, 'reachable', 'bar'),
        makeAdvertising('baz', '10.0.0.5', 'reachable', 'baz'),
      ],
    },
    {
      name: 'getViewableRobots returns connectable and reachable robots',
      selector: discovery.getViewableRobots,
      state: {
        discovery: {
          robotsByName: {
            foo: [makeConnectable('foo', '10.0.0.1')],
            bar: [makeFullyUp('bar', '10.0.0.2')],
            baz: [makeServerUp('baz', '10.0.0.3', false)],
            qux: [makeAdvertising('qux', '10.0.0.4')],
          },
        },
        robot: { connection: { connectedTo: 'bar' } },
      },
      expected: [
        makeConnectable('foo', '10.0.0.1', 'connectable', false, 'foo'),
        makeFullyUp('bar', '10.0.0.2', 'connectable', true, 'bar'),
        makeServerUp('baz', '10.0.0.3', false, 'reachable', 'baz'),
        makeAdvertising('qux', '10.0.0.4', 'reachable', 'qux'),
      ],
    },
    {
      name: 'getConnectedRobot returns connected robot',
      selector: discovery.getConnectedRobot,
      state: {
        discovery: {
          robotsByName: {
            foo: [makeConnectable('foo', '10.0.0.1')],
            bar: [makeFullyUp('bar', '10.0.0.2')],
          },
        },
        robot: { connection: { connectedTo: 'bar' } },
      },
      expected: makeFullyUp('bar', '10.0.0.2', 'connectable', true, 'bar'),
    },
    {
      name: 'getRobotApiVersion returns health.apiServerVersion',
      // TODO(mc, 2018-10-11): state is a misnomer here, maybe rename it "input"
      state: {
        serverHealth: { apiServerVersion: '1.2.3' },
        health: { api_version: '4.5.6' },
      },
      selector: discovery.getRobotApiVersion,
      expected: '4.5.6',
    },
    {
      name: 'getRobotApiVersion returns serverHealth.api_version if no health',
      // TODO(mc, 2018-10-11): state is a misnomer here, maybe rename it "input"
      state: {
        serverHealth: { apiServerVersion: '4.5.6' },
        health: null,
      },
      selector: discovery.getRobotApiVersion,
      expected: '4.5.6',
    },
    {
      name: 'getRobotApiVersion returns null if no healths',
      // TODO(mc, 2018-10-11): state is a misnomer here, maybe rename it "input"
      state: { serverHealth: null, health: null },
      selector: discovery.getRobotApiVersion,
      expected: null,
    },
    {
      name: 'getRobotApiVersion returns serverHealth if API health invalid',
      // TODO(mc, 2018-10-11): state is a misnomer here, maybe rename it "input"
      state: {
        serverHealth: { apiServerVersion: '4.5.6' },
        health: { api_version: 'not available' },
      },
      selector: discovery.getRobotApiVersion,
      expected: '4.5.6',
    },
    {
      name: 'getRobotApiVersion returns null if all healths invalid',
      // TODO(mc, 2018-10-11): state is a misnomer here, maybe rename it "input"
      state: {
        serverHealth: { apiServerVersion: 'not available' },
        health: { api_version: 'also not available' },
      },
      selector: discovery.getRobotApiVersion,
      expected: null,
    },
    {
      name: 'getRobotFirmwareVersion returns health.smoothieVersion',
      // TODO(mc, 2018-10-11): state is a misnomer here, maybe rename it "input"
      state: {
        serverHealth: { smoothieVersion: '1.2.3' },
        health: { fw_version: '4.5.6' },
      },
      selector: discovery.getRobotFirmwareVersion,
      expected: '4.5.6',
    },
    {
      name:
        'getRobotFirmwareVersion returns serverHealth.smoothieVersion if no health',
      // TODO(mc, 2018-10-11): state is a misnomer here, maybe rename it "input"
      state: { serverHealth: { smoothieVersion: '4.5.6' }, health: null },
      selector: discovery.getRobotFirmwareVersion,
      expected: '4.5.6',
    },
    {
      name: 'getRobotFirmwareVersion returns null if no healths',
      // TODO(mc, 2018-10-11): state is a misnomer here, maybe rename it "input"
      state: { serverHealth: null, health: null },
      selector: discovery.getRobotFirmwareVersion,
      expected: null,
    },
    {
      name:
        'getRobotProtocolApiVersion returns first health.protocol_api_version',
      // TODO(mc, 2018-10-11): state is a misnomer here, maybe rename it "input"
      state: {
        serverHealth: {},
        health: { protocol_api_version: [2, 0] },
      },
      selector: discovery.getRobotProtocolApiVersion,
      expected: '2.0',
    },
    {
      name: 'getRobotProtocolApiVersion returns null if no healths',
      // TODO(mc, 2018-10-11): state is a misnomer here, maybe rename it "input"
      state: { serverHealth: null, health: null },
      selector: discovery.getRobotProtocolApiVersion,
      expected: null,
    },
    {
      name: 'getRobotByName returns connectable robot by name',
      selector: discovery.getRobotByName,
      state: {
        discovery: {
          robotsByName: {
            foo: [makeConnectable('foo', '10.0.0.1')],
            bar: [makeFullyUp('bar', '10.0.0.2')],
            baz: [makeServerUp('baz', '10.0.0.3', false)],
            qux: [makeAdvertising('qux', '10.0.0.4')],
          },
        },
        robot: { connection: { connectedTo: null } },
      },
      args: ['foo'],
      expected: makeConnectable('foo', '10.0.0.1', 'connectable', false, 'foo'),
    },
    {
      name: 'getRobotByName returns reachable robot by name',
      selector: discovery.getRobotByName,
      state: {
        discovery: {
          robotsByName: {
            foo: [makeConnectable('foo', '10.0.0.1')],
            bar: [makeFullyUp('bar', '10.0.0.2')],
            baz: [makeServerUp('baz', '10.0.0.3', false)],
            qux: [makeAdvertising('qux', '10.0.0.4')],
          },
        },
        robot: { connection: { connectedTo: null } },
      },
      args: ['baz'],
      expected: makeServerUp('baz', '10.0.0.3', false, 'reachable', 'baz'),
    },
    {
      name: 'getRobotApiVersionByName returns API version of connectable robot',
      selector: discovery.getRobotApiVersionByName,
      state: {
        discovery: {
          robotsByName: {
            foo: [
              {
                ...makeConnectable('foo', '10.0.0.1'),
                health: { api_version: '4.5.6' },
              },
            ],
          },
        },
        robot: { connection: { connectedTo: null } },
      },
      args: ['foo'],
      expected: '4.5.6',
    },
    {
      name: 'getRobotApiVersionByName returns API version of reachable robot',
      selector: discovery.getRobotApiVersionByName,
      state: {
        discovery: {
          robotsByName: {
            baz: [
              {
                ...makeServerUp('baz', '10.0.0.3', false),
                serverHealth: { apiServerVersion: '1.2.3' },
              },
            ],
          },
        },
        robot: { connection: { connectedTo: null } },
      },
      args: ['baz'],
      expected: '1.2.3',
    },
  ]

  SPECS.forEach(spec => {
<<<<<<< HEAD
    const { name, selector, state, args = [], expected } = spec
    test(name, () => expect(selector(state, ...args)).toEqual(expected))
=======
    const { name, selector, state, expected } = spec
    it(name, () => expect(selector(state)).toEqual(expected))
>>>>>>> ec1f8b85
  })
})<|MERGE_RESOLUTION|>--- conflicted
+++ resolved
@@ -523,12 +523,7 @@
   ]
 
   SPECS.forEach(spec => {
-<<<<<<< HEAD
     const { name, selector, state, args = [], expected } = spec
-    test(name, () => expect(selector(state, ...args)).toEqual(expected))
-=======
-    const { name, selector, state, expected } = spec
-    it(name, () => expect(selector(state)).toEqual(expected))
->>>>>>> ec1f8b85
+    it(name, () => expect(selector(state, ...args)).toEqual(expected))
   })
 })