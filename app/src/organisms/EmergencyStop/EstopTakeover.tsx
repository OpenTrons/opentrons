--- conflicted
+++ resolved
@@ -7,11 +7,7 @@
 import { useIsUnboxingFlowOngoing } from '/app/redux-resources/config'
 import { getLocalRobot } from '/app/redux/discovery'
 import { PHYSICALLY_ENGAGED, NOT_PRESENT, DISENGAGED } from './constants'
-<<<<<<< HEAD
-import { EstopState } from '@opentrons/api-client'
-=======
 import type { EstopState } from '@opentrons/api-client'
->>>>>>> 272c4b6c
 
 const ESTOP_CURRENTLY_DISENGAGED_REFETCH_INTERVAL_MS = 10000
 const ESTOP_CURRENTLY_ENGAGED_REFETCH_INTERVAL_MS = 1000
@@ -27,33 +23,16 @@
     setIsWatingForResumeOperation,
   ] = useState<boolean>(false)
 
-<<<<<<< HEAD
-  const [estopState, setEstopState] = useState<EstopState>(DISENGAGED)
-=======
   const [estopState, setEstopState] = useState<EstopState>()
->>>>>>> 272c4b6c
   const [showEmergencyStopModal, setShowEmergencyStopModal] = useState<boolean>(
     false
   )
 
   // TODO: (ba, 2024-10-24): Use notifications instead of polling
-<<<<<<< HEAD
-  useEstopQuery({
-    refetchInterval: showEmergencyStopModal
-      ? ESTOP_CURRENTLY_ENGAGED_REFETCH_INTERVAL_MS
-      : ESTOP_CURRENTLY_DISENGAGED_REFETCH_INTERVAL_MS,
-    onSuccess: response => {
-      setEstopState(response?.data.status)
-      setShowEmergencyStopModal(
-        response.data.status !== DISENGAGED || isWaitingForResumeOperation
-      )
-    },
-=======
   const { data: estopStatus } = useEstopQuery({
     refetchInterval: showEmergencyStopModal
       ? ESTOP_CURRENTLY_ENGAGED_REFETCH_INTERVAL_MS
       : ESTOP_CURRENTLY_DISENGAGED_REFETCH_INTERVAL_MS,
->>>>>>> 272c4b6c
   })
   useEffect(() => {
     if (estopStatus) {
