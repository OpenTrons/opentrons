import * as React from 'react'
import { css } from 'styled-components'
import { useTranslation } from 'react-i18next'

import {
  Flex,
  SPACING,
  COLORS,
<<<<<<< HEAD
  LEGACY_COLORS,
=======
>>>>>>> 9147da8d
  Icon,
  Btn,
  DIRECTION_ROW,
  DIRECTION_COLUMN,
  ALIGN_CENTER,
  TYPOGRAPHY,
  BORDERS,
} from '@opentrons/components'

import { StyledText } from '../../../atoms/text'
import { Chip } from '../../../atoms/Chip'
import { ChildNavigation } from '../../../organisms/ChildNavigation'

import type { IconName } from '@opentrons/components'
import type { NetworkConnection } from '../../../resources/networking/hooks/useNetworkConnection'
import type { ChipType } from '../../../atoms/Chip'
import type { SetSettingOption } from '../../../pages/RobotSettingsDashboard'

export type ConnectionType = 'wifi' | 'ethernet' | 'usb'

interface NetworkSettingsProps {
  networkConnection: NetworkConnection
  setCurrentOption: SetSettingOption
}

export function NetworkSettings({
  networkConnection,
  setCurrentOption,
}: NetworkSettingsProps): JSX.Element {
  const { t } = useTranslation('device_settings')
  const { isWifiConnected, isEthernetConnected, activeSsid } = networkConnection

  const handleChipType = (isConnected: boolean): ChipType => {
    return isConnected ? 'success' : 'neutral'
  }

  const handleButtonBackgroundColor = (isConnected: boolean): string =>
<<<<<<< HEAD
    isConnected ? COLORS.green35 : LEGACY_COLORS.light1
=======
    isConnected ? COLORS.green3 : COLORS.light1
>>>>>>> 9147da8d

  const handleChipText = (isConnected: boolean): string =>
    isConnected ? t('connected') : t('not_connected')

  return (
    <Flex flexDirection={DIRECTION_COLUMN}>
      <ChildNavigation
        header={t('network_settings')}
        onClickBack={() => setCurrentOption(null)}
      />
      <Flex
        marginTop="7.75rem"
        paddingX={SPACING.spacing40}
        flexDirection={DIRECTION_COLUMN}
        gridGap={SPACING.spacing8}
      >
        <NetworkSettingButton
          buttonTitle={t('wifi')}
          backgroundColor={handleButtonBackgroundColor(isWifiConnected)}
          iconName="wifi"
          chipType={handleChipType(isWifiConnected)}
          chipText={handleChipText(isWifiConnected)}
          networkName={activeSsid}
          onClick={() => setCurrentOption('RobotSettingsWifi')}
        />
        <NetworkSettingButton
          buttonTitle={t('ethernet')}
          backgroundColor={handleButtonBackgroundColor(isEthernetConnected)}
          iconName="ethernet"
          chipType={handleChipType(isEthernetConnected)}
          chipText={handleChipText(isEthernetConnected)}
          onClick={() => setCurrentOption('EthernetConnectionDetails')}
        />
      </Flex>
    </Flex>
  )
}

interface NetworkSettingButtonProps extends React.ComponentProps<typeof Btn> {
  buttonTitle: string
  iconName: IconName
  chipType: ChipType
  chipText: string
  networkName?: string
}

function NetworkSettingButton({
  backgroundColor,
  buttonTitle,
  iconName,
  chipType,
  chipText,
  networkName,
  onClick,
}: NetworkSettingButtonProps): JSX.Element {
  const PUSHED_STATE_STYLE = css`
    &:active {
      background-color: ${chipType === 'success'
<<<<<<< HEAD
        ? COLORS.green40
        : LEGACY_COLORS.darkBlack40};
=======
        ? COLORS.green3Pressed
        : COLORS.grey50};
>>>>>>> 9147da8d
    }
  `

  return (
    <Btn
      width="100%"
      paddingX={SPACING.spacing24}
      paddingY={SPACING.spacing20}
      backgroundColor={backgroundColor}
      borderRadius={BORDERS.borderRadiusSize3}
      css={PUSHED_STATE_STYLE}
      onClick={onClick}
    >
      <Flex flexDirection={DIRECTION_ROW} gridGap={SPACING.spacing24}>
        <Flex gridGap={SPACING.spacing8} width="34.8125rem">
          <Flex alignItems={ALIGN_CENTER} gridGap={SPACING.spacing24}>
            <Icon name={iconName} size="3rem" />
            <Flex flexDirection={DIRECTION_COLUMN} gridGap={SPACING.spacing2}>
              <StyledText
                fontSize={TYPOGRAPHY.fontSize28}
                lineHeight={TYPOGRAPHY.lineHeight36}
                fontWeight={TYPOGRAPHY.fontWeightSemiBold}
                textAlign={TYPOGRAPHY.textAlignLeft}
              >
                {buttonTitle}
              </StyledText>
              {networkName != null ? (
                <StyledText
                  fontSize={TYPOGRAPHY.fontSize28}
                  lineHeight={TYPOGRAPHY.lineHeight36}
                  fontWeight={TYPOGRAPHY.fontWeightRegular}
                  color={COLORS.grey60}
                >
                  {networkName}
                </StyledText>
              ) : null}
            </Flex>
          </Flex>
        </Flex>
        <Flex alignItems={ALIGN_CENTER} width="15.1875rem">
          <Chip
            type={chipType}
            text={chipText}
            iconName="connection-status"
            background={false}
          />
        </Flex>
        <Flex justifyContent="flex-end" alignSelf="stretch">
          <Btn onClick={() => console.log('setup')}>
            <Icon name="chevron-right" size="3rem" />
          </Btn>
        </Flex>
      </Flex>
    </Btn>
  )
}<|MERGE_RESOLUTION|>--- conflicted
+++ resolved
@@ -6,10 +6,6 @@
   Flex,
   SPACING,
   COLORS,
-<<<<<<< HEAD
-  LEGACY_COLORS,
-=======
->>>>>>> 9147da8d
   Icon,
   Btn,
   DIRECTION_ROW,
@@ -47,11 +43,7 @@
   }
 
   const handleButtonBackgroundColor = (isConnected: boolean): string =>
-<<<<<<< HEAD
-    isConnected ? COLORS.green35 : LEGACY_COLORS.light1
-=======
     isConnected ? COLORS.green3 : COLORS.light1
->>>>>>> 9147da8d
 
   const handleChipText = (isConnected: boolean): string =>
     isConnected ? t('connected') : t('not_connected')
@@ -110,13 +102,8 @@
   const PUSHED_STATE_STYLE = css`
     &:active {
       background-color: ${chipType === 'success'
-<<<<<<< HEAD
-        ? COLORS.green40
-        : LEGACY_COLORS.darkBlack40};
-=======
         ? COLORS.green3Pressed
         : COLORS.grey50};
->>>>>>> 9147da8d
     }
   `
 
