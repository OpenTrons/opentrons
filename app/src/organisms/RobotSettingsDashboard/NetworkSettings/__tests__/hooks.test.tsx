--- conflicted
+++ resolved
@@ -3,14 +3,10 @@
 import { Provider } from 'react-redux'
 import { createStore } from 'redux'
 
-<<<<<<< HEAD
-import { getOnDeviceDisplaySettings } from '../../../../redux/config'
-=======
 import {
   getIsOnDevice,
   getOnDeviceDisplaySettings,
 } from '../../../../redux/config'
->>>>>>> b95ca8df
 import { useIsUnboxingFlowOngoing } from '../hooks'
 
 import type { Store } from 'redux'
