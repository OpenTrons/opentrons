--- conflicted
+++ resolved
@@ -3,10 +3,6 @@
 
 import {
   BORDERS,
-<<<<<<< HEAD
-  LEGACY_COLORS,
-=======
->>>>>>> e1f5673b
   COLORS,
   DIRECTION_COLUMN,
   DIRECTION_ROW,
