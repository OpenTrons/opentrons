--- conflicted
+++ resolved
@@ -134,7 +134,6 @@
               ? i18n.format(t('location_conflict'), 'capitalize')
               : i18n.format(t('not_configured'), 'capitalize')
           }
-<<<<<<< HEAD
           type="warning"
           background={false}
           iconName="connection-status"
@@ -148,54 +147,6 @@
           setCutoutId(cutoutId)
           setProvidedFixtureOptions(compatibleCutoutFixtureIds)
           setSetupScreen('deck configuration')
-=======
-          return (
-            <React.Fragment key={cutoutId}>
-              {showLocationConflictModal ? (
-                <LocationConflictModal
-                  onCloseClick={() => setShowLocationConflictModal(false)}
-                  cutoutId={cutoutId}
-                  requiredFixtureId={compatibleCutoutFixtureIds[0]}
-                  isOnDevice={true}
-                />
-              ) : null}
-              <Flex
-                flexDirection={DIRECTION_ROW}
-                alignItems={ALIGN_CENTER}
-                backgroundColor={
-                  isCurrentFixtureCompatible ? COLORS.green3 : COLORS.yellow3
-                }
-                borderRadius={BORDERS.borderRadiusSize3}
-                gridGap={SPACING.spacing24}
-                padding={`${SPACING.spacing16} ${SPACING.spacing24}`}
-                onClick={handleClick}
-                marginBottom={
-                  index === requiredFixtureDetails.length - 1
-                    ? SPACING.spacing68
-                    : 'none'
-                }
-              >
-                <Flex flex="3.5 0 0" alignItems={ALIGN_CENTER}>
-                  <StyledText as="p" fontWeight={TYPOGRAPHY.fontWeightSemiBold}>
-                    {cutoutFixtureId != null && isCurrentFixtureCompatible
-                      ? getFixtureDisplayName(cutoutFixtureId)
-                      : getFixtureDisplayName(compatibleCutoutFixtureIds?.[0])}
-                  </StyledText>
-                </Flex>
-                <Flex flex="2 0 0" alignItems={ALIGN_CENTER}>
-                  <LocationIcon slotName={getCutoutDisplayName(cutoutId)} />
-                </Flex>
-                <Flex
-                  flex="4 0 0"
-                  alignItems={ALIGN_CENTER}
-                  justifyContent={JUSTIFY_SPACE_BETWEEN}
-                >
-                  {chipLabel}
-                </Flex>
-              </Flex>
-            </React.Fragment>
-          )
->>>>>>> f7caea6c
         }
   } else {
     chipLabel = (
@@ -230,7 +181,7 @@
         onClick={handleClick}
         marginBottom={lastItem ? SPACING.spacing68 : 'none'}
       >
-        <Flex flex="4 0 0" alignItems={ALIGN_CENTER}>
+        <Flex flex="3.5 0 0" alignItems={ALIGN_CENTER}>
           <StyledText as="p" fontWeight={TYPOGRAPHY.fontWeightSemiBold}>
             {cutoutFixtureId != null &&
             (isCurrentFixtureCompatible || isRequiredSingleSlotMissing)
@@ -242,7 +193,7 @@
           <LocationIcon slotName={getCutoutDisplayName(cutoutId)} />
         </Flex>
         <Flex
-          flex="3 0 0"
+          flex="4 0 0"
           alignItems={ALIGN_CENTER}
           justifyContent={JUSTIFY_SPACE_BETWEEN}
         >
