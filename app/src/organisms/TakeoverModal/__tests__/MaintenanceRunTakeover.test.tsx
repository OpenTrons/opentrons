--- conflicted
+++ resolved
@@ -1,11 +1,6 @@
 import * as React from 'react'
-<<<<<<< HEAD
+import { screen } from '@testing-library/react'
 
-=======
-import { screen } from '@testing-library/react'
-import { i18n } from '../../../i18n'
-import { when } from 'jest-when'
->>>>>>> f1945761
 import { renderWithProviders } from '@opentrons/components'
 
 import { i18n } from '../../../i18n'
