import * as React from 'react'
import { useTranslation } from 'react-i18next'
import {
  Flex,
  ALIGN_CENTER,
  Icon,
  COLORS,
<<<<<<< HEAD
  LEGACY_COLORS,
=======
>>>>>>> 9147da8d
  SPACING,
  SIZE_1,
} from '@opentrons/components'
import { StyledText } from '../../../atoms/text'

interface RenderResultProps {
  isBadCal: boolean
}

export const RenderResult = ({ isBadCal }: RenderResultProps): JSX.Element => {
  const { t } = useTranslation('robot_calibration')

  return (
    <Flex alignItems={ALIGN_CENTER}>
      <StyledText
        color={isBadCal ? COLORS.warningText : COLORS.successText}
        marginRight={SPACING.spacing8}
      >
        {isBadCal ? t('recalibration_recommended') : t('good_calibration')}
      </StyledText>
      <Icon
        name={isBadCal ? 'alert-circle' : 'check-circle'}
        size={SIZE_1}
<<<<<<< HEAD
        color={isBadCal ? LEGACY_COLORS.warningEnabled : COLORS.green50}
=======
        color={isBadCal ? COLORS.warningEnabled : COLORS.successEnabled}
>>>>>>> 9147da8d
        marginRight={SPACING.spacing12}
        data-testid="RenderResult_icon"
      />
    </Flex>
  )
}<|MERGE_RESOLUTION|>--- conflicted
+++ resolved
@@ -5,10 +5,6 @@
   ALIGN_CENTER,
   Icon,
   COLORS,
-<<<<<<< HEAD
-  LEGACY_COLORS,
-=======
->>>>>>> 9147da8d
   SPACING,
   SIZE_1,
 } from '@opentrons/components'
@@ -32,11 +28,7 @@
       <Icon
         name={isBadCal ? 'alert-circle' : 'check-circle'}
         size={SIZE_1}
-<<<<<<< HEAD
-        color={isBadCal ? LEGACY_COLORS.warningEnabled : COLORS.green50}
-=======
         color={isBadCal ? COLORS.warningEnabled : COLORS.successEnabled}
->>>>>>> 9147da8d
         marginRight={SPACING.spacing12}
         data-testid="RenderResult_icon"
       />
