--- conflicted
+++ resolved
@@ -1,10 +1,5 @@
 import * as React from 'react'
-<<<<<<< HEAD
-import { renderWithProviders, LEGACY_COLORS,
-  COLORS, SIZE_1 } from '@opentrons/components'
-=======
 import { renderWithProviders, COLORS, SIZE_1 } from '@opentrons/components'
->>>>>>> e1f5673b
 import { i18n } from '../../../../i18n'
 
 import { RenderResult } from '../RenderResult'
