import * as React from 'react'
import { useTranslation } from 'react-i18next'

import {
  Flex,
  DIRECTION_ROW,
  JUSTIFY_SPACE_BETWEEN,
  TYPOGRAPHY,
  COLORS,
<<<<<<< HEAD
  LEGACY_COLORS,
=======
>>>>>>> 9147da8d
} from '@opentrons/components'

import { StyledText } from '../../../atoms/text'
import { StatusLabel } from '../../../atoms/StatusLabel'

interface CalibrationHealthCheckResultsProps {
  isCalibrationRecommended: boolean
}

export const CalibrationHealthCheckResults = ({
  isCalibrationRecommended,
}: CalibrationHealthCheckResultsProps): JSX.Element => {
  const { t } = useTranslation('robot_calibration')
  return (
    <Flex flexDirection={DIRECTION_ROW} justifyContent={JUSTIFY_SPACE_BETWEEN}>
      <StyledText as="h1">{t('calibration_health_check_results')}</StyledText>
      <StatusLabel
        status={
          isCalibrationRecommended
            ? t('calibration_recommended')
            : t('calibration_complete')
        }
        backgroundColor={
          isCalibrationRecommended
<<<<<<< HEAD
            ? LEGACY_COLORS.warningBackgroundLight
            : COLORS.green20
        }
        iconColor={
          isCalibrationRecommended
            ? LEGACY_COLORS.warningEnabled
            : COLORS.green50
        }
        textColor={COLORS.black90}
=======
            ? COLORS.warningBackgroundLight
            : COLORS.successBackgroundLight
        }
        iconColor={
          isCalibrationRecommended
            ? COLORS.warningEnabled
            : COLORS.successEnabled
        }
        textColor={COLORS.darkBlackEnabled}
>>>>>>> 9147da8d
        fontWeight={TYPOGRAPHY.fontWeightSemiBold}
        iconSize="0.3125rem"
      ></StatusLabel>
    </Flex>
  )
}<|MERGE_RESOLUTION|>--- conflicted
+++ resolved
@@ -7,10 +7,6 @@
   JUSTIFY_SPACE_BETWEEN,
   TYPOGRAPHY,
   COLORS,
-<<<<<<< HEAD
-  LEGACY_COLORS,
-=======
->>>>>>> 9147da8d
 } from '@opentrons/components'
 
 import { StyledText } from '../../../atoms/text'
@@ -35,17 +31,6 @@
         }
         backgroundColor={
           isCalibrationRecommended
-<<<<<<< HEAD
-            ? LEGACY_COLORS.warningBackgroundLight
-            : COLORS.green20
-        }
-        iconColor={
-          isCalibrationRecommended
-            ? LEGACY_COLORS.warningEnabled
-            : COLORS.green50
-        }
-        textColor={COLORS.black90}
-=======
             ? COLORS.warningBackgroundLight
             : COLORS.successBackgroundLight
         }
@@ -55,7 +40,6 @@
             : COLORS.successEnabled
         }
         textColor={COLORS.darkBlackEnabled}
->>>>>>> 9147da8d
         fontWeight={TYPOGRAPHY.fontWeightSemiBold}
         iconSize="0.3125rem"
       ></StatusLabel>
