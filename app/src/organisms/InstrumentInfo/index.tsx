import * as React from 'react'
import { useTranslation } from 'react-i18next'
import { useHistory } from 'react-router-dom'
import {
  DIRECTION_COLUMN,
  Flex,
  BORDERS,
<<<<<<< HEAD
  LEGACY_COLORS,
=======
>>>>>>> e1f5673b
  COLORS,
  JUSTIFY_SPACE_BETWEEN,
  SPACING,
  TYPOGRAPHY,
  JUSTIFY_CENTER,
} from '@opentrons/components'
import {
  SINGLE_MOUNT_PIPETTES,
  NINETY_SIX_CHANNEL,
} from '@opentrons/shared-data'
import { PipetteWizardFlows } from '../PipetteWizardFlows'
import { GripperWizardFlows } from '../GripperWizardFlows'
import { StyledText } from '../../atoms/text'
import { MediumButton } from '../../atoms/buttons'
import { FLOWS } from '../PipetteWizardFlows/constants'
import { GRIPPER_FLOW_TYPES } from '../GripperWizardFlows/constants'
import { formatTimeWithUtcLabel } from '../../resources/runs/utils'

import type { InstrumentData } from '@opentrons/api-client'
import type { PipetteMount } from '@opentrons/shared-data'
import type { StyleProps } from '@opentrons/components'
interface InstrumentInfoProps {
  // NOTE: instrument will only be null while
  // in the middle of detach wizard which occludes
  // the main empty contents of this page
  instrument: InstrumentData | null
}
export const InstrumentInfo = (props: InstrumentInfoProps): JSX.Element => {
  const { t, i18n } = useTranslation('instruments_dashboard')
  const { instrument } = props
  const history = useHistory()
  const [wizardProps, setWizardProps] = React.useState<
    | React.ComponentProps<typeof GripperWizardFlows>
    | React.ComponentProps<typeof PipetteWizardFlows>
    | null
  >(null)

  const sharedGripperWizardProps: Pick<
    React.ComponentProps<typeof GripperWizardFlows>,
    'attachedGripper' | 'closeFlow'
  > = {
    attachedGripper: instrument,
    closeFlow: () => {
      setWizardProps(null)
    },
  }

  const is96Channel =
    instrument != null &&
    instrument.ok &&
    instrument.mount !== 'extension' &&
    instrument.data?.channels === 96

  const handleDetach: React.MouseEventHandler = () => {
    if (instrument != null && instrument.ok) {
      setWizardProps(
        instrument.mount === 'extension'
          ? {
              ...sharedGripperWizardProps,
              flowType: GRIPPER_FLOW_TYPES.DETACH,
              onComplete: () => {
                history.goBack()
              },
            }
          : {
              closeFlow: () => {
                setWizardProps(null)
              },
              onComplete: () => {
                history.goBack()
              },
              mount: instrument.mount as PipetteMount,
              selectedPipette: is96Channel
                ? NINETY_SIX_CHANNEL
                : SINGLE_MOUNT_PIPETTES,
              flowType: FLOWS.DETACH,
            }
      )
    }
  }
  const handleRecalibrate: React.MouseEventHandler = () => {
    if (instrument != null && instrument.ok) {
      setWizardProps(
        instrument.mount === 'extension'
          ? {
              ...sharedGripperWizardProps,
              flowType: GRIPPER_FLOW_TYPES.RECALIBRATE,
            }
          : {
              closeFlow: () => {
                setWizardProps(null)
              },
              mount: instrument.mount as PipetteMount,
              selectedPipette: is96Channel
                ? NINETY_SIX_CHANNEL
                : SINGLE_MOUNT_PIPETTES,
              flowType: FLOWS.CALIBRATE,
            }
      )
    }
  }

  return (
    <Flex
      flexDirection={DIRECTION_COLUMN}
      justifyContent={JUSTIFY_SPACE_BETWEEN}
      height="100%"
    >
      {instrument != null && instrument.ok ? (
        <>
          <Flex
            flexDirection={DIRECTION_COLUMN}
            gridGap={SPACING.spacing8}
            marginTop={SPACING.spacing24}
          >
            <InfoItem
              label={t('last_calibrated')}
              value={
                instrument.data.calibratedOffset?.last_modified != null
                  ? formatTimeWithUtcLabel(
                      instrument.data.calibratedOffset?.last_modified
                    )
                  : i18n.format(t('no_cal_data'), 'capitalize')
              }
            />
            {instrument.firmwareVersion != null && (
              <InfoItem
                label={t('firmware_version')}
                value={instrument.firmwareVersion}
              />
            )}
            <InfoItem
              label={t('serial_number')}
              value={instrument.serialNumber}
            />
          </Flex>
          <Flex gridGap={SPACING.spacing8}>
            <MediumButton
              buttonType="secondary"
              flex="1"
              onClick={handleDetach}
              buttonText={t('detach')}
              textTransform={TYPOGRAPHY.textTransformCapitalize}
              justifyContent={JUSTIFY_CENTER}
            />
            {instrument.mount === 'extension' ||
            instrument.data.calibratedOffset?.last_modified == null ? (
              <MediumButton
                flex="1"
                onClick={handleRecalibrate}
                buttonText={
                  instrument.data.calibratedOffset?.last_modified == null
                    ? t('calibrate')
                    : t('recalibrate')
                }
                textTransform={TYPOGRAPHY.textTransformCapitalize}
                justifyContent={JUSTIFY_CENTER}
              />
            ) : null}
          </Flex>
        </>
      ) : null}
      {wizardProps != null && 'mount' in wizardProps ? (
        <PipetteWizardFlows {...wizardProps} />
      ) : null}
      {wizardProps != null && !('mount' in wizardProps) ? (
        <GripperWizardFlows {...wizardProps} />
      ) : null}
    </Flex>
  )
}

interface InfoItemProps extends StyleProps {
  label: string
  value: string
}
function InfoItem(props: InfoItemProps): JSX.Element {
  return (
    <Flex
      borderRadius={BORDERS.borderRadiusSize3}
      backgroundColor={COLORS.grey35}
      padding={`${SPACING.spacing16} ${SPACING.spacing24}`}
      justifyContent={JUSTIFY_SPACE_BETWEEN}
      lineHeight={TYPOGRAPHY.lineHeight36}
      {...props}
    >
      <StyledText
        as="h4"
        fontWeight={TYPOGRAPHY.fontWeightSemiBold}
        fontSize={TYPOGRAPHY.fontSize28}
        textTransform={TYPOGRAPHY.textTransformCapitalize}
      >
        {props.label}
      </StyledText>
      <StyledText
        as="h4"
        color={COLORS.grey60}
        fontSize={TYPOGRAPHY.fontSize28}
        fontWeight={TYPOGRAPHY.fontWeightRegular}
      >
        {props.value}
      </StyledText>
    </Flex>
  )
}<|MERGE_RESOLUTION|>--- conflicted
+++ resolved
@@ -5,10 +5,6 @@
   DIRECTION_COLUMN,
   Flex,
   BORDERS,
-<<<<<<< HEAD
-  LEGACY_COLORS,
-=======
->>>>>>> e1f5673b
   COLORS,
   JUSTIFY_SPACE_BETWEEN,
   SPACING,
