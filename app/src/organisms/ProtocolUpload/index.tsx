--- conflicted
+++ resolved
@@ -13,7 +13,7 @@
 import { ProtocolSetup } from '../ProtocolSetup'
 import { useCurrentProtocolRun } from './hooks/useCurrentProtocolRun'
 import { useCloseCurrentRun } from './hooks/useCloseCurrentRun'
-import { loadProtocol, closeProtocol } from '../../redux/protocol/actions'
+import { loadProtocol } from '../../redux/protocol/actions'
 import { ingestProtocolFile } from '../../redux/protocol/utils'
 import { getConnectedRobotName } from '../../redux/robot/selectors'
 
@@ -68,12 +68,7 @@
   }
 
   const handleCloseProtocol: React.MouseEventHandler = _event => {
-<<<<<<< HEAD
-    closeProtocolRun()
-=======
-    dispatch(closeProtocol())
     closeCurrentRun()
->>>>>>> 3a66e66f
   }
 
   const {
