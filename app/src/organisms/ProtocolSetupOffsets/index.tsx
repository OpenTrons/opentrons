import * as React from 'react'
import { useTranslation } from 'react-i18next'
import {
  Chip,
  DIRECTION_COLUMN,
  DIRECTION_ROW,
  Flex,
  InfoScreen,
  JUSTIFY_SPACE_BETWEEN,
  SPACING,
  StyledText,
} from '@opentrons/components'

import type { LabwareOffset } from '@opentrons/api-client'
import { useToaster } from '../../organisms/ToasterOven'
import { ODDBackButton } from '../../molecules/ODDBackButton'
import { FloatingActionButton, SmallButton } from '../../atoms/buttons'
import type { SetupScreens } from '../../pages/ProtocolSetup'
import { useMostRecentCompletedAnalysis } from '../LabwarePositionCheck/useMostRecentCompletedAnalysis'
import { TerseOffsetTable } from '../../organisms/LabwarePositionCheck/ResultsSummary'
import { getLabwareDefinitionsFromCommands } from '../../molecules/Command/utils/getLabwareDefinitionsFromCommands'
import { useNotifyRunQuery } from '../../resources/runs'
import { getLatestCurrentOffsets } from '../../organisms/Devices/ProtocolRun/SetupLabwarePositionCheck/utils'

export interface ProtocolSetupOffsetsProps {
  runId: string
  setSetupScreen: React.Dispatch<React.SetStateAction<SetupScreens>>
  lpcDisabledReason: string | null
  launchLPC: () => void
  LPCWizard: JSX.Element | null
  isConfirmed: boolean
  setIsConfirmed: (confirmed: boolean) => void
}

export function ProtocolSetupOffsets({
  runId,
  setSetupScreen,
  isConfirmed,
  setIsConfirmed,
  launchLPC,
  lpcDisabledReason,
  LPCWizard,
}: ProtocolSetupOffsetsProps): JSX.Element {
  const { t } = useTranslation('protocol_setup')
  const { makeSnackbar } = useToaster()
  const mostRecentAnalysis = useMostRecentCompletedAnalysis(runId)
  const makeDisabledReasonSnackbar = (): void => {
    if (lpcDisabledReason != null) {
      makeSnackbar(lpcDisabledReason)
    }
  }

  const labwareDefinitions = getLabwareDefinitionsFromCommands(
    mostRecentAnalysis?.commands ?? []
  )
  const { data: runRecord } = useNotifyRunQuery(runId, { staleTime: Infinity })
  const currentOffsets = runRecord?.data?.labwareOffsets ?? []
  const sortedOffsets: LabwareOffset[] =
    currentOffsets.length > 0
      ? currentOffsets
          .map(offset => ({
            ...offset,
            //  convert into date to sort
            createdAt: new Date(offset.createdAt),
          }))
          .sort((a, b) => a.createdAt.getTime() - b.createdAt.getTime())
          .map(offset => ({
            ...offset,
            //   convert back into string
            createdAt: offset.createdAt.toISOString(),
          }))
      : []
  const nonIdentityOffsets = getLatestCurrentOffsets(sortedOffsets)
  return (
    <>
      {LPCWizard}
      {LPCWizard == null && (
        <>
          <Flex
            flexDirection={DIRECTION_ROW}
            justifyContent={JUSTIFY_SPACE_BETWEEN}
          >
            <ODDBackButton
              label={t('labware_position_check')}
              onClick={() => {
                setSetupScreen('prepare to run')
              }}
            />
            {isConfirmed ? (
              <Chip
                background
                iconName="ot-check"
                text={t('placements_ready')}
                type="success"
                chipSize="small"
              />
            ) : (
              <SmallButton
<<<<<<< HEAD
                buttonText={t('confirm_placements')}
=======
                buttonText={t('confirm_offsets')}
>>>>>>> 80261779
                disabled={nonIdentityOffsets.length === 0}
                onClick={() => {
                  setIsConfirmed(true)
                  setSetupScreen('prepare to run')
                }}
                buttonCategory="rounded"
              />
            )}
          </Flex>
          <Flex marginTop={SPACING.spacing32} flexDirection={DIRECTION_COLUMN}>
            {nonIdentityOffsets.length > 0 ? (
              <>
                <StyledText
                  oddStyle="level4HeaderSemiBold"
                  marginBottom={SPACING.spacing8}
                >
                  {t('applied_labware_offset_data')}
                </StyledText>
                <TerseOffsetTable
                  offsets={nonIdentityOffsets}
                  labwareDefinitions={labwareDefinitions}
                />
              </>
            ) : (
              <InfoScreen contentType="noLabwareOffsetDataYet" />
            )}
          </Flex>
          <FloatingActionButton
            buttonText={t('update_offsets')}
            iconName="reticle"
            onClick={() => {
              if (lpcDisabledReason != null) {
                makeDisabledReasonSnackbar()
              } else {
                launchLPC()
              }
            }}
          />
        </>
      )}
    </>
  )
}<|MERGE_RESOLUTION|>--- conflicted
+++ resolved
@@ -96,11 +96,7 @@
               />
             ) : (
               <SmallButton
-<<<<<<< HEAD
-                buttonText={t('confirm_placements')}
-=======
                 buttonText={t('confirm_offsets')}
->>>>>>> 80261779
                 disabled={nonIdentityOffsets.length === 0}
                 onClick={() => {
                   setIsConfirmed(true)
