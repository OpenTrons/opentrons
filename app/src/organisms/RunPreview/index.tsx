import * as React from 'react'
import { css } from 'styled-components'
import { useTranslation } from 'react-i18next'
import { ViewportList } from 'react-viewport-list'

import { RUN_STATUSES_TERMINAL } from '@opentrons/api-client'
import {
  ALIGN_CENTER,
  BORDERS,
  COLORS,
  DIRECTION_COLUMN,
  DISPLAY_FLEX,
  DISPLAY_NONE,
  Flex,
  InfoScreen,
  POSITION_FIXED,
  PrimaryButton,
  SPACING,
  StyledText,
  TYPOGRAPHY,
} from '@opentrons/components'

import { useMostRecentCompletedAnalysis } from '../LabwarePositionCheck/useMostRecentCompletedAnalysis'
import {
  useNotifyAllCommandsAsPreSerializedList,
  useNotifyRunQuery,
} from '../../resources/runs'
import { CommandText } from '../CommandText'
import { Divider } from '../../atoms/structure'
import { NAV_BAR_WIDTH } from '../../App/constants'
import { CommandIcon } from './CommandIcon'
import { useRunStatus } from '../RunTimeControl/hooks'
import { getCommandTextData } from '../CommandText/utils/getCommandTextData'
import { useLastRunCommand } from '../Devices/hooks/useLastRunCommand'

import type { ViewportListRef } from 'react-viewport-list'
import type { RunStatus } from '@opentrons/api-client'
import type { RobotType } from '@opentrons/shared-data'

const COLOR_FADE_MS = 500
const LIVE_RUN_COMMANDS_POLL_MS = 3000
// arbitrary large number of commands
const MAX_COMMANDS = 100000

interface RunPreviewProps {
  runId: string
  robotType: RobotType
  jumpedIndex: number | null
  makeHandleScrollToStep: (index: number) => () => void
}
export const RunPreviewComponent = (
  { runId, jumpedIndex, makeHandleScrollToStep, robotType }: RunPreviewProps,
  ref: React.ForwardedRef<ViewportListRef>
): JSX.Element | null => {
  const { t } = useTranslation('run_details')
  const robotSideAnalysis = useMostRecentCompletedAnalysis(runId)
  const runStatus = useRunStatus(runId)
  const { data: runRecord } = useNotifyRunQuery(runId)
  const isRunTerminal =
    runStatus != null
      ? (RUN_STATUSES_TERMINAL as RunStatus[]).includes(runStatus)
      : false
  // we only ever want one request done for terminal runs because this is a heavy request
  const {
    data: commandsFromQueryResponse,
    isLoading: isRunCommandDataLoading,
  } = useNotifyAllCommandsAsPreSerializedList(
    runId,
    { cursor: 0, pageLength: MAX_COMMANDS },
    {
      staleTime: Infinity,
      cacheTime: Infinity,
      enabled: isRunTerminal,
    }
  )
  const commandsFromQuery = commandsFromQueryResponse?.data
  const viewPortRef = React.useRef<HTMLDivElement | null>(null)
  const currentRunCommandKey = useLastRunCommand(runId, {
    refetchInterval: LIVE_RUN_COMMANDS_POLL_MS,
  })?.key
  const [
    isCurrentCommandVisible,
    setIsCurrentCommandVisible,
  ] = React.useState<boolean>(true)
  if (robotSideAnalysis == null) return null
<<<<<<< HEAD
  const commands = isRunTerminal
    ? commandsFromQuery
    : robotSideAnalysis.commands
  // pass relevant data from run rather than analysis so that CommandText utilities can properly hash the entities' IDs
  // TODO (nd:05/02/2024, AUTH-380): update name and types for CommandText (and children/utilities) use of analysis.
  // We should ideally pass only subset of analysis/run data required by these children and utilities
  const protocolDataFromAnalysisOrRun =
    isRunTerminal && runRecord?.data != null
      ? {
          ...robotSideAnalysis,
          labware: runRecord.data.labware ?? [],
          modules: runRecord.data.modules ?? [],
          pipettes: runRecord.data.pipettes ?? [],
          liquids: runRecord.data.liquids ?? [],
          commands: commands ?? [],
        }
      : robotSideAnalysis
  const currentRunCommandIndex =
    commands != null
      ? commands.findIndex(c => c.key === currentRunCommandKey)
      : 0
=======
  const commands =
    (isRunTerminal
      ? nullCheckedCommandsFromQuery
      : robotSideAnalysis.commands) ?? []
  const commandTextData =
    isRunTerminal && runRecord?.data != null
      ? getCommandTextData(runRecord.data, nullCheckedCommandsFromQuery)
      : getCommandTextData(robotSideAnalysis)
  const currentRunCommandIndex = commands.findIndex(
    c => c.key === currentRunCommandKey
  )
>>>>>>> 5cc9e8ce

  if (isRunCommandDataLoading || commands == null) {
    return (
      <Flex flexDirection={DIRECTION_COLUMN} padding={SPACING.spacing16}>
        <StyledText alignSelf={ALIGN_CENTER} color={COLORS.grey50}>
          {t('protocol_setup:loading_data')}
        </StyledText>
      </Flex>
    )
  }
  return commands.length === 0 ? (
    <Flex flexDirection={DIRECTION_COLUMN} padding={SPACING.spacing16}>
      <InfoScreen contentType="runNotStarted" />
    </Flex>
  ) : (
    <Flex
      ref={viewPortRef}
      flexDirection={DIRECTION_COLUMN}
      height="28rem"
      width="100%"
      overflowY="scroll"
      gridGap={SPACING.spacing8}
      padding={SPACING.spacing16}
    >
      <>
        <Flex gridGap={SPACING.spacing8} alignItems={ALIGN_CENTER}>
          <StyledText as="h3" fontWeight={TYPOGRAPHY.fontWeightSemiBold}>
            {t('run_preview')}
          </StyledText>
          <StyledText as="label" color={COLORS.grey50}>
            {t('steps_total', { count: commands.length })}
          </StyledText>
        </Flex>
        <StyledText as="p" marginBottom={SPACING.spacing8}>
          {t('preview_of_protocol_steps')}
        </StyledText>
        <Divider marginX={`calc(-1 * ${SPACING.spacing16})`} />
        <ViewportList
          viewportRef={viewPortRef}
          ref={ref}
          items={commands}
          onViewportIndexesChange={([
            lowestVisibleIndex,
            highestVisibleIndex,
          ]) => {
            if (currentRunCommandIndex >= 0) {
              setIsCurrentCommandVisible(
                currentRunCommandIndex >= lowestVisibleIndex &&
                  currentRunCommandIndex <= highestVisibleIndex
              )
            }
          }}
          initialIndex={currentRunCommandIndex}
        >
          {(command, index) => {
            const isCurrent = index === currentRunCommandIndex
            const backgroundColor = isCurrent ? COLORS.blue30 : COLORS.grey20
            const iconColor = isCurrent ? COLORS.blue60 : COLORS.grey50
            return (
              <Flex
                key={command.id}
                alignItems={ALIGN_CENTER}
                gridGap={SPACING.spacing8}
              >
<<<<<<< HEAD
                <StyledText
                  minWidth={SPACING.spacing16}
                  fontSize={TYPOGRAPHY.fontSizeCaption}
                >
                  {index + 1}
                </StyledText>
                <Flex
                  flexDirection={DIRECTION_COLUMN}
                  gridGap={SPACING.spacing4}
                  width="100%"
                  backgroundColor={
                    index === jumpedIndex ? '#F5E3FF' : backgroundColor
                  }
                  color={COLORS.black90}
                  borderRadius={BORDERS.borderRadius4}
                  padding={SPACING.spacing8}
                  css={css`
                    transition: background-color ${COLOR_FADE_MS}ms ease-out,
                      border-color ${COLOR_FADE_MS}ms ease-out;
                  `}
                >
                  <Flex alignItems={ALIGN_CENTER} gridGap={SPACING.spacing8}>
                    <CommandIcon command={command} color={iconColor} />
                    <CommandText
                      command={command}
                      robotSideAnalysis={protocolDataFromAnalysisOrRun}
                      robotType={robotType}
                      color={COLORS.black90}
                    />
                  </Flex>
=======
                <Flex alignItems={ALIGN_CENTER} gridGap={SPACING.spacing8}>
                  <CommandIcon command={command} color={iconColor} />
                  <CommandText
                    command={command}
                    commandTextData={commandTextData}
                    robotType={robotType}
                    color={COLORS.black90}
                  />
>>>>>>> 5cc9e8ce
                </Flex>
              </Flex>
            )
          }}
        </ViewportList>
        {currentRunCommandIndex >= 0 ? (
          <PrimaryButton
            position={POSITION_FIXED}
            bottom={SPACING.spacing40}
            left={`calc(calc(100% + ${NAV_BAR_WIDTH})/2)`} // add width of half of nav bar to center within run tab
            transform="translate(-50%)"
            borderRadius={SPACING.spacing32}
            display={isCurrentCommandVisible ? DISPLAY_NONE : DISPLAY_FLEX}
            onClick={makeHandleScrollToStep(currentRunCommandIndex)}
            id="RunLog_jumpToCurrentStep"
          >
            {t('view_current_step')}
          </PrimaryButton>
        ) : null}
        {currentRunCommandIndex === commands.length - 1 ? (
          <StyledText as="h6" color={COLORS.grey60}>
            {t('end_of_protocol')}
          </StyledText>
        ) : null}
      </>
    </Flex>
  )
}

export const RunPreview = React.forwardRef(RunPreviewComponent)<|MERGE_RESOLUTION|>--- conflicted
+++ resolved
@@ -30,12 +30,11 @@
 import { NAV_BAR_WIDTH } from '../../App/constants'
 import { CommandIcon } from './CommandIcon'
 import { useRunStatus } from '../RunTimeControl/hooks'
-import { getCommandTextData } from '../CommandText/utils/getCommandTextData'
 import { useLastRunCommand } from '../Devices/hooks/useLastRunCommand'
 
-import type { ViewportListRef } from 'react-viewport-list'
 import type { RunStatus } from '@opentrons/api-client'
 import type { RobotType } from '@opentrons/shared-data'
+import type { ViewportListRef } from 'react-viewport-list'
 
 const COLOR_FADE_MS = 500
 const LIVE_RUN_COMMANDS_POLL_MS = 3000
@@ -83,7 +82,6 @@
     setIsCurrentCommandVisible,
   ] = React.useState<boolean>(true)
   if (robotSideAnalysis == null) return null
-<<<<<<< HEAD
   const commands = isRunTerminal
     ? commandsFromQuery
     : robotSideAnalysis.commands
@@ -105,19 +103,6 @@
     commands != null
       ? commands.findIndex(c => c.key === currentRunCommandKey)
       : 0
-=======
-  const commands =
-    (isRunTerminal
-      ? nullCheckedCommandsFromQuery
-      : robotSideAnalysis.commands) ?? []
-  const commandTextData =
-    isRunTerminal && runRecord?.data != null
-      ? getCommandTextData(runRecord.data, nullCheckedCommandsFromQuery)
-      : getCommandTextData(robotSideAnalysis)
-  const currentRunCommandIndex = commands.findIndex(
-    c => c.key === currentRunCommandKey
-  )
->>>>>>> 5cc9e8ce
 
   if (isRunCommandDataLoading || commands == null) {
     return (
@@ -182,7 +167,6 @@
                 alignItems={ALIGN_CENTER}
                 gridGap={SPACING.spacing8}
               >
-<<<<<<< HEAD
                 <StyledText
                   minWidth={SPACING.spacing16}
                   fontSize={TYPOGRAPHY.fontSizeCaption}
@@ -208,21 +192,11 @@
                     <CommandIcon command={command} color={iconColor} />
                     <CommandText
                       command={command}
-                      robotSideAnalysis={protocolDataFromAnalysisOrRun}
+                      commandTextData={protocolDataFromAnalysisOrRun}
                       robotType={robotType}
                       color={COLORS.black90}
                     />
                   </Flex>
-=======
-                <Flex alignItems={ALIGN_CENTER} gridGap={SPACING.spacing8}>
-                  <CommandIcon command={command} color={iconColor} />
-                  <CommandText
-                    command={command}
-                    commandTextData={commandTextData}
-                    robotType={robotType}
-                    color={COLORS.black90}
-                  />
->>>>>>> 5cc9e8ce
                 </Flex>
               </Flex>
             )
