--- conflicted
+++ resolved
@@ -14,10 +14,6 @@
   TYPOGRAPHY,
   BORDERS,
   COLORS,
-<<<<<<< HEAD
-  LEGACY_COLORS,
-=======
->>>>>>> 9147da8d
   POSITION_FIXED,
 } from '@opentrons/components'
 
@@ -96,23 +92,12 @@
         {(command, index) => {
           const isCurrent = index === currentRunCommandIndex
           const borderColor = isCurrent
-<<<<<<< HEAD
-            ? LEGACY_COLORS.blueEnabled
-            : COLORS.transparent
-          const backgroundColor = isCurrent
-            ? LEGACY_COLORS.lightBlue
-            : LEGACY_COLORS.fundamentalsBackground
-          const contentColor = isCurrent
-            ? COLORS.black90
-            : LEGACY_COLORS.darkGreyEnabled
-=======
             ? COLORS.blueEnabled
             : COLORS.transparent
           const backgroundColor = isCurrent ? COLORS.lightBlue : COLORS.grey35
           const contentColor = isCurrent
             ? COLORS.darkBlackEnabled
             : COLORS.grey50Enabled
->>>>>>> 9147da8d
           return (
             <Flex
               key={command.id}
@@ -130,22 +115,12 @@
                 gridGap={SPACING.spacing4}
                 width="100%"
                 border={`solid 1px ${
-<<<<<<< HEAD
-                  index === jumpedIndex
-                    ? LEGACY_COLORS.electricPurple
-                    : borderColor
-=======
                   index === jumpedIndex ? COLORS.electricPurple : borderColor
->>>>>>> 9147da8d
                 }`}
                 backgroundColor={
                   index === jumpedIndex ? '#F5E3FF' : backgroundColor
                 }
-<<<<<<< HEAD
-                color={COLORS.black90}
-=======
                 color={COLORS.darkBlackEnabled}
->>>>>>> 9147da8d
                 borderRadius={BORDERS.radiusSoftCorners}
                 padding={SPACING.spacing8}
                 css={css`
