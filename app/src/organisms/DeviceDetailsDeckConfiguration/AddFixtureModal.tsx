--- conflicted
+++ resolved
@@ -220,7 +220,6 @@
           <Flex flexDirection={DIRECTION_COLUMN} gridGap={SPACING.spacing32}>
             <StyledText as="p">{t('add_to_slot_description')}</StyledText>
             <Flex flexDirection={DIRECTION_COLUMN} gridGap={SPACING.spacing8}>
-<<<<<<< HEAD
               {fixtureOptions.map(
                 (cutoutContents) => (
                   <FixtureOption
@@ -231,41 +230,6 @@
                     isOnDevice={isOnDevice}
                   />
                 )
-=======
-              {displayedFixtureOptions.map(
-                ([cutoutFixtureOption, fixtureDisplayName]) => {
-                  const onClickHandler =
-                    cutoutFixtureOption === GENERIC_WASTE_CHUTE_OPTION
-                      ? () => setShowWasteChuteOptions(true)
-                      : () => handleAddODD(cutoutFixtureOption)
-                  const buttonText =
-                    cutoutFixtureOption === GENERIC_WASTE_CHUTE_OPTION
-                      ? t('select_options')
-                      : t('add')
-
-                  return (
-                    <React.Fragment key={cutoutFixtureOption}>
-                      <Btn
-                        onClick={onClickHandler}
-                        display="flex"
-                        justifyContent={JUSTIFY_SPACE_BETWEEN}
-                        flexDirection={DIRECTION_ROW}
-                        alignItems={ALIGN_CENTER}
-                        padding={`${SPACING.spacing16} ${SPACING.spacing24}`}
-                        css={FIXTURE_BUTTON_STYLE_ODD}
-                      >
-                        <StyledText
-                          as="p"
-                          fontWeight={TYPOGRAPHY.fontWeightSemiBold}
-                        >
-                          {fixtureDisplayName}
-                        </StyledText>
-                        <StyledText as="p">{buttonText}</StyledText>
-                      </Btn>
-                    </React.Fragment>
-                  )
-                }
->>>>>>> f583aeaf
               )}
               {nextStageOptions}
             </Flex>
@@ -276,7 +240,6 @@
           <Flex flexDirection={DIRECTION_COLUMN} gridGap={SPACING.spacing16}>
             <StyledText as="p">{t('add_fixture_description')}</StyledText>
             <Flex flexDirection={DIRECTION_COLUMN} gridGap={SPACING.spacing8}>
-<<<<<<< HEAD
               {fixtureOptions.map(
                 (cutoutContents) => (
                   <FixtureOption
@@ -287,39 +250,6 @@
                     isOnDevice={isOnDevice}
                   />
                 )
-=======
-              {displayedFixtureOptions.map(
-                ([cutoutFixtureOption, fixtureDisplayName]) => {
-                  const onClickHandler =
-                    cutoutFixtureOption === GENERIC_WASTE_CHUTE_OPTION
-                      ? () => setShowWasteChuteOptions(true)
-                      : () => handleAddDesktop(cutoutFixtureOption)
-                  const buttonText =
-                    cutoutFixtureOption === GENERIC_WASTE_CHUTE_OPTION
-                      ? t('select_options')
-                      : t('add')
-
-                  return (
-                    <React.Fragment key={cutoutFixtureOption}>
-                      <Flex
-                        flexDirection={DIRECTION_ROW}
-                        alignItems={ALIGN_CENTER}
-                        justifyContent={JUSTIFY_SPACE_BETWEEN}
-                        padding={`${SPACING.spacing8} ${SPACING.spacing16}`}
-                        backgroundColor={COLORS.grey20}
-                        borderRadius={BORDERS.borderRadius4}
-                      >
-                        <StyledText css={TYPOGRAPHY.pSemiBold}>
-                          {fixtureDisplayName}
-                        </StyledText>
-                        <TertiaryButton onClick={onClickHandler}>
-                          {buttonText}
-                        </TertiaryButton>
-                      </Flex>
-                    </React.Fragment>
-                  )
-                }
->>>>>>> f583aeaf
               )}
               {nextStageOptions}
             </Flex>
@@ -399,7 +329,7 @@
       flexDirection={DIRECTION_ROW}
       alignItems={ALIGN_CENTER}
       padding={`${SPACING.spacing16} ${SPACING.spacing24}`}
-      css={FIXTURE_BUTTON_STYLE}
+      css={FIXTURE_BUTTON_STYLE_ODD}
     >
       <StyledText as="p" fontWeight={TYPOGRAPHY.fontWeightSemiBold}>{props.optionName}</StyledText>
       <StyledText as="p">{props.buttonText}</StyledText>
@@ -411,7 +341,7 @@
       justifyContent={JUSTIFY_SPACE_BETWEEN}
       padding={`${SPACING.spacing8} ${SPACING.spacing16}`}
       backgroundColor={COLORS.grey20}
-      borderRadius={BORDERS.borderRadiusSize1}
+      borderRadius={BORDERS.borderRadius4}
     >
       <StyledText css={TYPOGRAPHY.pSemiBold}>
         {optionName}
