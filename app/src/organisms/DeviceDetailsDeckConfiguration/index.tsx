import * as React from 'react'
import { useTranslation } from 'react-i18next'
import { css } from 'styled-components'

import {
  ALIGN_CENTER,
  ALIGN_FLEX_START,
  BORDERS,
  COLORS,
  DeckConfigurator,
  DIRECTION_COLUMN,
  DIRECTION_ROW,
  Flex,
  JUSTIFY_CENTER,
  JUSTIFY_SPACE_BETWEEN,
  Link,
  SIZE_4,
  SPACING,
  StyledText,
  TYPOGRAPHY,
} from '@opentrons/components'
import {
  useDeckConfigurationQuery,
  useModulesQuery,
  useUpdateDeckConfigurationMutation,
} from '@opentrons/react-api-client'
import {
  getCutoutDisplayName,
  getFixtureDisplayName,
  SINGLE_RIGHT_CUTOUTS,
  SINGLE_SLOT_FIXTURES,
  SINGLE_LEFT_SLOT_FIXTURE,
  SINGLE_RIGHT_SLOT_FIXTURE,
  SINGLE_CENTER_SLOT_FIXTURE,
  SINGLE_LEFT_CUTOUTS,
  getDeckDefFromRobotType,
  FLEX_ROBOT_TYPE,
  getFixtureGroupForCutoutFixture,
} from '@opentrons/shared-data'

import { useNotifyCurrentMaintenanceRun } from '../../resources/maintenance_runs'
import { Banner } from '../../atoms/Banner'
import { DeckFixtureSetupInstructionsModal } from './DeckFixtureSetupInstructionsModal'
import { AddFixtureModal } from './AddFixtureModal'
import { useIsRobotViewable, useRunStatuses } from '../Devices/hooks'
import { useIsEstopNotDisengaged } from '../../resources/devices/hooks/useIsEstopNotDisengaged'

import type { CutoutFixtureId, CutoutId } from '@opentrons/shared-data'

const DECK_CONFIG_REFETCH_INTERVAL = 5000
const RUN_REFETCH_INTERVAL = 5000

interface DeviceDetailsDeckConfigurationProps {
  robotName: string
}

function getDisplayLocationForCutoutIds(cutouts: CutoutId[]): string {
  return cutouts.map(cutoutId => getCutoutDisplayName(cutoutId)).join(' + ')
}

export function DeviceDetailsDeckConfiguration({
  robotName,
}: DeviceDetailsDeckConfigurationProps): JSX.Element | null {
  const { t, i18n } = useTranslation('device_details')
  const [
    showSetupInstructionsModal,
    setShowSetupInstructionsModal,
  ] = React.useState<boolean>(false)
  const [showAddFixtureModal, setShowAddFixtureModal] = React.useState<boolean>(
    false
  )
  const [targetCutoutId, setTargetCutoutId] = React.useState<CutoutId | null>(
    null
  )

  const { data: modulesData } = useModulesQuery()
  const deckConfig =
    useDeckConfigurationQuery({ refetchInterval: DECK_CONFIG_REFETCH_INTERVAL })
      .data ?? []
  const deckDef = getDeckDefFromRobotType(FLEX_ROBOT_TYPE)
  const { updateDeckConfiguration } = useUpdateDeckConfigurationMutation()
  const { isRunRunning } = useRunStatuses()
  const { data: maintenanceRunData } = useNotifyCurrentMaintenanceRun({
    refetchInterval: RUN_REFETCH_INTERVAL,
  })
  const isEstopNotDisengaged = useIsEstopNotDisengaged(robotName)
  const isMaintenanceRunExisting = maintenanceRunData?.data?.id != null
  const isRobotViewable = useIsRobotViewable(robotName)

  const handleClickAdd = (cutoutId: CutoutId): void => {
    setTargetCutoutId(cutoutId)
    setShowAddFixtureModal(true)
  }

  const handleClickRemove = (
    cutoutId: CutoutId,
    cutoutFixtureId: CutoutFixtureId
  ): void => {
    let replacementFixtureId: CutoutFixtureId = SINGLE_CENTER_SLOT_FIXTURE
    if (SINGLE_RIGHT_CUTOUTS.includes(cutoutId)) {
      replacementFixtureId = SINGLE_RIGHT_SLOT_FIXTURE
    } else if (SINGLE_LEFT_CUTOUTS.includes(cutoutId)) {
      replacementFixtureId = SINGLE_LEFT_SLOT_FIXTURE
    }

    const fixtureGroup =
      deckDef.cutoutFixtures.find(cf => cf.id === cutoutFixtureId)
        ?.fixtureGroup ?? {}

    let newDeckConfig = deckConfig
    if (cutoutId in fixtureGroup) {
<<<<<<< HEAD
      const groupMap =
        fixtureGroup[cutoutId]?.find(group =>
          Object.entries(group).every(([cId, cfId]) =>
            deckConfig.find(
              config =>
                config.cutoutId === cId && config.cutoutFixtureId === cfId
            )
          )
        ) ?? {}
      console.log('GROUP MAP', groupMap)
      newDeckConfig = deckConfig.map(cutoutConfig =>
=======
      const groupMap = fixtureGroup[cutoutId]?.find(group => Object.entries(group).every(([cId, cfId]) => (deckConfig.find(config => config.cutoutId === cId && config.cutoutFixtureId === cfId)))) ?? {}
      newDeckConfig = deckConfig.map(cutoutConfig => (
>>>>>>> c7bedcda
        cutoutConfig.cutoutId in groupMap
          ? {
              ...cutoutConfig,
              cutoutFixtureId: replacementFixtureId,
              opentronsModuleSerialNumber: undefined,
            }
          : cutoutConfig
      )
    } else {
      newDeckConfig = deckConfig.map(cutoutConfig =>
        cutoutConfig.cutoutId === cutoutId
          ? {
              ...cutoutConfig,
              cutoutFixtureId: replacementFixtureId,
              opentronsModuleSerialNumber: undefined,
            }
          : cutoutConfig
      )
    }
    updateDeckConfiguration(newDeckConfig)
  }

  // do not show standard slot in fixture display list
  const { displayList: fixtureDisplayList } = deckConfig.reduce<{
    displayList: { displayLocation: string; displayName: string }[]
    groupedCutoutIds: CutoutId[]
  }>(
    (acc, { cutoutId, cutoutFixtureId, opentronsModuleSerialNumber }) => {
      if (
        cutoutFixtureId == null ||
        SINGLE_SLOT_FIXTURES.includes(cutoutFixtureId)
      ) {
        return acc
      }
      const displayName = getFixtureDisplayName(
        cutoutFixtureId,
        modulesData?.data.find(
          m => m.serialNumber === opentronsModuleSerialNumber
        )?.usbPort.port
      )
      const fixtureGroup =
        deckDef.cutoutFixtures.find(cf => cf.id === cutoutFixtureId)
          ?.fixtureGroup ?? {}
      if (cutoutId in fixtureGroup) {
        const groupMap = fixtureGroup[cutoutId]?.find(group => Object.entries(group).every(([cId, cfId]) => (deckConfig.find(config => config.cutoutId === cId && config.cutoutFixtureId === cfId)))) ?? {}
        const groupedCutoutIds = Object.keys(groupMap) as CutoutId[]
        const displayLocation = getDisplayLocationForCutoutIds(groupedCutoutIds)
        if (acc.groupedCutoutIds.includes(cutoutId)) {
          return acc // only list grouped fixtures once
        } else {
          return {
            displayList: [...acc.displayList, { displayLocation, displayName }],
            groupedCutoutIds: [...acc.groupedCutoutIds, ...groupedCutoutIds],
          }
        }
      }
      return {
        ...acc,
        displayList: [
          ...acc.displayList,
          {
            displayLocation: getDisplayLocationForCutoutIds([cutoutId]),
            displayName,
          },
        ],
      }
    },
    { displayList: [], groupedCutoutIds: [] }
  )

  return (
    <>
      {showAddFixtureModal && targetCutoutId != null ? (
        <AddFixtureModal
          cutoutId={targetCutoutId}
          setShowAddFixtureModal={setShowAddFixtureModal}
        />
      ) : null}
      {showSetupInstructionsModal ? (
        <DeckFixtureSetupInstructionsModal
          setShowSetupInstructionsModal={setShowSetupInstructionsModal}
        />
      ) : null}
      <Flex
        alignItems={ALIGN_FLEX_START}
        backgroundColor={COLORS.white}
        borderRadius={BORDERS.borderRadius8}
        flexDirection={DIRECTION_COLUMN}
        gridGap={SPACING.spacing16}
        width="100%"
        marginBottom={SPACING.spacing16}
      >
        <Flex
          flexDirection={DIRECTION_ROW}
          alignItems={ALIGN_CENTER}
          justifyContent={JUSTIFY_SPACE_BETWEEN}
          padding={SPACING.spacing16}
          width="100%"
          borderBottom={BORDERS.lineBorder}
        >
          <StyledText as="h3" fontWeight={TYPOGRAPHY.fontWeightSemiBold}>
            {`${robotName} ${t('deck_configuration')}`}
          </StyledText>
          <Link
            role="button"
            css={TYPOGRAPHY.linkPSemiBold}
            onClick={() => setShowSetupInstructionsModal(true)}
          >
            {t('setup_instructions')}
          </Link>
        </Flex>
        {isRobotViewable ? (
          <Flex
            gridGap={SPACING.spacing16}
            paddingX={SPACING.spacing16}
            paddingBottom={SPACING.spacing32}
            paddingTop={
              isRunRunning || isMaintenanceRunExisting
                ? undefined
                : SPACING.spacing32
            }
            width="100%"
            flexDirection={DIRECTION_COLUMN}
          >
            {isRunRunning ? (
              <Banner type="warning">
                {t(
                  'deck_configuration_is_not_available_when_run_is_in_progress'
                )}
              </Banner>
            ) : null}
            {isMaintenanceRunExisting ? (
              <Banner type="warning">
                {t('deck_configuration_is_not_available_when_robot_is_busy')}
              </Banner>
            ) : null}
            <Flex css={DECK_CONFIG_SECTION_STYLE}>
              <Flex
                marginLeft={`-${SPACING.spacing32}`}
                marginTop={`-${SPACING.spacing6}`}
                flexDirection={DIRECTION_COLUMN}
              >
                <DeckConfigurator
                  readOnly={
                    isRunRunning ||
                    isMaintenanceRunExisting ||
                    isEstopNotDisengaged
                  }
                  deckConfig={deckConfig}
                  handleClickAdd={handleClickAdd}
                  handleClickRemove={handleClickRemove}
                />
              </Flex>
              <Flex
                flexDirection={DIRECTION_COLUMN}
                gridGap={SPACING.spacing8}
                width="32rem"
              >
                <Flex
                  paddingLeft={SPACING.spacing8}
                  gridGap={SPACING.spacing8}
                  css={TYPOGRAPHY.labelSemiBold}
                >
                  <StyledText flex="1 0 30px">{t('location')}</StyledText>
                  <StyledText flex="9 1 0">
                    {i18n.format(t('deck_hardware'), 'capitalize')}
                  </StyledText>
                </Flex>
                {fixtureDisplayList.length > 0 ? (
                  fixtureDisplayList.map(({ displayLocation, displayName }) => (
                    <Flex
                      key={displayLocation}
                      backgroundColor={COLORS.grey20}
                      borderRadius={BORDERS.borderRadius4}
                      gridGap={SPACING.spacing8}
                      padding={SPACING.spacing8}
                      width="100%"
                      css={TYPOGRAPHY.labelRegular}
                    >
                      <StyledText flex="1 0 30px">{displayLocation}</StyledText>
                      <StyledText flex="9 1 0">{displayName}</StyledText>
                    </Flex>
                  ))
                ) : (
                  <Flex
                    backgroundColor={COLORS.grey20}
                    gridGap={SPACING.spacing60}
                    padding={SPACING.spacing8}
                    width="100%"
                    css={TYPOGRAPHY.labelRegular}
                  >
                    <StyledText>{t('no_deck_fixtures')}</StyledText>
                  </Flex>
                )}
              </Flex>
            </Flex>
          </Flex>
        ) : (
          <Flex
            alignItems={ALIGN_CENTER}
            flexDirection={DIRECTION_COLUMN}
            gridGap={SPACING.spacing12}
            justifyContent={JUSTIFY_CENTER}
            minHeight={SIZE_4}
            padding={SPACING.spacing12}
            paddingBottom={SPACING.spacing24}
            width="100%"
          >
            <StyledText as="p" color={COLORS.grey40}>
              {t('offline_deck_configuration')}
            </StyledText>
          </Flex>
        )}
      </Flex>
    </>
  )
}

const DECK_CONFIG_SECTION_STYLE = css`
  flex-direction: ${DIRECTION_ROW};
  grid-gap: ${SPACING.spacing40};
  @media screen and (max-width: 1024px) {
    flex-direction: ${DIRECTION_COLUMN};
    align-items: ${ALIGN_CENTER};
    grid-gap: ${SPACING.spacing32};
  }
`<|MERGE_RESOLUTION|>--- conflicted
+++ resolved
@@ -109,22 +109,8 @@
 
     let newDeckConfig = deckConfig
     if (cutoutId in fixtureGroup) {
-<<<<<<< HEAD
-      const groupMap =
-        fixtureGroup[cutoutId]?.find(group =>
-          Object.entries(group).every(([cId, cfId]) =>
-            deckConfig.find(
-              config =>
-                config.cutoutId === cId && config.cutoutFixtureId === cfId
-            )
-          )
-        ) ?? {}
-      console.log('GROUP MAP', groupMap)
-      newDeckConfig = deckConfig.map(cutoutConfig =>
-=======
       const groupMap = fixtureGroup[cutoutId]?.find(group => Object.entries(group).every(([cId, cfId]) => (deckConfig.find(config => config.cutoutId === cId && config.cutoutFixtureId === cfId)))) ?? {}
       newDeckConfig = deckConfig.map(cutoutConfig => (
->>>>>>> c7bedcda
         cutoutConfig.cutoutId in groupMap
           ? {
               ...cutoutConfig,
