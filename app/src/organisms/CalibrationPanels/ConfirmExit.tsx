import * as React from 'react'
import { useTranslation } from 'react-i18next'
import {
  Icon,
  Flex,
  SPACING,
  JUSTIFY_CENTER,
  ALIGN_CENTER,
  DIRECTION_COLUMN,
  JUSTIFY_SPACE_BETWEEN,
  TYPOGRAPHY,
<<<<<<< HEAD
  LEGACY_COLORS,
=======
>>>>>>> e1f5673b
  COLORS,
  AlertPrimaryButton,
  SecondaryButton,
} from '@opentrons/components'
import { StyledText } from '../../atoms/text'

import { NeedHelpLink } from './NeedHelpLink'

interface ConfirmExitProps {
  back: () => void
  exit: () => void
  heading?: string
  body?: string
}

export function ConfirmExit(props: ConfirmExitProps): JSX.Element {
  const { t } = useTranslation('shared')
  const { back, exit, heading, body } = props
  return (
    <Flex
      flexDirection={DIRECTION_COLUMN}
      justifyContent={JUSTIFY_SPACE_BETWEEN}
      padding={SPACING.spacing32}
      minHeight="27rem"
    >
      <Flex
        flex="1"
        flexDirection={DIRECTION_COLUMN}
        justifyContent={JUSTIFY_CENTER}
        alignItems={ALIGN_CENTER}
      >
        <Icon
          name="ot-alert"
          size="2.5rem"
          color={COLORS.yellow50}
          marginBottom={SPACING.spacing24}
        />
        {heading != null ? (
          <StyledText as="h1" marginBottom={SPACING.spacing8}>
            {heading}
          </StyledText>
        ) : null}
        {body != null ? <StyledText as="p">{body}</StyledText> : null}
      </Flex>
      <Flex
        flex="0"
        width="100%"
        marginTop={SPACING.spacing16}
        justifyContent={JUSTIFY_SPACE_BETWEEN}
      >
        <NeedHelpLink />
        <Flex gridGap={SPACING.spacing8}>
          <SecondaryButton onClick={back}>{t('go_back')}</SecondaryButton>
          <AlertPrimaryButton
            onClick={exit}
            textTransform={TYPOGRAPHY.textTransformCapitalize}
          >
            {t('exit')}
          </AlertPrimaryButton>
        </Flex>
      </Flex>
    </Flex>
  )
}<|MERGE_RESOLUTION|>--- conflicted
+++ resolved
@@ -9,10 +9,6 @@
   DIRECTION_COLUMN,
   JUSTIFY_SPACE_BETWEEN,
   TYPOGRAPHY,
-<<<<<<< HEAD
-  LEGACY_COLORS,
-=======
->>>>>>> e1f5673b
   COLORS,
   AlertPrimaryButton,
   SecondaryButton,
