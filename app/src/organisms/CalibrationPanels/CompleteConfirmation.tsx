--- conflicted
+++ resolved
@@ -44,11 +44,7 @@
         {visualAid != null ? (
           visualAid
         ) : (
-<<<<<<< HEAD
-          <Icon name="ot-check" size={SIZE_3} color={COLORS.green50} />
-=======
           <Icon name="ot-check" size={SIZE_3} color={COLORS.successEnabled} />
->>>>>>> 9147da8d
         )}
         <StyledText as="h1" marginTop={SPACING.spacing24}>
           {t('flow_complete', { flowName })}
