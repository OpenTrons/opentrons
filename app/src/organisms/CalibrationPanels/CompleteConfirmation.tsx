import * as React from 'react'
import { useTranslation } from 'react-i18next'
import {
  Flex,
  Icon,
  ALIGN_CENTER,
  JUSTIFY_FLEX_END,
  DIRECTION_COLUMN,
  SPACING,
  SIZE_3,
  JUSTIFY_CENTER,
<<<<<<< HEAD
  LEGACY_COLORS,
=======
>>>>>>> e1f5673b
  COLORS,
  ALIGN_STRETCH,
  PrimaryButton,
  TYPOGRAPHY,
} from '@opentrons/components'

import { StyledText } from '../../atoms/text'

interface CompleteConfirmationProps {
  proceed: React.MouseEventHandler
  flowName?: string
  body?: string
  visualAid?: React.ReactNode
}

export function CompleteConfirmation(
  props: CompleteConfirmationProps
): JSX.Element {
  const { t } = useTranslation('shared')
  const { proceed, flowName, body, visualAid } = props
  return (
    <Flex
      flexDirection={DIRECTION_COLUMN}
      padding={SPACING.spacing32}
      minHeight="32rem"
    >
      <Flex
        flex="1"
        flexDirection={DIRECTION_COLUMN}
        justifyContent={JUSTIFY_CENTER}
        alignItems={ALIGN_CENTER}
      >
        {visualAid != null ? (
          visualAid
        ) : (
          <Icon name="ot-check" size={SIZE_3} color={COLORS.successEnabled} />
        )}
        <StyledText as="h1" marginTop={SPACING.spacing24}>
          {t('flow_complete', { flowName })}
        </StyledText>
        {body != null ? (
          <StyledText as="p" marginTop={SPACING.spacing8}>
            {body}
          </StyledText>
        ) : null}
      </Flex>
      <Flex
        flex="0"
        alignSelf={ALIGN_STRETCH}
        marginTop={SPACING.spacing32}
        justifyContent={JUSTIFY_FLEX_END}
      >
        <PrimaryButton
          onClick={proceed}
          textTransform={TYPOGRAPHY.textTransformCapitalize}
        >
          {t('exit')}
        </PrimaryButton>
      </Flex>
    </Flex>
  )
}<|MERGE_RESOLUTION|>--- conflicted
+++ resolved
@@ -9,10 +9,6 @@
   SPACING,
   SIZE_3,
   JUSTIFY_CENTER,
-<<<<<<< HEAD
-  LEGACY_COLORS,
-=======
->>>>>>> e1f5673b
   COLORS,
   ALIGN_STRETCH,
   PrimaryButton,
