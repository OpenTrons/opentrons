import * as React from 'react'
import styled from 'styled-components'

import {
  ALIGN_CENTER,
  COLORS,
  Flex,
  Icon,
  JUSTIFY_FLEX_START,
  JUSTIFY_SPACE_BETWEEN,
  SPACING,
  TYPOGRAPHY,
<<<<<<< HEAD
  POSITION_FIXED,
=======
  RESPONSIVENESS,
>>>>>>> 6f466860
} from '@opentrons/components'
import { ODD_FOCUS_VISIBLE } from '../../atoms/buttons/constants'

import { SmallButton } from '../../atoms/buttons'
import { InlineNotification } from '../../atoms/InlineNotification'
import { StyledText } from '../../atoms/text'

import type { InlineNotificationProps } from '../../atoms/InlineNotification'

interface ChildNavigationProps {
  header: string
  onClickBack: React.MouseEventHandler
  buttonText?: React.ReactNode
  inlineNotification?: InlineNotificationProps
  onClickButton?: React.MouseEventHandler
}

export function ChildNavigation({
  buttonText,
  header,
  inlineNotification,
  onClickBack,
  onClickButton,
}: ChildNavigationProps): JSX.Element {
  return (
    <Flex
      alignItems={ALIGN_CENTER}
      height="7.75rem"
      justifyContent={JUSTIFY_SPACE_BETWEEN}
      paddingX={SPACING.spacing40}
      paddingY={SPACING.spacing32}
      position={POSITION_FIXED}
      top="0"
      left="0"
      width="100%"
      backgroundColor={COLORS.white}
    >
      <Flex gridGap={SPACING.spacing16} justifyContent={JUSTIFY_FLEX_START}>
        <IconButton onClick={onClickBack}>
          <Icon name="back" size="3rem" color={COLORS.darkBlack100} />
        </IconButton>
        <StyledText as="h2" fontWeight={TYPOGRAPHY.fontWeightBold}>
          {header}
        </StyledText>
      </Flex>
      {onClickButton != null && buttonText != null ? (
        <SmallButton
          buttonCategory="rounded"
          buttonText={buttonText}
          onClick={onClickButton}
        />
      ) : null}
      {inlineNotification != null ? (
        <InlineNotification
          heading={inlineNotification.heading}
          hug={true}
          type={inlineNotification.type}
        />
      ) : null}
    </Flex>
  )
}

const IconButton = styled('button')`
  border-radius: ${SPACING.spacing4};
  max-height: 100%;
  background-color: ${COLORS.white};

  &:focus-visible {
    box-shadow: ${ODD_FOCUS_VISIBLE};
    background-color: ${COLORS.darkBlack20};
  }
  &:disabled {
    background-color: transparent;
  }
  @media ${RESPONSIVENESS.touchscreenMediaQuerySpecs} {
    cursor: default;
  }
`<|MERGE_RESOLUTION|>--- conflicted
+++ resolved
@@ -8,13 +8,10 @@
   Icon,
   JUSTIFY_FLEX_START,
   JUSTIFY_SPACE_BETWEEN,
+  POSITION_FIXED,
+  RESPONSIVENESS,
   SPACING,
   TYPOGRAPHY,
-<<<<<<< HEAD
-  POSITION_FIXED,
-=======
-  RESPONSIVENESS,
->>>>>>> 6f466860
 } from '@opentrons/components'
 import { ODD_FOCUS_VISIBLE } from '../../atoms/buttons/constants'
 
