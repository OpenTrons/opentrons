--- conflicted
+++ resolved
@@ -15,11 +15,6 @@
   SPACING,
   Tooltip,
   useHoverTooltip,
-<<<<<<< HEAD
-  ALIGN_CENTER,
-  NO_WRAP,
-=======
->>>>>>> 8560ddbf
 } from '@opentrons/components'
 import {
   useUploadCsvFileMutation,
