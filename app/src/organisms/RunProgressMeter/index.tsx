--- conflicted
+++ resolved
@@ -32,11 +32,8 @@
 } from '@opentrons/react-api-client'
 import {
   OT2_STANDARD_MODEL,
-<<<<<<< HEAD
   getDeckDefFromRobotType,
   getLoadedLabwareDefinitionsByUri,
-=======
->>>>>>> 9328b806
   getRobotTypeFromLoadedLabware,
 } from '@opentrons/shared-data'
 
@@ -49,34 +46,20 @@
 import { InterventionModal } from '../InterventionModal'
 import { ProgressBar } from '../../atoms/ProgressBar'
 import { getLoadedLabware } from '../CommandText/utils/accessors'
-<<<<<<< HEAD
 import { useDownloadRunLog } from '../Devices/hooks'
-=======
-import {
-  useDownloadRunLog,
-  useLabwareRenderInfoForRunById,
-  useModuleRenderInfoForProtocolById,
-} from '../Devices/hooks'
->>>>>>> 9328b806
 import { InterventionTicks } from './InterventionTicks'
 import {
   isInterventionCommand,
   getLabwareDisplayLocationFromRunData,
   getLabwareNameFromRunData,
-<<<<<<< HEAD
   getCurrentRunModulesRenderInfo,
   RunLabwareInfo,
   getCurrentRunLabwareRenderInfo,
-=======
->>>>>>> 9328b806
 } from '../InterventionModal/utils'
 
 import type { RunStatus } from '@opentrons/api-client'
 import type { LabwareLocation } from '@opentrons/shared-data'
-<<<<<<< HEAD
 import type { RunModuleInfo } from '../InterventionModal/utils/getCurrentRunModulesRenderInfo'
-=======
->>>>>>> 9328b806
 
 const TERMINAL_RUN_STATUSES: RunStatus[] = [
   RUN_STATUS_STOPPED,
@@ -206,15 +189,6 @@
     downloadRunLog()
   }
 
-<<<<<<< HEAD
-=======
-  const moduleRenderInfoById = useModuleRenderInfoForProtocolById(
-    robotName,
-    runId
-  )
-  const labwareRenderInfoById = useLabwareRenderInfoForRunById(runId)
-
->>>>>>> 9328b806
   let oldLabwareLocation: LabwareLocation | null = null
   if (lastRunCommand?.commandType === 'moveLabware' && runData != null) {
     oldLabwareLocation =
@@ -226,7 +200,6 @@
       ? getRobotTypeFromLoadedLabware(runData.labware)
       : OT2_STANDARD_MODEL
 
-<<<<<<< HEAD
   const deckDef = getDeckDefFromRobotType(robotType)
 
   let moduleRunRenderInfo: RunModuleInfo[] | null = null
@@ -258,36 +231,16 @@
       runStatus != null &&
       runData != null &&
       !TERMINAL_RUN_STATUSES.includes(runStatus) ? (
-=======
-  return (
-    <>
-      {showInterventionModal &&
-      analysis != null &&
-      runStatus != null &&
-      runData != null &&
-      lastRunCommand != null &&
-      !TERMINAL_RUN_STATUSES.includes(runStatus) &&
-      isInterventionCommand(lastRunCommand) ? (
->>>>>>> 9328b806
         <Portal level="top">
           <InterventionModal
             robotName={robotName}
             command={lastRunCommand}
-<<<<<<< HEAD
             moduleRenderInfo={moduleRunRenderInfo}
             labwareRenderInfo={labwareRunRenderInfo}
             labwareName={getLabwareNameFromRunData(
               runData,
               lastRunCommand.params.labwareId,
               analysisCommands
-=======
-            moduleRenderInfo={moduleRenderInfoById}
-            labwareRenderInfo={labwareRenderInfoById}
-            labwareName={getLabwareNameFromRunData(
-              runData,
-              lastRunCommand.params.labwareId,
-              analysis.commands
->>>>>>> 9328b806
             )}
             oldDisplayLocation={
               oldLabwareLocation != null
@@ -310,10 +263,7 @@
                 : ''
             }
             robotType={robotType}
-<<<<<<< HEAD
             deckDef={deckDef}
-=======
->>>>>>> 9328b806
             onResume={() => {
               setShowInterventionModal(false)
               resumeRunHandler()
@@ -323,11 +273,7 @@
       ) : null}
       <Flex flexDirection={DIRECTION_COLUMN} gridGap={SPACING.spacing4}>
         <Flex justifyContent={JUSTIFY_SPACE_BETWEEN}>
-<<<<<<< HEAD
-          <Flex gridGap={SPACING.spacing3}>
-=======
           <Flex gridGap={SPACING.spacing8}>
->>>>>>> 9328b806
             <StyledText
               as="h2"
               fontWeight={TYPOGRAPHY.fontWeightSemiBold}
