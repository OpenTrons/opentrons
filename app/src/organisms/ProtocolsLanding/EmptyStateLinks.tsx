--- conflicted
+++ resolved
@@ -41,38 +41,6 @@
       >
         {props.title}
       </StyledText>
-<<<<<<< HEAD
-      <Flex justifyContent={JUSTIFY_START} flexDirection={DIRECTION_ROW}>
-        <Link
-          fontSize={FONT_SIZE_CAPTION}
-          css={TYPOGRAPHY.darkLinkPSemiBold}
-          color={COLORS.darkBlackEnabled}
-          href={PROTOCOL_LIBRARY_URL}
-          id={'EmptyStateLinks_protocolLibraryButton'}
-          marginRight={SPACING.spacing3}
-          opacity="0.7"
-          external
-        >
-          {t('browse_protocol_library')}
-          <Icon
-            name={'open-in-new'}
-            marginLeft={SPACING.spacing2}
-            size="0.5rem"
-            opacity="0.7"
-          />
-        </Link>
-        <Link
-          fontSize={FONT_SIZE_CAPTION}
-          css={TYPOGRAPHY.darkLinkPSemiBold}
-          color={COLORS.darkBlackEnabled}
-          marginRight={SPACING.spacing3}
-          href={PROTOCOL_DESIGNER_URL}
-          id={'EmptyStateLinks_protocolDesignerButton'}
-          opacity="0.7"
-          external
-        >
-          <Flex alignItems={ALIGN_CENTER} css={TYPOGRAPHY.darkLinkPSemiBold}>
-=======
       <Flex
         justifyContent={JUSTIFY_CENTER}
         flexDirection={DIRECTION_ROW}
@@ -102,7 +70,6 @@
             marginRight={SPACING.spacing3}
             external
           >
->>>>>>> 0c9530e4
             {t('launch_protocol_designer')}
 
             <Icon
@@ -110,27 +77,6 @@
               marginLeft={SPACING.spacing2}
               size="0.5rem"
             />
-<<<<<<< HEAD
-          </Flex>
-        </Link>
-
-        <Link
-          fontSize={FONT_SIZE_CAPTION}
-          css={TYPOGRAPHY.darkLinkPSemiBold}
-          color={COLORS.darkBlackEnabled}
-          href={API_DOCS_URL}
-          id={'EmptyStateLinks_apiDocsButton'}
-          external
-        >
-          {t('open_api_docs')}
-          <Icon
-            name={'open-in-new'}
-            marginLeft={SPACING.spacing2}
-            size="0.5rem"
-            opacity="0.7"
-          />
-        </Link>
-=======
           </Link>
         </StyledText>
         <StyledText>
@@ -149,7 +95,6 @@
             />
           </Link>
         </StyledText>
->>>>>>> 0c9530e4
       </Flex>
     </Flex>
   )
