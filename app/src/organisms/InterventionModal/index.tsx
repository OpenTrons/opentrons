--- conflicted
+++ resolved
@@ -30,15 +30,11 @@
 
 import type { DeckDefinition, RobotType } from '@opentrons/shared-data'
 import type { RunCommandSummary } from '@opentrons/api-client'
-<<<<<<< HEAD
 import type {
   LabwareAnimationParams,
   RunLabwareInfo,
   RunModuleInfo,
 } from './utils'
-=======
-import type { RunLabwareInfo, RunModuleInfo } from './utils'
->>>>>>> 636279f4
 
 const BASE_STYLE = {
   position: POSITION_ABSOLUTE,
@@ -101,10 +97,7 @@
   robotType?: RobotType
   moduleRenderInfo?: RunModuleInfo[] | null
   labwareRenderInfo?: RunLabwareInfo[] | null
-<<<<<<< HEAD
   labwareAnimationParams?: LabwareAnimationParams | null
-=======
->>>>>>> 636279f4
   labwareName?: string
   oldDisplayLocation?: string
   newDisplayLocation?: string
@@ -118,10 +111,7 @@
   robotType,
   moduleRenderInfo,
   labwareRenderInfo,
-<<<<<<< HEAD
   labwareAnimationParams,
-=======
->>>>>>> 636279f4
   labwareName,
   oldDisplayLocation,
   newDisplayLocation,
@@ -131,41 +121,6 @@
 
   let modalContent: JSX.Element | null = null
 
-<<<<<<< HEAD
-  switch (command.commandType) {
-    case 'pause': // legacy pause command
-    case 'waitForResume':
-      modalContent = (
-        <PauseInterventionContent
-          startedAt={command.startedAt ?? null}
-          message={command.params?.message ?? null}
-        />
-      )
-      break
-    case 'moveLabware':
-      modalContent =
-        robotType != null &&
-        moduleRenderInfo != null &&
-        oldDisplayLocation != null &&
-        newDisplayLocation != null &&
-        labwareRenderInfo != null &&
-        command.params?.labwareId != null &&
-        deckDef != null &&
-        labwareAnimationParams != null ? (
-          <MoveLabwareInterventionContent
-            robotType={robotType}
-            moduleRenderInfo={moduleRenderInfo}
-            labwareRenderInfo={labwareRenderInfo}
-            labwareAnimationParams={labwareAnimationParams}
-            labwareName={labwareName ?? ''}
-            movedLabwareId={command.params.labwareId}
-            oldDisplayLocation={oldDisplayLocation}
-            newDisplayLocation={newDisplayLocation}
-            deckDef={deckDef}
-          />
-        ) : null
-      break
-=======
   if (
     command.commandType === 'waitForResume' ||
     command.commandType === 'pause' // legacy pause command
@@ -183,11 +138,14 @@
       oldDisplayLocation != null &&
       newDisplayLocation != null &&
       labwareRenderInfo != null &&
-      deckDef != null ? (
+      command.params?.labwareId != null &&
+      deckDef != null &&
+      labwareAnimationParams != null ? (
         <MoveLabwareInterventionContent
           robotType={robotType}
           moduleRenderInfo={moduleRenderInfo}
           labwareRenderInfo={labwareRenderInfo}
+          labwareAnimationParams={labwareAnimationParams}
           labwareName={labwareName ?? ''}
           movedLabwareId={command.params.labwareId}
           oldDisplayLocation={oldDisplayLocation}
@@ -195,7 +153,6 @@
           deckDef={deckDef}
         />
       ) : null
->>>>>>> 636279f4
   }
 
   return (
