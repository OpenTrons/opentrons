import * as React from 'react'
import { useTranslation } from 'react-i18next'
import { css } from 'styled-components'

import {
  Flex,
  ALIGN_CENTER,
  Icon,
  SPACING,
  COLORS,
  DIRECTION_COLUMN,
  TYPOGRAPHY,
  BORDERS,
  Box,
  MoveLabwareOnDeck,
  Module,
  LabwareRender,
  LocationIcon,
  DISPLAY_NONE,
  RESPONSIVENESS,
  TEXT_TRANSFORM_UPPERCASE,
} from '@opentrons/components'
import {
  CompletedProtocolAnalysis,
  LabwareDefinitionsByUri,
  LabwareLocation,
  MoveLabwareRunTimeCommand,
  OT2_ROBOT_TYPE,
  RobotType,
  getDeckDefFromRobotType,
  getLabwareDisplayName,
  getLoadedLabwareDefinitionsByUri,
  getModuleDisplayName,
  getModuleType,
  getOccludedSlotCountForModule,
} from '@opentrons/shared-data'
import {
  getRunLabwareRenderInfo,
  getRunModuleRenderInfo,
  getLabwareNameFromRunData,
  getModuleModelFromRunData,
  getModuleDisplayLocationFromRunData,
} from './utils'
import { StyledText } from '../../atoms/text'
import { Divider } from '../../atoms/structure'
import {
  getLoadedLabware,
  getLoadedModule,
} from '../CommandText/utils/accessors'
import type { RunData } from '@opentrons/api-client'
import { useDeckConfigurationQuery } from '@opentrons/react-api-client'

const LABWARE_DESCRIPTION_STYLE = css`
  flex-direction: ${DIRECTION_COLUMN};
  grid-gap: ${SPACING.spacing8};
  padding: ${SPACING.spacing16};
  background-color: ${COLORS.grey35};
  border-radius: ${BORDERS.radiusSoftCorners};
  @media ${RESPONSIVENESS.touchscreenMediaQuerySpecs} {
    background-color: ${COLORS.light1};
    border-radius: ${BORDERS.borderRadiusSize3};
  }
`

const LABWARE_NAME_TITLE_STYLE = css`
  font-weight: ${TYPOGRAPHY.fontWeightSemiBold};
  @media ${RESPONSIVENESS.touchscreenMediaQuerySpecs} {
    display: ${DISPLAY_NONE};
  }
`

const LABWARE_NAME_STYLE = css`
  color: ${COLORS.grey40};
  @media ${RESPONSIVENESS.touchscreenMediaQuerySpecs} {
    ${TYPOGRAPHY.bodyTextBold}
<<<<<<< HEAD
    color: ${COLORS.black90};
=======
    color: ${COLORS.darkBlack100};
>>>>>>> 9147da8d
  }
`

const DIVIDER_STYLE = css`
  @media ${RESPONSIVENESS.touchscreenMediaQuerySpecs} {
    display: ${DISPLAY_NONE};
  }
`

const LABWARE_DIRECTION_STYLE = css`
  align-items: ${ALIGN_CENTER};
  grid-gap: ${SPACING.spacing4};
  text-transform: ${TEXT_TRANSFORM_UPPERCASE};
  @media ${RESPONSIVENESS.touchscreenMediaQuerySpecs} {
    grid-gap: ${SPACING.spacing8};
  }
`

const ICON_STYLE = css`
  height: 1.5rem;
  @media ${RESPONSIVENESS.touchscreenMediaQuerySpecs} {
    height: 2.5rem;
  }
`

export interface MoveLabwareInterventionProps {
  command: MoveLabwareRunTimeCommand
  analysis: CompletedProtocolAnalysis | null
  run: RunData
  robotType: RobotType
  isOnDevice: boolean
}

export function MoveLabwareInterventionContent({
  command,
  analysis,
  run,
  robotType,
  isOnDevice,
}: MoveLabwareInterventionProps): JSX.Element | null {
  const { t } = useTranslation(['protocol_setup', 'protocol_command_text'])

  const analysisCommands = analysis?.commands ?? []
  const labwareDefsByUri = getLoadedLabwareDefinitionsByUri(analysisCommands)
  const deckDef = getDeckDefFromRobotType(robotType)
  const deckConfig = useDeckConfigurationQuery().data ?? []

  const moduleRenderInfo = getRunModuleRenderInfo(
    run,
    deckDef,
    labwareDefsByUri
  )
  const labwareRenderInfo = getRunLabwareRenderInfo(
    run,
    labwareDefsByUri,
    deckDef
  )
  const oldLabwareLocation =
    getLoadedLabware(run, command.params.labwareId)?.location ?? null

  const labwareName = getLabwareNameFromRunData(
    run,
    command.params.labwareId,
    analysisCommands
  )
  const movedLabwareDefUri = run.labware.find(
    l => l.id === command.params.labwareId
  )?.definitionUri
  const movedLabwareDef =
    movedLabwareDefUri != null
      ? labwareDefsByUri?.[movedLabwareDefUri] ?? null
      : null
  if (oldLabwareLocation == null || movedLabwareDef == null) return null
  return (
    <Flex
      flexDirection={DIRECTION_COLUMN}
      gridGap={SPACING.spacing12}
      width="100%"
    >
      <Flex gridGap={SPACING.spacing32}>
        <Flex
          flexDirection={DIRECTION_COLUMN}
          gridGap={SPACING.spacing12}
          width="50%"
        >
          <Flex css={LABWARE_DESCRIPTION_STYLE}>
            <Flex flexDirection={DIRECTION_COLUMN}>
              <StyledText as="h2" css={LABWARE_NAME_TITLE_STYLE}>
                {t('labware_name')}
              </StyledText>
              <StyledText as="p" css={LABWARE_NAME_STYLE}>
                {labwareName}
              </StyledText>
            </Flex>
            <Divider css={DIVIDER_STYLE} />
            <Flex css={LABWARE_DIRECTION_STYLE}>
              <LabwareDisplayLocation
                protocolData={run}
                location={oldLabwareLocation}
                robotType={robotType}
                labwareDefsByUri={labwareDefsByUri}
              />

              <Icon name="arrow-right" css={ICON_STYLE} />
              <LabwareDisplayLocation
                protocolData={run}
                location={command.params.newLocation}
                robotType={robotType}
                labwareDefsByUri={labwareDefsByUri}
              />
            </Flex>
          </Flex>
        </Flex>
        <Flex width="50%">
          <Box margin="0 auto" width="100%">
            <MoveLabwareOnDeck
              key={command.id} // important so that back to back move labware commands bust the cache
              robotType={robotType}
              deckFill={isOnDevice ? COLORS.light1 : '#e6e6e6'}
              initialLabwareLocation={oldLabwareLocation}
              finalLabwareLocation={command.params.newLocation}
              movedLabwareDef={movedLabwareDef}
              loadedModules={run.modules}
              loadedLabware={run.labware}
              deckConfig={deckConfig}
              backgroundItems={
                <>
                  {moduleRenderInfo.map(
                    ({
                      x,
                      y,
                      moduleId,
                      moduleDef,
                      nestedLabwareDef,
                      nestedLabwareId,
                    }) => (
                      <Module key={moduleId} def={moduleDef} x={x} y={y}>
                        {nestedLabwareDef != null &&
                        nestedLabwareId !== command.params.labwareId ? (
                          <LabwareRender definition={nestedLabwareDef} />
                        ) : null}
                      </Module>
                    )
                  )}
                  {labwareRenderInfo
                    .filter(l => l.labwareId !== command.params.labwareId)
                    .map(({ x, y, labwareDef, labwareId }) => (
                      <g key={labwareId} transform={`translate(${x},${y})`}>
                        {labwareDef != null &&
                        labwareId !== command.params.labwareId ? (
                          <LabwareRender definition={labwareDef} />
                        ) : null}
                      </g>
                    ))}
                </>
              }
            />
          </Box>
        </Flex>
      </Flex>
    </Flex>
  )
}

interface LabwareDisplayLocationProps {
  protocolData: RunData
  location: LabwareLocation
  robotType: RobotType
  labwareDefsByUri: LabwareDefinitionsByUri
}
function LabwareDisplayLocation(
  props: LabwareDisplayLocationProps
): JSX.Element {
  const { t } = useTranslation('protocol_command_text')
  const { protocolData, location, robotType, labwareDefsByUri } = props
  let displayLocation: React.ReactNode = ''
  if (location === 'offDeck') {
    // TODO(BC, 08/28/23): remove this string cast after update i18next to >23 (see https://www.i18next.com/overview/typescript#argument-of-type-defaulttfuncreturn-is-not-assignable-to-parameter-of-type-xyz)
    displayLocation = <LocationIcon slotName={String(t('offdeck'))} />
  } else if ('slotName' in location) {
    displayLocation = <LocationIcon slotName={location.slotName} />
  } else if ('addressableAreaName' in location) {
    displayLocation = <LocationIcon slotName={location.addressableAreaName} />
  } else if ('moduleId' in location) {
    const moduleModel = getModuleModelFromRunData(
      protocolData,
      location.moduleId
    )
    if (moduleModel == null) {
      console.warn('labware is located on an unknown module model')
    } else {
      displayLocation = t('module_in_slot', {
        count: getOccludedSlotCountForModule(
          getModuleType(moduleModel),
          robotType
        ),
        module: getModuleDisplayName(moduleModel),
        slot_name: getModuleDisplayLocationFromRunData(
          protocolData,
          location.moduleId
        ),
      })
    }
  } else if ('labwareId' in location) {
    const adapter = protocolData.labware.find(
      lw => lw.id === location.labwareId
    )
    const adapterDef =
      adapter != null ? labwareDefsByUri[adapter.definitionUri] : null
    const adapterDisplayName =
      adapterDef != null ? getLabwareDisplayName(adapterDef) : ''

    if (adapter == null) {
      console.warn('labware is located on an unknown adapter')
    } else if (adapter.location === 'offDeck') {
      displayLocation = t('off_deck')
    } else if ('slotName' in adapter.location) {
      displayLocation = t('adapter_in_slot', {
        adapter: adapterDisplayName,
        slot_name: adapter.location.slotName,
      })
    } else if ('addressableAreaName' in adapter.location) {
      return t('adapter_in_slot', {
        adapter: adapterDisplayName,
        slot: adapter.location.addressableAreaName,
      })
    } else if ('moduleId' in adapter.location) {
      const moduleIdUnderAdapter = adapter.location.moduleId
      const moduleModel = protocolData.modules.find(
        module => module.id === moduleIdUnderAdapter
      )?.model
      if (moduleModel == null) {
        console.warn('labware is located on an adapter on an unknown module')
      } else {
        const slotName =
          getLoadedModule(protocolData, adapter.location.moduleId)?.location
            ?.slotName ?? ''
        displayLocation = t('adapter_in_module_in_slot', {
          count: getOccludedSlotCountForModule(
            getModuleType(moduleModel),
            robotType ?? OT2_ROBOT_TYPE
          ),
          module: getModuleDisplayName(moduleModel),
          adapter: adapterDisplayName,
          slot_name: slotName,
        })
      }
    } else {
      console.warn('display location could not be established: ', location)
    }
  }
  return <>{displayLocation}</>
}<|MERGE_RESOLUTION|>--- conflicted
+++ resolved
@@ -73,11 +73,7 @@
   color: ${COLORS.grey40};
   @media ${RESPONSIVENESS.touchscreenMediaQuerySpecs} {
     ${TYPOGRAPHY.bodyTextBold}
-<<<<<<< HEAD
-    color: ${COLORS.black90};
-=======
     color: ${COLORS.darkBlack100};
->>>>>>> 9147da8d
   }
 `
 
