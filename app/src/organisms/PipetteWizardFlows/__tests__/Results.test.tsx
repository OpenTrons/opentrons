import * as React from 'react'
import { act, fireEvent, screen, waitFor } from '@testing-library/react'
import {
  LEFT,
  NINETY_SIX_CHANNEL,
  SINGLE_MOUNT_PIPETTES,
} from '@opentrons/shared-data'
<<<<<<< HEAD
import { LEGACY_COLORS,
  COLORS, renderWithProviders } from '@opentrons/components'
=======
import { COLORS, renderWithProviders } from '@opentrons/components'
>>>>>>> e1f5673b
import { useInstrumentsQuery } from '@opentrons/react-api-client'
import { mockAttachedPipetteInformation } from '../../../redux/pipettes/__fixtures__'
import { i18n } from '../../../i18n'
import { RUN_ID_1 } from '../../RunTimeControl/__fixtures__'
import { Results } from '../Results'
import { FLOWS } from '../constants'

jest.mock('@opentrons/react-api-client')

const mockUseInstrumentsQuery = useInstrumentsQuery as jest.MockedFunction<
  typeof useInstrumentsQuery
>

const render = (props: React.ComponentProps<typeof Results>) => {
  return renderWithProviders(<Results {...props} />, {
    i18nInstance: i18n,
  })[0]
}

describe('Results', () => {
  let props: React.ComponentProps<typeof Results>
  let pipettePromise: Promise<void>
  let mockRefetchInstruments: jest.Mock
  beforeEach(() => {
    props = {
      selectedPipette: SINGLE_MOUNT_PIPETTES,
      mount: LEFT,
      goBack: jest.fn(),
      proceed: jest.fn(),
      chainRunCommands: jest
        .fn()
        .mockImplementationOnce(() => Promise.resolve()),
      isRobotMoving: false,
      maintenanceRunId: RUN_ID_1,
      attachedPipettes: { left: mockAttachedPipetteInformation, right: null },
      errorMessage: null,
      setShowErrorMessage: jest.fn(),
      flowType: FLOWS.CALIBRATE,
      handleCleanUpAndClose: jest.fn(),
      currentStepIndex: 2,
      totalStepCount: 6,
      isOnDevice: false,
      isFetching: false,
      setFetching: jest.fn(),
      hasCalData: false,
    }
    pipettePromise = Promise.resolve()
    mockRefetchInstruments = jest.fn(() => pipettePromise)
    mockUseInstrumentsQuery.mockReturnValue({
      refetch: mockRefetchInstruments,
    } as any)
  })
  it('renders the correct information when pipette cal is a success for calibrate flow', () => {
    props = {
      ...props,
      currentStepIndex: 6,
      totalStepCount: 6,
      hasCalData: true,
    }
    render(props)
    screen.getByText('Flex 1-Channel 1000 μL successfully recalibrated')
    const image = screen.getByRole('img', { name: 'Success Icon' })
    expect(image.getAttribute('src')).toEqual('icon_success.png')

    screen.getByText('Exit')
    const exit = screen.getByRole('button', { name: 'Results_exit' })
    fireEvent.click(exit)
    expect(props.handleCleanUpAndClose).toHaveBeenCalled()
  })

  it('renders the correct information when pipette wizard is a success for attach flow', async () => {
    props = {
      ...props,
      flowType: FLOWS.ATTACH,
    }
    render(props)
    screen.getByText('Flex 1-Channel 1000 μL successfully attached')
    const image = screen.getByRole('img', { name: 'Success Icon' })
    expect(image.getAttribute('src')).toEqual('icon_success.png')
    screen.getByRole('img', { name: 'Success Icon' })
    screen.getByRole('button', { name: 'Results_exit' })
    fireEvent.click(screen.getByText('Calibrate pipette'))
    expect(props.chainRunCommands).toHaveBeenCalledWith(
      [
        {
          commandType: 'loadPipette' as const,
          params: {
            pipetteName: 'p1000_single_flex',
            pipetteId: 'abc',
            mount: 'left',
          },
        },
        {
          commandType: 'home' as const,
          params: {
            axes: ['leftPlunger'],
          },
        },
      ],
      false
    )
    await waitFor(() => expect(props.proceed).toHaveBeenCalled())
  })
  it('calls setShowErrorMessage when chainRunCommands fails', async () => {
    props = {
      ...props,
      chainRunCommands: jest
        .fn()
        .mockImplementationOnce(() => Promise.reject(new Error('error'))),
      flowType: FLOWS.ATTACH,
    }
    render(props)
    const exit = screen.getByRole('button', { name: 'Results_exit' })
    fireEvent.click(exit)
    expect(props.chainRunCommands).toHaveBeenCalledWith(
      [
        {
          commandType: 'loadPipette' as const,
          params: {
            pipetteName: 'p1000_single_flex',
            pipetteId: 'abc',
            mount: 'left',
          },
        },
        {
          commandType: 'home' as const,
          params: {
            axes: ['leftPlunger'],
          },
        },
      ],
      false
    )
    await waitFor(() => expect(props.setShowErrorMessage).toHaveBeenCalled())
  })
  it('renders the correct information when pipette wizard is a fail for attach flow', async () => {
    props = {
      ...props,
      attachedPipettes: { left: null, right: null },
      flowType: FLOWS.ATTACH,
    }
    render(props)
    screen.getByText('Unable to detect pipette')
    expect(screen.getByLabelText('ot-alert')).toHaveStyle(
      `color: ${String(COLORS.errorEnabled)}`
    )
    fireEvent.click(screen.getByRole('button', { name: 'Try again' }))
    await act(() => pipettePromise)
    expect(mockRefetchInstruments).toHaveBeenCalled()
  })
  it('renders the correct information when pipette wizard is a success for detach flow', () => {
    props = {
      ...props,
      attachedPipettes: { left: null, right: null },
      currentStepIndex: 6,
      flowType: FLOWS.DETACH,
    }
    render(props)
    screen.getByText('Pipette successfully detached')
    const image = screen.getByRole('img', { name: 'Success Icon' })
    expect(image.getAttribute('src')).toEqual('icon_success.png')
    screen.getByRole('img', { name: 'Success Icon' })
    const exit = screen.getByRole('button', { name: 'Results_exit' })
    fireEvent.click(exit)
    expect(props.handleCleanUpAndClose).toHaveBeenCalled()
  })
  it('renders the correct information when pipette wizard is a fail for detach flow', () => {
    props = {
      ...props,
      flowType: FLOWS.DETACH,
    }
    render(props)
    screen.getByText('Flex 1-Channel 1000 μL still attached')
    expect(screen.getByLabelText('ot-alert')).toHaveStyle(
      `color: ${String(COLORS.errorEnabled)}`
    )
    screen.getByRole('button', { name: 'Try again' })
  })
  it('renders the error exit as disabled when is Fetching is true', () => {
    props = {
      ...props,
      flowType: FLOWS.DETACH,
      isFetching: true,
    }
    render(props)
    expect(
      screen.getByRole('button', { name: 'Results_errorExit' })
    ).toBeDisabled()
  })
  it('does not render error exit when is on device', () => {
    props = {
      ...props,
      flowType: FLOWS.DETACH,
      isOnDevice: true,
      isFetching: true,
    }
    expect(
      screen.queryByRole('button', { name: 'Results_errorExit' })
    ).not.toBeInTheDocument()
  })
  it('renders the correct information when pipette wizard is a failing to detach before 96 channel attach flow', async () => {
    props = {
      ...props,
      flowType: FLOWS.DETACH,
      selectedPipette: NINETY_SIX_CHANNEL,
    }
    render(props)
    screen.getByText('Flex 1-Channel 1000 μL still attached')
    expect(screen.getByLabelText('ot-alert')).toHaveStyle(
      `color: ${String(COLORS.errorEnabled)}`
    )
    fireEvent.click(screen.getByRole('button', { name: 'Try again' }))
    await act(() => pipettePromise)
  })
  it('renders the correct information when pipette wizard is a success for detaching before 96 channel attach flow', () => {
    props = {
      ...props,
      flowType: FLOWS.DETACH,
      attachedPipettes: { left: null, right: null },
      selectedPipette: NINETY_SIX_CHANNEL,
    }
    render(props)
    screen.getByText('All pipettes successfully detached')
    const image = screen.getByRole('img', { name: 'Success Icon' })
    expect(image.getAttribute('src')).toEqual('icon_success.png')
    screen.getByRole('img', { name: 'Success Icon' })
    screen.getByText('attach pipette')
    const exit = screen.getByRole('button', { name: 'Results_exit' })
    fireEvent.click(exit)
    expect(props.proceed).toHaveBeenCalled()
  })
  it('renders the correct information when pipette wizard succeeds to calibrate in attach flow 96-channel', () => {
    props = {
      ...props,
      flowType: FLOWS.CALIBRATE,
    }
    render(props)
    screen.getByText('Flex 1-Channel 1000 μL successfully calibrated')
    const image = screen.getByRole('img', { name: 'Success Icon' })
    expect(image.getAttribute('src')).toEqual('icon_success.png')
    screen.getByRole('img', { name: 'Success Icon' })
    fireEvent.click(screen.getByRole('button', { name: 'Results_exit' }))
    expect(props.proceed).toHaveBeenCalled()
  })
  it('renders the correct information when pipette wizard succeeds to calibrate in attach flow 96-channel with pipette attached initially ', () => {
    props = {
      ...props,
      flowType: FLOWS.CALIBRATE,
      currentStepIndex: 9,
      totalStepCount: 9,
    }
    render(props)
    screen.getByText('Flex 1-Channel 1000 μL successfully calibrated')
    const image = screen.getByRole('img', { name: 'Success Icon' })
    expect(image.getAttribute('src')).toEqual('icon_success.png')
    screen.getByRole('img', { name: 'Success Icon' })
    fireEvent.click(screen.getByRole('button', { name: 'Results_exit' }))
    expect(props.handleCleanUpAndClose).toHaveBeenCalled()
  })
  it('renders the correct information when pipette wizard succeeds to calibrate in attach flow single mount', () => {
    props = {
      ...props,
      flowType: FLOWS.CALIBRATE,
      currentStepIndex: 5,
      totalStepCount: 5,
    }
    render(props)
    screen.getByText('Flex 1-Channel 1000 μL successfully calibrated')
    const image = screen.getByRole('img', { name: 'Success Icon' })
    expect(image.getAttribute('src')).toEqual('icon_success.png')
    screen.getByRole('img', { name: 'Success Icon' })
    fireEvent.click(screen.getByRole('button', { name: 'Results_exit' }))
    expect(props.handleCleanUpAndClose).toHaveBeenCalled()
  })
  it('renders the correct information for success pipette cal on ODD', () => {
    props = {
      ...props,
      isOnDevice: true,
      hasCalData: true,
    }
    render(props)
    screen.getByText('Flex 1-Channel 1000 μL successfully recalibrated')
    const image = screen.getByRole('img', { name: 'Success Icon' })
    expect(image.getAttribute('src')).toEqual('icon_success.png')
    screen.getByRole('img', { name: 'Success Icon' })
    fireEvent.click(screen.getByRole('button'))
    expect(props.proceed).toHaveBeenCalled()
  })
  it('renders the correct information when pipette wizard is a fail for attach flow on ODD', async () => {
    props = {
      ...props,
      attachedPipettes: { left: null, right: null },
      flowType: FLOWS.ATTACH,
      isOnDevice: true,
    }
    render(props)
    screen.getByText('Unable to detect pipette')
    expect(screen.getByLabelText('ot-alert')).toHaveStyle(
      `color: ${String(COLORS.errorEnabled)}`
    )
    fireEvent.click(screen.getByRole('button', { name: 'Try again' }))
    await act(() => pipettePromise)
    expect(mockRefetchInstruments).toHaveBeenCalled()
  })
  it('renders the correct information when pipette succceeds to attach during run setup', () => {
    props = {
      ...props,
      flowType: FLOWS.ATTACH,
      requiredPipette: {
        id: 'mockId',
        pipetteName: 'p1000_single_flex',
        mount: LEFT,
      },
    }
    render(props)
    screen.getByText('Flex 1-Channel 1000 μL successfully attached')
    const image = screen.getByRole('img', { name: 'Success Icon' })
    expect(image.getAttribute('src')).toEqual('icon_success.png')
    screen.getByRole('img', { name: 'Success Icon' })
  })
  it('renders the correct information when attaching wrong pipette for run setup', async () => {
    props = {
      ...props,
      flowType: FLOWS.ATTACH,
      requiredPipette: {
        id: 'mockId',
        pipetteName: 'p50_multi_flex',
        mount: LEFT,
      },
    }
    render(props)
    screen.getByText('Wrong instrument installed')
    screen.getByText('Install Flex 8-Channel 50 μL instead')
    fireEvent.click(screen.getByRole('button', { name: 'Detach and retry' }))
    await act(() => pipettePromise)
    expect(mockRefetchInstruments).toHaveBeenCalled()
  })
})<|MERGE_RESOLUTION|>--- conflicted
+++ resolved
@@ -5,12 +5,7 @@
   NINETY_SIX_CHANNEL,
   SINGLE_MOUNT_PIPETTES,
 } from '@opentrons/shared-data'
-<<<<<<< HEAD
-import { LEGACY_COLORS,
-  COLORS, renderWithProviders } from '@opentrons/components'
-=======
 import { COLORS, renderWithProviders } from '@opentrons/components'
->>>>>>> e1f5673b
 import { useInstrumentsQuery } from '@opentrons/react-api-client'
 import { mockAttachedPipetteInformation } from '../../../redux/pipettes/__fixtures__'
 import { i18n } from '../../../i18n'
