--- conflicted
+++ resolved
@@ -49,11 +49,7 @@
 
 const UNSELECTED_OPTIONS_STYLE = css`
   background-color: ${COLORS.white};
-<<<<<<< HEAD
-  border: 1px solid ${LEGACY_COLORS.medGreyEnabled};
-=======
   border: 1px solid ${COLORS.grey35};
->>>>>>> 9147da8d
   border-radius: ${BORDERS.radiusSoftCorners};
   height: 14.5625rem;
   width: 14.5625rem;
@@ -94,11 +90,7 @@
 
   @media ${RESPONSIVENESS.touchscreenMediaQuerySpecs} {
     border-width: 0px;
-<<<<<<< HEAD
-    background-color: ${LEGACY_COLORS.blueEnabled};
-=======
     background-color: ${COLORS.blueEnabled};
->>>>>>> 9147da8d
     color: ${COLORS.white};
 
     &:hover {
