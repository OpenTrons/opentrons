import * as React from 'react'
import { useSelector } from 'react-redux'
<<<<<<< HEAD
import { useTranslation } from 'react-i18next'

import { useDeleteMaintenanceRunMutation } from '@opentrons/react-api-client'
=======
import { Trans, useTranslation } from 'react-i18next'
import {
  useDeleteMaintenanceRunMutation,
  useCurrentMaintenanceRun,
} from '@opentrons/react-api-client'
>>>>>>> f1945761
import { COLORS } from '@opentrons/components'
import {
  CreateCommand,
  getModuleType,
  getModuleDisplayName,
} from '@opentrons/shared-data'

import { LegacyModalShell } from '../../molecules/LegacyModal'
import { Portal } from '../../App/portal'
import { StyledText } from '../../atoms/text'
import { InProgressModal } from '../../molecules/InProgressModal/InProgressModal'
import { WizardHeader } from '../../molecules/WizardHeader'
import { useAttachedPipettesFromInstrumentsQuery } from '../../organisms/Devices/hooks'
import {
  useChainMaintenanceCommands,
  useCreateTargetedMaintenanceRunMutation,
} from '../../resources/runs/hooks'
import { getIsOnDevice } from '../../redux/config'
import { SimpleWizardBody } from '../../molecules/SimpleWizardBody'
import { getModuleCalibrationSteps } from './getModuleCalibrationSteps'
import { FLEX_SLOT_NAMES_BY_MOD_TYPE, SECTIONS } from './constants'
import { BeforeBeginning } from './BeforeBeginning'
import { AttachProbe } from './AttachProbe'
import { PlaceAdapter } from './PlaceAdapter'
import { SelectLocation } from './SelectLocation'
import { Success } from './Success'
import { DetachProbe } from './DetachProbe'
<<<<<<< HEAD
import { FirmwareUpdateModal } from '../FirmwareUpdateModal'
import { useNotifyCurrentMaintenanceRun } from '../../resources/maintenance_runs/useNotifyCurrentMaintenanceRun'
=======
>>>>>>> f1945761

import type { AttachedModule, CommandData } from '@opentrons/api-client'

interface ModuleWizardFlowsProps {
  attachedModule: AttachedModule
  closeFlow: () => void
  isPrepCommandLoading: boolean
  initialSlotName?: string
  onComplete?: () => void
  prepCommandErrorMessage?: string
}

const RUN_REFETCH_INTERVAL = 5000

export const ModuleWizardFlows = (
  props: ModuleWizardFlowsProps
): JSX.Element | null => {
  const {
    attachedModule,
    initialSlotName,
    isPrepCommandLoading,
    closeFlow,
    onComplete,
    prepCommandErrorMessage,
  } = props
  const isOnDevice = useSelector(getIsOnDevice)
  const { t } = useTranslation('module_wizard_flows')
  const attachedPipettes = useAttachedPipettesFromInstrumentsQuery()
  const attachedPipette =
    attachedPipettes.left?.data.calibratedOffset?.last_modified != null
      ? attachedPipettes.left
      : attachedPipettes.right

  const moduleCalibrationSteps = getModuleCalibrationSteps()
  const availableSlotNames =
    FLEX_SLOT_NAMES_BY_MOD_TYPE[getModuleType(attachedModule.moduleModel)] ?? []
  const [slotName, setSlotName] = React.useState(
    initialSlotName != null ? initialSlotName : availableSlotNames?.[0] ?? 'D1'
  )
  const [currentStepIndex, setCurrentStepIndex] = React.useState<number>(0)
  const totalStepCount = moduleCalibrationSteps.length - 1
  const currentStep = moduleCalibrationSteps?.[currentStepIndex]

  const goBack = (): void => {
    setCurrentStepIndex(
      currentStepIndex === 0 ? currentStepIndex : currentStepIndex - 1
    )
  }
  const [createdMaintenanceRunId, setCreatedMaintenanceRunId] = React.useState<
    string | null
  >(null)
  const [createdAdapterId, setCreatedAdapterId] = React.useState<string | null>(
    null
  )
  // we should start checking for run deletion only after the maintenance run is created
  // and the useCurrentRun poll has returned that created id
  const [
    monitorMaintenanceRunForDeletion,
    setMonitorMaintenanceRunForDeletion,
  ] = React.useState<boolean>(false)

  const { data: maintenanceRunData } = useNotifyCurrentMaintenanceRun({
    refetchInterval: RUN_REFETCH_INTERVAL,
    enabled: createdMaintenanceRunId != null,
  })
  const {
    chainRunCommands,
    isCommandMutationLoading,
  } = useChainMaintenanceCommands()

  const {
    createTargetedMaintenanceRun,
    isLoading: isCreateLoading,
  } = useCreateTargetedMaintenanceRunMutation({
    onSuccess: response => {
      setCreatedMaintenanceRunId(response.data.id)
    },
  })

  // this will close the modal in case the run was deleted by the terminate
  // activity modal on the ODD
  React.useEffect(() => {
    if (
      createdMaintenanceRunId !== null &&
      maintenanceRunData?.data.id === createdMaintenanceRunId
    ) {
      setMonitorMaintenanceRunForDeletion(true)
    }
    if (
      maintenanceRunData?.data.id !== createdMaintenanceRunId &&
      monitorMaintenanceRunForDeletion
    ) {
      closeFlow()
    }
  }, [
    maintenanceRunData?.data.id,
    createdMaintenanceRunId,
    monitorMaintenanceRunForDeletion,
    closeFlow,
  ])

  const [errorMessage, setErrorMessage] = React.useState<null | string>(null)
  const [isExiting, setIsExiting] = React.useState<boolean>(false)
  const proceed = (): void => {
    if (!isCommandMutationLoading) {
      setCurrentStepIndex(
        currentStepIndex !== totalStepCount
          ? currentStepIndex + 1
          : currentStepIndex
      )
    }
  }
  const handleClose = (): void => {
    setIsExiting(false)
    closeFlow()
    if (onComplete != null) onComplete()
  }

  const { deleteMaintenanceRun } = useDeleteMaintenanceRunMutation({
    onSuccess: () => handleClose(),
    onError: () => handleClose(),
  })

  const handleCleanUpAndClose = (): void => {
    setIsExiting(true)
    if (maintenanceRunData?.data.id == null) handleClose()
    else {
      chainRunCommands(
        maintenanceRunData?.data.id,
        [{ commandType: 'home' as const, params: {} }],
        false
      )
        .then(() => {
          deleteMaintenanceRun(maintenanceRunData?.data.id)
        })
        .catch(error => {
          console.error(error.message)
          handleClose()
        })
    }
  }

  const [isRobotMoving, setIsRobotMoving] = React.useState<boolean>(false)

  React.useEffect(() => {
    if (isCommandMutationLoading || isExiting) {
      setIsRobotMoving(true)
    } else {
      setIsRobotMoving(false)
    }
  }, [isCommandMutationLoading, isExiting])

  let chainMaintenanceRunCommands

  if (maintenanceRunData?.data.id != null) {
    chainMaintenanceRunCommands = (
      commands: CreateCommand[],
      continuePastCommandFailure: boolean
    ): Promise<CommandData[]> =>
      chainRunCommands(
        maintenanceRunData?.data.id,
        commands,
        continuePastCommandFailure
      )
  }
  if (
    currentStep == null ||
    attachedPipette?.data.calibratedOffset?.last_modified == null
  )
    return null

  const maintenanceRunId =
    maintenanceRunData?.data.id != null &&
    maintenanceRunData?.data.id === createdMaintenanceRunId
      ? createdMaintenanceRunId
      : undefined
  const calibrateBaseProps = {
    attachedPipette,
    chainRunCommands: chainMaintenanceRunCommands,
    isRobotMoving,
    proceed,
    maintenanceRunId,
    goBack,
    setErrorMessage,
    errorMessage,
    isOnDevice,
    attachedModule,
    slotName,
    isExiting,
  }

  let modalContent: JSX.Element = <div>UNASSIGNED STEP</div>
  if (isPrepCommandLoading) {
    modalContent = (
      <InProgressModal
        description={t('prepping_module', {
          module: getModuleDisplayName(attachedModule.moduleModel),
        })}
      />
    )
  } else if (prepCommandErrorMessage != null || errorMessage != null) {
    modalContent = (
      <SimpleWizardBody
        isSuccess={false}
        iconColor={COLORS.red50}
        header={t(
          prepCommandErrorMessage != null
            ? 'error_prepping_module'
            : 'error_during_calibration'
        )}
        subHeader={
          prepCommandErrorMessage != null ? (
            prepCommandErrorMessage
          ) : (
            <Trans
              t={t}
              i18nKey={'module_calibration_failed'}
              values={{ error: errorMessage }}
              components={{
                block: <StyledText as="p" />,
              }}
            />
          )
        }
      />
    )
  } else if (isExiting) {
    modalContent = <InProgressModal description={t('stand_back_exiting')} />
  } else if (currentStep.section === SECTIONS.BEFORE_BEGINNING) {
    modalContent = (
      <BeforeBeginning
        {...currentStep}
        {...calibrateBaseProps}
        createMaintenanceRun={createTargetedMaintenanceRun}
        isCreateLoading={isCreateLoading}
        createdMaintenanceRunId={createdMaintenanceRunId}
      />
    )
  } else if (currentStep.section === SECTIONS.SELECT_LOCATION) {
    modalContent = (
      <SelectLocation
        {...currentStep}
        {...calibrateBaseProps}
        availableSlotNames={availableSlotNames}
        setSlotName={setSlotName}
      />
    )
  } else if (currentStep.section === SECTIONS.PLACE_ADAPTER) {
    modalContent = (
      <PlaceAdapter
        {...currentStep}
        {...calibrateBaseProps}
        setCreatedAdapterId={setCreatedAdapterId}
      />
    )
  } else if (currentStep.section === SECTIONS.ATTACH_PROBE) {
    modalContent = (
      <AttachProbe
        {...currentStep}
        {...calibrateBaseProps}
        adapterId={createdAdapterId}
      />
    )
  } else if (currentStep.section === SECTIONS.DETACH_PROBE) {
    modalContent = <DetachProbe {...currentStep} {...calibrateBaseProps} />
  } else if (currentStep.section === SECTIONS.SUCCESS) {
    modalContent = (
      <Success
        {...currentStep}
        {...calibrateBaseProps}
        isRobotMoving={isRobotMoving}
        proceed={isRobotMoving ? () => {} : handleCleanUpAndClose}
      />
    )
  }

  const wizardHeader = (
    <WizardHeader
      exitDisabled={isRobotMoving}
      title={t('module_calibration')}
      currentStep={currentStepIndex}
      totalSteps={totalStepCount}
      onExit={isRobotMoving ? undefined : handleCleanUpAndClose}
    />
  )

  return (
    <Portal level="top">
      {isOnDevice ? (
        <LegacyModalShell>
          {wizardHeader}
          {modalContent}
        </LegacyModalShell>
      ) : (
        <LegacyModalShell width="47rem" height="auto" header={wizardHeader}>
          {modalContent}
        </LegacyModalShell>
      )}
    </Portal>
  )
}<|MERGE_RESOLUTION|>--- conflicted
+++ resolved
@@ -1,16 +1,10 @@
 import * as React from 'react'
 import { useSelector } from 'react-redux'
-<<<<<<< HEAD
-import { useTranslation } from 'react-i18next'
-
-import { useDeleteMaintenanceRunMutation } from '@opentrons/react-api-client'
-=======
 import { Trans, useTranslation } from 'react-i18next'
 import {
   useDeleteMaintenanceRunMutation,
   useCurrentMaintenanceRun,
 } from '@opentrons/react-api-client'
->>>>>>> f1945761
 import { COLORS } from '@opentrons/components'
 import {
   CreateCommand,
@@ -38,11 +32,7 @@
 import { SelectLocation } from './SelectLocation'
 import { Success } from './Success'
 import { DetachProbe } from './DetachProbe'
-<<<<<<< HEAD
-import { FirmwareUpdateModal } from '../FirmwareUpdateModal'
 import { useNotifyCurrentMaintenanceRun } from '../../resources/maintenance_runs/useNotifyCurrentMaintenanceRun'
-=======
->>>>>>> f1945761
 
 import type { AttachedModule, CommandData } from '@opentrons/api-client'
 
