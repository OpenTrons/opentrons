--- conflicted
+++ resolved
@@ -9,10 +9,6 @@
   Icon,
   Flex,
   Link,
-<<<<<<< HEAD
-  LEGACY_COLORS,
-=======
->>>>>>> e1f5673b
   COLORS,
   BORDERS,
   DIRECTION_COLUMN,
