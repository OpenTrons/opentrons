import * as React from 'react'
import path from 'path'
import first from 'lodash/first'
import { useTranslation, Trans } from 'react-i18next'
import { useSelector, useDispatch } from 'react-redux'
import { NavLink, useHistory } from 'react-router-dom'

import {
  SPACING,
  Icon,
  Flex,
  Link,
  COLORS,
  BORDERS,
  DIRECTION_COLUMN,
  DISPLAY_INLINE_BLOCK,
  TYPOGRAPHY,
  SIZE_1,
  SIZE_2,
  ALIGN_CENTER,
  ALIGN_FLEX_END,
  TEXT_TRANSFORM_CAPITALIZE,
  JUSTIFY_CENTER,
  SIZE_4,
  TEXT_ALIGN_CENTER,
} from '@opentrons/components'
import { ApiHostProvider } from '@opentrons/react-api-client'

import {
  getConnectableRobots,
  getReachableRobots,
  getUnreachableRobots,
  getScanning,
  startDiscovery,
} from '../../redux/discovery'
import { getBuildrootUpdateDisplayInfo } from '../../redux/buildroot'
import { PrimaryButton } from '../../atoms/buttons'
import { Slideout } from '../../atoms/Slideout'
import { StyledText } from '../../atoms/text'
import { StoredProtocolData } from '../../redux/protocol-storage'
import { AvailableRobotOption } from './AvailableRobotOption'
import { useCreateRunFromProtocol } from './useCreateRunFromProtocol'

import type { StyleProps } from '@opentrons/components'
import type { State, Dispatch } from '../../redux/types'
import type { Robot } from '../../redux/discovery/types'

interface ChooseRobotSlideoutProps extends StyleProps {
  storedProtocolData: StoredProtocolData
  onCloseClick: () => void
  showSlideout: boolean
}
export function ChooseRobotSlideout(
  props: ChooseRobotSlideoutProps
): JSX.Element | null {
  const { t } = useTranslation(['protocol_details', 'shared'])
  const { storedProtocolData, showSlideout, onCloseClick, ...restProps } = props
<<<<<<< HEAD
  const [selectedRobot, setSelectedRobot] = React.useState<Robot | null>(null)
  const [createRunError, setCreateRunError] = React.useState<string | null>(
    null
  )
=======
>>>>>>> 0afa8ef5
  const dispatch = useDispatch<Dispatch>()
  const isScanning = useSelector((state: State) => getScanning(state))

  const unhealthyReachableRobots = useSelector((state: State) =>
    getReachableRobots(state)
  )
  const unreachableRobots = useSelector((state: State) =>
    getUnreachableRobots(state)
  )
  const healthyReachableRobots = useSelector((state: State) =>
    getConnectableRobots(state)
  )
  const [selectedRobot, setSelectedRobot] = React.useState<Robot | null>(
    healthyReachableRobots[0] ?? null
  )

  const isSelectedRobotOnWrongVersionOfSoftware = [
    'upgrade',
    'downgrade',
  ].includes(
    useSelector((state: State) => {
      const value =
        selectedRobot != null
          ? getBuildrootUpdateDisplayInfo(state, selectedRobot.name)
          : { autoUpdateAction: '' }
      return value
    })?.autoUpdateAction
  )

  const {
    protocolKey,
    srcFileNames,
    srcFiles,
    mostRecentAnalysis,
  } = storedProtocolData
  if (
    protocolKey == null ||
    srcFileNames == null ||
    srcFiles == null ||
    mostRecentAnalysis == null
  ) {
    // TODO: do more robust corrupt file catching and handling here
    return null
  }
  const srcFileObjects = srcFiles.map((srcFileBuffer, index) => {
    const srcFilePath = srcFileNames[index]
    return new File([srcFileBuffer], path.basename(srcFilePath))
  })
  const protocolDisplayName =
    mostRecentAnalysis?.metadata?.protocolName ??
    first(srcFileNames) ??
    protocolKey
  const unavailableCount =
    unhealthyReachableRobots.length + unreachableRobots.length

  return (
    <Slideout
      isExpanded={showSlideout}
      onCloseClick={onCloseClick}
      title={t('choose_robot_to_run', {
        protocol_name: protocolDisplayName,
      })}
      footer={
        <ApiHostProvider
          hostname={selectedRobot != null ? selectedRobot.ip : null}
        >
          <CreateRunButton
            disabled={
              selectedRobot == null || isSelectedRobotOnWrongVersionOfSoftware
            }
            protocolKey={protocolKey}
            srcFileObjects={srcFileObjects}
            setError={setCreateRunError}
            robotName={selectedRobot != null ? selectedRobot.name : ''}
          />
        </ApiHostProvider>
      }
      {...restProps}
    >
      <Flex flexDirection={DIRECTION_COLUMN}>
        <Flex
          alignSelf={ALIGN_FLEX_END}
          marginY={SPACING.spacing3}
          height={SIZE_2}
        >
          {isScanning ? (
            <Icon name="ot-spinner" spin size={SIZE_1} />
          ) : (
            <Link
              color={COLORS.blue}
              onClick={() => dispatch(startDiscovery())}
              textTransform={TEXT_TRANSFORM_CAPITALIZE}
              role="button"
              css={TYPOGRAPHY.pSemiBold}
            >
              {t('shared:refresh_list')}
            </Link>
          )}
        </Flex>
        {!isScanning && healthyReachableRobots.length === 0 ? (
          <Flex
            css={BORDERS.cardOutlineBorder}
            flexDirection={DIRECTION_COLUMN}
            justifyContent={JUSTIFY_CENTER}
            alignItems={ALIGN_CENTER}
            height={SIZE_4}
          >
            <Icon name="alert-circle" size={SIZE_1} />
            <StyledText as="p" fontWeight={TYPOGRAPHY.fontWeightSemiBold}>
              {t('no_available_robots_found')}
            </StyledText>
          </Flex>
        ) : (
<<<<<<< HEAD
          availableRobots.map(robot => {
            const isSelected =
              selectedRobot != null && selectedRobot.ip === robot.ip
            return (
              <Flex flexDirection={DIRECTION_COLUMN} key={robot.ip}>
                <AvailableRobotOption
                  robotName={robot.name}
                  robotModel="OT-2"
                  local={robot.local}
                  onClick={() => {
                    setCreateRunError(null)
                    setSelectedRobot(
                      selectedRobot != null && robot.ip === selectedRobot.ip
                        ? null
                        : robot
                    )
                  }}
                  isError={createRunError != null}
                  isSelected={
                    selectedRobot != null && selectedRobot.ip === robot.ip
                  }
                />
                {createRunError != null && isSelected && (
                  <StyledText
                    as="label"
                    color={COLORS.errorText}
                    display={DISPLAY_INLINE_BLOCK}
                    marginTop={`-${SPACING.spacing2}`}
                    marginBottom={SPACING.spacing3}
                  >
                    {createRunError}
                  </StyledText>
                )}
              </Flex>
            )
          })
=======
          healthyReachableRobots.map(robot => (
            <AvailableRobotOption
              key={robot.ip}
              robotName={robot.name}
              robotModel="OT-2"
              local={robot.local}
              onClick={() =>
                setSelectedRobot(
                  selectedRobot != null && robot.ip === selectedRobot.ip
                    ? null
                    : robot
                )
              }
              isSelected={
                selectedRobot != null && selectedRobot.ip === robot.ip
              }
              isOnDifferentSoftwareVersion={
                isSelectedRobotOnWrongVersionOfSoftware
              }
            />
          ))
>>>>>>> 0afa8ef5
        )}
        {!isScanning && unavailableCount > 0 ? (
          <Flex
            flexDirection={DIRECTION_COLUMN}
            alignItems={ALIGN_CENTER}
            textAlign={TEXT_ALIGN_CENTER}
            marginTop={SPACING.spacing5}
          >
            <StyledText as="p">
              {t('unavailable_robot_not_listed', { count: unavailableCount })}
            </StyledText>
            <StyledText as="p">
              <Trans
                t={t}
                i18nKey="view_unavailable_robots"
                components={{
                  devicesLink: <NavLink to="/devices" />,
                }}
              />
            </StyledText>
          </Flex>
        ) : null}
      </Flex>
    </Slideout>
  )
}

interface CreateRunButtonProps
  extends React.ComponentProps<typeof PrimaryButton> {
  srcFileObjects: File[]
  protocolKey: string
  robotName: string
  setError: (error: string | null) => void
}
function CreateRunButton(props: CreateRunButtonProps): JSX.Element {
  const { t } = useTranslation('protocol_details')
  const history = useHistory()
  const {
    protocolKey,
    srcFileObjects,
    robotName,
    setError,
    disabled,
    ...buttonProps
  } = props
  const {
    createRunFromProtocolSource,
    runCreationError,
    isCreatingRun,
  } = useCreateRunFromProtocol({
    onSuccess: ({ data: runData }) => {
      history.push(`/devices/${robotName}/protocol-runs/${runData.id}`)
    },
  })

  React.useEffect(() => {
    if (runCreationError != null) {
      setError(runCreationError)
    }
  }, [runCreationError, setError])

  const handleClick: React.MouseEventHandler<HTMLButtonElement> = () => {
    createRunFromProtocolSource({ files: srcFileObjects, protocolKey })
  }

  return (
    <PrimaryButton
      onClick={handleClick}
      width="100%"
      disabled={isCreatingRun || disabled}
      {...buttonProps}
    >
      {t('proceed_to_setup')}
    </PrimaryButton>
  )
}<|MERGE_RESOLUTION|>--- conflicted
+++ resolved
@@ -55,13 +55,9 @@
 ): JSX.Element | null {
   const { t } = useTranslation(['protocol_details', 'shared'])
   const { storedProtocolData, showSlideout, onCloseClick, ...restProps } = props
-<<<<<<< HEAD
-  const [selectedRobot, setSelectedRobot] = React.useState<Robot | null>(null)
   const [createRunError, setCreateRunError] = React.useState<string | null>(
     null
   )
-=======
->>>>>>> 0afa8ef5
   const dispatch = useDispatch<Dispatch>()
   const isScanning = useSelector((state: State) => getScanning(state))
 
@@ -175,27 +171,21 @@
             </StyledText>
           </Flex>
         ) : (
-<<<<<<< HEAD
-          availableRobots.map(robot => {
+          healthyReachableRobots.map(robot => {
             const isSelected =
               selectedRobot != null && selectedRobot.ip === robot.ip
             return (
-              <Flex flexDirection={DIRECTION_COLUMN} key={robot.ip}>
+              <Flex key={robot.ip} flexDirection={DIRECTION_COLUMN}>
                 <AvailableRobotOption
+                  key={robot.ip}
                   robotName={robot.name}
                   robotModel="OT-2"
                   local={robot.local}
-                  onClick={() => {
-                    setCreateRunError(null)
-                    setSelectedRobot(
-                      selectedRobot != null && robot.ip === selectedRobot.ip
-                        ? null
-                        : robot
-                    )
-                  }}
+                  onClick={() => setSelectedRobot(isSelected ? null : robot)}
                   isError={createRunError != null}
-                  isSelected={
-                    selectedRobot != null && selectedRobot.ip === robot.ip
+                  isSelected={isSelected}
+                  isOnDifferentSoftwareVersion={
+                    isSelectedRobotOnWrongVersionOfSoftware
                   }
                 />
                 {createRunError != null && isSelected && (
@@ -212,29 +202,6 @@
               </Flex>
             )
           })
-=======
-          healthyReachableRobots.map(robot => (
-            <AvailableRobotOption
-              key={robot.ip}
-              robotName={robot.name}
-              robotModel="OT-2"
-              local={robot.local}
-              onClick={() =>
-                setSelectedRobot(
-                  selectedRobot != null && robot.ip === selectedRobot.ip
-                    ? null
-                    : robot
-                )
-              }
-              isSelected={
-                selectedRobot != null && selectedRobot.ip === robot.ip
-              }
-              isOnDifferentSoftwareVersion={
-                isSelectedRobotOnWrongVersionOfSoftware
-              }
-            />
-          ))
->>>>>>> 0afa8ef5
         )}
         {!isScanning && unavailableCount > 0 ? (
           <Flex
