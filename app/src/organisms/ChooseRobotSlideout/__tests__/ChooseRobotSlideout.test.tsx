import * as React from 'react'
import { renderWithProviders } from '@opentrons/components'
import { StaticRouter } from 'react-router-dom'
import { fireEvent } from '@testing-library/react'
import { when } from 'jest-when'

import { i18n } from '../../../i18n'
import {
  useProtocolDetailsForRun,
  useTrackCreateProtocolRunEvent,
} from '../../../organisms/Devices/hooks'
import {
  useCloseCurrentRun,
  useCurrentRunId,
} from '../../../organisms/ProtocolUpload/hooks'
import { useCurrentRunStatus } from '../../../organisms/RunTimeControl/hooks'
import {
  getConnectableRobots,
  getReachableRobots,
  getScanning,
  getUnreachableRobots,
  startDiscovery,
} from '../../../redux/discovery'
import { getBuildrootUpdateDisplayInfo } from '../../../redux/buildroot'
import {
  mockConnectableRobot,
  mockReachableRobot,
  mockUnreachableRobot,
} from '../../../redux/discovery/__fixtures__'
import { storedProtocolData as storedProtocolDataFixture } from '../../../redux/protocol-storage/__fixtures__'
import { useCreateRunFromProtocol } from '../useCreateRunFromProtocol'
import { ChooseRobotSlideout } from '../'

import type { ProtocolDetails } from '../../../organisms/Devices/hooks'
import type { State } from '../../../redux/types'

jest.mock('../../../organisms/Devices/hooks')
jest.mock('../../../organisms/ProtocolUpload/hooks')
jest.mock('../../../organisms/RunTimeControl/hooks')
jest.mock('../../../redux/discovery')
jest.mock('../../../redux/buildroot')
jest.mock('../useCreateRunFromProtocol')

const mockGetBuildrootUpdateDisplayInfo = getBuildrootUpdateDisplayInfo as jest.MockedFunction<
  typeof getBuildrootUpdateDisplayInfo
>
const mockGetConnectableRobots = getConnectableRobots as jest.MockedFunction<
  typeof getConnectableRobots
>
const mockGetReachableRobots = getReachableRobots as jest.MockedFunction<
  typeof getReachableRobots
>
const mockGetUnreachableRobots = getUnreachableRobots as jest.MockedFunction<
  typeof getUnreachableRobots
>
const mockGetScanning = getScanning as jest.MockedFunction<typeof getScanning>
const mockStartDiscovery = startDiscovery as jest.MockedFunction<
  typeof startDiscovery
>
const mockUseCloseCurrentRun = useCloseCurrentRun as jest.MockedFunction<
  typeof useCloseCurrentRun
>

const mockUseCurrentRunId = useCurrentRunId as jest.MockedFunction<
  typeof useCurrentRunId
>

const mockUseCurrentRunStatus = useCurrentRunStatus as jest.MockedFunction<
  typeof useCurrentRunStatus
>

const mockUseProtocolDetailsForRun = useProtocolDetailsForRun as jest.MockedFunction<
  typeof useProtocolDetailsForRun
>
const mockUseCreateRunFromProtocol = useCreateRunFromProtocol as jest.MockedFunction<
  typeof useCreateRunFromProtocol
>
const mockUseTrackCreateProtocolRunEvent = useTrackCreateProtocolRunEvent as jest.MockedFunction<
  typeof useTrackCreateProtocolRunEvent
>

const render = (props: React.ComponentProps<typeof ChooseRobotSlideout>) => {
  return renderWithProviders(
    <StaticRouter>
      <ChooseRobotSlideout {...props} />
    </StaticRouter>,
    {
      i18nInstance: i18n,
    }
  )
}

let mockCloseCurrentRun: jest.Mock
let mockResetCreateRun: jest.Mock
let mockCreateRunFromProtocolSource: jest.Mock
let mockTrackCreateProtocolRunEvent: jest.Mock

describe('ChooseRobotSlideout', () => {
  beforeEach(() => {
    mockCloseCurrentRun = jest.fn()
    mockResetCreateRun = jest.fn()
    mockCreateRunFromProtocolSource = jest.fn()
    mockTrackCreateProtocolRunEvent = jest.fn(
      () => new Promise(resolve => resolve({}))
    )
    mockGetBuildrootUpdateDisplayInfo.mockReturnValue({
      autoUpdateAction: '',
      autoUpdateDisabledReason: null,
      updateFromFileDisabledReason: null,
    })
    mockGetConnectableRobots.mockReturnValue([mockConnectableRobot])
    mockGetUnreachableRobots.mockReturnValue([mockUnreachableRobot])
    mockGetReachableRobots.mockReturnValue([mockReachableRobot])
    mockGetScanning.mockReturnValue(false)
    mockStartDiscovery.mockReturnValue({ type: 'mockStartDiscovery' } as any)
    mockUseCloseCurrentRun.mockReturnValue({
      isClosingCurrentRun: false,
      closeCurrentRun: mockCloseCurrentRun,
    })
    mockUseCurrentRunId.mockReturnValue(null)
    mockUseCurrentRunStatus.mockReturnValue(null)
    mockUseProtocolDetailsForRun.mockReturnValue({
      displayName: 'A Protocol for Otie',
    } as ProtocolDetails)
    mockUseCreateRunFromProtocol.mockReturnValue({
      createRunFromProtocolSource: mockCreateRunFromProtocolSource,
      reset: mockResetCreateRun,
    } as any)
    mockUseTrackCreateProtocolRunEvent.mockReturnValue({
      trackCreateProtocolRunEvent: mockTrackCreateProtocolRunEvent,
    })
  })
  afterEach(() => {
    jest.resetAllMocks()
  })

  it('renders slideout if showSlideout true', () => {
    const [{ queryAllByText }] = render({
      storedProtocolData: storedProtocolDataFixture,
      onCloseClick: jest.fn(),
      showSlideout: true,
    })
    expect(queryAllByText('Choose Robot to Run')).not.toBeFalsy()
    expect(queryAllByText('fakeSrcFileName')).not.toBeFalsy()
  })
  it('does not render slideout if showSlideout false', () => {
    const [{ queryAllByText }] = render({
      storedProtocolData: storedProtocolDataFixture,
      onCloseClick: jest.fn(),
      showSlideout: true,
    })
    expect(queryAllByText('Choose Robot to Run').length).toEqual(0)
    expect(queryAllByText('fakeSrcFileName').length).toEqual(0)
  })
  it('renders an available robot option for every connectable robot, and link for other robots', () => {
    const [{ queryByText }] = render({
      storedProtocolData: storedProtocolDataFixture,
      onCloseClick: jest.fn(),
      showSlideout: true,
    })
    expect(queryByText('opentrons-robot-name')).toBeInTheDocument()
    expect(
      queryByText('2 unavailable robots are not listed')
    ).toBeInTheDocument()
  })
  it('if scanning, show robots, but do not show link to other devices', () => {
    mockGetScanning.mockReturnValue(true)
    const [{ queryByText }] = render({
      storedProtocolData: storedProtocolDataFixture,
      onCloseClick: jest.fn(),
      showSlideout: true,
    })
    expect(queryByText('opentrons-robot-name')).toBeInTheDocument()
    expect(
      queryByText('2 unavailable robots are not listed')
    ).not.toBeInTheDocument()
  })
  it('if not scanning, show refresh button, start discovery if clicked', () => {
    const [{ getByRole }, { dispatch }] = render({
      storedProtocolData: storedProtocolDataFixture,
      onCloseClick: jest.fn(),
      showSlideout: true,
    })
    const refreshButton = getByRole('button', { name: 'refresh' })
    fireEvent.click(refreshButton)
    expect(mockStartDiscovery).toHaveBeenCalled()
    expect(dispatch).toHaveBeenCalledWith({ type: 'mockStartDiscovery' })
  })
  it('defaults to first available robot and allows an available robot to be selected', () => {
    mockGetConnectableRobots.mockReturnValue([
      { ...mockConnectableRobot, name: 'otherRobot', ip: 'otherIp' },
      mockConnectableRobot,
    ])
    const [{ getByRole, getByText }] = render({
      storedProtocolData: storedProtocolDataFixture,
      onCloseClick: jest.fn(),
      showSlideout: true,
    })
    const proceedButton = getByRole('button', { name: 'Proceed to setup' })
    expect(proceedButton).not.toBeDisabled()
    const otherRobot = getByText('otherRobot')
    otherRobot.click() // unselect default robot
    expect(proceedButton).not.toBeDisabled()
    const mockRobot = getByText('opentrons-robot-name')
    mockRobot.click()
    expect(proceedButton).not.toBeDisabled()
    proceedButton.click()
    expect(mockCreateRunFromProtocolSource).toHaveBeenCalledWith({
      files: [expect.any(File)],
      protocolKey: storedProtocolDataFixture.protocolKey,
    })
    expect(mockTrackCreateProtocolRunEvent).toHaveBeenCalled()
  })
  it('if selected robot is on a different version of the software than the app, disable CTA and show link to device details in options', () => {
    when(mockGetBuildrootUpdateDisplayInfo)
<<<<<<< HEAD
      .calledWith({} as State, 'opentrons-robot-name')
=======
      .calledWith(({} as any) as State, 'opentrons-robot-name')
>>>>>>> 8e6d0320
      .mockReturnValue({
        autoUpdateAction: 'upgrade',
        autoUpdateDisabledReason: null,
        updateFromFileDisabledReason: null,
      })
    const [{ getByRole, getByText }] = render({
      storedProtocolData: storedProtocolDataFixture,
      onCloseClick: jest.fn(),
      showSlideout: true,
    })
    const proceedButton = getByRole('button', { name: 'Proceed to setup' })
    expect(proceedButton).toBeDisabled()
    expect(
      getByText(
        'A software update is available for this robot. Update to run protocols.'
      )
    ).toBeInTheDocument()
    const linkToRobotDetails = getByText('Go to Robot')
    linkToRobotDetails.click()
  })

  it('renders error state when there is a run creation error', () => {
    mockUseCreateRunFromProtocol.mockReturnValue({
      runCreationError: 'run creation error',
      createRunFromProtocolSource: mockCreateRunFromProtocolSource,
      isCreatingRun: false,
      reset: jest.fn(),
      runCreationErrorCode: 500,
    })
    const [{ getByRole, getByText }] = render({
      storedProtocolData: storedProtocolDataFixture,
      onCloseClick: jest.fn(),
      showSlideout: true,
    })
    const proceedButton = getByRole('button', { name: 'Proceed to setup' })
    proceedButton.click()
    expect(mockCreateRunFromProtocolSource).toHaveBeenCalledWith({
      files: [expect.any(File)],
      protocolKey: storedProtocolDataFixture.protocolKey,
    })
    expect(mockTrackCreateProtocolRunEvent).toHaveBeenCalled()
    expect(getByText('run creation error')).toBeInTheDocument()
  })

  it('renders error state when run creation error code is 409', () => {
    mockUseCreateRunFromProtocol.mockReturnValue({
      runCreationError: 'Current run is not idle or stopped.',
      createRunFromProtocolSource: mockCreateRunFromProtocolSource,
      isCreatingRun: false,
      reset: jest.fn(),
      runCreationErrorCode: 409,
    })
    const [{ getByRole, getByText }] = render({
      storedProtocolData: storedProtocolDataFixture,
      onCloseClick: jest.fn(),
      showSlideout: true,
    })
    const proceedButton = getByRole('button', { name: 'Proceed to setup' })
    proceedButton.click()
    expect(mockCreateRunFromProtocolSource).toHaveBeenCalledWith({
      files: [expect.any(File)],
      protocolKey: storedProtocolDataFixture.protocolKey,
    })
    expect(mockTrackCreateProtocolRunEvent).toHaveBeenCalled()
    getByText('This robot is busy and can’t run this protocol right now.')
    const link = getByRole('link', { name: 'Go to Robot' })
    fireEvent.click(link)
    expect(link.getAttribute('href')).toEqual('/devices/opentrons-robot-name')
  })
})<|MERGE_RESOLUTION|>--- conflicted
+++ resolved
@@ -213,11 +213,7 @@
   })
   it('if selected robot is on a different version of the software than the app, disable CTA and show link to device details in options', () => {
     when(mockGetBuildrootUpdateDisplayInfo)
-<<<<<<< HEAD
-      .calledWith({} as State, 'opentrons-robot-name')
-=======
       .calledWith(({} as any) as State, 'opentrons-robot-name')
->>>>>>> 8e6d0320
       .mockReturnValue({
         autoUpdateAction: 'upgrade',
         autoUpdateDisabledReason: null,
