import React from 'react'
import NiceModal from '@ebay/nice-modal-react'
import { describe, it, beforeEach, expect, vi } from 'vitest'
import { fireEvent, screen } from '@testing-library/react'

import { renderWithProviders } from '../../../__testing-utils__'
import { i18n } from '../../../i18n'

import { handleTipsAttachedModal } from '../TipsAttachedModal'
import { LEFT } from '@opentrons/shared-data'
import { mockPipetteInfo } from '../../../redux/pipettes/__fixtures__'
import { ROBOT_MODEL_OT3 } from '../../../redux/discovery'
import { useNotifyService } from '../../../resources/useNotifyService'

import type { PipetteModelSpecs } from '@opentrons/shared-data'
import type { HostConfig } from '@opentrons/api-client'

<<<<<<< HEAD
vi.mock('../../../resources/maintenance_runs/useNotifyCurrentMaintenanceRun')
=======
jest.mock('../../../resources/useNotifyService')
>>>>>>> d6d9416c

const MOCK_ACTUAL_PIPETTE = {
  ...mockPipetteInfo.pipetteSpecs,
  model: 'model',
  tipLength: {
    value: 20,
  },
} as PipetteModelSpecs

<<<<<<< HEAD
const mockOnClose = vi.fn()
=======
const mockOnClose = jest.fn()
const mockUseNotifyService = useNotifyService as jest.MockedFunction<
  typeof useNotifyService
>
>>>>>>> d6d9416c
const MOCK_HOST: HostConfig = { hostname: 'MOCK_HOST' }

const render = (pipetteSpecs: PipetteModelSpecs) => {
  return renderWithProviders(
    <NiceModal.Provider>
      <button
        onClick={() =>
          handleTipsAttachedModal(
            LEFT,
            pipetteSpecs,
            ROBOT_MODEL_OT3,
            MOCK_HOST,
            mockOnClose
          )
        }
        data-testid="testButton"
      />
    </NiceModal.Provider>,
    {
      i18nInstance: i18n,
    }
  )
}

describe('TipsAttachedModal', () => {
  beforeEach(() => {
<<<<<<< HEAD
    vi.mocked(useNotifyService).mockReturnValue({
=======
    mockUseNotifyService.mockReturnValue({
>>>>>>> d6d9416c
      data: {
        data: {
          id: 'test',
        },
      },
    } as any)
  })

  it('renders appropriate warning given the pipette mount', () => {
    render(MOCK_ACTUAL_PIPETTE)
    const btn = screen.getByTestId('testButton')
    fireEvent.click(btn)

    screen.getByText('Tips are attached')
    screen.queryByText(`${LEFT} Pipette`)
  })
  it('clicking the close button properly closes the modal', () => {
    render(MOCK_ACTUAL_PIPETTE)
    const btn = screen.getByTestId('testButton')
    fireEvent.click(btn)

    const skipBtn = screen.getByText('Skip')
    fireEvent.click(skipBtn)
    expect(mockOnClose).toHaveBeenCalled()
  })
  it('clicking the launch wizard button properly launches the wizard', () => {
    render(MOCK_ACTUAL_PIPETTE)
    const btn = screen.getByTestId('testButton')
    fireEvent.click(btn)

    const skipBtn = screen.getByText('Begin removal')
    fireEvent.click(skipBtn)
    screen.queryByText('Drop tips')
  })
  it('renders special text when the pipette is a 96-Channel', () => {
    const ninetySixSpecs = {
      ...MOCK_ACTUAL_PIPETTE,
      channels: 96,
    } as PipetteModelSpecs

    render(ninetySixSpecs)
    const btn = screen.getByTestId('testButton')
    fireEvent.click(btn)

    const skipBtn = screen.getByText('Begin removal')
    fireEvent.click(skipBtn)
    screen.queryByText('96-Channel')
  })
})<|MERGE_RESOLUTION|>--- conflicted
+++ resolved
@@ -1,3 +1,4 @@
+//
 import React from 'react'
 import NiceModal from '@ebay/nice-modal-react'
 import { describe, it, beforeEach, expect, vi } from 'vitest'
@@ -15,11 +16,7 @@
 import type { PipetteModelSpecs } from '@opentrons/shared-data'
 import type { HostConfig } from '@opentrons/api-client'
 
-<<<<<<< HEAD
 vi.mock('../../../resources/maintenance_runs/useNotifyCurrentMaintenanceRun')
-=======
-jest.mock('../../../resources/useNotifyService')
->>>>>>> d6d9416c
 
 const MOCK_ACTUAL_PIPETTE = {
   ...mockPipetteInfo.pipetteSpecs,
@@ -29,14 +26,7 @@
   },
 } as PipetteModelSpecs
 
-<<<<<<< HEAD
 const mockOnClose = vi.fn()
-=======
-const mockOnClose = jest.fn()
-const mockUseNotifyService = useNotifyService as jest.MockedFunction<
-  typeof useNotifyService
->
->>>>>>> d6d9416c
 const MOCK_HOST: HostConfig = { hostname: 'MOCK_HOST' }
 
 const render = (pipetteSpecs: PipetteModelSpecs) => {
@@ -63,11 +53,7 @@
 
 describe('TipsAttachedModal', () => {
   beforeEach(() => {
-<<<<<<< HEAD
     vi.mocked(useNotifyService).mockReturnValue({
-=======
-    mockUseNotifyService.mockReturnValue({
->>>>>>> d6d9416c
       data: {
         data: {
           id: 'test',
