import * as React from 'react'
import { createPortal } from 'react-dom'
import map from 'lodash/map'
import omit from 'lodash/omit'
import isEmpty from 'lodash/isEmpty'
import startCase from 'lodash/startCase'
import { format } from 'date-fns'
import { css } from 'styled-components'
import { useTranslation } from 'react-i18next'
import { useDispatch, useSelector } from 'react-redux'
import { ErrorBoundary } from 'react-error-boundary'

import {
  ALIGN_CENTER,
  BORDERS,
  Box,
  Btn,
  COLORS,
  DIRECTION_COLUMN,
  DIRECTION_ROW,
  DISPLAY_FLEX,
  Flex,
  Icon,
  JUSTIFY_CENTER,
  JUSTIFY_SPACE_BETWEEN,
  Link,
  OVERFLOW_WRAP_ANYWHERE,
  POSITION_RELATIVE,
  PrimaryButton,
  ProtocolDeck,
  Tabs,
  SIZE_1,
  SIZE_5,
  SPACING,
  LegacyStyledText,
  TYPOGRAPHY,
} from '@opentrons/components'
import {
  parseInitialPipetteNamesByMount,
  parseInitialLoadedModulesBySlot,
  parseInitialLoadedLabwareBySlot,
  parseInitialLoadedLabwareByModuleId,
  parseInitialLoadedLabwareByAdapter,
} from '@opentrons/api-client'
import {
  MAGNETIC_BLOCK_TYPE,
  getGripperDisplayName,
  getModuleType,
  getSimplestDeckConfigForProtocol,
} from '@opentrons/shared-data'

import { getTopPortalEl } from '../../App/portal'
import { Divider } from '../../atoms/structure'
import { LegacyModal } from '../../molecules/LegacyModal'
import {
  useTrackEvent,
  ANALYTICS_PROTOCOL_PROCEED_TO_RUN,
} from '../../redux/analytics'
import {
  getIsProtocolAnalysisInProgress,
  analyzeProtocol,
} from '../../redux/protocol-storage'
import { useFeatureFlag } from '../../redux/config'
import { ChooseRobotToRunProtocolSlideout } from '../ChooseRobotToRunProtocolSlideout'
import { SendProtocolToFlexSlideout } from '../SendProtocolToFlexSlideout'
import { ProtocolAnalysisFailure } from '../ProtocolAnalysisFailure'
import { ProtocolStatusBanner } from '../ProtocolStatusBanner'
import {
  getAnalysisStatus,
  getProtocolDisplayName,
} from '../ProtocolsLanding/utils'
import { getProtocolUsesGripper } from '../ProtocolSetupInstruments/utils'
import { ProtocolOverflowMenu } from '../ProtocolsLanding/ProtocolOverflowMenu'
import { ProtocolStats } from './ProtocolStats'
import { ProtocolLabwareDetails } from './ProtocolLabwareDetails'
import { ProtocolLiquidsDetails } from './ProtocolLiquidsDetails'
import { RobotConfigurationDetails } from './RobotConfigurationDetails'
import { ProtocolParameters } from './ProtocolParameters'

import type { JsonConfig, PythonConfig } from '@opentrons/shared-data'
import type { StoredProtocolData } from '../../redux/protocol-storage'
import type { State, Dispatch } from '../../redux/types'

const GRID_STYLE = css`
  display: grid;
  width: 100%;
  grid-template-columns: 26.6% 26.6% 26.6% 20.2%;
`

const ZOOM_ICON_STYLE = css`
  border-radius: ${BORDERS.borderRadius4};
  &:hover {
    background: ${COLORS.grey30};
  }
  &:active {
    background: ${COLORS.grey35};
  }
  &:disabled {
    background: ${COLORS.white};
  }
  &:focus-visible {
    background: ${COLORS.grey35};
  }
`

interface Metadata {
  [key: string]: any
}

interface MetadataDetailsProps {
  description: string
  metadata: Metadata
  protocolType: string
}

function MetadataDetails({
  description,
  metadata,
  protocolType,
}: MetadataDetailsProps): JSX.Element {
  if (protocolType === 'json') {
    return <LegacyStyledText as="p">{description}</LegacyStyledText>
  } else {
    const filteredMetaData = Object.entries(
      omit(metadata, ['description', 'protocolName', 'author', 'apiLevel'])
    ).map(item => ({ label: item[0], value: item[1] }))

    return (
      <Flex
        flex="1"
        flexDirection={DIRECTION_COLUMN}
        data-testid="ProtocolDetails_description"
      >
        <LegacyStyledText as="p">{description}</LegacyStyledText>
        {filteredMetaData.map((item, index) => {
          return (
            <React.Fragment key={index}>
              <LegacyStyledText
                as="h6"
                marginTop={SPACING.spacing8}
                color={COLORS.grey60}
              >
                {startCase(item.label)}
              </LegacyStyledText>
              <LegacyStyledText as="p">{item.value}</LegacyStyledText>
            </React.Fragment>
          )
        })}
      </Flex>
    )
  }
}

interface ReadMoreContentProps {
  metadata: Metadata
  protocolType: 'json' | 'python'
}

const ReadMoreContent = (props: ReadMoreContentProps): JSX.Element => {
  const { metadata, protocolType } = props
  const { t, i18n } = useTranslation('protocol_details')
  const [isReadMore, setIsReadMore] = React.useState(true)

  const description = isEmpty(metadata.description)
    ? t('shared:no_data')
    : metadata.description

  return (
    <Flex flexDirection={DIRECTION_COLUMN}>
      {isReadMore ? (
        <LegacyStyledText as="p">{description.slice(0, 160)}</LegacyStyledText>
      ) : (
        <MetadataDetails
          description={description}
          metadata={metadata}
          protocolType={protocolType}
        />
      )}
      {(description.length > 160 || protocolType === 'python') && (
        <Link
          role="button"
          css={TYPOGRAPHY.linkPSemiBold}
          marginTop={SPACING.spacing8}
          onClick={() => {
            setIsReadMore(!isReadMore)
          }}
        >
          {isReadMore
            ? i18n.format(t('read_more'), 'capitalize')
            : i18n.format(t('read_less'), 'capitalize')}
        </Link>
      )}
    </Flex>
  )
}

interface ProtocolDetailsProps extends StoredProtocolData {}

export function ProtocolDetails(
  props: ProtocolDetailsProps
): JSX.Element | null {
  const trackEvent = useTrackEvent()
  const dispatch = useDispatch<Dispatch>()
  const { protocolKey, srcFileNames, mostRecentAnalysis, modified } = props
  const { t, i18n } = useTranslation(['protocol_details', 'shared'])
  const enableProtocolStats = useFeatureFlag('protocolStats')
  const runTimeParameters = mostRecentAnalysis?.runTimeParameters ?? []
  const hasRunTimeParameters = runTimeParameters.length > 0
  const [currentTab, setCurrentTab] = React.useState<
    'robot_config' | 'labware' | 'liquids' | 'stats' | 'parameters'
  >(hasRunTimeParameters ? 'parameters' : 'robot_config')
  const [
    showChooseRobotToRunProtocolSlideout,
    setShowChooseRobotToRunProtocolSlideout,
  ] = React.useState<boolean>(false)
  const [
    showSendProtocolToFlexSlideout,
    setShowSendProtocolToFlexSlideout,
  ] = React.useState<boolean>(false)
  const [showDeckViewModal, setShowDeckViewModal] = React.useState(false)

  const isAnalyzing = useSelector((state: State) =>
    getIsProtocolAnalysisInProgress(state, protocolKey)
  )

  const analysisStatus = getAnalysisStatus(isAnalyzing, mostRecentAnalysis)

  if (analysisStatus === 'stale') {
    dispatch(analyzeProtocol(protocolKey))
  } else if (analysisStatus === 'missing') return null

  const { left: leftMountPipetteName, right: rightMountPipetteName } =
    mostRecentAnalysis != null
      ? parseInitialPipetteNamesByMount(mostRecentAnalysis.commands)
      : { left: null, right: null }

  const requiredExtensionInstrumentName =
    mostRecentAnalysis != null && getProtocolUsesGripper(mostRecentAnalysis)
      ? getGripperDisplayName('gripperV1')
      : null

  const requiredModuleDetails =
    mostRecentAnalysis?.commands != null
      ? map(
          parseInitialLoadedModulesBySlot(mostRecentAnalysis.commands)
        ).filter(
          loadedModule =>
            // filter out magnetic block which is already handled by the required fixture details
            getModuleType(loadedModule.params.model) !== MAGNETIC_BLOCK_TYPE
        )
      : []

  const requiredFixtureDetails = getSimplestDeckConfigForProtocol(
    analysisStatus !== 'stale' && analysisStatus !== 'loading'
      ? mostRecentAnalysis
      : null
  )

  const requiredLabwareDetails =
    mostRecentAnalysis != null
      ? map({
          ...parseInitialLoadedLabwareByModuleId(
            mostRecentAnalysis.commands != null
              ? mostRecentAnalysis.commands
              : []
          ),
          ...parseInitialLoadedLabwareBySlot(
            mostRecentAnalysis.commands != null
              ? mostRecentAnalysis.commands
              : []
          ),
          ...parseInitialLoadedLabwareByAdapter(
            mostRecentAnalysis.commands != null
              ? mostRecentAnalysis.commands
              : []
          ),
        }).filter(
          labware => labware.result?.definition?.parameters?.format !== 'trash'
        )
      : []

  const protocolDisplayName = getProtocolDisplayName(
    protocolKey,
    srcFileNames,
    mostRecentAnalysis
  )

  const getCreationMethod = (config: JsonConfig | PythonConfig): string => {
    if (config.protocolType === 'json') {
      return t('protocol_designer_version', {
        version: config.schemaVersion.toFixed(1),
      })
    } else {
      return t('python_api_version', {
        version:
          config.apiVersion != null ? config.apiVersion?.join('.') : null,
      })
    }
  }

  const creationMethod =
    mostRecentAnalysis != null
      ? getCreationMethod(mostRecentAnalysis.config) ?? t('shared:no_data')
      : t('shared:no_data')
  const author =
    mostRecentAnalysis != null
      ? mostRecentAnalysis?.metadata?.author ?? t('shared:no_data')
      : t('shared:no_data')
  const lastAnalyzed =
    mostRecentAnalysis?.createdAt != null
      ? format(new Date(mostRecentAnalysis.createdAt), 'M/d/yy HH:mm')
      : t('shared:no_data')
  const robotType = mostRecentAnalysis?.robotType ?? null

  const contentsByTabName = {
    labware: (
      <ProtocolLabwareDetails requiredLabwareDetails={requiredLabwareDetails} />
    ),
    robot_config: (
      <RobotConfigurationDetails
        leftMountPipetteName={leftMountPipetteName}
        rightMountPipetteName={rightMountPipetteName}
        extensionInstrumentName={requiredExtensionInstrumentName}
        requiredModuleDetails={requiredModuleDetails}
        requiredFixtureDetails={requiredFixtureDetails}
        isLoading={analysisStatus === 'loading'}
        robotType={robotType}
      />
    ),
    liquids: (
      <ProtocolLiquidsDetails
        commands={
          mostRecentAnalysis?.commands != null
            ? mostRecentAnalysis?.commands
            : []
        }
        liquids={
          mostRecentAnalysis?.liquids != null ? mostRecentAnalysis?.liquids : []
        }
      />
    ),
    stats: enableProtocolStats ? (
      <ProtocolStats analysis={mostRecentAnalysis} />
    ) : null,
    parameters: <ProtocolParameters runTimeParameters={runTimeParameters} />,
  }

  const deckMap = <ProtocolDeck protocolAnalysis={mostRecentAnalysis} />

  const deckViewByAnalysisStatus = {
    stale: <Box size="14rem" backgroundColor={COLORS.grey30} />,
    missing: <Box size="14rem" backgroundColor={COLORS.grey30} />,
    loading: <Box size="14rem" backgroundColor={COLORS.grey30} />,
    error: <Box size="14rem" backgroundColor={COLORS.grey30} />,
    complete: (
      <Box size="14rem" height="auto">
        {deckMap}
      </Box>
    ),
  }

  const handleRunProtocolButtonClick = (): void => {
    trackEvent({
      name: ANALYTICS_PROTOCOL_PROCEED_TO_RUN,
      properties: { sourceLocation: 'ProtocolsDetail' },
    })
    setShowChooseRobotToRunProtocolSlideout(true)
  }

  const UNKNOWN_ATTACHMENT_ERROR = `${protocolDisplayName} protocol uses
  instruments or modules from a future version of Opentrons software. Please update
  the app to the most recent version to run this protocol.`

  const UnknownAttachmentError = (
    <ProtocolAnalysisFailure
      protocolKey={protocolKey}
      errors={[UNKNOWN_ATTACHMENT_ERROR]}
    />
  )

  return (
    <>
      {showDeckViewModal
        ? createPortal(
            <LegacyModal
              title={t('deck_view')}
              onClose={() => {
                setShowDeckViewModal(false)
              }}
            >
              {deckMap}
            </LegacyModal>,
            getTopPortalEl()
          )
        : null}
      <Flex
        flexDirection={DIRECTION_COLUMN}
        padding={SPACING.spacing16}
        width="100%"
      >
        <ErrorBoundary fallback={UnknownAttachmentError}>
          <ChooseRobotToRunProtocolSlideout
            onCloseClick={() => {
              setShowChooseRobotToRunProtocolSlideout(false)
            }}
            showSlideout={showChooseRobotToRunProtocolSlideout}
            storedProtocolData={props}
          />
          <SendProtocolToFlexSlideout
            isExpanded={showSendProtocolToFlexSlideout}
            onCloseClick={() => {
              setShowSendProtocolToFlexSlideout(false)
            }}
            storedProtocolData={props}
          />

          <Flex
            backgroundColor={COLORS.white}
            borderRadius={BORDERS.borderRadius4}
            position={POSITION_RELATIVE}
            flexDirection={DIRECTION_ROW}
            width="100%"
            marginBottom={SPACING.spacing16}
          >
            <Flex
              flexDirection={DIRECTION_COLUMN}
              gridGap={SPACING.spacing16}
              padding={`${SPACING.spacing16} 0 ${SPACING.spacing16} ${SPACING.spacing16}`}
              width="100%"
            >
              {analysisStatus !== 'loading' &&
              mostRecentAnalysis?.result === 'parameter-value-required' ? (
                <ProtocolStatusBanner />
              ) : null}
              {analysisStatus !== 'loading' &&
              mostRecentAnalysis != null &&
              mostRecentAnalysis.errors.length > 0 ? (
                <ProtocolAnalysisFailure
                  protocolKey={protocolKey}
                  errors={mostRecentAnalysis.errors.map(e => e.detail)}
                />
              ) : null}
              <LegacyStyledText
                css={TYPOGRAPHY.h2SemiBold}
                marginBottom={SPACING.spacing16}
                data-testid={`ProtocolDetails_${protocolDisplayName}`}
                overflowWrap={OVERFLOW_WRAP_ANYWHERE}
              >
                {protocolDisplayName}
              </LegacyStyledText>
              <Flex css={GRID_STYLE}>
                <Flex
                  flexDirection={DIRECTION_COLUMN}
                  data-testid="ProtocolDetails_creationMethod"
                >
                  <LegacyStyledText as="h6" color={COLORS.grey60}>
                    {t('creation_method')}
                  </LegacyStyledText>
                  <LegacyStyledText as="p">
                    {analysisStatus === 'loading'
                      ? t('shared:loading')
                      : creationMethod}
                  </LegacyStyledText>
                </Flex>
                <Flex
                  flexDirection={DIRECTION_COLUMN}
                  data-testid="ProtocolDetails_lastUpdated"
                >
                  <LegacyStyledText as="h6" color={COLORS.grey60}>
                    {t('last_updated')}
                  </LegacyStyledText>
                  <LegacyStyledText as="p">
                    {analysisStatus === 'loading'
                      ? t('shared:loading')
                      : format(new Date(modified), 'M/d/yy HH:mm')}
                  </LegacyStyledText>
                </Flex>
                <Flex
                  flexDirection={DIRECTION_COLUMN}
                  data-testid="ProtocolDetails_lastAnalyzed"
                >
                  <LegacyStyledText as="h6" color={COLORS.grey60}>
                    {t('last_analyzed')}
                  </LegacyStyledText>
                  <LegacyStyledText as="p">
                    {analysisStatus === 'loading'
                      ? t('shared:loading')
                      : lastAnalyzed}
                  </LegacyStyledText>
                </Flex>
                <Flex
                  css={css`
                    display: grid;
                    justify-self: end;
                  `}
                >
                  <PrimaryButton
                    onClick={() => {
                      handleRunProtocolButtonClick()
                    }}
                    data-testid="ProtocolDetails_runProtocol"
                    disabled={analysisStatus === 'loading'}
                  >
                    {t('start_setup')}
                  </PrimaryButton>
                </Flex>
              </Flex>
              <Divider marginY={SPACING.spacing16} />
              <Flex css={GRID_STYLE}>
                <Flex
                  flexDirection={DIRECTION_COLUMN}
                  data-testid="ProtocolDetails_author"
                >
                  <LegacyStyledText as="h6" color={COLORS.grey60}>
                    {t('org_or_author')}
                  </LegacyStyledText>
                  <LegacyStyledText
                    as="p"
                    marginRight={SPACING.spacing20}
                    overflowWrap={OVERFLOW_WRAP_ANYWHERE}
                  >
                    {analysisStatus === 'loading'
                      ? t('shared:loading')
                      : author}
                  </LegacyStyledText>
                </Flex>
                <Flex
                  flexDirection={DIRECTION_COLUMN}
                  data-testid="ProtocolDetails_description"
                >
                  <LegacyStyledText as="h6" color={COLORS.grey60}>
                    {t('description')}
                  </LegacyStyledText>
                  {analysisStatus === 'loading' ? (
                    <LegacyStyledText as="p">
                      {t('shared:loading')}
                    </LegacyStyledText>
                  ) : null}
                  {mostRecentAnalysis != null ? (
                    <ReadMoreContent
                      metadata={mostRecentAnalysis.metadata}
                      protocolType={mostRecentAnalysis.config.protocolType}
                    />
                  ) : null}
                </Flex>
              </Flex>
            </Flex>
            <Box
              position={POSITION_RELATIVE}
              top={SPACING.spacing2}
              right={SPACING.spacing2}
            >
              <ProtocolOverflowMenu
                handleRunProtocol={() => {
                  setShowChooseRobotToRunProtocolSlideout(true)
                }}
                handleSendProtocolToFlex={() => {
                  setShowSendProtocolToFlexSlideout(true)
                }}
                storedProtocolData={props}
                data-testid="ProtocolDetails_overFlowMenu"
              />
            </Box>
          </Flex>
          <Flex
            flexDirection={DIRECTION_ROW}
            justifyContent={JUSTIFY_SPACE_BETWEEN}
            marginBottom={SPACING.spacing16}
          >
            <Flex
              flex={`0 0 ${String(SIZE_5)}`}
              flexDirection={DIRECTION_COLUMN}
              backgroundColor={COLORS.white}
              borderRadius={BORDERS.borderRadius8}
              height="100%"
              data-testid="ProtocolDetails_deckMap"
            >
              <Flex
                alignItems={ALIGN_CENTER}
                justifyContent={JUSTIFY_SPACE_BETWEEN}
                padding={SPACING.spacing16}
              >
                <LegacyStyledText
                  as="h3"
                  fontWeight={TYPOGRAPHY.fontWeightSemiBold}
                >
                  {t('deck_view')}
                </LegacyStyledText>
                <Btn
                  alignItems={ALIGN_CENTER}
                  disabled={analysisStatus !== 'complete'}
                  display={DISPLAY_FLEX}
                  justifyContent={JUSTIFY_CENTER}
                  height={SPACING.spacing24}
                  width={SPACING.spacing24}
                  css={ZOOM_ICON_STYLE}
                  onClick={() => {
                    setShowDeckViewModal(true)
                  }}
                >
                  <Icon
                    name="union"
                    size={SIZE_1}
                    color={
                      analysisStatus !== 'complete'
                        ? COLORS.grey40
                        : COLORS.grey60
                    }
                  />
                </Btn>
              </Flex>
              <Box padding={SPACING.spacing16} backgroundColor={COLORS.white}>
                {deckViewByAnalysisStatus[analysisStatus]}
              </Box>
            </Flex>

            <Flex
              width="100%"
              height="100%"
              flexDirection={DIRECTION_COLUMN}
              marginLeft={SPACING.spacing16}
              gridGap={SPACING.spacing8}
            >
              <Flex gridGap={SPACING.spacing4}>
                {mostRecentAnalysis != null && (
<<<<<<< HEAD
                  <Tabs
                    tabs={[
                      {
                        text: i18n.format(t('parameters'), 'capitalize'),
                        isActive: currentTab === 'parameters',
                        disabled: false,
                        onClick: () => {
                          setCurrentTab('parameters')
                        },
                      },
                    ]}
                  />
                )}
                <Tabs
                  tabs={[
                    {
                      text: i18n.format(t('hardware'), 'capitalize'),
                      isActive: currentTab === 'robot_config',
                      disabled: false,
                      onClick: () => {
                        setCurrentTab('robot_config')
                      },
                    },
                    {
                      text: i18n.format(t('labware'), 'capitalize'),
                      isActive: currentTab === 'labware',
                      disabled: false,
                      onClick: () => {
                        setCurrentTab('labware')
                      },
                    },
                  ]}
                />
                {mostRecentAnalysis != null && (
                  <Tabs
                    tabs={[
                      {
                        text: i18n.format(t('liquids'), 'capitalize'),
                        isActive: currentTab === 'liquids',
                        disabled: false,
                        onClick: () => {
                          setCurrentTab('liquids')
                        },
                      },
                    ]}
                  />
                )}
                {enableProtocolStats && mostRecentAnalysis != null && (
                  <Tabs
                    tabs={[
                      {
                        text: i18n.format(t('stats'), 'capitalize'),
                        isActive: currentTab === 'stats',
                        disabled: false,
                        onClick: () => {
                          setCurrentTab('stats')
                        },
                      },
                    ]}
                  />
=======
                  <RoundTab
                    data-testid="ProtocolDetails_parameters"
                    isCurrent={currentTab === 'parameters'}
                    onClick={() => {
                      setCurrentTab('parameters')
                    }}
                  >
                    <LegacyStyledText>
                      {i18n.format(t('parameters'), 'capitalize')}
                    </LegacyStyledText>
                  </RoundTab>
                )}
                <RoundTab
                  data-testid="ProtocolDetails_robotConfig"
                  isCurrent={currentTab === 'robot_config'}
                  onClick={() => {
                    setCurrentTab('robot_config')
                  }}
                >
                  <LegacyStyledText>
                    {i18n.format(t('hardware'), 'capitalize')}
                  </LegacyStyledText>
                </RoundTab>
                <RoundTab
                  data-testid="ProtocolDetails_labware"
                  isCurrent={currentTab === 'labware'}
                  onClick={() => {
                    setCurrentTab('labware')
                  }}
                >
                  <LegacyStyledText>
                    {i18n.format(t('labware'), 'capitalize')}
                  </LegacyStyledText>
                </RoundTab>
                {mostRecentAnalysis != null && (
                  <RoundTab
                    data-testid="ProtocolDetails_liquids"
                    isCurrent={currentTab === 'liquids'}
                    onClick={() => {
                      setCurrentTab('liquids')
                    }}
                  >
                    <LegacyStyledText>
                      {i18n.format(t('liquids'), 'capitalize')}
                    </LegacyStyledText>
                  </RoundTab>
                )}
                {enableProtocolStats && mostRecentAnalysis != null && (
                  <RoundTab
                    data-testid="ProtocolDetails_stats"
                    isCurrent={currentTab === 'stats'}
                    onClick={() => {
                      setCurrentTab('stats')
                    }}
                  >
                    <LegacyStyledText>
                      {i18n.format(t('stats'), 'capitalize')}
                    </LegacyStyledText>
                  </RoundTab>
>>>>>>> ee62429f
                )}
              </Flex>
              <Box
                backgroundColor={COLORS.white}
                // remove left upper corner border radius when first tab is active
                borderRadius={`${
                  currentTab === 'robot_config' ? '0' : BORDERS.borderRadius4
                } ${BORDERS.borderRadius4} ${BORDERS.borderRadius4} ${
                  BORDERS.borderRadius4
                }`}
                padding={SPACING.spacing16}
              >
                {contentsByTabName[currentTab]}
              </Box>
            </Flex>
          </Flex>
        </ErrorBoundary>
      </Flex>
    </>
  )
}<|MERGE_RESOLUTION|>--- conflicted
+++ resolved
@@ -623,7 +623,6 @@
             >
               <Flex gridGap={SPACING.spacing4}>
                 {mostRecentAnalysis != null && (
-<<<<<<< HEAD
                   <Tabs
                     tabs={[
                       {
@@ -684,67 +683,6 @@
                       },
                     ]}
                   />
-=======
-                  <RoundTab
-                    data-testid="ProtocolDetails_parameters"
-                    isCurrent={currentTab === 'parameters'}
-                    onClick={() => {
-                      setCurrentTab('parameters')
-                    }}
-                  >
-                    <LegacyStyledText>
-                      {i18n.format(t('parameters'), 'capitalize')}
-                    </LegacyStyledText>
-                  </RoundTab>
-                )}
-                <RoundTab
-                  data-testid="ProtocolDetails_robotConfig"
-                  isCurrent={currentTab === 'robot_config'}
-                  onClick={() => {
-                    setCurrentTab('robot_config')
-                  }}
-                >
-                  <LegacyStyledText>
-                    {i18n.format(t('hardware'), 'capitalize')}
-                  </LegacyStyledText>
-                </RoundTab>
-                <RoundTab
-                  data-testid="ProtocolDetails_labware"
-                  isCurrent={currentTab === 'labware'}
-                  onClick={() => {
-                    setCurrentTab('labware')
-                  }}
-                >
-                  <LegacyStyledText>
-                    {i18n.format(t('labware'), 'capitalize')}
-                  </LegacyStyledText>
-                </RoundTab>
-                {mostRecentAnalysis != null && (
-                  <RoundTab
-                    data-testid="ProtocolDetails_liquids"
-                    isCurrent={currentTab === 'liquids'}
-                    onClick={() => {
-                      setCurrentTab('liquids')
-                    }}
-                  >
-                    <LegacyStyledText>
-                      {i18n.format(t('liquids'), 'capitalize')}
-                    </LegacyStyledText>
-                  </RoundTab>
-                )}
-                {enableProtocolStats && mostRecentAnalysis != null && (
-                  <RoundTab
-                    data-testid="ProtocolDetails_stats"
-                    isCurrent={currentTab === 'stats'}
-                    onClick={() => {
-                      setCurrentTab('stats')
-                    }}
-                  >
-                    <LegacyStyledText>
-                      {i18n.format(t('stats'), 'capitalize')}
-                    </LegacyStyledText>
-                  </RoundTab>
->>>>>>> ee62429f
                 )}
               </Flex>
               <Box
