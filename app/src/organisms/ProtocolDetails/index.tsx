import * as React from 'react'
import map from 'lodash/map'
import { format } from 'date-fns'
import { css } from 'styled-components'
import { useTranslation } from 'react-i18next'
import { useSelector } from 'react-redux'
import {
  Box,
  Btn,
  Flex,
  DIRECTION_ROW,
  SPACING,
  TYPOGRAPHY,
  COLORS,
  BORDERS,
  SIZE_1,
  DIRECTION_COLUMN,
  POSITION_ABSOLUTE,
  POSITION_RELATIVE,
  DISPLAY_BLOCK,
  Link,
  Card,
  JUSTIFY_SPACE_BETWEEN,
  TEXT_TRANSFORM_CAPITALIZE,
  Text,
} from '@opentrons/components'
import {
  parseInitialPipetteNamesByMount,
  parseInitialLoadedModulesBySlot,
} from '@opentrons/api-client'

import { getIsProtocolAnalysisInProgress } from '../../redux/protocol-storage'
import { ProtocolAnalysisFailure } from '../ProtocolAnalysisFailure'
import { DeckThumbnail } from '../../molecules/DeckThumbnail'
import { StyledText } from '../../atoms/text'
import { PrimaryButton } from '../../atoms/Buttons'
import { Divider } from '../../atoms/structure'
import { ChooseRobotSlideout } from '../ChooseRobotSlideout'
import { OverflowMenu } from './OverflowMenu'
import {
  getAnalysisStatus,
  getProtocolDisplayName,
} from '../ProtocolsLanding/utils'

import type { State } from '../../redux/types'
import type { StoredProtocolData } from '../../redux/protocol-storage'
import { RobotConfigurationDetails } from './RobotConfigurationDetails'

const defaultTabStyle = css`
  ${TYPOGRAPHY.pSemiBold}
  border-radius: ${BORDERS.radiusSoftCorners} ${BORDERS.radiusSoftCorners} 0 0;
  border-top: ${BORDERS.transparentLineBorder};
  border-left: ${BORDERS.transparentLineBorder};
  border-right: ${BORDERS.transparentLineBorder};
  color: ${COLORS.darkGreyEnabled};
  padding: ${SPACING.spacing3} ${SPACING.spacing4};
  position: ${POSITION_RELATIVE};
`

const currentTabStyle = css`
  background-color: ${COLORS.white};
  border-top: ${BORDERS.lineBorder};
  border-left: ${BORDERS.lineBorder};
  border-right: ${BORDERS.lineBorder};
  color: ${COLORS.blue};

  /* extend below the tab when active to flow into the content */
  &:after {
    position: ${POSITION_ABSOLUTE};
    display: ${DISPLAY_BLOCK};
    content: '';
    background-color: ${COLORS.white};
    top: 100;
    left: 0;
    height: ${SIZE_1};
    width: 100%;
  }
`
interface RoundTabProps extends React.ComponentProps<typeof Btn> {
  isCurrent: boolean
}
function RoundTab({
  isCurrent,
  children,
  ...restProps
}: RoundTabProps): JSX.Element {
  return (
    <Btn
      {...restProps}
      css={
        isCurrent
          ? css`
              ${defaultTabStyle}
              ${currentTabStyle}
            `
          : defaultTabStyle
      }
    >
      {children}
    </Btn>
  )
}

interface ProtocolDetailsProps extends StoredProtocolData {}

export function ProtocolDetails(
  props: ProtocolDetailsProps
): JSX.Element | null {
  const { protocolKey, srcFileNames, mostRecentAnalysis, modified } = props
  const { t } = useTranslation(['protocol_details', 'shared'])
  const [currentTab, setCurrentTab] = React.useState<
    'robot_config' | 'labware'
  >('robot_config')
  const [showSlideout, setShowSlideout] = React.useState(false)
  const isAnalyzing = useSelector((state: State) =>
    getIsProtocolAnalysisInProgress(state, protocolKey)
  )
  const analysisStatus = getAnalysisStatus(isAnalyzing, mostRecentAnalysis)
  if (analysisStatus === 'missing') return null

  const { left: leftMountPipetteName, right: rightMountPipetteName } =
    mostRecentAnalysis != null
      ? parseInitialPipetteNamesByMount(mostRecentAnalysis.commands)
      : { left: null, right: null }

  const requiredModuleDetails = map(
    parseInitialLoadedModulesBySlot(
      mostRecentAnalysis.commands != null ? mostRecentAnalysis.commands : []
    )
  )

  const protocolDisplayName = getProtocolDisplayName(
    protocolKey,
    srcFileNames,
    mostRecentAnalysis
  )

  // TODO: IMMEDIATELY parse real values out of analysis file for these with fallback to no data
  const creationMethod = t('shared:no_data')
  const author = t('shared:no_data')
  const description = t('shared:no_data')
  const lastAnalyzed = t('shared:no_data')

  const getTabContents = (): JSX.Element =>
    currentTab === 'labware' ? (
      <Box>TODO: labware tab contents</Box>
    ) : (
      <RobotConfigurationDetails
        leftMountPipetteName={leftMountPipetteName}
        rightMountPipetteName={rightMountPipetteName}
        requiredModuleDetails={requiredModuleDetails}
      />
    )

  return (
    <Flex
      flexDirection={DIRECTION_COLUMN}
      padding={SPACING.spacing4}
      width="100%"
    >
      <ChooseRobotSlideout
        onCloseClick={() => setShowSlideout(false)}
        showSlideout={showSlideout}
        storedProtocolData={props}
      />
      <Card marginBottom={SPACING.spacing4} padding={SPACING.spacing4}>
        {analysisStatus !== 'loading' &&
        mostRecentAnalysis != null &&
        mostRecentAnalysis.errors.length > 0 ? (
          <ProtocolAnalysisFailure
            protocolKey={protocolKey}
            errors={mostRecentAnalysis.errors.map(e => e.detail)}
          />
        ) : null}
        <Flex
          flexDirection={DIRECTION_ROW}
          justifyContent={JUSTIFY_SPACE_BETWEEN}
        >
          <StyledText
            as="h3"
            marginBottom={SPACING.spacing4}
            height="2.75rem"
            data-testid={`ProtocolDetails_${protocolDisplayName}`}
          >
            {protocolDisplayName}
          </StyledText>
          <OverflowMenu
            protocolKey={protocolKey}
            data-testid={`ProtocolDetails_overFlowMenu`}
          />
        </Flex>
        <Flex
          flexDirection={DIRECTION_ROW}
          justifyContent={JUSTIFY_SPACE_BETWEEN}
        >
          <Flex
            flexDirection={DIRECTION_COLUMN}
            marginRight={SPACING.spacing4}
            data-testid={`ProtocolDetails_creationMethod`}
          >
            <StyledText as="h6">{t('creation_method')}</StyledText>
            <StyledText as="p">
              {analysisStatus === 'loading'
                ? t('shared:loading')
                : creationMethod}
            </StyledText>
          </Flex>
          <Flex
            flexDirection={DIRECTION_COLUMN}
            marginRight={SPACING.spacing4}
            data-testid={`ProtocolDetails_lastUpdated`}
          >
            <StyledText as="h6">{t('last_updated')}</StyledText>
            <StyledText as="p">
              {analysisStatus === 'loading'
                ? t('shared:loading')
                : format(new Date(modified), 'MMMM dd, yyyy HH:mm')}
            </StyledText>
          </Flex>
          <Flex
            flexDirection={DIRECTION_COLUMN}
            marginRight={SPACING.spacing4}
            data-testid={`ProtocolDetails_lastAnalyzed`}
          >
            <StyledText as="h6">{t('last_analyzed')}</StyledText>
            <StyledText as="p">
              {analysisStatus === 'loading'
                ? t('shared:loading')
                : lastAnalyzed}
            </StyledText>
          </Flex>
          <PrimaryButton
            onClick={() => setShowSlideout(true)}
            data-testid={`ProtocolDetails_runProtocol`}
          >
            {t('run_protocol')}
          </PrimaryButton>
        </Flex>
        <Divider marginY={SPACING.spacing4} />
        <Flex flexDirection={DIRECTION_ROW}>
          <Flex
            flex="1"
            flexDirection={DIRECTION_COLUMN}
            marginRight={SPACING.spacing4}
            data-testid={`ProtocolDetails_author`}
          >
            <StyledText as="h6">{t('org_or_author')}</StyledText>
            <StyledText as="p">
              {analysisStatus === 'loading' ? t('shared:loading') : author}
            </StyledText>
          </Flex>
          <Flex
            flex="1"
            flexDirection={DIRECTION_COLUMN}
            marginRight={SPACING.spacing4}
            data-testid={`ProtocolDetails_description`}
          >
            <StyledText as="h6">{t('description')}</StyledText>
            <StyledText as="p">
              {analysisStatus === 'loading' ? t('shared:loading') : description}
            </StyledText>
            <Link
              onClick={() =>
                console.log(
                  'TODO: truncate description if more than three lines'
                )
              }
            >
              {t('read_more')}
            </Link>
          </Flex>
        </Flex>
      </Card>

      <Flex
        flexDirection={DIRECTION_ROW}
        justifyContent={JUSTIFY_SPACE_BETWEEN}
      >
<<<<<<< HEAD
        <Card flex="0 0 20rem" data-testid={`ProtocolDetails_deckMap`}>
=======
        <Card flex="0 0 20rem" backgroundColor={COLORS.white}>
>>>>>>> 363e7d55
          <StyledText
            as="h3"
            fontWeight={TYPOGRAPHY.fontWeightSemiBold}
            textTransform={TEXT_TRANSFORM_CAPITALIZE}
            margin={SPACING.spacing4}
          >
            {t('deck_setup')}
          </StyledText>
          <Divider />
          <Box padding={SPACING.spacing4} backgroundColor={COLORS.white}>
            {
              {
                missing: <Box size="15rem" backgroundColor={COLORS.medGrey} />,
                loading: <Box size="15rem" backgroundColor={COLORS.medGrey} />,
                error: <Box size="15rem" backgroundColor={COLORS.medGrey} />,
                complete: (
                  <DeckThumbnail
                    commands={mostRecentAnalysis?.commands ?? []}
                  />
                ),
              }[analysisStatus]
            }
          </Box>
        </Card>

        <Flex
          width="100%"
          height="100%"
          flexDirection={DIRECTION_COLUMN}
          marginLeft={SPACING.spacing4}
        >
          <Flex>
            <RoundTab
              data-testid={`ProtocolDetails_robotConfig`}
              isCurrent={currentTab === 'robot_config'}
              onClick={() => setCurrentTab('robot_config')}
            >
              <Text textTransform={TEXT_TRANSFORM_CAPITALIZE}>
                {t('robot_configuration')}
              </Text>
            </RoundTab>
            <RoundTab
              data-testid={`ProtocolDetails_labware`}
              isCurrent={currentTab === 'labware'}
              onClick={() => setCurrentTab('labware')}
            >
              <Text textTransform={TEXT_TRANSFORM_CAPITALIZE}>
                {t('labware')}
              </Text>
            </RoundTab>
          </Flex>
          <Box
            backgroundColor={COLORS.white}
            border={`${SPACING.spacingXXS} ${BORDERS.styleSolid} ${COLORS.medGrey}`}
            // remove left upper corner border radius when first tab is active
            borderRadius={`${
              currentTab === 'robot_config' ? '0' : BORDERS.radiusSoftCorners
            } ${BORDERS.radiusSoftCorners} ${BORDERS.radiusSoftCorners} ${
              BORDERS.radiusSoftCorners
            }`}
            padding={`${SPACING.spacing5} ${SPACING.spacing4}`}
          >
            {getTabContents()}
          </Box>
        </Flex>
      </Flex>
    </Flex>
  )
}<|MERGE_RESOLUTION|>--- conflicted
+++ resolved
@@ -276,11 +276,11 @@
         flexDirection={DIRECTION_ROW}
         justifyContent={JUSTIFY_SPACE_BETWEEN}
       >
-<<<<<<< HEAD
-        <Card flex="0 0 20rem" data-testid={`ProtocolDetails_deckMap`}>
-=======
-        <Card flex="0 0 20rem" backgroundColor={COLORS.white}>
->>>>>>> 363e7d55
+        <Card
+          flex="0 0 20rem"
+          backgroundColor={COLORS.white}
+          data-testid={`ProtocolDetails_deckMap`}
+        >
           <StyledText
             as="h3"
             fontWeight={TYPOGRAPHY.fontWeightSemiBold}
