import * as React from 'react'
import map from 'lodash/map'
import omit from 'lodash/omit'
import isEmpty from 'lodash/isEmpty'
import startCase from 'lodash/startCase'
import { format } from 'date-fns'
import { css } from 'styled-components'
import { useTranslation } from 'react-i18next'
import { useDispatch, useSelector } from 'react-redux'
import { ErrorBoundary } from 'react-error-boundary'

import {
  ALIGN_CENTER,
  BORDERS,
  Box,
  Btn,
  COLORS,
  DIRECTION_COLUMN,
  DIRECTION_ROW,
  DISPLAY_FLEX,
  Flex,
  Icon,
  JUSTIFY_CENTER,
  JUSTIFY_SPACE_BETWEEN,
  Link,
<<<<<<< HEAD
  OVERFLOW_WRAP_ANYWHERE,
=======
>>>>>>> ec3c7497
  POSITION_RELATIVE,
  PrimaryButton,
  ProtocolDeck,
  RoundTab,
  SIZE_1,
  SIZE_5,
  SPACING,
  TYPOGRAPHY,
} from '@opentrons/components'
import {
  parseInitialPipetteNamesByMount,
  parseInitialLoadedModulesBySlot,
  parseInitialLoadedLabwareBySlot,
  parseInitialLoadedLabwareByModuleId,
  parseInitialLoadedLabwareByAdapter,
} from '@opentrons/api-client'
import {
  getGripperDisplayName,
  getSimplestDeckConfigForProtocol,
} from '@opentrons/shared-data'

import { Portal } from '../../App/portal'
import { Divider } from '../../atoms/structure'
import { StyledText } from '../../atoms/text'
import { LegacyModal } from '../../molecules/LegacyModal'
import {
  useTrackEvent,
  ANALYTICS_PROTOCOL_PROCEED_TO_RUN,
} from '../../redux/analytics'
import {
  getIsProtocolAnalysisInProgress,
  analyzeProtocol,
} from '../../redux/protocol-storage'
import { useFeatureFlag } from '../../redux/config'
import { ChooseRobotToRunProtocolSlideout } from '../ChooseRobotToRunProtocolSlideout'
import { SendProtocolToFlexSlideout } from '../SendProtocolToFlexSlideout'
import { ProtocolAnalysisFailure } from '../ProtocolAnalysisFailure'
import {
  getAnalysisStatus,
  getProtocolDisplayName,
} from '../ProtocolsLanding/utils'
import { getProtocolUsesGripper } from '../ProtocolSetupInstruments/utils'
import { ProtocolOverflowMenu } from '../ProtocolsLanding/ProtocolOverflowMenu'
import { ProtocolStats } from './ProtocolStats'
import { ProtocolLabwareDetails } from './ProtocolLabwareDetails'
import { ProtocolLiquidsDetails } from './ProtocolLiquidsDetails'
import { RobotConfigurationDetails } from './RobotConfigurationDetails'

import type { JsonConfig, PythonConfig } from '@opentrons/shared-data'
import type { StoredProtocolData } from '../../redux/protocol-storage'
import type { State, Dispatch } from '../../redux/types'

const GRID_STYLE = css`
  display: grid;
  width: 100%;
  grid-template-columns: 26.6% 26.6% 26.6% 20.2%;
`

const ZOOM_ICON_STYLE = css`
  border-radius: ${BORDERS.radiusSoftCorners};
  &:hover {
    background: ${COLORS.grey30};
  }
  &:active {
    background: ${COLORS.grey35};
  }
  &:disabled {
    background: ${COLORS.white};
  }
  &:focus-visible {
    box-shadow: 0 0 0 3px ${COLORS.blue50};
  }
`

interface Metadata {
  [key: string]: any
}

interface MetadataDetailsProps {
  description: string
  metadata: Metadata
  protocolType: string
}

function MetadataDetails({
  description,
  metadata,
  protocolType,
}: MetadataDetailsProps): JSX.Element {
  if (protocolType === 'json') {
    return <StyledText as="p">{description}</StyledText>
  } else {
    const filteredMetaData = Object.entries(
      omit(metadata, ['description', 'protocolName', 'author', 'apiLevel'])
    ).map(item => ({ label: item[0], value: item[1] }))

    return (
      <Flex
        flex="1"
        flexDirection={DIRECTION_COLUMN}
        data-testid="ProtocolDetails_description"
      >
        <StyledText as="p">{description}</StyledText>
        {filteredMetaData.map((item, index) => {
          return (
            <React.Fragment key={index}>
              <StyledText
                as="h6"
                marginTop={SPACING.spacing8}
                color={COLORS.grey60}
              >
                {startCase(item.label)}
              </StyledText>
              <StyledText as="p">{item.value}</StyledText>
            </React.Fragment>
          )
        })}
      </Flex>
    )
  }
}

interface ReadMoreContentProps {
  metadata: Metadata
  protocolType: 'json' | 'python'
}

const ReadMoreContent = (props: ReadMoreContentProps): JSX.Element => {
  const { metadata, protocolType } = props
  const { t, i18n } = useTranslation('protocol_details')
  const [isReadMore, setIsReadMore] = React.useState(true)

  const description = isEmpty(metadata.description)
    ? t('shared:no_data')
    : metadata.description

  return (
    <Flex flexDirection={DIRECTION_COLUMN}>
      {isReadMore ? (
        <StyledText as="p">{description.slice(0, 160)}</StyledText>
      ) : (
        <MetadataDetails
          description={description}
          metadata={metadata}
          protocolType={protocolType}
        />
      )}
      {(description.length > 160 || protocolType === 'python') && (
        <Link
          role="button"
          css={TYPOGRAPHY.linkPSemiBold}
          marginTop={SPACING.spacing8}
          onClick={() => setIsReadMore(!isReadMore)}
        >
          {isReadMore
            ? i18n.format(t('read_more'), 'capitalize')
            : i18n.format(t('read_less'), 'capitalize')}
        </Link>
      )}
    </Flex>
  )
}

interface ProtocolDetailsProps extends StoredProtocolData {}

export function ProtocolDetails(
  props: ProtocolDetailsProps
): JSX.Element | null {
  const trackEvent = useTrackEvent()
  const dispatch = useDispatch<Dispatch>()
  const { protocolKey, srcFileNames, mostRecentAnalysis, modified } = props
  const { t, i18n } = useTranslation(['protocol_details', 'shared'])
  const enableProtocolStats = useFeatureFlag('protocolStats')
  const [currentTab, setCurrentTab] = React.useState<
    'robot_config' | 'labware' | 'liquids' | 'stats'
  >('robot_config')
  const [
    showChooseRobotToRunProtocolSlideout,
    setShowChooseRobotToRunProtocolSlideout,
  ] = React.useState<boolean>(false)
  const [
    showSendProtocolToFlexSlideout,
    setShowSendProtocolToFlexSlideout,
  ] = React.useState<boolean>(false)
  const [showDeckViewModal, setShowDeckViewModal] = React.useState(false)

  React.useEffect(() => {
    if (mostRecentAnalysis != null && !('liquids' in mostRecentAnalysis)) {
      dispatch(analyzeProtocol(protocolKey))
    }
  }, [])

  const isAnalyzing = useSelector((state: State) =>
    getIsProtocolAnalysisInProgress(state, protocolKey)
  )
  const analysisStatus = getAnalysisStatus(isAnalyzing, mostRecentAnalysis)
  if (analysisStatus === 'missing') return null

  const { left: leftMountPipetteName, right: rightMountPipetteName } =
    mostRecentAnalysis != null
      ? parseInitialPipetteNamesByMount(mostRecentAnalysis.commands)
      : { left: null, right: null }

  const requiredExtensionInstrumentName =
    mostRecentAnalysis != null && getProtocolUsesGripper(mostRecentAnalysis)
      ? getGripperDisplayName('gripperV1')
      : null

  const requiredModuleDetails =
    mostRecentAnalysis?.commands != null
      ? map(parseInitialLoadedModulesBySlot(mostRecentAnalysis.commands))
      : []

  const requiredFixtureDetails = getSimplestDeckConfigForProtocol(
    mostRecentAnalysis
  )

  const requiredLabwareDetails =
    mostRecentAnalysis != null
      ? map({
          ...parseInitialLoadedLabwareByModuleId(
            mostRecentAnalysis.commands != null
              ? mostRecentAnalysis.commands
              : []
          ),
          ...parseInitialLoadedLabwareBySlot(
            mostRecentAnalysis.commands != null
              ? mostRecentAnalysis.commands
              : []
          ),
          ...parseInitialLoadedLabwareByAdapter(
            mostRecentAnalysis.commands != null
              ? mostRecentAnalysis.commands
              : []
          ),
        }).filter(
          labware => labware.result?.definition?.parameters?.format !== 'trash'
        )
      : []

  const protocolDisplayName = getProtocolDisplayName(
    protocolKey,
    srcFileNames,
    mostRecentAnalysis
  )

  const getCreationMethod = (config: JsonConfig | PythonConfig): string => {
    if (config.protocolType === 'json') {
      return t('protocol_designer_version', {
        version: config.schemaVersion.toFixed(1),
      })
    } else {
      return t('python_api_version', {
        version:
          config.apiVersion != null ? config.apiVersion?.join('.') : null,
      })
    }
  }

  const creationMethod =
    mostRecentAnalysis != null
      ? getCreationMethod(mostRecentAnalysis.config) ?? t('shared:no_data')
      : t('shared:no_data')
  const author =
    mostRecentAnalysis != null
      ? mostRecentAnalysis?.metadata?.author ?? t('shared:no_data')
      : t('shared:no_data')
  const lastAnalyzed =
    mostRecentAnalysis?.createdAt != null
      ? format(new Date(mostRecentAnalysis.createdAt), 'M/d/yy HH:mm')
      : t('shared:no_data')
  const robotType = mostRecentAnalysis?.robotType ?? null

  const contentsByTabName = {
    labware: (
      <ProtocolLabwareDetails requiredLabwareDetails={requiredLabwareDetails} />
    ),
    robot_config: (
      <RobotConfigurationDetails
        leftMountPipetteName={leftMountPipetteName}
        rightMountPipetteName={rightMountPipetteName}
        extensionInstrumentName={requiredExtensionInstrumentName}
        requiredModuleDetails={requiredModuleDetails}
        requiredFixtureDetails={requiredFixtureDetails}
        isLoading={analysisStatus === 'loading'}
        robotType={robotType}
      />
    ),
    liquids: (
      <ProtocolLiquidsDetails
        commands={
          mostRecentAnalysis?.commands != null
            ? mostRecentAnalysis?.commands
            : []
        }
        liquids={
          mostRecentAnalysis?.liquids != null ? mostRecentAnalysis?.liquids : []
        }
      />
    ),
    stats: enableProtocolStats ? (
      <ProtocolStats analysis={mostRecentAnalysis} />
    ) : null,
  }

  const deckMap = <ProtocolDeck protocolAnalysis={mostRecentAnalysis} />

  const deckViewByAnalysisStatus = {
    missing: <Box size="14rem" backgroundColor={COLORS.grey30} />,
    loading: <Box size="14rem" backgroundColor={COLORS.grey30} />,
    error: <Box size="14rem" backgroundColor={COLORS.grey30} />,
    complete: (
      <Box size="14rem" height="auto">
        {deckMap}
      </Box>
    ),
  }

  const handleRunProtocolButtonClick = (): void => {
    trackEvent({
      name: ANALYTICS_PROTOCOL_PROCEED_TO_RUN,
      properties: { sourceLocation: 'ProtocolsDetail' },
    })
    setShowChooseRobotToRunProtocolSlideout(true)
  }

  const UNKNOWN_ATTACHMENT_ERROR = `${protocolDisplayName} protocol uses
  instruments or modules from a future version of Opentrons software. Please update
  the app to the most recent version to run this protocol.`

  const UnknownAttachmentError = (
    <ProtocolAnalysisFailure
      protocolKey={protocolKey}
      errors={[UNKNOWN_ATTACHMENT_ERROR]}
    />
  )

  return (
    <>
      <Portal level="top">
        {showDeckViewModal ? (
          <LegacyModal
            title={t('deck_view')}
            onClose={() => setShowDeckViewModal(false)}
          >
            {deckMap}
          </LegacyModal>
        ) : null}
      </Portal>
      <Flex
        flexDirection={DIRECTION_COLUMN}
        padding={SPACING.spacing16}
        width="100%"
      >
        <ErrorBoundary fallback={UnknownAttachmentError}>
          <ChooseRobotToRunProtocolSlideout
            onCloseClick={() => setShowChooseRobotToRunProtocolSlideout(false)}
            showSlideout={showChooseRobotToRunProtocolSlideout}
            storedProtocolData={props}
          />
          <SendProtocolToFlexSlideout
            isExpanded={showSendProtocolToFlexSlideout}
            onCloseClick={() => setShowSendProtocolToFlexSlideout(false)}
            storedProtocolData={props}
          />

          <Flex
            backgroundColor={COLORS.white}
            borderRadius={BORDERS.radiusSoftCorners}
            position={POSITION_RELATIVE}
            flexDirection={DIRECTION_ROW}
            width="100%"
            marginBottom={SPACING.spacing16}
          >
            <Flex
              flexDirection={DIRECTION_COLUMN}
              gridGap={SPACING.spacing16}
              padding={`${SPACING.spacing16} 0 ${SPACING.spacing16} ${SPACING.spacing16}`}
              width="100%"
            >
              {analysisStatus !== 'loading' &&
              mostRecentAnalysis != null &&
              mostRecentAnalysis.errors.length > 0 ? (
                <ProtocolAnalysisFailure
                  protocolKey={protocolKey}
                  errors={mostRecentAnalysis.errors.map(e => e.detail)}
                />
              ) : null}
              <StyledText
                css={TYPOGRAPHY.h2SemiBold}
                marginBottom={SPACING.spacing16}
                data-testid={`ProtocolDetails_${protocolDisplayName}`}
                overflowWrap={OVERFLOW_WRAP_ANYWHERE}
              >
                {protocolDisplayName}
              </StyledText>
              <Flex css={GRID_STYLE}>
                <Flex
                  flexDirection={DIRECTION_COLUMN}
                  data-testid="ProtocolDetails_creationMethod"
                >
                  <StyledText as="h6" color={COLORS.grey50}>
                    {t('creation_method')}
                  </StyledText>
                  <StyledText as="p">
                    {analysisStatus === 'loading'
                      ? t('shared:loading')
                      : creationMethod}
                  </StyledText>
                </Flex>
                <Flex
                  flexDirection={DIRECTION_COLUMN}
                  data-testid="ProtocolDetails_lastUpdated"
                >
                  <StyledText as="h6" color={COLORS.grey50}>
                    {t('last_updated')}
                  </StyledText>
                  <StyledText as="p">
                    {analysisStatus === 'loading'
                      ? t('shared:loading')
                      : format(new Date(modified), 'M/d/yy HH:mm')}
                  </StyledText>
                </Flex>
                <Flex
                  flexDirection={DIRECTION_COLUMN}
                  data-testid="ProtocolDetails_lastAnalyzed"
                >
                  <StyledText as="h6" color={COLORS.grey50}>
                    {t('last_analyzed')}
                  </StyledText>
                  <StyledText as="p">
                    {analysisStatus === 'loading'
                      ? t('shared:loading')
                      : lastAnalyzed}
                  </StyledText>
                </Flex>
                <Flex
                  css={css`
                    display: grid;
                    justify-self: end;
                  `}
                >
                  <PrimaryButton
                    onClick={() => handleRunProtocolButtonClick()}
                    data-testid="ProtocolDetails_runProtocol"
                    disabled={analysisStatus === 'loading'}
                  >
                    {t('start_setup')}
                  </PrimaryButton>
                </Flex>
              </Flex>
              <Divider marginY={SPACING.spacing16} />
              <Flex css={GRID_STYLE}>
                <Flex
                  flexDirection={DIRECTION_COLUMN}
                  data-testid="ProtocolDetails_author"
                >
                  <StyledText as="h6" color={COLORS.grey50}>
                    {t('org_or_author')}
                  </StyledText>
                  <StyledText
                    as="p"
                    marginRight={SPACING.spacing20}
                    overflowWrap={OVERFLOW_WRAP_ANYWHERE}
                  >
                    {analysisStatus === 'loading'
                      ? t('shared:loading')
                      : author}
                  </StyledText>
                </Flex>
                <Flex
                  flexDirection={DIRECTION_COLUMN}
                  data-testid="ProtocolDetails_description"
                >
                  <StyledText as="h6" color={COLORS.grey50}>
                    {t('description')}
                  </StyledText>
                  {analysisStatus === 'loading' ? (
                    <StyledText as="p">{t('shared:loading')}</StyledText>
                  ) : null}
                  {mostRecentAnalysis != null ? (
                    <ReadMoreContent
                      metadata={mostRecentAnalysis.metadata}
                      protocolType={mostRecentAnalysis.config.protocolType}
                    />
                  ) : null}
                </Flex>
              </Flex>
            </Flex>
            <Box
              position={POSITION_RELATIVE}
              top={SPACING.spacing2}
              right={SPACING.spacing2}
            >
              <ProtocolOverflowMenu
                handleRunProtocol={() =>
                  setShowChooseRobotToRunProtocolSlideout(true)
                }
                handleSendProtocolToFlex={() =>
                  setShowSendProtocolToFlexSlideout(true)
                }
                storedProtocolData={props}
                data-testid="ProtocolDetails_overFlowMenu"
              />
            </Box>
          </Flex>
          <Flex
            flexDirection={DIRECTION_ROW}
            justifyContent={JUSTIFY_SPACE_BETWEEN}
            marginBottom={SPACING.spacing16}
          >
            <Flex
              flex={`0 0 ${String(SIZE_5)}`}
              flexDirection={DIRECTION_COLUMN}
              backgroundColor={COLORS.white}
              borderRadius={BORDERS.borderRadiusSize2}
              height="100%"
              data-testid="ProtocolDetails_deckMap"
            >
              <Flex
                alignItems={ALIGN_CENTER}
                justifyContent={JUSTIFY_SPACE_BETWEEN}
                padding={SPACING.spacing16}
              >
                <StyledText as="h3" fontWeight={TYPOGRAPHY.fontWeightSemiBold}>
                  {t('deck_view')}
                </StyledText>
                <Btn
                  alignItems={ALIGN_CENTER}
                  disabled={analysisStatus !== 'complete'}
                  display={DISPLAY_FLEX}
                  justifyContent={JUSTIFY_CENTER}
                  height={SPACING.spacing24}
                  width={SPACING.spacing24}
                  css={ZOOM_ICON_STYLE}
                  onClick={() => setShowDeckViewModal(true)}
                >
                  <Icon name="union" size={SIZE_1} />
                </Btn>
              </Flex>
              <Box padding={SPACING.spacing16} backgroundColor={COLORS.white}>
                {deckViewByAnalysisStatus[analysisStatus]}
              </Box>
            </Flex>

            <Flex
              width="100%"
              height="100%"
              flexDirection={DIRECTION_COLUMN}
              marginLeft={SPACING.spacing16}
            >
              <Flex>
                <RoundTab
                  data-testid="ProtocolDetails_robotConfig"
                  isCurrent={currentTab === 'robot_config'}
                  onClick={() => setCurrentTab('robot_config')}
                >
                  <StyledText>
                    {i18n.format(t('robot_configuration'), 'capitalize')}
                  </StyledText>
                </RoundTab>
                <RoundTab
                  data-testid="ProtocolDetails_labware"
                  isCurrent={currentTab === 'labware'}
                  onClick={() => setCurrentTab('labware')}
                >
                  <StyledText>
                    {i18n.format(t('labware'), 'capitalize')}
                  </StyledText>
                </RoundTab>
                {mostRecentAnalysis != null && (
                  <RoundTab
                    data-testid="ProtocolDetails_liquids"
                    isCurrent={currentTab === 'liquids'}
                    onClick={() => setCurrentTab('liquids')}
                  >
                    <StyledText>
                      {i18n.format(t('liquids'), 'capitalize')}
                    </StyledText>
                  </RoundTab>
                )}
                {enableProtocolStats && mostRecentAnalysis != null && (
                  <RoundTab
                    data-testid="ProtocolDetails_stats"
                    isCurrent={currentTab === 'stats'}
                    onClick={() => setCurrentTab('stats')}
                  >
                    <StyledText>
                      {i18n.format(t('stats'), 'capitalize')}
                    </StyledText>
                  </RoundTab>
                )}
              </Flex>
              <Box
                backgroundColor={COLORS.white}
                // remove left upper corner border radius when first tab is active
                borderRadius={`${
                  currentTab === 'robot_config'
                    ? '0'
                    : BORDERS.radiusSoftCorners
                } ${BORDERS.radiusSoftCorners} ${BORDERS.radiusSoftCorners} ${
                  BORDERS.radiusSoftCorners
                }`}
                padding={`${SPACING.spacing16} ${SPACING.spacing16} 0 ${SPACING.spacing16}`}
              >
                {contentsByTabName[currentTab]}
              </Box>
            </Flex>
          </Flex>
        </ErrorBoundary>
      </Flex>
    </>
  )
}<|MERGE_RESOLUTION|>--- conflicted
+++ resolved
@@ -23,10 +23,7 @@
   JUSTIFY_CENTER,
   JUSTIFY_SPACE_BETWEEN,
   Link,
-<<<<<<< HEAD
   OVERFLOW_WRAP_ANYWHERE,
-=======
->>>>>>> ec3c7497
   POSITION_RELATIVE,
   PrimaryButton,
   ProtocolDeck,
