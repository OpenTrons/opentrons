--- conflicted
+++ resolved
@@ -119,9 +119,6 @@
           ) : null}
         </Flex>
       ) : null}
-<<<<<<< HEAD
-      {menuOverlay}
-=======
       {showDeleteConfirmation ? (
         <Portal level="top">
           <ConfirmDeleteProtocolModal
@@ -134,8 +131,7 @@
           />
         </Portal>
       ) : null}
-      <MenuOverlay />
->>>>>>> 6baaa461
+      {menuOverlay}
     </Flex>
   )
 }