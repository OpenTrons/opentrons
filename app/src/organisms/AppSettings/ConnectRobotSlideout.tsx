import * as React from 'react'
import { useSelector, useDispatch } from 'react-redux'
import { useTranslation } from 'react-i18next'

import {
  Flex,
  ALIGN_FLEX_END,
  DIRECTION_COLUMN,
  DIRECTION_ROW,
  SPACING,
  TYPOGRAPHY,
  COLORS,
  Icon,
  Link,
  TEXT_TRANSFORM_CAPITALIZE,
} from '@opentrons/components'

import { ManualIpHostnameForm } from './ManualIpHostnameForm'
import { ManualIpHostnameList } from './ManualIpHostnameList'
import { Slideout } from '../../atoms/Slideout'
import { PrimaryButton } from '../../atoms/buttons'
import { ExternalLink } from '../../atoms/Link/ExternalLink'
import { Divider } from '../../atoms/structure'
import { StyledText } from '../../atoms/text'
import { getScanning, startDiscovery } from '../../redux/discovery'

import type { Dispatch, State } from '../../redux/types'

const SUPPORT_PAGE_LINK =
  'https://support.opentrons.com/s/article/Manually-adding-a-robot-s-IP-address'

interface ConnectRobotSlideoutProps {
  isExpanded: boolean
  onCloseClick: () => void
}

export function ConnectRobotSlideout({
  isExpanded,
  onCloseClick,
}: ConnectRobotSlideoutProps): JSX.Element | null {
  const [mostRecentAddition, setMostRecentAddition] = React.useState<
    string | null
  >(null)
  const [mostRecentDiscovered, setMostRecentDiscovered] = React.useState<
    boolean | null
  >(null)
  const { t } = useTranslation(['app_settings', 'shared'])
  const dispatch = useDispatch<Dispatch>()
  const refreshDiscovery = (): unknown => dispatch(startDiscovery())
  const isScanning = useSelector<State>(getScanning)

  const displayLinkButton = (buttonLabel: string): JSX.Element => {
    return (
      <Link
        role="button"
        css={TYPOGRAPHY.pSemiBold}
        color={COLORS.blue}
        onClick={refreshDiscovery}
        id="AppSettings_Connection_Button"
        textTransform={TEXT_TRANSFORM_CAPITALIZE}
      >
        {buttonLabel}
      </Link>
    )
  }

  React.useEffect(() => {
    dispatch(startDiscovery())
  }, [dispatch])

  return (
    <Slideout
      title={t('connect_ip')}
      onCloseClick={onCloseClick}
      isExpanded={isExpanded}
      footer={
        <PrimaryButton onClick={onCloseClick} width="100%">
          {t('connect_ip_button')}
        </PrimaryButton>
      }
    >
      <Flex flexDirection={DIRECTION_COLUMN}>
        <StyledText as="p" marginBottom={SPACING.spacing3}>
          {t('ip_description_first')}
        </StyledText>
        <StyledText as="p">{t('ip_description_second')}</StyledText>
        <ExternalLink
          href={SUPPORT_PAGE_LINK}
          css={TYPOGRAPHY.pSemiBold}
          id="ConnectIPAddressSupportPage"
          marginTop={SPACING.spacing4}
        >
          {t('connect_ip_link')}
        </ExternalLink>
        <Divider marginY={SPACING.spacing5} />
        <StyledText as="p" css={TYPOGRAPHY.pSemiBold}>
          {t('add_ip_hostname')}
        </StyledText>
        <ManualIpHostnameForm setMostRecentAddition={setMostRecentAddition} />

        <Flex
          marginTop={SPACING.spacing5}
          marginBottom={SPACING.spacing4}
          justifyContent={ALIGN_FLEX_END}
        >
          {isScanning ? (
            <Flex flexDirection={DIRECTION_ROW}>
              <StyledText
                as="p"
                color={COLORS.darkGreyEnabled}
                marginRight={SPACING.spacing3}
              >
                {t('searching')}
              </StyledText>{' '}
              <Icon name="ot-spinner" size="1.25rem" spin />
            </Flex>
          ) : (
            [
              mostRecentAddition != null && !(mostRecentDiscovered ?? false) ? (
                <>
                  <StyledText
                    as="p"
                    color={COLORS.darkGreyEnabled}
                    margin={`0 ${SPACING.spacing2}`}
                  >
                    {t('discovery_timeout')}
                  </StyledText>
                  {displayLinkButton(t('try_again'))}
                </>
              ) : (
                displayLinkButton(t('shared:refresh'))
              ),
            ]
          )}
        </Flex>
<<<<<<< HEAD
        <IpHostnameList
          mostRecentAddition={mostRecentAddition}
          setMostRecentDiscovered={setMostRecentDiscovered}
          setMostRecentAddition={setMostRecentAddition}
        />
=======
        <ManualIpHostnameList mostRecentAddition={mostRecentAddition} />
>>>>>>> 9ba3c37c
      </Flex>
    </Slideout>
  )
}<|MERGE_RESOLUTION|>--- conflicted
+++ resolved
@@ -133,15 +133,11 @@
             ]
           )}
         </Flex>
-<<<<<<< HEAD
         <IpHostnameList
           mostRecentAddition={mostRecentAddition}
           setMostRecentDiscovered={setMostRecentDiscovered}
           setMostRecentAddition={setMostRecentAddition}
         />
-=======
-        <ManualIpHostnameList mostRecentAddition={mostRecentAddition} />
->>>>>>> 9ba3c37c
       </Flex>
     </Slideout>
   )
