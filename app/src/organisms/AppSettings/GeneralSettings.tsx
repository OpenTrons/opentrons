// app info card with version and updated
import * as React from 'react'
import { useTranslation } from 'react-i18next'
import { useSelector, useDispatch } from 'react-redux'

import {
  SPACING_AUTO,
  Flex,
  useMountEffect,
  Box,
  Link,
  DIRECTION_ROW,
  ALIGN_CENTER,
  JUSTIFY_SPACE_BETWEEN,
  TEXT_DECORATION_UNDERLINE,
  SPACING,
  TYPOGRAPHY,
  COLORS,
  ALIGN_START,
} from '@opentrons/components'
import { TertiaryButton, ToggleButton } from '../../atoms/Buttons'
import { ExternalLink } from '../../atoms/Link/ExternalLink'
import { Divider } from '../../atoms/structure'
<<<<<<< HEAD
import { StyledText } from '../../atoms/text'
=======
import { Banner } from '../../atoms/Banner'
>>>>>>> f7baa387
import {
  CURRENT_VERSION,
  getAvailableShellUpdate,
  checkShellUpdate,
} from '../../redux/shell'
import {
  ALERT_APP_UPDATE_AVAILABLE,
  getAlertIsPermanentlyIgnored,
  alertPermanentlyIgnored,
  alertUnignored,
} from '../../redux/alerts'
import { useTrackEvent } from '../../redux/analytics'
import { UpdateAppModal } from '../UpdateAppModal'
import { PreviousVersionModal } from './PreviousVersionModal'
import { ConnectRobotSlideout } from './ConnectRobotSlideout'

import type { Dispatch, State } from '../../redux/types'

const SOFTWARE_SYNC_URL =
  'https://support.opentrons.com/en/articles/1795303-get-started-update-your-ot-2#:~:text=It%E2%80%99s%20important%20to%20understand,that%20runs%20your%20protocols).'

const GITHUB_LINK =
  'https://github.com/Opentrons/opentrons/blob/edge/app-shell/build/release-notes.md'

const ENABLE_APP_UPDATE_NOTIFICATIONS = 'Enable app update notifications'
const EVENT_APP_UPDATE_NOTIFICATIONS_TOGGLED = 'appUpdateNotificationsToggled'

export function GeneralSettings(): JSX.Element {
  const { t } = useTranslation(['app_settings', 'shared'])
  const dispatch = useDispatch<Dispatch>()
  const trackEvent = useTrackEvent()
  const [
    showPreviousVersionModal,
    setShowPreviousVersionModal,
  ] = React.useState(false)
  const updateAvailable = Boolean(useSelector(getAvailableShellUpdate))
  const [showUpdateModal, setShowUpdateModal] = React.useState(updateAvailable)
  const [showUpdateBanner, setShowUpdateBanner] = React.useState(
    updateAvailable
  )
  const [
    showConnectRobotSlideout,
    setShowConnectRobotSlideout,
  ] = React.useState(false)

  // may be enabled, disabled, or unknown (because config is loading)
  const enabled = useSelector((s: State) => {
    const ignored = getAlertIsPermanentlyIgnored(s, ALERT_APP_UPDATE_AVAILABLE)
    return ignored !== null ? !ignored : null
  })

  const handleToggle = (): void => {
    if (enabled !== null) {
      dispatch(
        enabled
          ? alertPermanentlyIgnored(ALERT_APP_UPDATE_AVAILABLE)
          : alertUnignored(ALERT_APP_UPDATE_AVAILABLE)
      )

      trackEvent({
        name: EVENT_APP_UPDATE_NOTIFICATIONS_TOGGLED,
        // this looks weird, but the control is a toggle, which makes the next
        // "enabled" setting `!enabled`. Therefore the next "ignored" setting is
        // `!!enabled`, or just `enabled`
        properties: { updatesIgnored: enabled },
      })
    }
  }

  useMountEffect(() => {
    dispatch(checkShellUpdate())
  })
  return (
    <>
      <Box
        height="calc(100vh - 8.5rem)"
        paddingX={SPACING.spacing4}
        paddingY={SPACING.spacing5}
      >
        {showUpdateBanner && (
          <Box
            marginBottom={SPACING.spacing4}
            id="GeneralSettings_updatebanner"
          >
            <Banner
              type="warning"
              onCloseClick={() => setShowUpdateBanner(false)}
            >
              {t('update_available')}
              <Link
                textDecoration={TEXT_DECORATION_UNDERLINE}
                onClick={() => setShowUpdateModal(true)}
              >
                {t('view_update')}
              </Link>
            </Banner>
          </Box>
        )}
        <Flex
          flexDirection={DIRECTION_ROW}
          alignItems={updateAvailable ? ALIGN_CENTER : ALIGN_START}
          justifyContent={JUSTIFY_SPACE_BETWEEN}
          gridGap={SPACING.spacing4}
        >
          {showConnectRobotSlideout && (
            <ConnectRobotSlideout
              isExpanded={showConnectRobotSlideout}
              onCloseClick={() => setShowConnectRobotSlideout(false)}
            />
          )}
<<<<<<< HEAD
          <Box width="70%">
            <StyledText
              css={TYPOGRAPHY.h3SemiBold}
              paddingBottom={SPACING.spacing3}
            >
=======
          <Box width="65%">
            <Text css={TYPOGRAPHY.h3SemiBold} paddingBottom={SPACING.spacing3}>
>>>>>>> f7baa387
              {t('software_version')}
            </StyledText>
            <StyledText
              as="p"
              paddingBottom={SPACING.spacing3}
              id="GeneralSettings_currentVersion"
            >
              {CURRENT_VERSION}
            </StyledText>
            <StyledText as="p">
              {t('shared:view_latest_release_notes')}
              <Link
                external
                href={GITHUB_LINK}
                id="AdvancedSettings_GitHubLink"
              >{` ${t('shared:github')}`}</Link>
            </StyledText>
            <StyledText as="p" paddingY={SPACING.spacing3}>
              {t('manage_versions')}
            </StyledText>
            <Link
              role="button"
              css={TYPOGRAPHY.linkPSemibold}
              onClick={() => setShowPreviousVersionModal(true)}
              id="GeneralSettings_previousVersionLink"
            >
              {t('restore_previous')}
            </Link>
<<<<<<< HEAD
            <Box>
              <ExternalLink
                css={TYPOGRAPHY.pSemiBold}
                href={SOFTWARE_SYNC_URL}
                id="GeneralSettings_appAndRobotSync"
              >
                {t('versions_sync')}
              </ExternalLink>
            </Box>
=======
            <Text css={TYPOGRAPHY.pRegular} paddingY={SPACING.spacing3}>
              {t('manage_versions')}
            </Text>
            <ExternalLink
              css={TYPOGRAPHY.linkPSemibold}
              href={SOFTWARE_SYNC_URL}
              id="GeneralSettings_appAndRobotSync"
            >
              {t('versions_sync')}
            </ExternalLink>
>>>>>>> f7baa387
          </Box>
          {updateAvailable ? (
            <TertiaryButton
              disabled={!updateAvailable}
              marginLeft={SPACING_AUTO}
              onClick={() => setShowUpdateModal(true)}
              id="GeneralSettings_softwareUpdate"
            >
              {t('view_software_update')}
            </TertiaryButton>
          ) : (
            <StyledText
              fontSize={TYPOGRAPHY.fontSizeCaption}
              lineHeight={TYPOGRAPHY.lineHeight12}
              color={COLORS.darkGreyEnabled}
              paddingY={SPACING.spacing5}
            >
              {t('up_to_date')}
            </StyledText>
          )}
        </Flex>
        <Divider marginY={SPACING.spacing5} />
        <StyledText
          css={TYPOGRAPHY.h3SemiBold}
          paddingBottom={SPACING.spacing3}
        >
          {t('update_alerts')}
        </StyledText>
        <Flex
          flexDirection={DIRECTION_ROW}
          alignItems={ALIGN_CENTER}
          justifyContent={JUSTIFY_SPACE_BETWEEN}
        >
          <StyledText as="p">{t('receive_alert')}</StyledText>
          <ToggleButton
            label={ENABLE_APP_UPDATE_NOTIFICATIONS}
            marginRight={SPACING.spacing4}
            disabled={enabled === null}
            toggledOn={enabled === true}
            onClick={handleToggle}
            id="GeneralSettings_softwareUpdateAlerts"
          />
        </Flex>
        <Divider marginY={SPACING.spacing5} />
        <Flex
          flexDirection={DIRECTION_ROW}
          justifyContent={JUSTIFY_SPACE_BETWEEN}
        >
          <StyledText
            css={TYPOGRAPHY.h3SemiBold}
            paddingBottom={SPACING.spacing3}
          >
            {t('connect_ip')}
          </StyledText>
          <TertiaryButton
            marginLeft={SPACING_AUTO}
            id="GeneralSettings_setUpConnection"
            onClick={() => setShowConnectRobotSlideout(true)}
          >
            {t('setup_connection')}
          </TertiaryButton>
        </Flex>
      </Box>
      {showUpdateModal ? (
        <UpdateAppModal closeModal={() => setShowUpdateModal(false)} />
      ) : null}
      {showPreviousVersionModal ? (
        <PreviousVersionModal
          closeModal={() => setShowPreviousVersionModal(false)}
        />
      ) : null}
    </>
  )
}<|MERGE_RESOLUTION|>--- conflicted
+++ resolved
@@ -21,11 +21,8 @@
 import { TertiaryButton, ToggleButton } from '../../atoms/Buttons'
 import { ExternalLink } from '../../atoms/Link/ExternalLink'
 import { Divider } from '../../atoms/structure'
-<<<<<<< HEAD
 import { StyledText } from '../../atoms/text'
-=======
 import { Banner } from '../../atoms/Banner'
->>>>>>> f7baa387
 import {
   CURRENT_VERSION,
   getAvailableShellUpdate,
@@ -136,16 +133,11 @@
               onCloseClick={() => setShowConnectRobotSlideout(false)}
             />
           )}
-<<<<<<< HEAD
-          <Box width="70%">
+          <Box width="65%">
             <StyledText
               css={TYPOGRAPHY.h3SemiBold}
               paddingBottom={SPACING.spacing3}
             >
-=======
-          <Box width="65%">
-            <Text css={TYPOGRAPHY.h3SemiBold} paddingBottom={SPACING.spacing3}>
->>>>>>> f7baa387
               {t('software_version')}
             </StyledText>
             <StyledText
@@ -174,20 +166,9 @@
             >
               {t('restore_previous')}
             </Link>
-<<<<<<< HEAD
-            <Box>
-              <ExternalLink
-                css={TYPOGRAPHY.pSemiBold}
-                href={SOFTWARE_SYNC_URL}
-                id="GeneralSettings_appAndRobotSync"
-              >
-                {t('versions_sync')}
-              </ExternalLink>
-            </Box>
-=======
-            <Text css={TYPOGRAPHY.pRegular} paddingY={SPACING.spacing3}>
+            <StyledText as="p" paddingY={SPACING.spacing3}>
               {t('manage_versions')}
-            </Text>
+            </StyledText>
             <ExternalLink
               css={TYPOGRAPHY.linkPSemibold}
               href={SOFTWARE_SYNC_URL}
@@ -195,7 +176,6 @@
             >
               {t('versions_sync')}
             </ExternalLink>
->>>>>>> f7baa387
           </Box>
           {updateAvailable ? (
             <TertiaryButton
