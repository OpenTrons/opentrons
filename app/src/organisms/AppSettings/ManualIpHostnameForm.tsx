--- conflicted
+++ resolved
@@ -32,12 +32,9 @@
   width: 100%;
   flex: 6;
   margin: ${SPACING.spacing2} 0;
-<<<<<<< HEAD
-  border: 1px solid ${COLORS.medGreyEnabled};
-=======
   background-color: ${COLORS.white};
   border-radius: ${SPACING.spacing2};
-  border: ${SPACING.spacingXXS} ${BORDERS.styleSolid} ${COLORS.medGrey};
+  border: ${SPACING.spacingXXS} ${BORDERS.styleSolid} ${COLORS.medGreyEnabled};
   height: ${SIZE_2};
   font-size: ${TYPOGRAPHY.fontSizeP};
 
@@ -47,7 +44,7 @@
   }
 
   &:hover {
-    border: ${SPACING.spacingXXS} ${BORDERS.styleSolid} ${COLORS.blue};
+    border: ${SPACING.spacingXXS} ${BORDERS.styleSolid} ${COLORS.blueEnabled};
   }
 
   &:focus-visible {
@@ -55,9 +52,9 @@
   }
 
   &:disabled {
-    border: ${SPACING.spacingXXS} ${BORDERS.styleSolid} ${COLORS.greyDisabled};
+    border: ${SPACING.spacingXXS} ${BORDERS.styleSolid}
+      ${COLORS.darkGreyDisabled};
   }
->>>>>>> 0c9530e4
 `
 
 interface FormikErrors {
@@ -83,14 +80,8 @@
     onSubmit: (values, { resetForm }) => {
       const ip = values.ip.trim()
       const inputForm = document.getElementById('ip')
-<<<<<<< HEAD
-      if (inputForm != null) {
+      if (inputForm != null)
         inputForm.style.border = `1px solid ${COLORS.medGreyEnabled}`
-      }
-=======
-      if (inputForm != null)
-        inputForm.style.border = `1px solid ${COLORS.medGrey}`
->>>>>>> 0c9530e4
       addManualIpAndHostname(ip)
       resetForm()
       setMostRecentAddition(ip)
@@ -102,11 +93,7 @@
         errors.ip = t('add_ip_error')
         const inputForm = document.getElementById('ip')
         if (inputForm != null)
-<<<<<<< HEAD
           inputForm.style.border = `1px solid ${COLORS.errorEnabled}`
-=======
-          inputForm.style.border = `1px solid ${COLORS.error}`
->>>>>>> 0c9530e4
       }
       return errors
     },
@@ -142,15 +129,7 @@
         <StyledText
           as="label"
           marginTop={SPACING.spacing2}
-<<<<<<< HEAD
-          fontSize={TYPOGRAPHY.fontSizeH6}
-          lineHeight={TYPOGRAPHY.lineHeight12}
-          fontWeight={TYPOGRAPHY.fontWeightRegular}
-          fontStyle={TYPOGRAPHY.fontStyleNormal}
           color={COLORS.errorEnabled}
-=======
-          color={COLORS.error}
->>>>>>> 0c9530e4
         >
           {formik.errors.ip}
         </StyledText>
