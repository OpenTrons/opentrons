import * as React from 'react'
import { createPortal } from 'react-dom'

import {
  useInstrumentsQuery,
  useCurrentAllSubsystemUpdatesQuery,
  useSubsystemUpdateQuery,
} from '@opentrons/react-api-client'
import { useNotifyCurrentMaintenanceRun } from '../../resources/maintenance_runs/useNotifyCurrentMaintenanceRun'
import { getTopPortalEl } from '../../App/portal'
import { useIsUnboxingFlowOngoing } from '../RobotSettingsDashboard/NetworkSettings/hooks'
import { UpdateInProgressModal } from './UpdateInProgressModal'
import { UpdateNeededModal } from './UpdateNeededModal'
import type { Subsystem, InstrumentData } from '@opentrons/api-client'

const POLL_INTERVAL_MS = 5000

export function FirmwareUpdateTakeover(): JSX.Element {
  const [
    showUpdateNeededModal,
    setShowUpdateNeededModal,
  ] = React.useState<boolean>(false)
  const [
    initiatedSubsystemUpdate,
    setInitiatedSubsystemUpdate,
  ] = React.useState<Subsystem | null>(null)

  const instrumentsData = useInstrumentsQuery({
    refetchInterval: POLL_INTERVAL_MS,
  }).data?.data
  const [instrumentsToUpdate, setInstrumentsToUpdate] = React.useState<
    InstrumentData[]
  >([])
  instrumentsData?.forEach(instrument => {
    if (
      !instrument.ok &&
      instrumentsToUpdate.find(
        (i): i is InstrumentData => i.subsystem === instrument.subsystem
      ) == null
    ) {
      setInstrumentsToUpdate([...instrumentsToUpdate, instrument])
    }
  })
  const [indexToUpdate, setIndexToUpdate] = React.useState(0)

  const { data: maintenanceRunData } = useNotifyCurrentMaintenanceRun({
    refetchInterval: POLL_INTERVAL_MS,
  })
  const isUnboxingFlowOngoing = useIsUnboxingFlowOngoing()

  const {
    data: currentSubsystemsUpdatesData,
  } = useCurrentAllSubsystemUpdatesQuery({
    refetchInterval: POLL_INTERVAL_MS,
  })
  const externalSubsystemUpdate = currentSubsystemsUpdatesData?.data.find(
    update =>
      (update.updateStatus === 'queued' ||
        update.updateStatus === 'updating') &&
      update.subsystem !== initiatedSubsystemUpdate
  )
  const { data: externalsubsystemUpdateData } = useSubsystemUpdateQuery(
    externalSubsystemUpdate?.id ?? null
  )

  React.useEffect(() => {
    // in case instruments are updated elsewhere in the app, clear update needed list
    // when all instruments are ok but array has elements
    if (
      instrumentsData?.find(instrument => !instrument.ok) == null &&
      !showUpdateNeededModal &&
      instrumentsToUpdate.length > 0
    ) {
      setInstrumentsToUpdate([])
      setIndexToUpdate(0)
    } else if (
      instrumentsToUpdate.length > indexToUpdate &&
      instrumentsToUpdate[indexToUpdate]?.subsystem != null &&
      maintenanceRunData == null &&
      !isUnboxingFlowOngoing &&
      externalSubsystemUpdate == null
    ) {
      setShowUpdateNeededModal(true)
    }
    // close modal if update is no longer needed
    else if (
      instrumentsData?.find(instrument => !instrument.ok) == null &&
      initiatedSubsystemUpdate == null &&
      showUpdateNeededModal
    ) {
      setShowUpdateNeededModal(false)
    }
  }, [
    externalSubsystemUpdate,
    indexToUpdate,
    instrumentsToUpdate,
    initiatedSubsystemUpdate,
    instrumentsData,
    isUnboxingFlowOngoing,
    maintenanceRunData,
    showUpdateNeededModal,
  ])

  return (
    <>
      {instrumentsToUpdate.length > indexToUpdate &&
      instrumentsToUpdate[indexToUpdate]?.subsystem != null &&
      showUpdateNeededModal ? (
        <UpdateNeededModal
          subsystem={instrumentsToUpdate[indexToUpdate]?.subsystem}
          onClose={() => {
            // if no more instruments need updating, close the modal and clear data
            // otherwise start over with next instrument
            if (instrumentsToUpdate.length <= indexToUpdate + 1) {
              setShowUpdateNeededModal(false)
              setInstrumentsToUpdate([])
              setIndexToUpdate(0)
            } else {
              setIndexToUpdate(prevIndexToUpdate => prevIndexToUpdate + 1)
            }
          }}
          shouldExit={instrumentsToUpdate.length <= indexToUpdate + 1}
          setInitiatedSubsystemUpdate={setInitiatedSubsystemUpdate}
        />
      ) : null}
<<<<<<< HEAD
      {externalsubsystemUpdateData != null && maintenanceRunData == null
        ? createPortal(
            <UpdateInProgressModal
              subsystem={externalsubsystemUpdateData.data.subsystem}
            />,
            getTopPortalEl()
          )
        : null}
=======
      {externalsubsystemUpdateData != null && maintenanceRunData == null ? (
        <Portal level="top">
          <UpdateInProgressModal
            subsystem={externalsubsystemUpdateData.data.subsystem}
          />
        </Portal>
      ) : null}
>>>>>>> d6d9416c
    </>
  )
}<|MERGE_RESOLUTION|>--- conflicted
+++ resolved
@@ -1,3 +1,4 @@
+//
 import * as React from 'react'
 import { createPortal } from 'react-dom'
 
@@ -123,7 +124,6 @@
           setInitiatedSubsystemUpdate={setInitiatedSubsystemUpdate}
         />
       ) : null}
-<<<<<<< HEAD
       {externalsubsystemUpdateData != null && maintenanceRunData == null
         ? createPortal(
             <UpdateInProgressModal
@@ -132,15 +132,6 @@
             getTopPortalEl()
           )
         : null}
-=======
-      {externalsubsystemUpdateData != null && maintenanceRunData == null ? (
-        <Portal level="top">
-          <UpdateInProgressModal
-            subsystem={externalsubsystemUpdateData.data.subsystem}
-          />
-        </Portal>
-      ) : null}
->>>>>>> d6d9416c
     </>
   )
 }