import * as React from 'react'
import { css } from 'styled-components'
import {
  ALIGN_CENTER,
  DIRECTION_COLUMN,
  TYPOGRAPHY,
  SPACING,
  Flex,
  Icon,
  RESPONSIVENESS,
  JUSTIFY_CENTER,
  BORDERS,
  COLORS,
} from '@opentrons/components'
import {
  useInstrumentsQuery,
  useSubsystemUpdateQuery,
  useUpdateSubsystemMutation,
} from '@opentrons/react-api-client'
import { ProgressBar } from '../../atoms/ProgressBar'
import { StyledText } from '../../atoms/text'
import { BadGripper, BadPipette, Subsystem } from '@opentrons/api-client'

interface FirmwareUpdateModalProps {
  description: string
  proceedDescription: string
  proceed: () => void
  subsystem: Subsystem
  isOnDevice: boolean
}

const DESCRIPTION_STYLE = css`
  ${TYPOGRAPHY.h1Default}
  margin-top: ${SPACING.spacing8};
  margin-bottom: ${SPACING.spacing24};

  @media ${RESPONSIVENESS.touchscreenMediaQuerySpecs} {
    font-weight: ${TYPOGRAPHY.fontWeightBold};
    font-size: ${TYPOGRAPHY.fontSize32};
    margin-top: ${SPACING.spacing4};
    margin-bottom: ${SPACING.spacing32};
    margin-left: 4.5rem;
    margin-right: 4.5rem;
    text-align: ${TYPOGRAPHY.textAlignCenter};
    line-height: ${TYPOGRAPHY.lineHeight42};
  }
`
const MODAL_STYLE = css`
  align-items: ${ALIGN_CENTER};
  flex-direction: ${DIRECTION_COLUMN};
  justify-content: ${JUSTIFY_CENTER};
  padding: ${SPACING.spacing32};
  height: 24.625rem;
  @media ${RESPONSIVENESS.touchscreenMediaQuerySpecs} {
    height: 31.5625rem;
  }
`
const OUTER_STYLES = css`
  border-radius: ${BORDERS.borderRadiusSize4};
  background: ${COLORS.grey35};
  width: 13.374rem;
`

const SPINNER_STYLE = css`
  color: ${COLORS.grey50Enabled};
  opacity: 100%;
  @media ${RESPONSIVENESS.touchscreenMediaQuerySpecs} {
<<<<<<< HEAD
    color: ${COLORS.black90};
=======
    color: ${COLORS.darkBlackEnabled};
>>>>>>> 9147da8d
    opacity: 70%;
  }
`

export const FirmwareUpdateModal = (
  props: FirmwareUpdateModalProps
): JSX.Element => {
  const {
    proceed,
    proceedDescription,
    subsystem,
    description,
    isOnDevice,
  } = props
  const [updateId, setUpdateId] = React.useState<string | null>(null)
  const [firmwareText, setFirmwareText] = React.useState('')
  const {
    data: attachedInstruments,
    refetch: refetchInstruments,
  } = useInstrumentsQuery({ refetchInterval: 5000 })
  const { updateSubsystem } = useUpdateSubsystemMutation({
    onSuccess: data => {
      setUpdateId(data.data.id)
    },
  })
  const instrumentToUpdate = attachedInstruments?.data?.find(
    i => i.subsystem === subsystem
  )
  const updateNeeded =
    attachedInstruments?.data?.some(
      (i): i is BadGripper | BadPipette => !i.ok && i.subsystem === subsystem
    ) ?? false

  React.useEffect(() => {
    setTimeout(() => {
      if (!updateNeeded) {
        setFirmwareText(proceedDescription)
        setTimeout(() => {
          proceed()
        }, 2000)
      } else {
        updateSubsystem(subsystem)
      }
    }, 2000)
  }, [])
  const { data: updateData } = useSubsystemUpdateQuery(updateId)
  const status = updateData?.data.updateStatus
  const percentComplete = updateData?.data.updateProgress ?? 0

  React.useEffect(() => {
    if ((status != null || updateNeeded) && firmwareText !== description) {
      setFirmwareText(description)
    }
    if (status === 'done') {
      refetchInstruments()
        .then(() => {
          if (instrumentToUpdate?.ok === true) proceed()
          else {
            // if the instrument doesn't appear ok when the update is done, wait 10sec and try again
            setTimeout(() => {
              proceed()
            }, 10000)
          }
        })
        .catch(error => {
          console.error(error.message)
          // even if the refetch fails, we should proceed as the next screen will handle the error
          proceed()
        })
    }
  }, [status, proceed, refetchInstruments, instrumentToUpdate, updateNeeded])

  return (
    <Flex css={MODAL_STYLE}>
      <StyledText css={DESCRIPTION_STYLE}>
        {firmwareText.length ? firmwareText : 'Checking for updates...'}
      </StyledText>
      {status != null || updateNeeded ? (
        <ProgressBar
          percentComplete={percentComplete}
          outerStyles={OUTER_STYLES}
        />
      ) : null}
      {firmwareText.length ? null : (
        <Icon
          name="ot-spinner"
          aria-label="spinner"
          size={isOnDevice ? '6.25rem' : '5.125rem'}
          css={SPINNER_STYLE}
          spin
        />
      )}
    </Flex>
  )
}<|MERGE_RESOLUTION|>--- conflicted
+++ resolved
@@ -65,11 +65,7 @@
   color: ${COLORS.grey50Enabled};
   opacity: 100%;
   @media ${RESPONSIVENESS.touchscreenMediaQuerySpecs} {
-<<<<<<< HEAD
-    color: ${COLORS.black90};
-=======
     color: ${COLORS.darkBlackEnabled};
->>>>>>> 9147da8d
     opacity: 70%;
   }
 `
