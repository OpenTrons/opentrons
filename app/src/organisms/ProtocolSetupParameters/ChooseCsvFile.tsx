--- conflicted
+++ resolved
@@ -12,10 +12,7 @@
   Flex,
   LegacyStyledText,
   SPACING,
-<<<<<<< HEAD
   RadioButton,
-=======
->>>>>>> d045115d
   truncateString,
   TYPOGRAPHY,
 } from '@opentrons/components'
@@ -32,11 +29,7 @@
 import type { CsvFileData } from '@opentrons/api-client'
 
 const MAX_CHARS = 52
-<<<<<<< HEAD
-const CSV_FILENAME_BREAK_POINT = 46
-=======
 const CSV_FILENAME_BREAK_POINT = 42
->>>>>>> d045115d
 interface ChooseCsvFileProps {
   protocolId: string
   handleGoBack: () => void
