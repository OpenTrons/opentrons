--- conflicted
+++ resolved
@@ -12,11 +12,8 @@
   Flex,
   LegacyStyledText,
   SPACING,
-<<<<<<< HEAD
   RadioButton,
-=======
   truncateString,
->>>>>>> 243633c6
   TYPOGRAPHY,
 } from '@opentrons/components'
 import { useAllCsvFilesQuery } from '@opentrons/react-api-client'
