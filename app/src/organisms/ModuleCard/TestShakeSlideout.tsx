--- conflicted
+++ resolved
@@ -213,10 +213,6 @@
               textTransform={TYPOGRAPHY.textTransformCapitalize}
               fontSize={TYPOGRAPHY.fontSizeLabel}
               fontWeight={TYPOGRAPHY.fontWeightSemiBold}
-<<<<<<< HEAD
-              color={COLORS.darkBlackEnabled}
-=======
->>>>>>> 0115066c
             >
               {t('labware_latch')}
             </StyledText>
@@ -259,18 +255,10 @@
             </Tooltip>
           ) : null}
         </Flex>
-<<<<<<< HEAD
         <Divider color={COLORS.medGreyEnabled} />
-        <Text
-          fontSize={TYPOGRAPHY.fontSizeLabel}
-          fontWeight={TYPOGRAPHY.fontWeightSemiBold}
-          color={COLORS.darkBlackEnabled}
-=======
-        <Divider color={COLORS.medGrey} />
         <StyledText
           fontSize={TYPOGRAPHY.fontSizeLabel}
           fontWeight={TYPOGRAPHY.fontWeightSemiBold}
->>>>>>> 0115066c
           marginTop={SPACING.spacing4}
         >
           {t('shake_speed')}
