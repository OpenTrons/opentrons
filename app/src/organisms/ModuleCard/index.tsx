import * as React from 'react'
import { Trans, useTranslation } from 'react-i18next'
import { useDispatch, useSelector } from 'react-redux'
import last from 'lodash/last'
import {
  Box,
  Flex,
  DIRECTION_ROW,
  ALIGN_START,
  DIRECTION_COLUMN,
  SPACING,
  TYPOGRAPHY,
  useOnClickOutside,
  Btn,
  IconProps,
  useHoverTooltip,
  COLORS,
  Icon,
  ModuleIcon,
} from '@opentrons/components'
import {
  getModuleDisplayName,
  HEATERSHAKER_MODULE_TYPE,
  HS_TOO_HOT_TEMP,
  MAGNETIC_MODULE_TYPE,
  TEMPERATURE_MODULE_TYPE,
  THERMOCYCLER_MODULE_TYPE,
} from '@opentrons/shared-data'
import { RUN_STATUS_FINISHING, RUN_STATUS_RUNNING } from '@opentrons/api-client'
import { useHistory } from 'react-router-dom'
import { OverflowBtn } from '../../atoms/MenuList/OverflowBtn'
import { updateModule } from '../../redux/modules'
import {
  useDispatchApiRequest,
  getRequestById,
  PENDING,
  FAILURE,
  getErrorResponseMessage,
  dismissRequest,
  SUCCESS,
} from '../../redux/robot-api'
import { Banner } from '../../atoms/Banner'
import { Toast } from '../../atoms/Toast'
import { useMenuHandleClickOutside } from '../../atoms/MenuList/hooks'
import { Tooltip } from '../../atoms/Tooltip'
import { StyledText } from '../../atoms/text'
import { useCurrentRunStatus } from '../RunTimeControl/hooks'
import { HeaterShakerWizard } from '../Devices/HeaterShakerWizard'
import { useCurrentRunId } from '../ProtocolUpload/hooks'
import { MagneticModuleData } from './MagneticModuleData'
import { TemperatureModuleData } from './TemperatureModuleData'
import { ThermocyclerModuleData } from './ThermocyclerModuleData'
import { ModuleOverflowMenu } from './ModuleOverflowMenu'
import { ThermocyclerModuleSlideout } from './ThermocyclerModuleSlideout'
import { MagneticModuleSlideout } from './MagneticModuleSlideout'
import { TemperatureModuleSlideout } from './TemperatureModuleSlideout'
import { AboutModuleSlideout } from './AboutModuleSlideout'
import { HeaterShakerModuleData } from './HeaterShakerModuleData'
import { HeaterShakerSlideout } from './HeaterShakerSlideout'
import { TestShakeSlideout } from './TestShakeSlideout'
import { FirmwareUpdateFailedModal } from './FirmwareUpdateFailedModal'

import magneticModule from '../../assets/images/magnetic_module_gen_2_transparent.svg'
import temperatureModule from '../../assets/images/temp_deck_gen_2_transparent.svg'
import thermoModule from '../../assets/images/thermocycler_closed.svg'
import heaterShakerModule from '../../assets/images/heatershaker_module_transparent.svg'

import type {
  AttachedModule,
  HeaterShakerModule,
} from '../../redux/modules/types'
import type { State, Dispatch } from '../../redux/types'
import type { RequestState } from '../../redux/robot-api/types'

interface ModuleCardProps {
  module: AttachedModule
  robotName: string
  isLoadedInRun: boolean
  runId?: string
  slotName?: string
}

export const ModuleCard = (props: ModuleCardProps): JSX.Element | null => {
  const { t } = useTranslation('device_details')
  const { module, robotName, isLoadedInRun, runId, slotName } = props
  const dispatch = useDispatch<Dispatch>()
  const {
    menuOverlay,
    handleOverflowClick,
    showOverflowMenu,
    setShowOverflowMenu,
  } = useMenuHandleClickOutside()
  const moduleOverflowWrapperRef = useOnClickOutside({
    onClickOutside: () => setShowOverflowMenu(false),
  }) as React.RefObject<HTMLDivElement>
  const [showSlideout, setShowSlideout] = React.useState(false)
  const [hasSecondary, setHasSecondary] = React.useState(false)
  const [showSuccessToast, setShowSuccessToast] = React.useState(false)
  const [showAboutModule, setShowAboutModule] = React.useState(false)
  const [showTestShake, setShowTestShake] = React.useState(false)
  const [showBanner, setShowBanner] = React.useState<boolean>(true)
  const [showWizard, setShowWizard] = React.useState<boolean>(false)
  const [targetProps, tooltipProps] = useHoverTooltip()
  const history = useHistory()
  const currentRunId = useCurrentRunId()
  const [dispatchApiRequest, requestIds] = useDispatchApiRequest()
  const runStatus = useCurrentRunStatus({
    onSettled: data => {
      if (data == null) {
        history.push('/upload')
      }
    },
  })
  const latestRequestId = last(requestIds)
  const latestRequest = useSelector<State, RequestState | null>(state =>
    latestRequestId ? getRequestById(state, latestRequestId) : null
  )
  const handleCloseErrorModal = (): void => {
    if (latestRequestId != null) {
      dispatch(dismissRequest(latestRequestId))
    }
  }
  const handleUpdateClick = (): void => {
    robotName &&
      dispatchApiRequest(updateModule(robotName, module.serialNumber))
  }
  React.useEffect(() => {
    if (
      module.hasAvailableUpdate === false &&
      latestRequest?.status === SUCCESS
    ) {
      setShowSuccessToast(true)
    }
  }, [module.hasAvailableUpdate, latestRequest?.status])

  const isPending = latestRequest?.status === PENDING
  const hotToTouch: IconProps = { name: 'ot-hot-to-touch' }

  const isOverflowBtnDisabled =
    runStatus === RUN_STATUS_RUNNING || runStatus === RUN_STATUS_FINISHING

  const isTooHot =
    module.moduleModel === 'heaterShakerModuleV1' &&
    module.data.currentTemperature != null &&
    module.data.currentTemperature > HS_TOO_HOT_TEMP

  let image = ''
  let moduleData: JSX.Element = <div></div>
  switch (module.moduleType) {
    case 'magneticModuleType': {
      image = magneticModule
      moduleData = (
        <MagneticModuleData
          moduleStatus={module.data.status}
          moduleHeight={module.data.height}
          moduleModel={module.moduleModel}
        />
      )
      break
    }

    case 'temperatureModuleType': {
      image = temperatureModule
      moduleData = (
        <TemperatureModuleData
          moduleStatus={module.data.status}
          targetTemp={module.data.targetTemperature}
          currentTemp={module.data.currentTemperature}
        />
      )
      break
    }

    case 'thermocyclerModuleType': {
      image = thermoModule
      moduleData = (
        <ThermocyclerModuleData
          status={module.data.status}
          currentTemp={module.data.currentTemperature}
          targetTemp={module.data.targetTemperature}
          lidTarget={module.data.lidTargetTemperature}
          lidTemp={module.data.lidTemperature}
        />
      )
      break
    }

    case 'heaterShakerModuleType': {
      image = heaterShakerModule
      moduleData = (
        <HeaterShakerModuleData
          moduleData={module.data}
          showTemperatureData={true}
        />
      )
    }
  }

  const handleMenuItemClick = (isSecondary: boolean = false): void => {
    if (isSecondary) {
      setHasSecondary(true)
    } else {
      setHasSecondary(false)
    }
    setShowSlideout(true)
  }

  const handleAboutClick = (): void => {
    setShowAboutModule(true)
  }

  const handleTestShakeClick = (): void => {
    setShowTestShake(true)
  }

  const handleWizardClick = (): void => {
    setShowWizard(true)
  }

  return (
    <Flex
      backgroundColor={COLORS.background}
      borderRadius={SPACING.spacing2}
      marginBottom={SPACING.spacing3}
      width="100%"
      data-testid={`ModuleCard_${module.serialNumber}`}
    >
<<<<<<< HEAD
      {showWizard &&
        module.moduleType === HEATERSHAKER_MODULE_TYPE &&
        (currentRunId != null ? (
          <HeaterShakerWizard
            onCloseClick={() => setShowWizard(false)}
            currentRunId={currentRunId}
            attachedModule={module}
          />
        ) : (
          <HeaterShakerWizard
            onCloseClick={() => setShowWizard(false)}
            attachedModule={module}
          />
        ))}
=======
      {showWizard && (
        <HeaterShakerWizard onCloseClick={() => setShowWizard(false)} />
      )}
>>>>>>> a036caf8
      {showSlideout && (
        <ModuleSlideout
          module={module}
          runId={currentRunId != null ? currentRunId : undefined}
          isSecondary={hasSecondary}
          showSlideout={showSlideout}
          onCloseClick={() => setShowSlideout(false)}
          isLoadedInRun={isLoadedInRun}
        />
      )}
      {showAboutModule && (
        <AboutModuleSlideout
          module={module}
          isExpanded={showAboutModule}
          onCloseClick={() => setShowAboutModule(false)}
          firmwareUpdateClick={handleUpdateClick}
        />
      )}
      {showTestShake && (
        <TestShakeSlideout
          module={module as HeaterShakerModule}
          isExpanded={showTestShake}
          onCloseClick={() => setShowTestShake(false)}
          isLoadedInRun={isLoadedInRun}
          currentRunId={currentRunId != null ? currentRunId : undefined}
        />
      )}
      <Box padding={`${SPACING.spacing4} ${SPACING.spacing3}`} width="100%">
        <Flex flexDirection={DIRECTION_ROW} paddingRight={SPACING.spacing3}>
          <Flex alignItems={ALIGN_START} opacity={isPending ? '50%' : '100%'}>
            <img
              width="60px"
              height="54px"
              src={image}
              alt={module.moduleModel}
            />
          </Flex>
          <Flex
            flexDirection={DIRECTION_COLUMN}
            flex="100%"
            paddingLeft={SPACING.spacing3}
          >
            {showSuccessToast && (
              <Toast
                message={t('firmware_update_installation_successful')}
                type="success"
                onClose={() => setShowSuccessToast(false)}
              />
            )}
            {latestRequest != null && latestRequest.status === FAILURE && (
              <FirmwareUpdateFailedModal
                module={module}
                onCloseClick={handleCloseErrorModal}
                errorMessage={getErrorResponseMessage(latestRequest.error)}
              />
            )}
            {module.hasAvailableUpdate && showBanner && !isPending ? (
              <Flex
                paddingBottom={SPACING.spacing2}
                width="100%"
                flexDirection={DIRECTION_COLUMN}
                data-testid={`ModuleCard_firmware_update_banner_${module.serialNumber}`}
              >
                <Banner
                  type="warning"
                  onCloseClick={() => setShowBanner(false)}
                >
                  <Flex flexDirection={DIRECTION_COLUMN}>
                    {t('firmware_update_available')}
                    <Btn
                      textAlign={ALIGN_START}
                      fontSize={TYPOGRAPHY.fontSizeP}
                      textDecoration={TYPOGRAPHY.textDecorationUnderline}
                      onClick={() => handleUpdateClick()}
                    >
                      {t('update_now')}
                    </Btn>
                  </Flex>
                </Banner>
              </Flex>
            ) : null}
            {isTooHot ? (
              <Flex
                width="100%"
                flexDirection={DIRECTION_COLUMN}
                paddingRight={SPACING.spacingM}
                paddingBottom={SPACING.spacing3}
                data-testid={`ModuleCard_too_hot_banner_${module.serialNumber}`}
              >
                <Banner type="warning" icon={hotToTouch}>
                  <Trans
                    t={t}
                    i18nKey="hot_to_the_touch"
                    components={{
                      bold: <strong />,
                      block: <StyledText fontSize={TYPOGRAPHY.fontSizeP} />,
                    }}
                  />
                </Banner>
              </Flex>
            ) : null}
            {isPending ? (
              <Flex
                flexDirection={DIRECTION_ROW}
                fontSize={TYPOGRAPHY.fontSizeP}
                data-testid={`ModuleCard_update_pending_${module.serialNumber}`}
              >
                <Icon
                  width={SPACING.spacingSM}
                  name="ot-spinner"
                  spin
                  aria-label="ot-spinner"
                />
                <StyledText marginLeft={SPACING.spacing3}>
                  {t('updating_firmware')}
                </StyledText>
              </Flex>
            ) : (
              <>
                <StyledText
                  textTransform={TYPOGRAPHY.textTransformUppercase}
                  color={COLORS.darkGrey}
                  fontWeight={TYPOGRAPHY.fontWeightRegular}
                  fontSize={TYPOGRAPHY.fontSizeCaption}
                  paddingBottom={SPACING.spacing2}
                  data-testid={`module_card_usb_port_${module.serialNumber}`}
                >
                  {module.moduleType !== THERMOCYCLER_MODULE_TYPE &&
                  slotName != null
                    ? t('deck_slot', { slot: slotName }) + ' - '
                    : null}
                  {t(module.usbPort.port === null ? 'usb_hub' : 'usb_port', {
                    port: module.usbPort.hub ?? module.usbPort.port,
                  })}
                </StyledText>
                <Flex
                  paddingBottom={SPACING.spacing2}
                  data-testid={`ModuleCard_display_name_${module.serialNumber}`}
                  fontSize={TYPOGRAPHY.fontSizeP}
                >
                  <ModuleIcon
                    moduleType={module.moduleType}
                    size="1rem"
                    marginRight={SPACING.spacing1}
                    color={COLORS.darkGreyEnabled}
                  />
                  <StyledText>
                    {getModuleDisplayName(module.moduleModel)}
                  </StyledText>
                </Flex>
              </>
            )}
            <Flex
              opacity={isPending ? '50%' : '100%'}
              flexDirection={DIRECTION_COLUMN}
            >
              {moduleData}
            </Flex>
          </Flex>
        </Flex>
      </Box>

      <Box
        alignSelf={ALIGN_START}
        padding={SPACING.spacing2}
        data-testid={`ModuleCard_overflow_btn_${module.serialNumber}`}
        opacity={isPending ? '50%' : '100%'}
      >
        <OverflowBtn
          aria-label="overflow"
          disabled={isOverflowBtnDisabled}
          {...targetProps}
          onClick={handleOverflowClick}
        />
        {isOverflowBtnDisabled && (
          <Tooltip tooltipProps={tooltipProps}>
            {t('module_actions_unavailable')}
          </Tooltip>
        )}
      </Box>
      {showOverflowMenu && (
        <>
          <Box
            ref={moduleOverflowWrapperRef}
            data-testid={`ModuleCard_overflow_menu_${module.serialNumber}`}
            onClick={() => setShowOverflowMenu(false)}
          >
            <ModuleOverflowMenu
              handleAboutClick={handleAboutClick}
              module={module}
              runId={runId}
              handleSlideoutClick={handleMenuItemClick}
              handleTestShakeClick={handleTestShakeClick}
              handleWizardClick={handleWizardClick}
              isLoadedInRun={isLoadedInRun}
            />
          </Box>
          {menuOverlay}
        </>
      )}
    </Flex>
  )
}

interface ModuleSlideoutProps {
  module: AttachedModule
  runId?: string
  isSecondary: boolean
  showSlideout: boolean
  isLoadedInRun: boolean
  onCloseClick: () => unknown
}

const ModuleSlideout = (props: ModuleSlideoutProps): JSX.Element => {
  const {
    module,
    runId,
    isSecondary,
    showSlideout,
    onCloseClick,
    isLoadedInRun,
  } = props

  if (module.moduleType === THERMOCYCLER_MODULE_TYPE) {
    return (
      <ThermocyclerModuleSlideout
        module={module}
        currentRunId={runId}
        onCloseClick={onCloseClick}
        isExpanded={showSlideout}
        isSecondaryTemp={isSecondary}
        isLoadedInRun={isLoadedInRun}
      />
    )
  } else if (module.moduleType === MAGNETIC_MODULE_TYPE) {
    return (
      <MagneticModuleSlideout
        module={module}
        currentRunId={runId}
        onCloseClick={onCloseClick}
        isExpanded={showSlideout}
        isLoadedInRun={isLoadedInRun}
      />
    )
  } else if (module.moduleType === TEMPERATURE_MODULE_TYPE) {
    return (
      <TemperatureModuleSlideout
        module={module}
        currentRunId={runId}
        onCloseClick={onCloseClick}
        isExpanded={showSlideout}
        isLoadedInRun={isLoadedInRun}
      />
    )
  } else {
    return (
      <HeaterShakerSlideout
        module={module}
        currentRunId={runId}
        onCloseClick={onCloseClick}
        isExpanded={showSlideout}
        isLoadedInRun={isLoadedInRun}
      />
    )
  }
}<|MERGE_RESOLUTION|>--- conflicted
+++ resolved
@@ -225,26 +225,12 @@
       width="100%"
       data-testid={`ModuleCard_${module.serialNumber}`}
     >
-<<<<<<< HEAD
-      {showWizard &&
-        module.moduleType === HEATERSHAKER_MODULE_TYPE &&
-        (currentRunId != null ? (
-          <HeaterShakerWizard
-            onCloseClick={() => setShowWizard(false)}
-            currentRunId={currentRunId}
-            attachedModule={module}
-          />
-        ) : (
-          <HeaterShakerWizard
-            onCloseClick={() => setShowWizard(false)}
-            attachedModule={module}
-          />
-        ))}
-=======
-      {showWizard && (
-        <HeaterShakerWizard onCloseClick={() => setShowWizard(false)} />
+      {showWizard && module.moduleType === HEATERSHAKER_MODULE_TYPE && (
+        <HeaterShakerWizard
+          onCloseClick={() => setShowWizard(false)}
+          attachedModule={module}
+        />
       )}
->>>>>>> a036caf8
       {showSlideout && (
         <ModuleSlideout
           module={module}
