--- conflicted
+++ resolved
@@ -8,10 +8,6 @@
   SPACING,
   DIRECTION_COLUMN,
   Icon,
-<<<<<<< HEAD
-  LEGACY_COLORS,
-=======
->>>>>>> e1f5673b
   COLORS,
   TYPOGRAPHY,
   PrimaryButton,
