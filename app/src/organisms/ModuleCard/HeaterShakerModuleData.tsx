--- conflicted
+++ resolved
@@ -2,10 +2,6 @@
 import { useTranslation } from 'react-i18next'
 import {
   Flex,
-<<<<<<< HEAD
-  LEGACY_COLORS,
-=======
->>>>>>> e1f5673b
   COLORS,
   DIRECTION_COLUMN,
   SPACING,
