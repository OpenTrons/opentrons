import * as React from 'react'
import { useTranslation } from 'react-i18next'
import {
  Flex,
  COLORS,
  DIRECTION_COLUMN,
  SPACING,
  Icon,
  DIRECTION_ROW,
  TYPOGRAPHY,
  SIZE_1,
  WRAP,
} from '@opentrons/components'
import { StatusLabel } from '../../atoms/StatusLabel'
import { StyledText } from '../../atoms/text'
import type {
  LatchStatus,
  SpeedStatus,
  TemperatureStatus,
} from '../../redux/modules/api-types'
import type { HeaterShakerModule } from '../../redux/modules/types'

interface HeaterShakerModuleDataProps {
  moduleData: HeaterShakerModule['data']
  showTemperatureData?: boolean
}

export const HeaterShakerModuleData = (
  props: HeaterShakerModuleDataProps
): JSX.Element | null => {
  const { moduleData, showTemperatureData } = props
  const { t } = useTranslation(['device_details', 'heater_shaker', 'shared'])
  const isShaking = moduleData.speedStatus !== 'idle'

  const getStatusLabelProps = (
    status: SpeedStatus | TemperatureStatus
  ): { backgroundColor: string; iconColor: string; textColor: string } => {
    const StatusLabelProps = {
      backgroundColor: COLORS.grey35,
      iconColor: COLORS.grey50Enabled,
      textColor: COLORS.bluePressed,
      pulse: false,
    }

    switch (status) {
      case 'idle': {
<<<<<<< HEAD
        StatusLabelProps.backgroundColor = LEGACY_COLORS.medGreyEnabled
        StatusLabelProps.iconColor = LEGACY_COLORS.darkGreyEnabled
        StatusLabelProps.textColor = COLORS.black90
=======
        StatusLabelProps.backgroundColor = COLORS.grey35
        StatusLabelProps.iconColor = COLORS.grey50Enabled
        StatusLabelProps.textColor = COLORS.darkBlackEnabled
>>>>>>> 9147da8d
        break
      }
      case 'holding at target': {
        StatusLabelProps.backgroundColor = COLORS.medBlue
        StatusLabelProps.iconColor = COLORS.blueEnabled
        break
      }
      case 'error': {
        StatusLabelProps.backgroundColor = COLORS.warningBackgroundLight
        StatusLabelProps.iconColor = COLORS.warningEnabled
        StatusLabelProps.textColor = COLORS.warningText
        break
      }
      case 'heating':
      case 'cooling':
      case 'slowing down':
      case 'speeding up': {
        StatusLabelProps.backgroundColor = COLORS.blueEnabled + '1A'
        StatusLabelProps.pulse = true
        break
      }
    }

    return StatusLabelProps
  }

  const getLatchStatus = (latchStatus: LatchStatus): JSX.Element | string => {
    switch (latchStatus) {
      case 'opening':
      case 'idle_open':
      case 'idle_unknown': {
        return (
          <StyledText textTransform={TYPOGRAPHY.textTransformCapitalize}>
            {t('open', { ns: 'shared' })}
          </StyledText>
        )
      }
      case 'closing':
      case 'idle_closed': {
        if (isShaking) {
          return (
            <StyledText textTransform={TYPOGRAPHY.textTransformCapitalize}>
              {t('closed_and_locked', { ns: 'heater_shaker' })}
            </StyledText>
          )
        } else {
          return (
            <StyledText textTransform={TYPOGRAPHY.textTransformCapitalize}>
              {t('closed', { ns: 'heater_shaker' })}
            </StyledText>
          )
        }
      }
      default:
        return latchStatus
    }
  }

  return (
    <Flex flexWrap={WRAP} gridGap={`${SPACING.spacing2} ${SPACING.spacing32}`}>
      {showTemperatureData && (
        <Flex
          flexDirection={DIRECTION_COLUMN}
          data-testid="heater_shaker_module_data_temp"
        >
          <StyledText
            textTransform={TYPOGRAPHY.textTransformUppercase}
            color={COLORS.grey50Enabled}
            fontWeight={TYPOGRAPHY.fontWeightRegular}
            fontSize={TYPOGRAPHY.fontSizeH6}
            marginTop={SPACING.spacing8}
          >
            {t('heater')}
          </StyledText>
          <StatusLabel
            status={moduleData.temperatureStatus}
            {...getStatusLabelProps(moduleData.temperatureStatus)}
          />
          <StyledText
            title="heater_target_temp"
            fontSize={TYPOGRAPHY.fontSizeH6}
            marginBottom={SPACING.spacing2}
          >
            {t(
              moduleData.targetTemperature != null ? 'target_temp' : 'na_temp',
              {
                temp: moduleData.targetTemperature,
              }
            )}
          </StyledText>
          <StyledText title="heater_temp" fontSize={TYPOGRAPHY.fontSizeH6}>
            {t('current_temp', { temp: moduleData.currentTemperature })}
          </StyledText>
        </Flex>
      )}
      <Flex
        flexDirection={DIRECTION_COLUMN}
        data-testid="heater_shaker_module_data_shaker"
      >
        <StyledText
          textTransform={TYPOGRAPHY.textTransformUppercase}
          color={COLORS.grey50Enabled}
          fontWeight={TYPOGRAPHY.fontWeightRegular}
          fontSize={TYPOGRAPHY.fontSizeH6}
          marginTop={SPACING.spacing8}
        >
          {t('shaker')}
        </StyledText>
        <StatusLabel
          status={moduleData.speedStatus}
          {...getStatusLabelProps(moduleData.speedStatus)}
        />

        <StyledText
          title="shaker_target_speed"
          fontSize={TYPOGRAPHY.fontSizeH6}
          marginBottom={SPACING.spacing2}
        >
          {t(moduleData.targetSpeed != null ? 'target_speed' : 'na_speed', {
            speed: moduleData.targetSpeed,
          })}
        </StyledText>
        <StyledText
          title="shaker_current_speed"
          fontSize={TYPOGRAPHY.fontSizeH6}
        >
          {t('current_speed', { speed: moduleData.currentSpeed })}
        </StyledText>
      </Flex>

      <Flex
        flexDirection={DIRECTION_ROW}
        data-testid="heater_shaker_module_data_latch"
      >
        <Flex flexDirection={DIRECTION_COLUMN}>
          <StyledText
            textTransform={TYPOGRAPHY.textTransformUppercase}
            color={COLORS.grey50Enabled}
            fontWeight={TYPOGRAPHY.fontWeightRegular}
            fontSize={TYPOGRAPHY.fontSizeH6}
            marginTop={SPACING.spacing8}
            title="latch_status"
          >
            {t('labware_latch', { ns: 'heater_shaker' })}
          </StyledText>
          <Flex
            flexDirection={DIRECTION_ROW}
            marginTop={SPACING.spacing4}
            fontWeight={TYPOGRAPHY.fontWeightRegular}
            fontSize={TYPOGRAPHY.fontSizeH6}
          >
            {isShaking && (
              <Icon
                paddingBottom="3px"
                paddingRight={SPACING.spacing4}
                name="closed-locked"
                data-testid="HeaterShakerModuleData_latch_lock"
                size={SIZE_1}
              />
            )}
            {getLatchStatus(moduleData.labwareLatchStatus)}
          </Flex>
        </Flex>
      </Flex>
    </Flex>
  )
}<|MERGE_RESOLUTION|>--- conflicted
+++ resolved
@@ -44,15 +44,9 @@
 
     switch (status) {
       case 'idle': {
-<<<<<<< HEAD
-        StatusLabelProps.backgroundColor = LEGACY_COLORS.medGreyEnabled
-        StatusLabelProps.iconColor = LEGACY_COLORS.darkGreyEnabled
-        StatusLabelProps.textColor = COLORS.black90
-=======
         StatusLabelProps.backgroundColor = COLORS.grey35
         StatusLabelProps.iconColor = COLORS.grey50Enabled
         StatusLabelProps.textColor = COLORS.darkBlackEnabled
->>>>>>> 9147da8d
         break
       }
       case 'holding at target': {
