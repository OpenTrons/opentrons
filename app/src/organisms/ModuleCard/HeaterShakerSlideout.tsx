--- conflicted
+++ resolved
@@ -8,10 +8,6 @@
   HS_TEMP_MAX,
 } from '@opentrons/shared-data'
 import {
-<<<<<<< HEAD
-  LEGACY_COLORS,
-=======
->>>>>>> e1f5673b
   COLORS,
   DIRECTION_COLUMN,
   Flex,
