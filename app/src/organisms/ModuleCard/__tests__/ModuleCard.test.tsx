--- conflicted
+++ resolved
@@ -413,7 +413,6 @@
     expect(getByLabelText('ot-spinner')).toBeVisible()
   })
 
-<<<<<<< HEAD
   it('renders information for a thermocycler module gen 2 when it is hot, showing the too hot banner', () => {
     mockUseModuleIdFromRun.mockReturnValue({
       moduleIdFromRun: 'thermocycler_id',
@@ -438,7 +437,8 @@
     })
     getByText(nestedTextMatcher('Module is hot to the touch'))
     getByAltText('thermocyclerModuleV1')
-=======
+  })
+
   it('renders information for a heater shaker module with an error', () => {
     mockErrorInfo.mockReturnValue(<div>mock heater shaker error</div>)
     mockGetIsHeaterShakerAttached.mockReturnValue(true)
@@ -454,6 +454,5 @@
     getByText('Heater-Shaker Module GEN1')
     getByText('Mock Heater Shaker Module Data')
     getByText('mock heater shaker error')
->>>>>>> f627f633
   })
 })