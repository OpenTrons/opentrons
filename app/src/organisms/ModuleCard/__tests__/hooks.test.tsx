--- conflicted
+++ resolved
@@ -341,43 +341,6 @@
       },
     })
   })
-<<<<<<< HEAD
-=======
-  it('should render heater shaker module and create deactive shaker command', () => {
-    const wrapper: React.FunctionComponent<{}> = ({ children }) => (
-      <I18nextProvider i18n={i18n}>
-        <Provider store={store}>{children}</Provider>
-      </I18nextProvider>
-    )
-    const { result } = renderHook(
-      () =>
-        useModuleOverflowMenu(
-          mockDeactivateShakeHeaterShaker,
-          null,
-          jest.fn(),
-          jest.fn(),
-          jest.fn(),
-          jest.fn(),
-          false
-        ),
-      {
-        wrapper,
-      }
-    )
-    const { menuOverflowItemsByModuleType } = result.current
-    const heaterShakerMenu =
-      menuOverflowItemsByModuleType.heaterShakerModuleType
-    act(() => heaterShakerMenu[1].onClick(true))
-    expect(mockCreateLiveCommand).toHaveBeenCalledWith({
-      command: {
-        commandType: 'heaterShaker/deactivateShaker',
-        params: {
-          moduleId: mockDeactivateShakeHeaterShaker.id,
-        },
-      },
-    })
-  })
->>>>>>> 4b03ea17
   it('should render heater shaker module and calls handleClick when module is idle and calls other handles when button is selected', () => {
     const mockHandleSlideoutClick = jest.fn()
     const mockAboutClick = jest.fn()
