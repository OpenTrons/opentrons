import * as React from 'react'
import { i18n } from '../../../i18n'
import { fireEvent, waitFor } from '@testing-library/react'
import {
  useCreateCommandMutation,
  useCreateLiveCommandMutation,
} from '@opentrons/react-api-client'
import { renderWithProviders } from '@opentrons/components'
import { getIsHeaterShakerAttached } from '../../../redux/config'
import { mockHeaterShaker } from '../../../redux/modules/__fixtures__'
import { HeaterShakerWizard } from '../../Devices/HeaterShakerWizard'
import { useRunStatuses } from '../../Devices/hooks'
import { useLatchControls } from '../hooks'
import { useModuleIdFromRun } from '../useModuleIdFromRun'
import { TestShakeSlideout } from '../TestShakeSlideout'

jest.mock('../../../redux/config')
jest.mock('@opentrons/react-api-client')
jest.mock('../hooks')
jest.mock('../useModuleIdFromRun')
jest.mock('../../Devices/HeaterShakerWizard')
jest.mock('../../Devices/hooks')

const mockGetIsHeaterShakerAttached = getIsHeaterShakerAttached as jest.MockedFunction<
  typeof getIsHeaterShakerAttached
>
const mockUseLiveCommandMutation = useCreateLiveCommandMutation as jest.MockedFunction<
  typeof useCreateLiveCommandMutation
>
const mockUseCommandMutation = useCreateCommandMutation as jest.MockedFunction<
  typeof useCreateCommandMutation
>
const mockUseLatchControls = useLatchControls as jest.MockedFunction<
  typeof useLatchControls
>
const mockUseModuleIdFromRun = useModuleIdFromRun as jest.MockedFunction<
  typeof useModuleIdFromRun
>
const mockHeaterShakerWizard = HeaterShakerWizard as jest.MockedFunction<
  typeof HeaterShakerWizard
>
const mockUseRunStatuses = useRunStatuses as jest.MockedFunction<
  typeof useRunStatuses
>

const render = (props: React.ComponentProps<typeof TestShakeSlideout>) => {
  return renderWithProviders(<TestShakeSlideout {...props} />, {
    i18nInstance: i18n,
  })[0]
}

const mockOpenLatchHeaterShaker = {
  id: 'heatershaker_id',
  moduleModel: 'heaterShakerModuleV1',
  moduleType: 'heaterShakerModuleType',
  serialNumber: 'jkl123',
  hardwareRevision: 'heatershaker_v4.0',
  firmwareVersion: 'v2.0.0',
  hasAvailableUpdate: true,
  data: {
    labwareLatchStatus: 'idle_open',
    speedStatus: 'idle',
    temperatureStatus: 'idle',
    currentSpeed: null,
    currentTemperature: null,
    targetSpeed: null,
    targetTemp: null,
    errorDetails: null,
    status: 'idle',
  },
  usbPort: { path: '/dev/ot_module_heatershaker0', port: 1 },
} as any

const mockCloseLatchHeaterShaker = {
  id: 'heatershaker_id',
  moduleModel: 'heaterShakerModuleV1',
  moduleType: 'heaterShakerModuleType',
  serialNumber: 'jkl123',
  hardwareRevision: 'heatershaker_v4.0',
  firmwareVersion: 'v2.0.0',
  hasAvailableUpdate: true,
  data: {
    labwareLatchStatus: 'idle_closed',
    speedStatus: 'idle',
    temperatureStatus: 'idle',
    currentSpeed: null,
    currentTemperature: null,
    targetSpeed: null,
    targetTemp: null,
    errorDetails: null,
    status: 'idle',
  },
  usbPort: { path: '/dev/ot_module_heatershaker0', port: 1 },
} as any

const mockMovingHeaterShaker = {
  id: 'heatershaker_id',
  moduleModel: 'heaterShakerModuleV1',
  moduleType: 'heaterShakerModuleType',
  serialNumber: 'jkl123',
  hardwareRevision: 'heatershaker_v4.0',
  firmwareVersion: 'v2.0.0',
  hasAvailableUpdate: true,
  data: {
    labwareLatchStatus: 'idle_closed',
    speedStatus: 'speeding up',
    temperatureStatus: 'idle',
    currentSpeed: null,
    currentTemperature: null,
    targetSpeed: null,
    targetTemp: null,
    errorDetails: null,
    status: 'idle',
  },
  usbPort: { path: '/dev/ot_module_heatershaker0', port: 1 },
} as any

describe('TestShakeSlideout', () => {
  let props: React.ComponentProps<typeof TestShakeSlideout>
  let mockCreateLiveCommand = jest.fn()
  let mockCreateCommand = jest.fn()
  const mockToggleLatch = jest.fn()
  beforeEach(() => {
    props = {
      module: mockHeaterShaker,
      onCloseClick: jest.fn(),
      isExpanded: true,
      isLoadedInRun: false,
    }
    mockUseLatchControls.mockReturnValue({
      toggleLatch: mockToggleLatch,
      isLatchClosed: true,
    } as any)
    mockCreateLiveCommand = jest.fn()
    mockCreateLiveCommand.mockResolvedValue(null)
    mockUseLiveCommandMutation.mockReturnValue({
      createLiveCommand: mockCreateLiveCommand,
    } as any)

    mockCreateCommand = jest.fn()
    mockCreateCommand.mockResolvedValue(null)
    mockUseCommandMutation.mockReturnValue({
      createCommand: mockCreateCommand,
    } as any)
    mockUseModuleIdFromRun.mockReturnValue({
      moduleIdFromRun: 'heatershaker_id',
    })
    mockGetIsHeaterShakerAttached.mockReturnValue(true)
    mockUseRunStatuses.mockReturnValue({
<<<<<<< HEAD
      isRunRunning: false,
=======
>>>>>>> f627f633
      isRunStill: false,
      isRunTerminal: false,
      isRunIdle: false,
    })
  })

  afterEach(() => {
    jest.resetAllMocks()
  })

  it('renders the slideout information banner icon and description', () => {
    const { getByText, getByLabelText } = render(props)
    getByLabelText('information')
    getByText(
      'If you want to add labware to the module before doing a test shake, you can use the labware latch controls to hold the latches open.'
    )
  })

  it('renders the labware latch open button', () => {
    const { getByRole, getByText } = render(props)
    getByText('Labware Latch')
    getByText('open')
    const button = getByRole('button', { name: /Open Latch/i })
    expect(button).toBeEnabled()
  })

  it('renders a start button for speed setting', () => {
    const { getByText, getByRole } = render(props)

    getByText('Shake speed')

    const button = getByRole('button', { name: /Start/i })
    expect(button).toBeDisabled()
  })

  it('renders show attachment instructions link', () => {
    mockHeaterShakerWizard.mockReturnValue(<div>mock HeaterShakerWizard</div>)
    const { getByText } = render(props)

    const button = getByText('Show attachment instructions')
    fireEvent.click(button)
    getByText('mock HeaterShakerWizard')
  })

  it('start shake button should be disabled if the labware latch is open', () => {
    props = {
      module: mockOpenLatchHeaterShaker,
      onCloseClick: jest.fn(),
      isExpanded: true,
      isLoadedInRun: false,
    }
    mockUseLatchControls.mockReturnValue({
      toggleLatch: mockToggleLatch,
      isLatchClosed: false,
    })

    const { getByRole } = render(props)
    const button = getByRole('button', { name: /Start/i })
    expect(button).toBeDisabled()
  })

  it('open latch button and input field should be disabled if the module is shaking', () => {
    props = {
      module: mockMovingHeaterShaker,
      onCloseClick: jest.fn(),
      isExpanded: true,
      isLoadedInRun: false,
    }

    const { getByRole } = render(props)
    const button = getByRole('button', { name: /Open/i })
    const input = getByRole('spinbutton')
    expect(input).toBeDisabled()
    expect(button).toBeDisabled()
  })

  it('renders the open labware latch button and clicking it opens the latch', () => {
    props = {
      module: mockCloseLatchHeaterShaker,
      onCloseClick: jest.fn(),
      isExpanded: true,
      isLoadedInRun: false,
    }

    const { getByRole } = render(props)
    const button = getByRole('button', { name: /Open/i })
    fireEvent.click(button)
    expect(mockUseLatchControls).toHaveBeenCalled()
  })

  it('entering an input for shake speed and clicking start should begin shaking', async () => {
<<<<<<< HEAD
=======
    props = {
      module: mockHeaterShaker,
      onCloseClick: jest.fn(),
      isExpanded: true,
      isLoadedInRun: false,
    }

    const { getByRole } = render(props)
    const button = getByRole('button', { name: /Start/i })
    const input = getByRole('spinbutton')
    fireEvent.change(input, { target: { value: '300' } })
    fireEvent.click(button)

    await waitFor(() => {
      expect(mockCreateLiveCommand).toHaveBeenCalledWith({
        command: {
          commandType: 'heaterShaker/closeLabwareLatch',
          params: {
            moduleId: 'heatershaker_id',
          },
        },
      })

      expect(mockCreateLiveCommand).toHaveBeenCalledWith({
        command: {
          commandType: 'heaterShaker/setAndWaitForShakeSpeed',
          params: {
            moduleId: 'heatershaker_id',
            rpm: 300,
          },
        },
      })
    })
  })
  it('entering an input for shake speed and clicking start should begin shaking when there is a runId and run is idle', async () => {
    mockUseRunStatuses.mockReturnValue({
      isRunStill: false,
      isRunTerminal: false,
      isRunIdle: true,
    })
>>>>>>> f627f633
    props = {
      module: mockHeaterShaker,
      onCloseClick: jest.fn(),
      isExpanded: true,
<<<<<<< HEAD
      isLoadedInRun: false,
=======
      isLoadedInRun: true,
      currentRunId: 'test123',
>>>>>>> f627f633
    }

    const { getByRole } = render(props)
    const button = getByRole('button', { name: /Start/i })
    const input = getByRole('spinbutton')
    fireEvent.change(input, { target: { value: '300' } })
    fireEvent.click(button)

    await waitFor(() => {
<<<<<<< HEAD
      expect(mockCreateLiveCommand).toHaveBeenCalledWith({
=======
      expect(mockCreateCommand).toHaveBeenCalledWith({
        runId: 'test123',
>>>>>>> f627f633
        command: {
          commandType: 'heaterShaker/closeLabwareLatch',
          params: {
            moduleId: 'heatershaker_id',
          },
<<<<<<< HEAD
        },
      })

      expect(mockCreateLiveCommand).toHaveBeenCalledWith({
        command: {
          commandType: 'heaterShaker/setAndWaitForShakeSpeed',
          params: {
            moduleId: 'heatershaker_id',
            rpm: 300,
          },
        },
      })
=======
        },
      })

      expect(mockCreateCommand).toHaveBeenCalledWith({
        runId: 'test123',
        command: {
          commandType: 'heaterShaker/setAndWaitForShakeSpeed',
          params: {
            moduleId: 'heatershaker_id',
            rpm: 300,
          },
        },
      })
>>>>>>> f627f633
    })
  })
  it('entering an input for shake speed and clicking start should begin shaking when there is a runId and run is idle', async () => {
    mockUseRunStatuses.mockReturnValue({
      isRunRunning: false,
      isRunStill: false,
      isRunTerminal: false,
      isRunIdle: true,
    })
    props = {
      module: mockHeaterShaker,
      onCloseClick: jest.fn(),
      isExpanded: true,
      isLoadedInRun: true,
      currentRunId: 'test123',
    }

<<<<<<< HEAD
    const { getByRole } = render(props)
    const button = getByRole('button', { name: /Start/i })
    const input = getByRole('spinbutton')
    fireEvent.change(input, { target: { value: '300' } })
    fireEvent.click(button)

    await waitFor(() => {
      expect(mockCreateCommand).toHaveBeenCalledWith({
        runId: 'test123',
        command: {
          commandType: 'heaterShaker/closeLabwareLatch',
          params: {
            moduleId: 'heatershaker_id',
          },
        },
      })

      expect(mockCreateCommand).toHaveBeenCalledWith({
        runId: 'test123',
        command: {
          commandType: 'heaterShaker/setAndWaitForShakeSpeed',
          params: {
            moduleId: 'heatershaker_id',
            rpm: 300,
          },
        },
      })
    })
  })

  //  next test is sending module commands when run is terminal and through module controls
  it('entering an input for shake speed and clicking start should begin shaking when there is a runId and run is terminal', async () => {
    mockUseRunStatuses.mockReturnValue({
      isRunRunning: false,
=======
  //  next test is sending module commands when run is terminal and through module controls
  it('entering an input for shake speed and clicking start should begin shaking when there is a runId and run is terminal', async () => {
    mockUseRunStatuses.mockReturnValue({
>>>>>>> f627f633
      isRunStill: false,
      isRunTerminal: true,
      isRunIdle: false,
    })
    props = {
      module: mockHeaterShaker,
      onCloseClick: jest.fn(),
      isExpanded: true,
      isLoadedInRun: true,
      currentRunId: 'test123',
    }

    const { getByRole } = render(props)
    const button = getByRole('button', { name: /Start/i })
    const input = getByRole('spinbutton')
    fireEvent.change(input, { target: { value: '300' } })
    fireEvent.click(button)

    await waitFor(() => {
      expect(mockCreateLiveCommand).toHaveBeenCalledWith({
        command: {
          commandType: 'heaterShaker/closeLabwareLatch',
          params: {
            moduleId: 'heatershaker_id',
          },
        },
      })

      expect(mockCreateLiveCommand).toHaveBeenCalledWith({
        command: {
          commandType: 'heaterShaker/setAndWaitForShakeSpeed',
          params: {
            moduleId: 'heatershaker_id',
            rpm: 300,
          },
        },
      })
    })
  })

  //  next test is sending module commands when run is terminal and through device details module cards
  it('entering an input for shake speed and clicking start should begin shaking when there is a runId, through device details, and run is terminal', async () => {
    mockUseRunStatuses.mockReturnValue({
<<<<<<< HEAD
      isRunRunning: false,
=======
>>>>>>> f627f633
      isRunStill: false,
      isRunTerminal: true,
      isRunIdle: false,
    })
    props = {
      module: mockHeaterShaker,
      onCloseClick: jest.fn(),
      isExpanded: true,
      isLoadedInRun: false,
      currentRunId: 'test123',
    }

    const { getByRole } = render(props)
    const button = getByRole('button', { name: /Start/i })
    const input = getByRole('spinbutton')
    fireEvent.change(input, { target: { value: '300' } })
    fireEvent.click(button)

    await waitFor(() => {
      expect(mockCreateLiveCommand).toHaveBeenCalledWith({
        command: {
          commandType: 'heaterShaker/closeLabwareLatch',
          params: {
            moduleId: 'heatershaker_id',
          },
        },
      })

      expect(mockCreateLiveCommand).toHaveBeenCalledWith({
        command: {
          commandType: 'heaterShaker/setAndWaitForShakeSpeed',
          params: {
            moduleId: 'heatershaker_id',
            rpm: 300,
          },
        },
      })
    })
  })
})<|MERGE_RESOLUTION|>--- conflicted
+++ resolved
@@ -147,10 +147,7 @@
     })
     mockGetIsHeaterShakerAttached.mockReturnValue(true)
     mockUseRunStatuses.mockReturnValue({
-<<<<<<< HEAD
       isRunRunning: false,
-=======
->>>>>>> f627f633
       isRunStill: false,
       isRunTerminal: false,
       isRunIdle: false,
@@ -242,8 +239,6 @@
   })
 
   it('entering an input for shake speed and clicking start should begin shaking', async () => {
-<<<<<<< HEAD
-=======
     props = {
       module: mockHeaterShaker,
       onCloseClick: jest.fn(),
@@ -276,73 +271,6 @@
           },
         },
       })
-    })
-  })
-  it('entering an input for shake speed and clicking start should begin shaking when there is a runId and run is idle', async () => {
-    mockUseRunStatuses.mockReturnValue({
-      isRunStill: false,
-      isRunTerminal: false,
-      isRunIdle: true,
-    })
->>>>>>> f627f633
-    props = {
-      module: mockHeaterShaker,
-      onCloseClick: jest.fn(),
-      isExpanded: true,
-<<<<<<< HEAD
-      isLoadedInRun: false,
-=======
-      isLoadedInRun: true,
-      currentRunId: 'test123',
->>>>>>> f627f633
-    }
-
-    const { getByRole } = render(props)
-    const button = getByRole('button', { name: /Start/i })
-    const input = getByRole('spinbutton')
-    fireEvent.change(input, { target: { value: '300' } })
-    fireEvent.click(button)
-
-    await waitFor(() => {
-<<<<<<< HEAD
-      expect(mockCreateLiveCommand).toHaveBeenCalledWith({
-=======
-      expect(mockCreateCommand).toHaveBeenCalledWith({
-        runId: 'test123',
->>>>>>> f627f633
-        command: {
-          commandType: 'heaterShaker/closeLabwareLatch',
-          params: {
-            moduleId: 'heatershaker_id',
-          },
-<<<<<<< HEAD
-        },
-      })
-
-      expect(mockCreateLiveCommand).toHaveBeenCalledWith({
-        command: {
-          commandType: 'heaterShaker/setAndWaitForShakeSpeed',
-          params: {
-            moduleId: 'heatershaker_id',
-            rpm: 300,
-          },
-        },
-      })
-=======
-        },
-      })
-
-      expect(mockCreateCommand).toHaveBeenCalledWith({
-        runId: 'test123',
-        command: {
-          commandType: 'heaterShaker/setAndWaitForShakeSpeed',
-          params: {
-            moduleId: 'heatershaker_id',
-            rpm: 300,
-          },
-        },
-      })
->>>>>>> f627f633
     })
   })
   it('entering an input for shake speed and clicking start should begin shaking when there is a runId and run is idle', async () => {
@@ -360,7 +288,6 @@
       currentRunId: 'test123',
     }
 
-<<<<<<< HEAD
     const { getByRole } = render(props)
     const button = getByRole('button', { name: /Start/i })
     const input = getByRole('spinbutton')
@@ -395,11 +322,6 @@
   it('entering an input for shake speed and clicking start should begin shaking when there is a runId and run is terminal', async () => {
     mockUseRunStatuses.mockReturnValue({
       isRunRunning: false,
-=======
-  //  next test is sending module commands when run is terminal and through module controls
-  it('entering an input for shake speed and clicking start should begin shaking when there is a runId and run is terminal', async () => {
-    mockUseRunStatuses.mockReturnValue({
->>>>>>> f627f633
       isRunStill: false,
       isRunTerminal: true,
       isRunIdle: false,
@@ -443,10 +365,7 @@
   //  next test is sending module commands when run is terminal and through device details module cards
   it('entering an input for shake speed and clicking start should begin shaking when there is a runId, through device details, and run is terminal', async () => {
     mockUseRunStatuses.mockReturnValue({
-<<<<<<< HEAD
       isRunRunning: false,
-=======
->>>>>>> f627f633
       isRunStill: false,
       isRunTerminal: true,
       isRunIdle: false,
