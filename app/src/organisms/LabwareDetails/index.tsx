import * as React from 'react'
import { useTranslation } from 'react-i18next'
import { format } from 'date-fns'
import { css } from 'styled-components'

import {
  Box,
  Link,
  Icon,
  Flex,
  SPACING,
  COLORS,
  TYPOGRAPHY,
  BORDERS,
  DIRECTION_COLUMN,
  DIRECTION_ROW,
  JUSTIFY_SPACE_BETWEEN,
  ALIGN_CENTER,
  SIZE_1,
  useHoverTooltip,
  TOOLTIP_TOP_START,
} from '@opentrons/components'
import { getUniqueWellProperties } from '@opentrons/shared-data'
import { StyledText } from '../../atoms/text'
import { Slideout } from '../../atoms/Slideout'
import { Tooltip } from '../../atoms/Tooltip'
import { getWellLabel } from './helpers/labels'
import { WellCount } from './WellCount'
import { WellProperties } from './WellProperties'
import { Dimensions } from './Dimensions'
import { WellDimensions } from './WellDimensions'
import { WellSpacing } from './WellSpacing'
import { ManufacturerDetails } from './ManufacturerDetails'
import { InsertDetails } from './InsertDetails'
import { Gallery } from './Gallery'
import { CustomLabwareOverflowMenu } from '../LabwareCard/CustomLabwareOverflowMenu'
import type { LabwareDefAndDate } from '../../pages/Labware/hooks'

const CLOSE_ICON_STYLE = css`
  border-radius: 50%;

  &:hover {
    background: ${COLORS.grey35};
  }
  &:active {
    background: ${COLORS.grey35};
  }
`

const COPY_ICON_STYLE = css`
  transform: translateY(${SPACING.spacing4});
  &:hover {
<<<<<<< HEAD
    color: ${COLORS.blue50};
=======
    color: ${COLORS.blueEnabled};
>>>>>>> 2524ab95
  }
  &:active,
  &:focus {
    color: ${COLORS.darkBlackEnabled};
  }
`

export interface LabwareDetailsProps {
  onClose: () => void
  labware: LabwareDefAndDate
}

export function LabwareDetails(props: LabwareDetailsProps): JSX.Element {
  const { t } = useTranslation('labware_landing')
  const { definition, modified, filename } = props.labware
  const { metadata, parameters, brand, wells, ordering } = definition
  const apiName = definition.parameters.loadName
  const { displayVolumeUnits } = metadata
  const wellGroups = getUniqueWellProperties(definition)
  const wellLabel = getWellLabel(definition)
  const hasInserts = wellGroups.some(g => g.metadata.displayCategory)
  const insert = wellGroups.find(g => g.metadata.displayCategory)
  const insertCategory = insert?.metadata.displayCategory
  const irregular = wellGroups.length > 1
  const isMultiRow = ordering.some(row => row.length > 1)
  const isCustomDefinition = definition.namespace !== 'opentrons'
  const [showToolTip, setShowToolTip] = React.useState<boolean>(false)
  const [targetProps, tooltipProps] = useHoverTooltip({
    placement: TOOLTIP_TOP_START,
  })

  const handleCopy = async (): Promise<void> => {
    await navigator.clipboard.writeText(apiName)
    setShowToolTip(true)
  }

  React.useEffect(() => {
    const timer = setTimeout(() => setShowToolTip(false), 2000)
    return () => {
      clearTimeout(timer)
    }
  }, [showToolTip])

  const slideoutHeader = (
    <Flex
      flexDirection={DIRECTION_COLUMN}
      gridGap={SPACING.spacing4}
      paddingX={SPACING.spacing16}
      marginBottom={SPACING.spacing16}
    >
      <Flex
        flexDirection={DIRECTION_ROW}
        justifyContent={JUSTIFY_SPACE_BETWEEN}
      >
        <StyledText css={TYPOGRAPHY.h2SemiBold}>
          {props.labware.definition.metadata.displayName}
        </StyledText>
        <Link
          onClick={props.onClose}
          role="button"
          data-testid="labwareDetails_slideout_close_button"
        >
          <Icon
            name="close"
            height={SPACING.spacing24}
            css={CLOSE_ICON_STYLE}
          />
        </Link>
      </Flex>
      {!isCustomDefinition && (
        <Flex flexDirection={DIRECTION_ROW} alignItems={ALIGN_CENTER}>
          <Icon
<<<<<<< HEAD
            color={COLORS.blue50}
=======
            color={COLORS.blueEnabled}
>>>>>>> 2524ab95
            name="check-decagram"
            height=".7rem"
          />{' '}
          <StyledText
            as="label"
            id="LabwareDetails_opentronsDef"
            marginLeft={SPACING.spacing4}
          >
            {t('opentrons_def')}
          </StyledText>
        </Flex>
      )}
      {modified != null && filename != null && (
        <Flex
          flexDirection={DIRECTION_ROW}
          justifyContent={JUSTIFY_SPACE_BETWEEN}
          paddingRight={SPACING.spacing2}
          alignItems={ALIGN_CENTER}
        >
          <StyledText
            as="label"
            color={COLORS.grey50Enabled}
            id="LabwareDetails_dateAdded"
          >
            {t('last_updated')} {format(new Date(modified), 'MM/dd/yyyy')}
          </StyledText>
          <CustomLabwareOverflowMenu
            filename={filename}
            onDelete={props.onClose}
          />
        </Flex>
      )}
    </Flex>
  )

  return (
    <Slideout onCloseClick={props.onClose} title={slideoutHeader} isExpanded>
      <Gallery definition={definition} />
      <Box
        backgroundColor={COLORS.grey35}
        padding={SPACING.spacing16}
        marginBottom={SPACING.spacing24}
      >
        <StyledText as="h6">{t('api_name')}</StyledText>
        <Link
          css={TYPOGRAPHY.pRegular}
          onClick={handleCopy}
          role="button"
          aria-label="copy"
        >
          <Flex overflowWrap="anywhere">
            <Box fontSize={TYPOGRAPHY.fontSizeP} color={COLORS.black}>
              {apiName}
              <span {...targetProps}>
                <Icon size={SIZE_1} name="copy-text" css={COPY_ICON_STYLE} />
              </span>
            </Box>
          </Flex>
          {showToolTip && (
            <Tooltip width="3.25rem" tooltipProps={tooltipProps}>
              {t('copied')}
            </Tooltip>
          )}
        </Link>
      </Box>
      <Box border={BORDERS.lineBorder}>
        <Box padding={SPACING.spacing16}>
          <WellCount
            wellLabel={getWellLabel(definition)}
            count={Object.keys(wells).length}
          />
          {!hasInserts && !irregular && (
            <WellProperties
              wellProperties={wellGroups[0]}
              wellLabel={wellLabel}
              displayVolumeUnits={displayVolumeUnits}
            />
          )}
          <Dimensions
            definition={definition}
            irregular={irregular}
            insertCategory={insertCategory}
          />
          {wellGroups.map((wellProps, index) => {
            const { metadata: groupMetadata } = wellProps
            const wellLabel = getWellLabel(wellProps, definition)
            const groupDisplaySuffix =
              groupMetadata.displayName != null
                ? ` - ${String(groupMetadata.displayName)}`
                : ''

            return (
              <React.Fragment key={index}>
                {groupMetadata.displayCategory == null && irregular && (
                  <>
                    <WellCount
                      count={wellProps.wellCount}
                      wellLabel={wellLabel}
                    />
                    <WellProperties
                      wellProperties={wellProps}
                      wellLabel={wellLabel}
                      displayVolumeUnits={displayVolumeUnits}
                    />
                  </>
                )}
                {groupMetadata.displayCategory == null && (
                  <WellDimensions
                    labwareParams={parameters}
                    category={definition.metadata.displayCategory}
                    wellProperties={wellProps}
                    wellLabel={wellLabel}
                    labelSuffix={groupDisplaySuffix}
                  />
                )}
                <WellSpacing
                  category={definition.metadata.displayCategory}
                  wellProperties={wellProps}
                  isMultiRow={isMultiRow}
                  labelSuffix={groupDisplaySuffix}
                />
              </React.Fragment>
            )
          })}
        </Box>
        <ManufacturerDetails brand={brand} />
      </Box>
      {hasInserts && <InsertDetails definition={definition} />}
    </Slideout>
  )
}<|MERGE_RESOLUTION|>--- conflicted
+++ resolved
@@ -50,11 +50,7 @@
 const COPY_ICON_STYLE = css`
   transform: translateY(${SPACING.spacing4});
   &:hover {
-<<<<<<< HEAD
     color: ${COLORS.blue50};
-=======
-    color: ${COLORS.blueEnabled};
->>>>>>> 2524ab95
   }
   &:active,
   &:focus {
@@ -126,15 +122,7 @@
       </Flex>
       {!isCustomDefinition && (
         <Flex flexDirection={DIRECTION_ROW} alignItems={ALIGN_CENTER}>
-          <Icon
-<<<<<<< HEAD
-            color={COLORS.blue50}
-=======
-            color={COLORS.blueEnabled}
->>>>>>> 2524ab95
-            name="check-decagram"
-            height=".7rem"
-          />{' '}
+          <Icon color={COLORS.blue50} name="check-decagram" height=".7rem" />{' '}
           <StyledText
             as="label"
             id="LabwareDetails_opentronsDef"
