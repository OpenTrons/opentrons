import * as React from 'react'
import { useTranslation } from 'react-i18next'
import { createPortal } from 'react-dom'

import {
  ALIGN_CENTER,
  COLORS,
  DIRECTION_COLUMN,
  Flex,
  InputField,
  LargeButton,
  POSITION_FIXED,
  SPACING,
} from '@opentrons/components'

import { useNotifyDeckConfigurationQuery } from '../../../resources/deck_configuration'
import { getTopPortalEl } from '../../../App/portal'
<<<<<<< HEAD
import { ChildNavigation } from '../../ChildNavigation'
import { useBlowOutLocationOptions } from './BlowOut'

import { ACTIONS } from '../constants'
import { i18n } from '../../../i18n'
import { NumericalKeyboard } from '../../../atoms/SoftwareKeyboard'
=======
import { RadioButton } from '../../../atoms/buttons'
import { ChildNavigation } from '../../ChildNavigation'
import { useBlowOutLocationOptions } from './BlowOut'
>>>>>>> 80261779

import type {
  PathOption,
  QuickTransferSummaryState,
  QuickTransferSummaryAction,
  BlowOutLocation,
} from '../types'

interface PipettePathProps {
  onBack: () => void
  state: QuickTransferSummaryState
  dispatch: React.Dispatch<QuickTransferSummaryAction>
}

export function PipettePath(props: PipettePathProps): JSX.Element {
  const { onBack, state, dispatch } = props
  const { t } = useTranslation('quick_transfer')
  const keyboardRef = React.useRef(null)
  const deckConfig = useNotifyDeckConfigurationQuery().data ?? []

  const [selectedPath, setSelectedPath] = React.useState<PathOption>(state.path)
  const [currentStep, setCurrentStep] = React.useState<number>(1)
  const [blowOutLocation, setBlowOutLocation] = React.useState<
    BlowOutLocation | undefined
  >(state.blowOut)

  const [disposalVolume, setDisposalVolume] = React.useState<number>(
    state.volume
  )
  const maxPipetteVolume = Object.values(state.pipette.liquids)[0].maxVolume
  const tipVolume = Object.values(state.tipRack.wells)[0].totalLiquidVolume

  // this is the max amount of liquid that can be held in the tip at any time
  const maxTipCapacity = Math.min(maxPipetteVolume, tipVolume)

  const allowedPipettePathOptions: Array<{
    pathOption: PathOption
    description: string
  }> = [{ pathOption: 'single', description: t('pipette_path_single') }]
  if (
    state.transferType === 'distribute' &&
    maxTipCapacity >= state.volume * 3
  ) {
    // we have the capacity for a multi dispense if we can fit at least 2x the volume per well
    // for aspiration plus 1x the volume per well for disposal volume
    allowedPipettePathOptions.push({
      pathOption: 'multiDispense',
      description: t('pipette_path_multi_dispense'),
    })
    // for multi aspirate we only need at least 2x the volume per well
  } else if (
    state.transferType === 'consolidate' &&
    maxTipCapacity >= state.volume * 2
  ) {
    allowedPipettePathOptions.push({
      pathOption: 'multiAspirate',
      description: t('pipette_path_multi_aspirate'),
    })
  }

  const blowOutLocationItems = useBlowOutLocationOptions(
    deckConfig,
    state.transferType
  )

  const handleClickBackOrExit = (): void => {
    currentStep > 1 ? setCurrentStep(currentStep - 1) : onBack()
  }

  const handleClickSaveOrContinue = (): void => {
    if (currentStep === 1) {
      if (selectedPath !== 'multiDispense') {
        dispatch({
          type: ACTIONS.SET_PIPETTE_PATH,
          path: selectedPath,
        })
        onBack()
      } else {
        setCurrentStep(2)
      }
    } else if (currentStep === 2) {
      setCurrentStep(3)
    } else {
      dispatch({
        type: ACTIONS.SET_PIPETTE_PATH,
        path: selectedPath as PathOption,
        disposalVolume,
        blowOutLocation,
      })
      onBack()
    }
  }

  const saveOrContinueButtonText =
    selectedPath === 'multiDispense' && currentStep < 3
      ? t('shared:continue')
      : t('shared:save')

  const maxDisposalCapacity = maxTipCapacity - state.volume * 2
  const volumeRange = { min: 1, max: maxDisposalCapacity }

  const volumeError =
    disposalVolume !== null &&
    (disposalVolume < volumeRange.min || disposalVolume > volumeRange.max)
      ? t(`value_out_of_range`, {
          min: volumeRange.min,
          max: volumeRange.max,
        })
      : null

  let buttonIsDisabled = false
  if (currentStep === 2) {
    buttonIsDisabled = disposalVolume == null || volumeError != null
  } else if (currentStep === 3) {
    buttonIsDisabled = blowOutLocation == null
  }

  return createPortal(
    <Flex position={POSITION_FIXED} backgroundColor={COLORS.white} width="100%">
      <ChildNavigation
        header={t('pipette_path')}
        buttonText={i18n.format(saveOrContinueButtonText, 'capitalize')}
        onClickBack={handleClickBackOrExit}
        onClickButton={handleClickSaveOrContinue}
        buttonIsDisabled={buttonIsDisabled}
      />
      {currentStep === 1 ? (
        <Flex
          marginTop={SPACING.spacing120}
          flexDirection={DIRECTION_COLUMN}
          padding={`${SPACING.spacing16} ${SPACING.spacing60} ${SPACING.spacing40} ${SPACING.spacing60}`}
          gridGap={SPACING.spacing4}
          width="100%"
        >
          {allowedPipettePathOptions.map(option => (
            <RadioButton
              key={option.description}
              isSelected={selectedPath === option.pathOption}
              onChange={() => {
                setSelectedPath(option.pathOption)
              }}
              buttonValue={option.description}
              buttonLabel={option.description}
              radioButtonType="large"
            />
          ))}
        </Flex>
      ) : null}
      {currentStep === 2 ? (
        <Flex
          alignSelf={ALIGN_CENTER}
          gridGap={SPACING.spacing48}
          paddingX={SPACING.spacing40}
          padding={`${SPACING.spacing16} ${SPACING.spacing40} ${SPACING.spacing40}`}
          marginTop="7.75rem" // using margin rather than justify due to content moving with error message
          alignItems={ALIGN_CENTER}
          height="22rem"
        >
          <Flex
            width="30.5rem"
            height="100%"
            gridGap={SPACING.spacing24}
            flexDirection={DIRECTION_COLUMN}
            marginTop={SPACING.spacing68}
          >
            <InputField
              type="number"
              value={disposalVolume}
              title={t('disposal_volume_µL')}
              error={volumeError}
              readOnly
            />
          </Flex>
          <Flex
            paddingX={SPACING.spacing24}
            height="21.25rem"
            marginTop="7.75rem"
            borderRadius="0"
          >
            <NumericalKeyboard
              keyboardRef={keyboardRef}
              initialValue={String(disposalVolume)}
              onChange={e => {
                setDisposalVolume(Number(e))
              }}
            />
          </Flex>
        </Flex>
      ) : null}
      {currentStep === 3 ? (
        <Flex
          marginTop={SPACING.spacing120}
          flexDirection={DIRECTION_COLUMN}
          padding={`${SPACING.spacing16} ${SPACING.spacing60} ${SPACING.spacing40} ${SPACING.spacing60}`}
          gridGap={SPACING.spacing4}
          width="100%"
        >
          {blowOutLocationItems.map(option => (
            <RadioButton
              key={option.description}
              isSelected={blowOutLocation === option.location}
              onChange={() => {
                setBlowOutLocation(option.location)
              }}
              buttonValue={option.description}
              buttonLabel={option.description}
              radioButtonType="large"
            />
          ))}
        </Flex>
      ) : null}
    </Flex>,
    getTopPortalEl()
  )
}<|MERGE_RESOLUTION|>--- conflicted
+++ resolved
@@ -8,25 +8,19 @@
   DIRECTION_COLUMN,
   Flex,
   InputField,
-  LargeButton,
+  RadioButton,
   POSITION_FIXED,
   SPACING,
 } from '@opentrons/components'
 
 import { useNotifyDeckConfigurationQuery } from '../../../resources/deck_configuration'
 import { getTopPortalEl } from '../../../App/portal'
-<<<<<<< HEAD
 import { ChildNavigation } from '../../ChildNavigation'
 import { useBlowOutLocationOptions } from './BlowOut'
 
 import { ACTIONS } from '../constants'
 import { i18n } from '../../../i18n'
 import { NumericalKeyboard } from '../../../atoms/SoftwareKeyboard'
-=======
-import { RadioButton } from '../../../atoms/buttons'
-import { ChildNavigation } from '../../ChildNavigation'
-import { useBlowOutLocationOptions } from './BlowOut'
->>>>>>> 80261779
 
 import type {
   PathOption,
