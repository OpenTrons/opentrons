import * as React from 'react'
import { useTranslation } from 'react-i18next'
import { createPortal } from 'react-dom'

import {
  ALIGN_CENTER,
  COLORS,
  DIRECTION_COLUMN,
  Flex,
  InputField,
  LargeButton,
  POSITION_FIXED,
  SPACING,
} from '@opentrons/components'

import { getTopPortalEl } from '../../../App/portal'
<<<<<<< HEAD
=======
import { RadioButton } from '../../../atoms/buttons'
>>>>>>> 80261779
import { ChildNavigation } from '../../ChildNavigation'
import { ACTIONS } from '../constants'

import type {
  QuickTransferSummaryState,
  QuickTransferSummaryAction,
  FlowRateKind,
} from '../types'
import { i18n } from '../../../i18n'
import { NumericalKeyboard } from '../../../atoms/SoftwareKeyboard'

interface AirGapProps {
  onBack: () => void
  state: QuickTransferSummaryState
  dispatch: React.Dispatch<QuickTransferSummaryAction>
  kind: FlowRateKind
}

export function AirGap(props: AirGapProps): JSX.Element {
  const { kind, onBack, state, dispatch } = props
  const { t } = useTranslation('quick_transfer')
  const keyboardRef = React.useRef(null)

  const [airGapEnabled, setAirGapEnabled] = React.useState<boolean>(
    kind === 'aspirate'
      ? state.airGapAspirate != null
      : state.airGapDispense != null
  )
  const [currentStep, setCurrentStep] = React.useState<number>(1)
  const [volume, setVolume] = React.useState<number | null>(
    kind === 'aspirate'
      ? state.airGapAspirate ?? null
      : state.airGapDispense ?? null
  )

  const action =
    kind === 'aspirate'
      ? ACTIONS.SET_AIR_GAP_ASPIRATE
      : ACTIONS.SET_AIR_GAP_DISPENSE

  const enableAirGapDisplayItems = [
    {
      option: true,
      description: t('option_enabled'),
      onClick: () => {
        setAirGapEnabled(true)
      },
    },
    {
      option: false,
      description: t('option_disabled'),
      onClick: () => {
        setAirGapEnabled(false)
      },
    },
  ]

  const handleClickBackOrExit = (): void => {
    currentStep > 1 ? setCurrentStep(currentStep - 1) : onBack()
  }

  const handleClickSaveOrContinue = (): void => {
    if (currentStep === 1) {
      if (airGapEnabled) {
        setCurrentStep(currentStep + 1)
      } else {
        dispatch({ type: action, volume: undefined })
        onBack()
      }
    } else if (currentStep === 2) {
      dispatch({ type: action, volume: volume ?? undefined })
      onBack()
    }
  }

  const setSaveOrContinueButtonText =
    airGapEnabled && currentStep < 2 ? t('shared:continue') : t('shared:save')

  const maxPipetteVolume = Object.values(state.pipette.liquids)[0].maxVolume
  const tipVolume = Object.values(state.tipRack.wells)[0].totalLiquidVolume

  // dispense air gap is performed whenever a tip is on its way to the trash, so
  // we can have the max be at the max tip capacity
  let maxAvailableCapacity = Math.min(maxPipetteVolume, tipVolume)

  // for aspirate, air gap behaves differently depending on the path
  if (kind === 'aspirate') {
    if (state.path === 'single') {
      // for a single path, air gap capacity is just the difference between the
      // pipette/tip capacity and the volume per well
      maxAvailableCapacity =
        Math.min(maxPipetteVolume, tipVolume) - state.volume
    } else if (state.path === 'multiAspirate') {
      // an aspirate air gap for multi aspirate will aspirate an air gap
      // after each aspirate action, so we need to halve the available capacity for single path
      // to get the amount available, assuming a min of 2 aspirates per dispense
      maxAvailableCapacity =
        (Math.min(maxPipetteVolume, tipVolume) - 2 * state.volume) / 2
    } else {
      // aspirate air gap for multi dispense occurs once per asprirate and
      // available volume is max capacity - volume*3 assuming a min of 2 dispenses
      // per aspirate plus 1x the volume for disposal
      maxAvailableCapacity =
        Math.min(maxPipetteVolume, tipVolume) - state.volume * 3
    }
  }

  const volumeRange = { min: 1, max: Math.floor(maxAvailableCapacity) }
  let volumeError = null
  if (volumeRange.min > volumeRange.max) {
    volumeError = t('air_gap_capacity_error')
  } else if (
    volume !== null &&
    (volume < volumeRange.min || volume > volumeRange.max)
  ) {
    volumeError = t(`value_out_of_range`, {
      min: volumeRange.min,
      max: volumeRange.max,
    })
  }

  let buttonIsDisabled = false
  if (currentStep === 2) {
    buttonIsDisabled = volume == null || volumeError != null
  }

  return createPortal(
    <Flex position={POSITION_FIXED} backgroundColor={COLORS.white} width="100%">
      <ChildNavigation
        header={
          kind === 'aspirate'
            ? t('air_gap_before_aspirating')
            : t('air_gap_before_dispensing')
        }
        buttonText={i18n.format(setSaveOrContinueButtonText, 'capitalize')}
        onClickBack={handleClickBackOrExit}
        onClickButton={handleClickSaveOrContinue}
        top={SPACING.spacing8}
        buttonIsDisabled={buttonIsDisabled}
      />
      {currentStep === 1 ? (
        <Flex
          marginTop={SPACING.spacing120}
          flexDirection={DIRECTION_COLUMN}
          padding={`${SPACING.spacing16} ${SPACING.spacing60} ${SPACING.spacing40} ${SPACING.spacing60}`}
          gridGap={SPACING.spacing4}
          width="100%"
        >
          {enableAirGapDisplayItems.map(displayItem => (
            <RadioButton
              key={displayItem.description}
              isSelected={airGapEnabled === displayItem.option}
              onChange={displayItem.onClick}
              buttonValue={displayItem.description}
              buttonLabel={displayItem.description}
              radioButtonType="large"
            />
          ))}
        </Flex>
      ) : null}
      {currentStep === 2 ? (
        <Flex
          alignSelf={ALIGN_CENTER}
          gridGap={SPACING.spacing48}
          paddingX={SPACING.spacing40}
          padding={`${SPACING.spacing16} ${SPACING.spacing40} ${SPACING.spacing40}`}
          marginTop="7.75rem" // using margin rather than justify due to content moving with error message
          alignItems={ALIGN_CENTER}
          height="22rem"
        >
          <Flex
            width="30.5rem"
            height="100%"
            gridGap={SPACING.spacing24}
            flexDirection={DIRECTION_COLUMN}
            marginTop={SPACING.spacing68}
          >
            <InputField
              type="number"
              value={volume}
              title={t('air_gap_volume_µL')}
              error={volumeError}
              readOnly
            />
          </Flex>
          <Flex
            paddingX={SPACING.spacing24}
            height="21.25rem"
            marginTop="7.75rem"
            borderRadius="0"
          >
            <NumericalKeyboard
              keyboardRef={keyboardRef}
              initialValue={String(volume)}
              onChange={e => {
                setVolume(Number(e))
              }}
            />
          </Flex>
        </Flex>
      ) : null}
    </Flex>,
    getTopPortalEl()
  )
}<|MERGE_RESOLUTION|>--- conflicted
+++ resolved
@@ -8,16 +8,12 @@
   DIRECTION_COLUMN,
   Flex,
   InputField,
-  LargeButton,
+  RadioButton,
   POSITION_FIXED,
   SPACING,
 } from '@opentrons/components'
 
 import { getTopPortalEl } from '../../../App/portal'
-<<<<<<< HEAD
-=======
-import { RadioButton } from '../../../atoms/buttons'
->>>>>>> 80261779
 import { ChildNavigation } from '../../ChildNavigation'
 import { ACTIONS } from '../constants'
 
