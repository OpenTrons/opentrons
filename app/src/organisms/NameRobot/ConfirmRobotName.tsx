import * as React from 'react'
import { useHistory } from 'react-router-dom'
import { useTranslation } from 'react-i18next'
import { useDispatch } from 'react-redux'

import {
  Flex,
  DIRECTION_COLUMN,
  JUSTIFY_CENTER,
  ALIGN_CENTER,
  SPACING,
  TYPOGRAPHY,
  COLORS,
  PrimaryButton,
} from '@opentrons/components'

import { StyledText } from '../../atoms/text'
import { StepMeter } from '../../atoms/StepMeter'
import { updateConfigValue } from '../../redux/config'
import screenImage from '../../assets/images/on-device-display/odd_abstract@x2.png'

import type { Dispatch } from '../../redux/types'

const IMAGE_ALT = 'finish setting up a robot'

interface ConfirmRobotNameProps {
  robotName: string
}

export function ConfirmRobotName({
  robotName,
}: ConfirmRobotNameProps): JSX.Element {
  const { t } = useTranslation('device_settings')
  const history = useHistory()
  const dispatch = useDispatch<Dispatch>()

  const handleClick = (): void => {
    dispatch(
      updateConfigValue(
        'onDeviceDisplaySettings.unfinishedUnboxingFlowRoute',
        null
      )
    )
    history.push('/dashboard')
  }
  return (
    <>
      <StepMeter totalSteps={5} currentStep={5} OnDevice />
      <Flex
        padding={`${String(SPACING.spacing32)} ${String(
          SPACING.spacing40
        )} ${String(SPACING.spacing40)}`}
        flexDirection={DIRECTION_COLUMN}
      >
        <Flex justifyContent={JUSTIFY_CENTER} marginBottom="3.041875rem">
          <StyledText
            fontSize="2rem"
            fontWeight="700"
            lineHeight="2.75rem"
            color={COLORS.black}
          >
            {t('name_love_it', { name: robotName })}
          </StyledText>
        </Flex>
        <Flex height="26.5625rem" justifyContent={JUSTIFY_CENTER}>
          <Flex
            justifyContent={JUSTIFY_CENTER}
            alignItems={ALIGN_CENTER}
            flexDirection={DIRECTION_COLUMN}
          >
            <img
              alt={IMAGE_ALT}
              src={screenImage}
              width="944px"
              height="236px"
            />
            <StyledText
              marginTop={SPACING.spacing40}
              fontSize="1.625rem"
              lineHeight="2.1875rem"
              fontWeight={TYPOGRAPHY.fontWeightRegular}
            >
              {t('your_robot_is_ready_to_go')}
            </StyledText>
            <PrimaryButton
<<<<<<< HEAD
              marginTop={SPACING.spacing40}
              onClick={() => history.push('/dashboard')}
=======
              marginTop={SPACING.spacingXXL}
              onClick={handleClick}
>>>>>>> bf32bde3
              width="100%"
              height="4.375rem"
              fontSize="1.5rem"
              lineHeight="1.375rem"
            >
              {t('finish_setup')}
            </PrimaryButton>
          </Flex>
        </Flex>
      </Flex>
    </>
  )
}<|MERGE_RESOLUTION|>--- conflicted
+++ resolved
@@ -83,13 +83,8 @@
               {t('your_robot_is_ready_to_go')}
             </StyledText>
             <PrimaryButton
-<<<<<<< HEAD
               marginTop={SPACING.spacing40}
-              onClick={() => history.push('/dashboard')}
-=======
-              marginTop={SPACING.spacingXXL}
               onClick={handleClick}
->>>>>>> bf32bde3
               width="100%"
               height="4.375rem"
               fontSize="1.5rem"
