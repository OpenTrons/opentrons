import * as React from 'react'
import { useSelector } from 'react-redux'
import { useTranslation } from 'react-i18next'
import {
  Card,
  Text,
  Flex,
  Icon,
  SPACING_2,
  SPACING_3,
  SPACING_4,
  SPACING_5,
  SPACING_7,
  SIZE_1,
  DIRECTION_ROW,
  ALIGN_START,
  ALIGN_CENTER,
  JUSTIFY_SPACE_BETWEEN,
  FONT_WEIGHT_REGULAR,
  FONT_SIZE_BODY_2,
  FONT_WEIGHT_SEMIBOLD,
  FONT_SIZE_BODY_1,
  C_WHITE,
  COLOR_SUCCESS,
  COLOR_WARNING,
  C_LIGHT_GRAY,
  C_DARK_GRAY,
} from '@opentrons/components'
import { protocolHasModules } from '@opentrons/shared-data'
import { Divider } from '../../../atoms/structure'
import { getConnectedRobot } from '../../../redux/discovery/selectors'
import { useProtocolCalibrationStatus } from '../RunSetupCard/hooks/useProtocolCalibrationStatus'
import { useProtocolDetails } from '../../RunDetails/hooks'
import { CollapsibleStep } from './CollapsibleStep'
import { ProceedToRunCta } from './ProceedToRunCta'
import { LabwareSetup } from './LabwareSetup'
import { ModuleSetup } from './ModuleSetup'
import { RobotCalibration } from './RobotCalibration'
import type { State } from '../../../redux/types'

const ROBOT_CALIBRATION_STEP_KEY = 'robot_calibration_step' as const
const MODULE_SETUP_KEY = 'module_setup_step' as const
const LABWARE_SETUP_KEY = 'labware_setup_step' as const

const INITIAL_EXPAND_DELAY_MS = 700

export type StepKey =
  | typeof ROBOT_CALIBRATION_STEP_KEY
  | typeof MODULE_SETUP_KEY
  | typeof LABWARE_SETUP_KEY

export function RunSetupCard(): JSX.Element | null {
  const { t } = useTranslation('protocol_setup')
  const { protocolData } = useProtocolDetails()
  const robot = useSelector((state: State) => getConnectedRobot(state))
<<<<<<< HEAD
  const robotName = robot?.name != null ? robot?.name : ''
  const calibrationStatus = useSelector((state: State) => {
    return getProtocolCalibrationComplete(state, robotName)
  })
  const [expandedStepKey, setExpandedStepKey] = React.useState<StepKey | null>(
    null
  )
  const [isLoading, setIsLoading] = React.useState<Boolean>(true)

  // Set loader to false once protocolData contains data and is not null
  React.useEffect(() => {
    if (protocolData != null) {
      setIsLoading(false)
    }
  }, [protocolData])

  if (
    protocolData == null ||
    robot == null ||
    ('metadata' in protocolData && Object.keys(protocolData).length === 1)
  )
    return null
=======
  const calibrationStatus = useProtocolCalibrationStatus()

  const [expandedStepKey, setExpandedStepKey] = React.useState<StepKey | null>(
    null
  )
  const [stepsKeysInOrder, setStepKeysInOrder] = React.useState<StepKey[]>([
    ROBOT_CALIBRATION_STEP_KEY,
    LABWARE_SETUP_KEY,
  ])
  React.useEffect(() => {
    if (protocolData != null && protocolHasModules(protocolData)) {
      setStepKeysInOrder([
        ROBOT_CALIBRATION_STEP_KEY,
        MODULE_SETUP_KEY,
        LABWARE_SETUP_KEY,
      ])
    }
    let initialExpandedStepKey: StepKey = ROBOT_CALIBRATION_STEP_KEY
    if (calibrationStatus.complete) {
      initialExpandedStepKey =
        stepsKeysInOrder[
          stepsKeysInOrder.findIndex(v => v === ROBOT_CALIBRATION_STEP_KEY) + 1
        ]
    }
    const initialExpandTimer = setTimeout(
      () => setExpandedStepKey(initialExpandedStepKey),
      INITIAL_EXPAND_DELAY_MS
    )
    return () => clearTimeout(initialExpandTimer)
  }, [Boolean(protocolData)])
>>>>>>> e5789a08

  if (protocolData == null || robot == null) return null

  const StepDetailMap: Record<
    StepKey,
    { stepInternals: JSX.Element; description: string }
  > = {
    [ROBOT_CALIBRATION_STEP_KEY]: {
      stepInternals: (
        <RobotCalibration
          robot={robot}
          nextStep={
            stepsKeysInOrder[
              stepsKeysInOrder.findIndex(
                v => v === ROBOT_CALIBRATION_STEP_KEY
              ) + 1
            ]
          }
          expandStep={nextStep => setExpandedStepKey(nextStep)}
          calibrationStatus={calibrationStatus}
        />
      ),
      description: t(`${ROBOT_CALIBRATION_STEP_KEY}_description`),
    },
    [MODULE_SETUP_KEY]: {
      stepInternals: (
        <ModuleSetup
          expandLabwareSetupStep={() => setExpandedStepKey(LABWARE_SETUP_KEY)}
          robotName={robot.name}
        />
      ),
      description: t(`${MODULE_SETUP_KEY}_description`, {
        count:
          'modules' in protocolData
            ? Object.keys(protocolData.modules).length
            : 0,
      }),
    },
    [LABWARE_SETUP_KEY]: {
      stepInternals: <LabwareSetup />,
      description: t(`${LABWARE_SETUP_KEY}_description`),
    },
  }
  return (
    <Card
      width="100%"
      marginTop={SPACING_3}
      paddingY={SPACING_3}
      backgroundColor={C_WHITE}
    >
      <Text
        as="h2"
        paddingX={SPACING_3}
        fontWeight={FONT_WEIGHT_SEMIBOLD}
        id={'RunSetupCard_setupForRun'}
      >
        {t('setup_for_run')}
      </Text>
      {isLoading ? (
        <>
          <Flex justifyContent={ALIGN_CENTER}>
            <Icon
              name="ot-spinner"
              width={SPACING_5}
              marginTop={SPACING_4}
              marginBottom={SPACING_4}
              color={C_LIGHT_GRAY}
              spin
            />
          </Flex>
          <Flex justifyContent={ALIGN_CENTER}>
            <Text
              justifyContent={JUSTIFY_SPACE_BETWEEN}
              as={'h3'}
              color={C_DARK_GRAY}
              marginBottom={SPACING_5}
              fontWeight={FONT_WEIGHT_REGULAR}
              fontSize={FONT_SIZE_BODY_2}
            >
              {t('loading_protocol_details')}
            </Text>
          </Flex>
        </>
      ) : (
        <>
          {stepsKeysInOrder.map((stepKey, index) => (
            <React.Fragment key={stepKey}>
              <Divider marginY={SPACING_3} />
              <CollapsibleStep
                expanded={stepKey === expandedStepKey}
                label={t('step', { index: index + 1 })}
                title={t(`${stepKey}_title`)}
                description={StepDetailMap[stepKey].description}
                toggleExpanded={() =>
                  stepKey === expandedStepKey
                    ? setExpandedStepKey(null)
                    : setExpandedStepKey(stepKey)
                }
                rightAlignedNode={
                  stepKey === ROBOT_CALIBRATION_STEP_KEY ? (
                    <Flex
                      flexDirection={DIRECTION_ROW}
                      alignItems={ALIGN_START}
                      marginLeft={SPACING_7}
                    >
                      <Icon
                        size={SIZE_1}
                        color={
                          calibrationStatus.complete
                            ? COLOR_SUCCESS
                            : COLOR_WARNING
                        }
                        marginRight={SPACING_2}
                        name={
                          calibrationStatus.complete
                            ? 'check-circle'
                            : 'alert-circle'
                        }
                        id={'RunSetupCard_calibrationIcon'}
                      />
                      <Text
                        fontSize={FONT_SIZE_BODY_1}
                        id={'RunSetupCard_calibrationText'}
                      >
                        {calibrationStatus.complete
                          ? t('calibration_ready')
                          : t('calibration_needed')}
                      </Text>
                    </Flex>
                  ) : null
                }
              >
                {StepDetailMap[stepKey].stepInternals}
              </CollapsibleStep>
            </React.Fragment>
          ))}
          <Divider marginY={SPACING_3} />
          <ProceedToRunCta />
        </>
      )}
    </Card>
  )
}<|MERGE_RESOLUTION|>--- conflicted
+++ resolved
@@ -53,30 +53,6 @@
   const { t } = useTranslation('protocol_setup')
   const { protocolData } = useProtocolDetails()
   const robot = useSelector((state: State) => getConnectedRobot(state))
-<<<<<<< HEAD
-  const robotName = robot?.name != null ? robot?.name : ''
-  const calibrationStatus = useSelector((state: State) => {
-    return getProtocolCalibrationComplete(state, robotName)
-  })
-  const [expandedStepKey, setExpandedStepKey] = React.useState<StepKey | null>(
-    null
-  )
-  const [isLoading, setIsLoading] = React.useState<Boolean>(true)
-
-  // Set loader to false once protocolData contains data and is not null
-  React.useEffect(() => {
-    if (protocolData != null) {
-      setIsLoading(false)
-    }
-  }, [protocolData])
-
-  if (
-    protocolData == null ||
-    robot == null ||
-    ('metadata' in protocolData && Object.keys(protocolData).length === 1)
-  )
-    return null
-=======
   const calibrationStatus = useProtocolCalibrationStatus()
 
   const [expandedStepKey, setExpandedStepKey] = React.useState<StepKey | null>(
@@ -86,6 +62,16 @@
     ROBOT_CALIBRATION_STEP_KEY,
     LABWARE_SETUP_KEY,
   ])
+
+  const [isLoading, setIsLoading] = React.useState<Boolean>(true)
+
+  // Set loader to false once protocolData contains data and is not null
+  React.useEffect(() => {
+    if (protocolData != null) {
+      setIsLoading(false)
+    }
+  }, [protocolData])
+
   React.useEffect(() => {
     if (protocolData != null && protocolHasModules(protocolData)) {
       setStepKeysInOrder([
@@ -107,7 +93,6 @@
     )
     return () => clearTimeout(initialExpandTimer)
   }, [Boolean(protocolData)])
->>>>>>> e5789a08
 
   if (protocolData == null || robot == null) return null
 
