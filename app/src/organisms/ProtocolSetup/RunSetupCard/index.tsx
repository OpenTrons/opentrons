import * as React from 'react'
import { useSelector } from 'react-redux'
import { useTranslation } from 'react-i18next'
import {
  Card,
  Text,
  SPACING_3,
  FONT_WEIGHT_SEMIBOLD,
} from '@opentrons/components'
import { protocolHasModules } from '@opentrons/shared-data'
import standardDeckDef from '@opentrons/shared-data/deck/definitions/2/ot2_standard.json'
import { getProtocolData } from '../../../redux/protocol'
import { Divider } from '../../../atoms/structure'
import { CollapsibleStep } from './CollapsibleStep'
import { ProceedToRunCta } from './ProceedToRunCta'
import { LabwareSetup } from './LabwareSetup'
import { ModuleSetup } from './ModuleSetup'
<<<<<<< HEAD
import { getLabwareRenderCoords } from '../utils/getLabwareRenderCoords'
=======
import { useModuleRenderInfoById, useLabwareRenderInfoById } from '../hooks'
>>>>>>> 88639a09
import { RobotCalibration } from './RobotCalibration'
import type { JsonProtocolFile } from '@opentrons/shared-data'
import type { State } from '../../../redux/types'
import { getConnectedRobot } from '../../../redux/discovery/selectors'

export function RunSetupCard(): JSX.Element | null {
  const { t } = useTranslation('protocol_setup')
  const protocolData = useSelector((state: State) => getProtocolData(state))
<<<<<<< HEAD
  const labwareRenderCoords = getLabwareRenderCoords(
    protocolData,
    standardDeckDef as any
  )
=======
>>>>>>> 88639a09
  const robot = useSelector((state: State) => getConnectedRobot(state))

  const ROBOT_CALIBRATION_STEP_KEY = 'robot_calibration_step' as const
  const LABWARE_SETUP_KEY = 'labware_setup_step' as const
  const MODULE_SETUP_KEY = 'module_setup_step' as const

  type StepKey =
    | typeof ROBOT_CALIBRATION_STEP_KEY
    | typeof MODULE_SETUP_KEY
    | typeof LABWARE_SETUP_KEY

  const [expandedStepKey, setExpandedStepKey] = React.useState<StepKey | null>(
    ROBOT_CALIBRATION_STEP_KEY
  )
  if (
    protocolData == null ||
    robot == null ||
    ('metadata' in protocolData && Object.keys(protocolData).length === 1)
  )
    return null

  let stepsKeysInOrder: StepKey[] = [ROBOT_CALIBRATION_STEP_KEY]
  if (protocolHasModules(protocolData as JsonProtocolFile)) {
    stepsKeysInOrder = [
      ...stepsKeysInOrder,
      MODULE_SETUP_KEY,
      LABWARE_SETUP_KEY,
    ]
  } else {
    stepsKeysInOrder = [...stepsKeysInOrder, LABWARE_SETUP_KEY]
  }

  const StepDetailMap: Record<
    StepKey,
    { stepInternals: JSX.Element; description: string }
  > = {
    [ROBOT_CALIBRATION_STEP_KEY]: {
      stepInternals: <RobotCalibration robot={robot} />,
      description: t(`${ROBOT_CALIBRATION_STEP_KEY}_description`),
    },
    [MODULE_SETUP_KEY]: {
      stepInternals: (
        <ModuleSetup
          expandLabwareSetupStep={() => setExpandedStepKey(LABWARE_SETUP_KEY)}
          robotName={robot.name}
        />
      ),
      description: t(`${MODULE_SETUP_KEY}_description`, {
        count:
          'modules' in protocolData
            ? Object.keys(protocolData.modules).length
            : 0,
      }),
    },
    [LABWARE_SETUP_KEY]: {
<<<<<<< HEAD
      stepInternals: <LabwareSetup labwareRenderCoords={labwareRenderCoords} />,
=======
      stepInternals: <LabwareSetup />,
>>>>>>> 88639a09
      description: t(`${LABWARE_SETUP_KEY}_description`),
    },
  }
  return (
    <Card width="100%" marginTop={SPACING_3} paddingY={SPACING_3}>
      <Text as="h2" paddingX={SPACING_3} fontWeight={FONT_WEIGHT_SEMIBOLD}>
        {t('setup_for_run')}
      </Text>
      {stepsKeysInOrder.map((stepKey, index) => (
        <React.Fragment key={stepKey}>
          <Divider marginY={SPACING_3} />
          <CollapsibleStep
            expanded={stepKey === expandedStepKey}
            label={t('step', { index: index + 1 })}
            title={t(`${stepKey}_title`)}
            description={StepDetailMap[stepKey].description}
            toggleExpanded={() =>
              stepKey === expandedStepKey
                ? setExpandedStepKey(null)
                : setExpandedStepKey(stepKey)
            }
          >
            {StepDetailMap[stepKey].stepInternals}
          </CollapsibleStep>
        </React.Fragment>
      ))}
      <Divider marginY={SPACING_3} />
      <ProceedToRunCta robotName={robot.name} />
    </Card>
  )
}<|MERGE_RESOLUTION|>--- conflicted
+++ resolved
@@ -15,11 +15,7 @@
 import { ProceedToRunCta } from './ProceedToRunCta'
 import { LabwareSetup } from './LabwareSetup'
 import { ModuleSetup } from './ModuleSetup'
-<<<<<<< HEAD
-import { getLabwareRenderCoords } from '../utils/getLabwareRenderCoords'
-=======
 import { useModuleRenderInfoById, useLabwareRenderInfoById } from '../hooks'
->>>>>>> 88639a09
 import { RobotCalibration } from './RobotCalibration'
 import type { JsonProtocolFile } from '@opentrons/shared-data'
 import type { State } from '../../../redux/types'
@@ -28,13 +24,6 @@
 export function RunSetupCard(): JSX.Element | null {
   const { t } = useTranslation('protocol_setup')
   const protocolData = useSelector((state: State) => getProtocolData(state))
-<<<<<<< HEAD
-  const labwareRenderCoords = getLabwareRenderCoords(
-    protocolData,
-    standardDeckDef as any
-  )
-=======
->>>>>>> 88639a09
   const robot = useSelector((state: State) => getConnectedRobot(state))
 
   const ROBOT_CALIBRATION_STEP_KEY = 'robot_calibration_step' as const
@@ -90,11 +79,7 @@
       }),
     },
     [LABWARE_SETUP_KEY]: {
-<<<<<<< HEAD
-      stepInternals: <LabwareSetup labwareRenderCoords={labwareRenderCoords} />,
-=======
       stepInternals: <LabwareSetup />,
->>>>>>> 88639a09
       description: t(`${LABWARE_SETUP_KEY}_description`),
     },
   }
