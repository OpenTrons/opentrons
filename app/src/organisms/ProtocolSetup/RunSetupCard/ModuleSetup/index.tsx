--- conflicted
+++ resolved
@@ -82,72 +82,6 @@
           onCloseClick={() => setShowMultipleModulesModal(false)}
         />
       )}
-<<<<<<< HEAD
-      <Flex
-        flex="1"
-        backgroundColor={C_NEAR_WHITE}
-        borderRadius="6px"
-        flexDirection={DIRECTION_COLUMN}
-      >
-        {hasADuplicateModule ? (
-          <Btn
-            as={Link}
-            fontSize={FONT_SIZE_BODY_1}
-            color={C_BLUE}
-            alignSelf={ALIGN_FLEX_END}
-            onClick={() => setShowMultipleModulesModal(true)}
-            data-test={'LabwareSetup_helpLink'}
-          >
-            {t('multiple_modules_help_link_title')}
-          </Btn>
-        ) : null}
-        <RobotWorkSpace
-          deckDef={standardDeckDef as any}
-          viewBox={DECK_VIEW_BOX}
-          className={styles.deck_map}
-          deckLayerBlocklist={DECK_LAYER_BLOCKLIST}
-          id={'ModuleSetup_deckMap'}
-        >
-          {() => (
-            <>
-              {map(
-                moduleRenderInfoById,
-                ({ x, y, moduleDef, attachedModuleMatch }) => {
-                  const { model } = moduleDef
-                  return (
-                    <React.Fragment
-                      key={`LabwareSetup_Module_${model}_${x}${y}`}
-                    >
-                      <Module
-                        x={x}
-                        y={y}
-                        orientation={inferModuleOrientationFromXCoordinate(x)}
-                        def={moduleDef}
-                      >
-                        <ModuleInfo
-                          moduleModel={model}
-                          isAttached={attachedModuleMatch != null}
-                          usbPort={attachedModuleMatch?.usbPort.port ?? null}
-                          hubPort={attachedModuleMatch?.usbPort.hub ?? null}
-                        />
-                      </Module>
-                    </React.Fragment>
-                  )
-                }
-              )}
-            </>
-          )}
-        </RobotWorkSpace>
-      </Flex>
-      <Flex justifyContent={JUSTIFY_CENTER} margin={SPACING_4}>
-        <PrimaryBtn
-          title={t('proceed_to_labware_setup_step')}
-          disabled={proceedToLabwareDisabledReason != null}
-          onClick={expandLabwareSetupStep}
-          backgroundColor={C_BLUE}
-          id={'ModuleSetup_proceedToLabwareSetup'}
-          {...targetProps}
-=======
       {hasADuplicateModule ? (
         <Btn
           as={Link}
@@ -156,7 +90,6 @@
           alignSelf={ALIGN_FLEX_END}
           onClick={() => setShowMultipleModulesModal(true)}
           data-test={'LabwareSetup_helpLink'}
->>>>>>> 76ce0095
         >
           {t('multiple_modules_help_link_title')}
         </Btn>
@@ -170,41 +103,43 @@
       >
         {() => (
           <>
-            {map(moduleRenderInfoById, ({ x, y, moduleDef }) => {
-              const { model } = moduleDef
-              const attachedModuleMatch = attachedModules.find(
-                attachedModule => model === attachedModule.model
-              )
-              return (
-                <React.Fragment key={`LabwareSetup_Module_${model}_${x}${y}`}>
-                  <Module
-                    x={x}
-                    y={y}
-                    orientation={inferModuleOrientationFromXCoordinate(x)}
-                    def={moduleDef}
+            {map(
+              moduleRenderInfoById,
+              ({ x, y, moduleDef, attachedModuleMatch }) => {
+                const { model } = moduleDef
+                return (
+                  <React.Fragment
+                    key={`LabwareSetup_Module_${model}_${x}${y}`}
                   >
-                    <ModuleInfo
-                      moduleModel={model}
-                      isAttached={attachedModuleMatch != null}
-                      usbPort={attachedModuleMatch?.usbPort.port}
-                      hubPort={attachedModuleMatch?.usbPort.hub}
-                    />
-                  </Module>
-                </React.Fragment>
-              )
-            })}
+                    <Module
+                      x={x}
+                      y={y}
+                      orientation={inferModuleOrientationFromXCoordinate(x)}
+                      def={moduleDef}
+                    >
+                      <ModuleInfo
+                        moduleModel={model}
+                        isAttached={attachedModuleMatch != null}
+                        usbPort={attachedModuleMatch?.usbPort.port ?? null}
+                        hubPort={attachedModuleMatch?.usbPort.hub ?? null}
+                      />
+                    </Module>
+                  </React.Fragment>
+                )
+              }
+            )}
           </>
         )}
       </RobotWorkSpace>
       <PrimaryBtn
-        title={t('proceed_to_labware_setup_step')}
-        disabled={proceedToLabwareDisabledReason != null}
-        onClick={expandLabwareSetupStep}
-        backgroundColor={C_BLUE}
-        id={'ModuleSetup_proceedToLabwareSetup'}
-        width="18rem"
-        alignSelf={ALIGN_CENTER}
-        {...targetProps}
+          title={t('proceed_to_labware_setup_step')}
+          disabled={proceedToLabwareDisabledReason != null}
+          onClick={expandLabwareSetupStep}
+          backgroundColor={C_BLUE}
+          id={'ModuleSetup_proceedToLabwareSetup'}
+          width="18rem"
+          alignSelf={ALIGN_CENTER}
+          {...targetProps}
       >
         {t('proceed_to_labware_setup_step')}
       </PrimaryBtn>
