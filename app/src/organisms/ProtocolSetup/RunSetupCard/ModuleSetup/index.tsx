--- conflicted
+++ resolved
@@ -33,11 +33,7 @@
 import { MultipleModulesModal } from './MultipleModulesModal'
 import {useModuleRenderInfoById} from '../../hooks'
 import styles from '../../styles.css'
-<<<<<<< HEAD
-import { useModuleRenderInfoById } from '../../hooks'
-=======
 
->>>>>>> 88639a09
 import type { State, Dispatch } from '../../../../redux/types'
 import type { AttachedModule } from '../../../../redux/modules/types'
 
@@ -65,41 +61,11 @@
   const { t } = useTranslation('protocol_setup')
   const [targetProps, tooltipProps] = useHoverTooltip()
   const moduleRenderInfoById = useModuleRenderInfoById()
-<<<<<<< HEAD
-  const moduleModels = map(
-    moduleRenderInfoById,
-    ({ moduleDef }) => moduleDef.model
-  )
-  const attachedModules = useSelector((state: State) =>
-    getAttachedModules(state, robotName)
-  )
-=======
->>>>>>> 88639a09
   const [
     showMultipleModulesModal,
     setShowMultipleModulesModal,
   ] = React.useState<boolean>(false)
-<<<<<<< HEAD
-  const { t } = useTranslation('protocol_setup')
-  const hasADuplicateModule = new Set(moduleModels).size !== moduleModels.length
   const missingModuleIds = useMissingModuleIds()
-  const proceedToLabwareDisabledReason =
-    missingModuleIds.length > 0
-      ? 'Plug in and power up the required modules to continue'
-      : null
-  const modulesByPort = attachedModules.reduce<{
-    [port: string]: AttachedModule[]
-  }>((portMap, module) => {
-    const port = module.usbPort.hub || module.usbPort.port
-    if (port !== null) {
-      const portContents = portMap[port] ?? []
-      portMap[port] = [...portContents, module]
-    }
-    return portMap
-  }, {})
-
-=======
->>>>>>> 88639a09
   useInterval(
     () => dispatch(fetchModules(robotName)),
     robotName === null ? POLL_MODULE_INTERVAL_MS : null,
@@ -112,27 +78,6 @@
   const moduleModels = map(moduleRenderInfoById, ({ moduleDef}) => moduleDef.model)
 
   const hasADuplicateModule = new Set(moduleModels).size !== moduleModels.length
-
-  type ModuleMatchResults = {missingModuleIds: string[], remainingAttachedModules: AttachedModule[]}
-  const { missingModuleIds } = reduce<typeof moduleRenderInfoById, ModuleMatchResults>(
-    moduleRenderInfoById,
-    (acc, {moduleDef}, id) => {
-      const {model} = moduleDef
-      const moduleTypeMatchIndex = acc.remainingAttachedModules.findIndex((attachedModule) => (
-        getModuleType(model) === getModuleType(attachedModule.model)
-      ))
-      return moduleTypeMatchIndex !== -1
-        ? {
-            ...acc,
-            remainingAttachedModules: acc.remainingAttachedModules.filter((_m, i) => i !== moduleTypeMatchIndex)
-          }
-        : {
-          ...acc,
-          missingModuleIds: [...acc.missingModuleIds, id]
-        }
-    },
-    {missingModuleIds: [], remainingAttachedModules: attachedModules}
-  )
 
   const proceedToLabwareDisabledReason = missingModuleIds.length > 0
    ? t('plug_in_required_module', {count: missingModuleIds.length })
@@ -170,66 +115,6 @@
           deckLayerBlocklist={DECK_LAYER_BLOCKLIST}
           id={'ModuleSetup_deckMap'}
         >
-<<<<<<< HEAD
-          {() => {
-            return (
-              <>
-                {map(moduleRenderInfoById, ({ x, y, moduleDef }) => {
-                  const { model } = moduleDef
-                  const orientation = inferModuleOrientationFromXCoordinate(x)
-                  const attached = attachedModules.some(
-                    attachedModule => model === attachedModule.model
-                  )
-                  if (isEmpty(modulesByPort)) {
-                    return (
-                      <React.Fragment
-                        key={`LabwareSetup_Module_${model}_${x}${y}`}
-                      >
-                        <ModuleViz
-                          x={x}
-                          y={y}
-                          orientation={orientation}
-                          moduleType={getModuleType(model)}
-                        />
-                        <ModuleInfo
-                          x={x}
-                          y={y}
-                          moduleModel={model}
-                          orientation={orientation}
-                          isAttached={attached}
-                          usbPort={null}
-                          hubPort={null}
-                        />
-                      </React.Fragment>
-                    )
-                  } else {
-                    return Object.keys(modulesByPort).map(port => (
-                      <React.Fragment
-                        key={`LabwareSetup_Module_${model}_${x}${y}`}
-                      >
-                        <ModuleViz
-                          x={x}
-                          y={y}
-                          orientation={orientation}
-                          moduleType={getModuleType(model)}
-                        />
-                        <ModuleInfo
-                          x={x}
-                          y={y}
-                          moduleModel={model}
-                          orientation={orientation}
-                          isAttached={attached}
-                          usbPort={attached === true ? port : null}
-                          hubPort={attached === true ? port : null}
-                        />
-                      </React.Fragment>
-                    ))
-                  }
-                })}
-              </>
-            )
-          }}
-=======
           {() => (
             <>
               {map(moduleRenderInfoById, ({ x, y, moduleDef}) => {
@@ -259,7 +144,6 @@
               })}
             </>
           )}
->>>>>>> 88639a09
         </RobotWorkSpace>
       </Flex>
       <Flex justifyContent={JUSTIFY_CENTER} margin={SPACING_4}>
