import * as React from 'react'
import {
  COLORS,
  Flex,
  DIRECTION_COLUMN,
  JUSTIFY_SPACE_BETWEEN,
  DIRECTION_ROW,
  TYPOGRAPHY,
  SPACING,
  Icon,
  SIZE_6,
  SIZE_1,
  JUSTIFY_CENTER,
  ALIGN_CENTER,
} from '@opentrons/components'

import { StyledText } from '../../../../../atoms/text'
import { TertiaryButton } from '../../../../../atoms/buttons'

interface BannerProps {
  title: string
  children?: React.ReactNode
}

export function Banner(props: BannerProps): JSX.Element | null {
  const { title, children } = props

  return (
    <Flex
      marginTop={SPACING.spacing4}
      flexDirection={DIRECTION_COLUMN}
      backgroundColor={COLORS.background}
      padding={SPACING.spacing5}
      justifyContent={JUSTIFY_SPACE_BETWEEN}
    >
      <Flex
        flexDirection={DIRECTION_ROW}
        justifyContent={JUSTIFY_SPACE_BETWEEN}
      >
<<<<<<< HEAD
        <Flex
          flexDirection={DIRECTION_COLUMN}
          justifyContent={JUSTIFY_SPACE_BETWEEN}
        >
          <Flex flexDirection={DIRECTION_ROW}>
            <Icon
              size={SPACING.spacing6}
              color={COLORS.darkGreyEnabled}
              name="information"
              paddingRight={SPACING.spacing3}
              paddingBottom={TYPOGRAPHY.fontSizeCaption}
              aria-label="information_icon"
            />
            <Text
              fontSize={TYPOGRAPHY.fontSizeH3}
              data-testid={`banner_title_${title}`}
              color={COLORS.darkBlackEnabled}
            >
              {title}
            </Text>
          </Flex>
=======
        <Flex alignItems={JUSTIFY_CENTER}>
          <Icon
            size={SIZE_1}
            color={COLORS.darkGreyEnabled}
            name="information"
            marginRight={SPACING.spacing3}
            aria-label="information_icon"
          />
          <StyledText
            css={TYPOGRAPHY.h3SemiBold}
            data-testid={`banner_title_${title}`}
          >
            {title}
          </StyledText>
>>>>>>> 0c9530e4
        </Flex>
      </Flex>

      {children}
    </Flex>
  )
}

interface BannerItemProps {
  title: string
  body: string
  btnText: string
  onClick: () => void
}

export const BannerItem = (props: BannerItemProps): JSX.Element => {
  const { title, body, btnText, onClick } = props
  return (
<<<<<<< HEAD
    <>
      <Text
        fontSize={TYPOGRAPHY.fontSizeP}
        fontWeight={TYPOGRAPHY.fontWeightSemiBold}
        color={COLORS.darkBlackEnabled}
        paddingTop={SPACING.spacing4}
      >
        {props.title}
      </Text>
      <Flex
        flexDirection={DIRECTION_ROW}
        justifyContent={JUSTIFY_SPACE_BETWEEN}
      >
        <Text
          marginTop={SPACING.spacing3}
          color={COLORS.darkGreyEnabled}
          fontSize={TYPOGRAPHY.fontSizeP}
=======
    <Flex justifyContent={JUSTIFY_SPACE_BETWEEN} alignItems={ALIGN_CENTER}>
      <Flex flexDirection={DIRECTION_COLUMN}>
        <StyledText css={TYPOGRAPHY.pSemiBold} paddingTop={SPACING.spacing4}>
          {title}
        </StyledText>
        <StyledText
          as="p"
          marginTop={SPACING.spacing3}
          color={COLORS.darkGrey}
>>>>>>> 0c9530e4
          maxWidth={SIZE_6}
          data-testid={`banner_subtitle_${title}`}
        >
<<<<<<< HEAD
          {props.body}
        </Text>
        <NewPrimaryBtn
          backgroundColor={COLORS.blueEnabled}
          borderRadius={SPACING.spacingM}
          textTransform={TEXT_TRANSFORM_NONE}
          css={TYPOGRAPHY.labelRegular}
          marginBottom={SPACING.spacingXL}
          data-testid={`banner_open_wizard_btn`}
          onClick={() => props.onClick()}
        >
          {props.btnText}
        </NewPrimaryBtn>
=======
          {body}
        </StyledText>
>>>>>>> 0c9530e4
      </Flex>
      <TertiaryButton
        data-testid={`banner_open_wizard_btn`}
        onClick={() => onClick()}
      >
        {btnText}
      </TertiaryButton>
    </Flex>
  )
}<|MERGE_RESOLUTION|>--- conflicted
+++ resolved
@@ -37,29 +37,6 @@
         flexDirection={DIRECTION_ROW}
         justifyContent={JUSTIFY_SPACE_BETWEEN}
       >
-<<<<<<< HEAD
-        <Flex
-          flexDirection={DIRECTION_COLUMN}
-          justifyContent={JUSTIFY_SPACE_BETWEEN}
-        >
-          <Flex flexDirection={DIRECTION_ROW}>
-            <Icon
-              size={SPACING.spacing6}
-              color={COLORS.darkGreyEnabled}
-              name="information"
-              paddingRight={SPACING.spacing3}
-              paddingBottom={TYPOGRAPHY.fontSizeCaption}
-              aria-label="information_icon"
-            />
-            <Text
-              fontSize={TYPOGRAPHY.fontSizeH3}
-              data-testid={`banner_title_${title}`}
-              color={COLORS.darkBlackEnabled}
-            >
-              {title}
-            </Text>
-          </Flex>
-=======
         <Flex alignItems={JUSTIFY_CENTER}>
           <Icon
             size={SIZE_1}
@@ -74,7 +51,6 @@
           >
             {title}
           </StyledText>
->>>>>>> 0c9530e4
         </Flex>
       </Flex>
 
@@ -93,25 +69,6 @@
 export const BannerItem = (props: BannerItemProps): JSX.Element => {
   const { title, body, btnText, onClick } = props
   return (
-<<<<<<< HEAD
-    <>
-      <Text
-        fontSize={TYPOGRAPHY.fontSizeP}
-        fontWeight={TYPOGRAPHY.fontWeightSemiBold}
-        color={COLORS.darkBlackEnabled}
-        paddingTop={SPACING.spacing4}
-      >
-        {props.title}
-      </Text>
-      <Flex
-        flexDirection={DIRECTION_ROW}
-        justifyContent={JUSTIFY_SPACE_BETWEEN}
-      >
-        <Text
-          marginTop={SPACING.spacing3}
-          color={COLORS.darkGreyEnabled}
-          fontSize={TYPOGRAPHY.fontSizeP}
-=======
     <Flex justifyContent={JUSTIFY_SPACE_BETWEEN} alignItems={ALIGN_CENTER}>
       <Flex flexDirection={DIRECTION_COLUMN}>
         <StyledText css={TYPOGRAPHY.pSemiBold} paddingTop={SPACING.spacing4}>
@@ -121,28 +78,11 @@
           as="p"
           marginTop={SPACING.spacing3}
           color={COLORS.darkGrey}
->>>>>>> 0c9530e4
           maxWidth={SIZE_6}
           data-testid={`banner_subtitle_${title}`}
         >
-<<<<<<< HEAD
-          {props.body}
-        </Text>
-        <NewPrimaryBtn
-          backgroundColor={COLORS.blueEnabled}
-          borderRadius={SPACING.spacingM}
-          textTransform={TEXT_TRANSFORM_NONE}
-          css={TYPOGRAPHY.labelRegular}
-          marginBottom={SPACING.spacingXL}
-          data-testid={`banner_open_wizard_btn`}
-          onClick={() => props.onClick()}
-        >
-          {props.btnText}
-        </NewPrimaryBtn>
-=======
           {body}
         </StyledText>
->>>>>>> 0c9530e4
       </Flex>
       <TertiaryButton
         data-testid={`banner_open_wizard_btn`}
