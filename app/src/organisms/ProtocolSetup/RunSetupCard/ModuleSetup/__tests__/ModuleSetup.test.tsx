--- conflicted
+++ resolved
@@ -28,13 +28,9 @@
 
 jest.mock('../../../../../redux/modules')
 jest.mock('../ModuleInfo')
-<<<<<<< HEAD
 jest.mock('../../hooks')
 jest.mock('../../../hooks')
 jest.mock('../MultipleModulesModal')
-=======
-jest.mock('../../../hooks')
->>>>>>> 88639a09
 jest.mock('@opentrons/components', () => {
   const actualComponents = jest.requireActual('@opentrons/components')
   return {
@@ -68,13 +64,7 @@
   typeof RobotWorkSpace
 >
 
-<<<<<<< HEAD
-const mockUseModuleRenderInfoById = useModuleRenderInfoById as jest.MockedFunction<
-  typeof useModuleRenderInfoById
->
-=======
 const mockUseModuleRenderInfoById = useModuleRenderInfoById as jest.MockedFunction<typeof useModuleRenderInfoById>
->>>>>>> 88639a09
 
 const deckSlotsById = standardDeckDef.locations.orderedSlots.reduce(
   (acc, deckSlot) => ({ ...acc, [deckSlot.id]: deckSlot }),
@@ -171,38 +161,15 @@
   })
 
   it('should render a deck WITHOUT modules', () => {
-<<<<<<< HEAD
     when(mockUseModuleRenderInfoById).calledWith().mockReturnValue({})
 
     mockUseMissingModuleIds.mockReturnValue([])
 
-=======
->>>>>>> 88639a09
     render(props)
     expect(mockModuleViz).not.toHaveBeenCalled()
     expect(mockModuleInfo).not.toHaveBeenCalled()
   })
   it('should render a deck WITH modules with CTA disabled', () => {
-<<<<<<< HEAD
-    when(mockUseModuleRenderInfoById)
-      .calledWith()
-      .mockReturnValue({
-        [mockMagneticModule.moduleId]: {
-          x: MOCK_MAGNETIC_MODULE_COORDS[0],
-          y: MOCK_MAGNETIC_MODULE_COORDS[1],
-          z: MOCK_MAGNETIC_MODULE_COORDS[2],
-          moduleDef: mockMagneticModule as any,
-          nestedLabwareDef: null,
-        },
-        [mockTCModule.moduleId]: {
-          x: MOCK_TC_COORDS[0],
-          y: MOCK_TC_COORDS[1],
-          z: MOCK_TC_COORDS[2],
-          moduleDef: mockTCModule,
-          nestedLabwareDef: null,
-        },
-      })
-=======
     when(mockUseModuleRenderInfoById).calledWith().mockReturnValue({
       [mockMagneticModule.moduleId]: {
         x: MOCK_MAGNETIC_MODULE_COORDS[0],
@@ -219,7 +186,6 @@
         nestedLabwareDef: null
       },
     })
->>>>>>> 88639a09
 
     when(mockModuleViz)
       .calledWith(
@@ -271,11 +237,8 @@
       )
       .mockReturnValue(<div>mock module info {mockTCModule.model} </div>)
 
-<<<<<<< HEAD
     mockUseMissingModuleIds.mockReturnValue(['foo'])
 
-=======
->>>>>>> 88639a09
     const { getByText, getByRole } = render(props)
     getByText('mock module viz magneticModuleType')
     getByText('mock module viz thermocyclerModuleType')
@@ -285,29 +248,7 @@
   })
 
   it('should render a deck WITH modules with CTA enabled', () => {
-<<<<<<< HEAD
-    when(mockUseModuleRenderInfoById)
-      .calledWith()
-      .mockReturnValue({
-        [mockMagneticModule.moduleId]: {
-          x: MOCK_MAGNETIC_MODULE_COORDS[0],
-          y: MOCK_MAGNETIC_MODULE_COORDS[1],
-          z: MOCK_MAGNETIC_MODULE_COORDS[2],
-          moduleDef: mockMagneticModule as any,
-          nestedLabwareDef: null,
-        },
-        [mockTCModule.moduleId]: {
-          x: MOCK_TC_COORDS[0],
-          y: MOCK_TC_COORDS[1],
-          z: MOCK_TC_COORDS[2],
-          moduleDef: mockTCModule,
-          nestedLabwareDef: null,
-        },
-      })
-
     mockUseMissingModuleIds.mockReturnValue([])
-
-=======
 
     when(mockUseModuleRenderInfoById).calledWith().mockReturnValue({
       [mockMagneticModule.moduleId]: {
@@ -325,7 +266,6 @@
         nestedLabwareDef: null
       },
     })
->>>>>>> 88639a09
     when(mockGetAttachedModules)
       .calledWith(undefined as any, MOCK_ROBOT_NAME)
       .mockReturnValue([
