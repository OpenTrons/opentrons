--- conflicted
+++ resolved
@@ -23,25 +23,15 @@
     <Banner title={t('attach_heater_shaker_to_deck', { name: displayName })}>
       {modules.map((module, index) => (
         <React.Fragment key={index}>
-<<<<<<< HEAD
           {wizardId === module.moduleId &&
             module.attachedModuleMatch?.moduleType ===
               HEATERSHAKER_MODULE_TYPE && (
               <HeaterShakerWizard
                 onCloseClick={() => setWizardId(null)}
                 moduleFromProtocol={module}
-                currentRunId={currentRunId}
                 attachedModule={module.attachedModuleMatch}
               />
             )}
-=======
-          {showWizard && (
-            <HeaterShakerWizard
-              onCloseClick={() => setShowWizard(false)}
-              moduleFromProtocol={module}
-            />
-          )}
->>>>>>> a036caf8
           {index > 0 && <Divider color={COLORS.medGrey} />}
           <BannerItem
             title={t('module_in_slot', {
