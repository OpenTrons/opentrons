import * as React from 'react'
import { useTranslation } from 'react-i18next'
import {
  Flex,
  Icon,
  RobotCoordsForeignObject,
  ALIGN_CENTER,
  COLORS,
  DIRECTION_COLUMN,
  DIRECTION_ROW,
  JUSTIFY_CENTER,
  SPACING,
  TYPOGRAPHY,
} from '@opentrons/components'
import {
  ModuleModel,
  getModuleDisplayName,
  getModuleDef2,
} from '@opentrons/shared-data'

import { StyledText } from '../../../../atoms/text'
import { useRunHasStarted } from '../../../../organisms/Devices/hooks'

export interface ModuleInfoProps {
  moduleModel: ModuleModel
  isAttached: boolean
  usbPort: number | null
  hubPort: number | null
  runId?: string
}

export const ModuleInfo = (props: ModuleInfoProps): JSX.Element => {
  const { moduleModel, usbPort, hubPort, isAttached, runId = null } = props
  const moduleDef = getModuleDef2(moduleModel)
  const {
    xDimension,
    yDimension,
    labwareInterfaceYDimension,
    labwareInterfaceXDimension,
  } = moduleDef.dimensions
  const { t } = useTranslation('protocol_setup')

  const runHasStarted = useRunHasStarted(runId)

  let connectionStatus = t('no_usb_port_yet')
  if (usbPort === null && hubPort === null && isAttached) {
    connectionStatus = t('usb_connected_no_port_info')
  } else if (hubPort === null && usbPort !== null && isAttached) {
    connectionStatus = t('usb_port_connected', { port: usbPort })
  } else if (hubPort !== null && isAttached) {
    connectionStatus = t('hub_port_connected', { port: hubPort })
  }

  return (
    <RobotCoordsForeignObject
      x={0}
      y={0}
      height={labwareInterfaceYDimension ?? yDimension}
      width={labwareInterfaceXDimension ?? xDimension}
      flexProps={{ padding: SPACING.spacing4 }}
    >
      <Flex
        flexDirection={DIRECTION_COLUMN}
        gridGap={SPACING.spacing1}
        justifyContent={JUSTIFY_CENTER}
      >
        {!runHasStarted ? (
          <Flex flexDirection={DIRECTION_ROW} alignItems={ALIGN_CENTER}>
            <Icon
<<<<<<< HEAD
              name={isAttached ? 'check-circle' : 'alert-circle'}
              color={isAttached ? COLORS.successEnabled : COLORS.warningEnabled}
=======
              name={isAttached ? 'ot-check' : 'alert-circle'}
              color={isAttached ? COLORS.success : COLORS.warning}
>>>>>>> 0c9530e4
              key="icon"
              size="10px"
              marginRight={SPACING.spacing2}
            />
            <StyledText
              color={COLORS.darkGreyEnabled}
              fontSize={TYPOGRAPHY.fontSizeCaption}
            >
              {!isAttached ? t('module_not_connected') : t('module_connected')}
            </StyledText>
          </Flex>
        ) : null}
        <StyledText
          fontWeight={TYPOGRAPHY.fontWeightSemiBold}
          color={COLORS.darkGreyEnabled}
          fontSize={TYPOGRAPHY.fontSizeLabel}
        >
          {getModuleDisplayName(moduleModel)}
        </StyledText>
        <StyledText
          color={COLORS.darkGreyEnabled}
          fontSize={TYPOGRAPHY.fontSizeH6}
          fontStyle={
            runHasStarted
              ? TYPOGRAPHY.fontStyleNormal
              : TYPOGRAPHY.fontStyleItalic
          }
        >
          {runHasStarted
            ? t('connection_info_not_available')
            : connectionStatus}
        </StyledText>
      </Flex>
    </RobotCoordsForeignObject>
  )
}<|MERGE_RESOLUTION|>--- conflicted
+++ resolved
@@ -67,13 +67,8 @@
         {!runHasStarted ? (
           <Flex flexDirection={DIRECTION_ROW} alignItems={ALIGN_CENTER}>
             <Icon
-<<<<<<< HEAD
-              name={isAttached ? 'check-circle' : 'alert-circle'}
-              color={isAttached ? COLORS.successEnabled : COLORS.warningEnabled}
-=======
               name={isAttached ? 'ot-check' : 'alert-circle'}
               color={isAttached ? COLORS.success : COLORS.warning}
->>>>>>> 0c9530e4
               key="icon"
               size="10px"
               marginRight={SPACING.spacing2}
