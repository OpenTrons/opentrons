import * as React from 'react'
import '@testing-library/jest-dom'
import { fireEvent } from '@testing-library/dom'
import {
  RUN_STATUS_IDLE,
  RUN_STATUS_RUNNING,
  RUN_STATUS_PAUSE_REQUESTED,
  RUN_STATUS_PAUSED,
  RUN_STATUS_STOP_REQUESTED,
  RUN_STATUS_STOPPED,
  RUN_STATUS_FAILED,
  RUN_STATUS_SUCCEEDED,
} from '@opentrons/api-client'
import { renderWithProviders } from '@opentrons/components'
import { i18n } from '../../../i18n'
import { useRunStatus } from '../../RunTimeControl/hooks'
import { RunSetupCard } from '../RunSetupCard'
import { MetadataCard } from '../MetadataCard'
import { LabwareOffsetSuccessToast } from '../LabwareOffsetSuccessToast'
import { ProtocolSetup } from '..'

jest.mock('../../RunTimeControl/hooks')
jest.mock('../MetadataCard')
jest.mock('../RunSetupCard')
jest.mock('../LabwareOffsetSuccessToast')

const mockUseRunStatus = useRunStatus as jest.MockedFunction<
  typeof useRunStatus
>
const mockMetadataCard = MetadataCard as jest.MockedFunction<
  typeof MetadataCard
>
const mockRunSetupCard = RunSetupCard as jest.MockedFunction<
  typeof RunSetupCard
>
const mockLabwareOffsetSuccessToast = LabwareOffsetSuccessToast as jest.MockedFunction<
  typeof LabwareOffsetSuccessToast
>

describe('ProtocolSetup', () => {
  const render = () => {
    return renderWithProviders(<ProtocolSetup />, {
      i18nInstance: i18n,
    })[0]
  }

  beforeEach(() => {
    mockUseRunStatus.mockReturnValue(RUN_STATUS_IDLE)
    mockMetadataCard.mockReturnValue(<div>Mock MetadataCard</div>)
    mockRunSetupCard.mockReturnValue(<div>Mock ReunSetupCard</div>)
    mockLabwareOffsetSuccessToast.mockReturnValue(
      <div>Mock LabwareOffsetSuccessToast</div>
    )
  })

  afterEach(() => {
    jest.resetAllMocks()
  })

  it('renders metadata and run setup card', () => {
    const { getByText } = render()
    getByText('Mock MetadataCard')
    getByText('Mock ReunSetupCard')
  })
  it('renders LPC success toast and is clickable', () => {
    const { getByText } = render()
    const successToast = getByText('Mock LabwareOffsetSuccessToast')
    fireEvent.click(successToast)
  })
<<<<<<< HEAD
  it('does not render a protocol run banner when run is unstarted', () => {
    const { queryByText } = render()
    const bannerText =
      'Recalibrating Tip Length calibrations and Labware Position Check is not available.'
    expect(queryByText(bannerText)).toBeNull()
  })
  it('renders a protocol run started banner when run is started', () => {
    mockUseRunStatus.mockReturnValue(RUN_STATUS_RUNNING)
    const { queryByText } = render()
    const bannerText =
      'Protocol run started. Recalibrating Tip Length calibrations and Labware Position Check is not available.'
    expect(queryByText(bannerText)).toBeTruthy()
  })
  it('renders a protocol run started banner when run pause is requested', () => {
    mockUseRunStatus.mockReturnValue(RUN_STATUS_PAUSE_REQUESTED)
    const { queryByText } = render()
    const bannerText =
      'Protocol run started. Recalibrating Tip Length calibrations and Labware Position Check is not available.'
    expect(queryByText(bannerText)).toBeTruthy()
  })
  it('renders a protocol run started banner when run is paused', () => {
    mockUseRunStatus.mockReturnValue(RUN_STATUS_PAUSED)
    const { queryByText } = render()
    const bannerText =
      'Protocol run started. Recalibrating Tip Length calibrations and Labware Position Check is not available.'
    expect(queryByText(bannerText)).toBeTruthy()
  })
  it('renders a protocol run complete banner when run is complete', () => {
    mockUseRunStatus.mockReturnValue(RUN_STATUS_SUCCEEDED)
    const { queryByText } = render()
    const bannerText =
      'Protocol run complete. Recalibrating Tip Length calibrations and Labware Position Check is not available.'
    expect(queryByText(bannerText)).toBeTruthy()
  })
  it('renders a protocol run failed banner when run is failed', () => {
    mockUseRunStatus.mockReturnValue(RUN_STATUS_FAILED)
    const { queryByText } = render()
    const bannerText =
      'Protocol run failed. Recalibrating Tip Length calibrations and Labware Position Check is not available.'
    expect(queryByText(bannerText)).toBeTruthy()
  })
  it('renders a protocol run canceled banner when a run stop is requested', () => {
    mockUseRunStatus.mockReturnValue(RUN_STATUS_STOP_REQUESTED)
    const { queryByText } = render()
    const bannerText =
      'Protocol run canceled. Recalibrating Tip Length calibrations and Labware Position Check is not available.'
    expect(queryByText(bannerText)).toBeTruthy()
  })
  it('renders a protocol run canceled banner when run is stopped', () => {
    mockUseRunStatus.mockReturnValue(RUN_STATUS_STOPPED)
    const { queryByText } = render()
    const bannerText =
      'Protocol run canceled. Recalibrating Tip Length calibrations and Labware Position Check is not available.'
    expect(queryByText(bannerText)).toBeTruthy()
=======
  it('renders feedback link', () => {
    const { getByText, getByRole } = render()
    getByText('Have feedback about this experience?')
    expect(getByRole('link', { name: 'Let us know!' })).toBeTruthy()
>>>>>>> 2bef7ba5
  })
})<|MERGE_RESOLUTION|>--- conflicted
+++ resolved
@@ -67,7 +67,6 @@
     const successToast = getByText('Mock LabwareOffsetSuccessToast')
     fireEvent.click(successToast)
   })
-<<<<<<< HEAD
   it('does not render a protocol run banner when run is unstarted', () => {
     const { queryByText } = render()
     const bannerText =
@@ -122,11 +121,10 @@
     const bannerText =
       'Protocol run canceled. Recalibrating Tip Length calibrations and Labware Position Check is not available.'
     expect(queryByText(bannerText)).toBeTruthy()
-=======
+  })
   it('renders feedback link', () => {
     const { getByText, getByRole } = render()
     getByText('Have feedback about this experience?')
     expect(getByRole('link', { name: 'Let us know!' })).toBeTruthy()
->>>>>>> 2bef7ba5
   })
 })