--- conflicted
+++ resolved
@@ -74,16 +74,12 @@
 )
 const MOCK_SECTIONS = ['MOCK_PRIMARY_PIPETTE_TIPRACKS' as Section]
 const MOCK_300_UL_TIPRACK_COORDS = [30, 40, 0]
-<<<<<<< HEAD
 const MOCK_ROBOT_NAME = 'otie'
-const MOCK_RUN_ID = '1'
 const HOST_CONFIG: HostConfig = {
   hostname: 'localhost',
   robotName: MOCK_ROBOT_NAME,
 }
-=======
 const MOCK_RUN_ID = 'fakeRunId'
->>>>>>> 96875195
 
 const render = (props: React.ComponentProps<typeof IntroScreen>) => {
   return renderWithProviders(<IntroScreen {...props} />, {
@@ -136,17 +132,12 @@
           z: MOCK_300_UL_TIPRACK_COORDS[2],
         },
       })
-<<<<<<< HEAD
-    when(mockUseLabwareIdsBySection).calledWith().mockReturnValue({})
+    when(mockUseLabwareIdsBySection).calledWith(MOCK_RUN_ID).mockReturnValue({})
     when(mockUseModuleRenderInfoForProtocolById)
       .calledWith(MOCK_ROBOT_NAME, MOCK_RUN_ID)
       .mockReturnValue({})
     when(mockUseCurrentRunId).calledWith().mockReturnValue(MOCK_RUN_ID)
     when(mockUseHost).calledWith().mockReturnValue(HOST_CONFIG)
-=======
-    when(mockUseLabwareIdsBySection).calledWith(MOCK_RUN_ID).mockReturnValue({})
-    when(mockUseModuleRenderInfoById).calledWith().mockReturnValue({})
->>>>>>> 96875195
 
     when(mockUseIntroInfo).calledWith().mockReturnValue({
       primaryPipetteMount: 'left',
