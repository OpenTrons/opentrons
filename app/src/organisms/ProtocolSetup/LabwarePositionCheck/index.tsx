--- conflicted
+++ resolved
@@ -5,11 +5,8 @@
 import { useSteps } from './hooks'
 import { IntroScreen } from './IntroScreen'
 import { GenericStepScreen } from './GenericStepScreen'
-<<<<<<< HEAD
+import { SummaryScreen } from './SummaryScreen'
 import { RobotMotionLoadingModal } from './RobotMotionLoadingModal'
-=======
-import { SummaryScreen } from './SummaryScreen'
->>>>>>> 90fce3c0
 
 import styles from '../styles.css'
 
@@ -42,16 +39,12 @@
           },
         }}
       >
-<<<<<<< HEAD
         {isLoading ? (
           <RobotMotionLoadingModal title={'Moving to Slot 7'} />
         ) : null}
-        {currentLabwareCheckStep !== null ? (
-=======
         {isComplete ? (
           <SummaryScreen />
         ) : currentLabwareCheckStep !== null ? (
->>>>>>> 90fce3c0
           <GenericStepScreen
             setCurrentLabwareCheckStep={setCurrentLabwareCheckStep}
             selectedStep={steps[currentLabwareCheckStep]}
