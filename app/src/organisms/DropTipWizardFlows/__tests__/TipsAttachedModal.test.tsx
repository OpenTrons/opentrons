--- conflicted
+++ resolved
@@ -55,12 +55,8 @@
             robotType: FLEX_ROBOT_TYPE,
             mount: 'left',
             instrumentModelSpecs: mockPipetteInfo.pipetteSpecs as any,
-<<<<<<< HEAD
-            onClose: vi.fn(),
-=======
             onSkipAndHome: vi.fn(),
             isRunCurrent: true,
->>>>>>> 243633c6
           })
         }
         data-testid="testButton"
