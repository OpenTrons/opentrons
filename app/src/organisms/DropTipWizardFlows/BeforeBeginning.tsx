import * as React from 'react'
import styled, { css } from 'styled-components'
import { useTranslation } from 'react-i18next'

import {
  ALIGN_CENTER,
  BORDERS,
  COLORS,
  DIRECTION_COLUMN,
  DIRECTION_ROW,
  DISPLAY_INLINE_BLOCK,
  Flex,
  JUSTIFY_CENTER,
  JUSTIFY_FLEX_END,
  JUSTIFY_FLEX_START,
  JUSTIFY_SPACE_AROUND,
  JUSTIFY_SPACE_BETWEEN,
  PrimaryButton,
  RESPONSIVENESS,
  SPACING,
  StyledText,
  TYPOGRAPHY,
} from '@opentrons/components'

import { SmallButton, MediumButton } from '../../atoms/buttons'
import { DT_ROUTES } from './constants'

import blowoutVideo from '../../assets/videos/droptip-wizard/Blowout-Liquid.webm'
import droptipVideo from '../../assets/videos/droptip-wizard/Drop-tip.webm'

import type { DropTipWizardContainerProps } from './types'

export const BeforeBeginning = ({
  proceedToRoute,
  isOnDevice,
  issuedCommandsType,
  fixitCommandTypeUtils,
}: DropTipWizardContainerProps): JSX.Element | null => {
  const { i18n, t } = useTranslation(['drop_tip_wizard', 'shared'])
  const [flowType, setFlowType] = React.useState<
    'blowout' | 'drop_tips' | null
  >(null)

  const handleProceed = (): void => {
    if (flowType === 'blowout') {
      void proceedToRoute(DT_ROUTES.BLOWOUT)
    } else if (flowType === 'drop_tips') {
      void proceedToRoute(DT_ROUTES.DROP_TIP)
    }
  }

  const buildTopText = (): string => {
    if (issuedCommandsType === 'fixit') {
      return fixitCommandTypeUtils?.copyOverrides
        .tipDropCompleteBtnCopy as string
    } else {
      return t('before_you_begin_do_you_want_to_blowout')
    }
  }

  if (isOnDevice) {
    return (
      <>
        <Flex flexDirection={DIRECTION_COLUMN} height="100%">
          <Flex css={ODD_TITLE_STYLE}>{buildTopText()}</Flex>
          <Flex paddingBottom={SPACING.spacing8}>
            <MediumButton
              buttonType={flowType === 'blowout' ? 'primary' : 'secondary'}
              flex="1"
              onClick={() => {
<<<<<<< HEAD
                setFlowType('liquid_and_tips')
=======
                setFlowType('blowout')
>>>>>>> 3c8df232
              }}
              buttonText={i18n.format(t('yes_blow_out_liquid'), 'capitalize')}
              justifyContent={JUSTIFY_FLEX_START}
              paddingLeft={SPACING.spacing24}
              height="5.25rem"
            />
          </Flex>
          <Flex>
            <MediumButton
              buttonType={flowType === 'drop_tips' ? 'primary' : 'secondary'}
              flex="1"
              onClick={() => {
                setFlowType('drop_tips')
              }}
              buttonText={i18n.format(
                t('no_proceed_to_drop_tip'),
                'capitalize'
              )}
              justifyContent={JUSTIFY_FLEX_START}
              paddingLeft={SPACING.spacing24}
              height="5.25rem"
            />
          </Flex>
          <Flex justifyContent={JUSTIFY_FLEX_END} marginTop="auto">
            <SmallButton
              buttonText={i18n.format(t('shared:continue'), 'capitalize')}
              onClick={handleProceed}
              disabled={flowType == null}
            />
          </Flex>
        </Flex>
      </>
    )
  } else {
    return (
      <Flex css={TILE_CONTAINER_STYLE}>
        <Title>{t('before_you_begin_do_you_want_to_blowout')}</Title>
        <Flex
          justifyContent={JUSTIFY_SPACE_AROUND}
          alignItems={ALIGN_CENTER}
          marginTop={SPACING.spacing16}
          marginBottom={SPACING.spacing32}
        >
          <Flex
            onClick={() => {
              setFlowType('blowout')
            }}
            css={
              flowType === 'blowout'
                ? SELECTED_OPTIONS_STYLE
                : UNSELECTED_OPTIONS_STYLE
            }
          >
            <video
              css={css`
                max-width: 8.96rem;
              `}
              autoPlay={true}
              loop={true}
              controls={false}
              aria-label="blowout"
            >
              <source src={blowoutVideo} />
            </video>
            <StyledText as="h3">{t('yes_blow_out_liquid')}</StyledText>
          </Flex>
          <Flex
            onClick={() => {
<<<<<<< HEAD
              setFlowType('only_tips')
=======
              setFlowType('drop_tips')
>>>>>>> 3c8df232
            }}
            css={
              flowType === 'drop_tips'
                ? SELECTED_OPTIONS_STYLE
                : UNSELECTED_OPTIONS_STYLE
            }
          >
            <video
              css={css`
                max-width: 8.96rem;
              `}
              autoPlay={true}
              loop={true}
              controls={false}
              aria-label="droptip"
            >
              <source src={droptipVideo} />
            </video>
            <StyledText as="h3">{t('no_proceed_to_drop_tip')}</StyledText>
          </Flex>
        </Flex>
        <Flex flexDirection={DIRECTION_ROW} justifyContent={JUSTIFY_FLEX_END}>
          {/* <NeedHelpLink href={NEED_HELP_URL} /> */}
          <PrimaryButton disabled={flowType == null} onClick={handleProceed}>
            {i18n.format(t('shared:continue'), 'capitalize')}
          </PrimaryButton>
        </Flex>
      </Flex>
    )
  }
}

const UNSELECTED_OPTIONS_STYLE = css`
  background-color: ${COLORS.white};
  border: 1px solid ${COLORS.grey30};
  border-radius: ${BORDERS.borderRadius8};
  height: 12.5625rem;
  width: 14.5625rem;
  cursor: pointer;
  flex-direction: ${DIRECTION_COLUMN};
  justify-content: ${JUSTIFY_CENTER};
  align-items: ${ALIGN_CENTER};
  grid-gap: ${SPACING.spacing8};

  &:hover {
    border: 1px solid ${COLORS.grey35};
  }

  @media ${RESPONSIVENESS.touchscreenMediaQuerySpecs} {
    flex-direction: ${DIRECTION_ROW};
    justify-content: ${JUSTIFY_FLEX_START};
    background-color: ${COLORS.blue35};
    border-width: 0;
    border-radius: ${BORDERS.borderRadius16};
    padding: ${SPACING.spacing24};
    height: 5.25rem;
    width: 57.8125rem;

    &:hover {
      border-width: 0px;
    }
  }
`
const SELECTED_OPTIONS_STYLE = css`
  ${UNSELECTED_OPTIONS_STYLE}
  border: 1px solid ${COLORS.blue50};
  background-color: ${COLORS.blue30};

  @media ${RESPONSIVENESS.touchscreenMediaQuerySpecs} {
    border-width: 0px;
    background-color: ${COLORS.blue50};
    color: ${COLORS.white};

    &:hover {
      border-width: 0px;
      background-color: ${COLORS.blue50};
    }
  }
`

const Title = styled.h1`
  ${TYPOGRAPHY.h1Default};
  margin-bottom: ${SPACING.spacing8};
  @media ${RESPONSIVENESS.touchscreenMediaQuerySpecs} {
    ${TYPOGRAPHY.level4HeaderSemiBold};
    margin-bottom: 0;
    height: ${SPACING.spacing40};
    display: ${DISPLAY_INLINE_BLOCK};
  }
`

const ODD_TITLE_STYLE = css`
  ${TYPOGRAPHY.level4HeaderSemiBold}
  margin-bottom: ${SPACING.spacing16};
`

const TILE_CONTAINER_STYLE = css`
  flex-direction: ${DIRECTION_COLUMN};
  justify-content: ${JUSTIFY_SPACE_BETWEEN};
  padding: ${SPACING.spacing32};
  @media ${RESPONSIVENESS.touchscreenMediaQuerySpecs} {
    height: 29.5rem;
  }
`<|MERGE_RESOLUTION|>--- conflicted
+++ resolved
@@ -68,11 +68,7 @@
               buttonType={flowType === 'blowout' ? 'primary' : 'secondary'}
               flex="1"
               onClick={() => {
-<<<<<<< HEAD
-                setFlowType('liquid_and_tips')
-=======
                 setFlowType('blowout')
->>>>>>> 3c8df232
               }}
               buttonText={i18n.format(t('yes_blow_out_liquid'), 'capitalize')}
               justifyContent={JUSTIFY_FLEX_START}
@@ -141,11 +137,7 @@
           </Flex>
           <Flex
             onClick={() => {
-<<<<<<< HEAD
-              setFlowType('only_tips')
-=======
               setFlowType('drop_tips')
->>>>>>> 3c8df232
             }}
             css={
               flowType === 'drop_tips'
