import * as React from 'react'
import { useTranslation } from 'react-i18next'
import { useDispatch, useSelector } from 'react-redux'
import { useHistory } from 'react-router-dom'

import {
  Flex,
  DIRECTION_COLUMN,
  DIRECTION_ROW,
  SPACING,
  Icon,
  COLORS,
  TYPOGRAPHY,
  ALIGN_CENTER,
  JUSTIFY_CENTER,
  BORDERS,
} from '@opentrons/components'

import { StyledText } from '../../atoms/text'
import { MediumButton } from '../../atoms/buttons'
import { RobotSetupHeader } from '../../organisms/RobotSetupHeader'
import { getLocalRobot } from '../../redux/discovery'
import { getNetworkInterfaces, fetchStatus } from '../../redux/networking'
import { NetworkDetailsModal } from '../RobotSettingsDashboard/NetworkSettings/NetworkDetailsModal'

import type { WifiSecurityType } from '@opentrons/api-client'
import type { Dispatch, State } from '../../redux/types'

interface WifiConnectionDetailsProps {
  ssid?: string
  authType?: WifiSecurityType
  showHeader?: boolean
}

export function WifiConnectionDetails({
  ssid,
  authType,
}: WifiConnectionDetailsProps): JSX.Element {
  const { i18n, t } = useTranslation(['device_settings', 'shared'])
  const history = useHistory()
  const localRobot = useSelector(getLocalRobot)
  const robotName = localRobot?.name != null ? localRobot.name : 'no name'
  const dispatch = useDispatch<Dispatch>()
  const { wifi } = useSelector((state: State) =>
    getNetworkInterfaces(state, robotName)
  )

  const noData = i18n.format(t('shared:no_data'), 'titleCase')
  const ipAddress = wifi?.ipAddress != null ? wifi.ipAddress : noData
  const subnetMask = wifi?.subnetMask != null ? wifi.subnetMask : noData
  const macAddress = wifi?.macAddress != null ? wifi.macAddress : noData

  const [
    showNetworkDetailsModal,
    setShowNetworkDetailsModal,
  ] = React.useState<boolean>(false)

  React.useEffect(() => {
    dispatch(fetchStatus(robotName))
    // eslint-disable-next-line react-hooks/exhaustive-deps
  }, [])

  return (
    <>
      {showNetworkDetailsModal ? (
        <NetworkDetailsModal
          ssid={ssid}
          setShowNetworkDetailModal={setShowNetworkDetailsModal}
          ipAddress={ipAddress}
          subnetMask={subnetMask}
          macAddress={macAddress}
          securityType={authType}
        />
      ) : null}
      <Flex flexDirection={DIRECTION_COLUMN} flex="1">
        <RobotSetupHeader header={t('wifi')} />
        <Flex
          flex="1"
          flexDirection={DIRECTION_COLUMN}
          gridGap={SPACING.spacing32}
          padding={SPACING.spacing40}
          paddingTop={SPACING.spacing32}
        >
          <DisplayConnectionStatus ssid={ssid} />
          <Flex flexDirection={DIRECTION_ROW} gridGap={SPACING.spacing8}>
            <MediumButton
              flex="1"
              buttonType="secondary"
              buttonText={t('view_network_details')}
              onClick={() => setShowNetworkDetailsModal(true)}
            />
            <MediumButton
              flex="1"
              buttonText={i18n.format(t('continue'), 'capitalize')}
              onClick={() =>
                history.push('/robot-settings/update-robot-during-onboarding')
              }
            />
          </Flex>
        </Flex>
      </Flex>
    </>
  )
}

interface DisplayConnectionStatusProps {
  ssid?: string
}

const DisplayConnectionStatus = ({
  ssid,
}: DisplayConnectionStatusProps): JSX.Element => {
  const { t } = useTranslation('device_settings')
  return (
    <Flex
      flex="1"
      flexDirection={DIRECTION_COLUMN}
      gridGap={SPACING.spacing32}
<<<<<<< HEAD
      backgroundColor={COLORS.green35}
=======
      backgroundColor={COLORS.green3}
>>>>>>> 9147da8d
      borderRadius={BORDERS.borderRadiusSize3}
      alignItems={ALIGN_CENTER}
      justifyContent={JUSTIFY_CENTER}
    >
<<<<<<< HEAD
      <Icon size="3rem" name="ot-check" color={COLORS.green50} />
=======
      <Icon size="3rem" name="ot-check" color={COLORS.green2} />
>>>>>>> 9147da8d
      <StyledText as="h3" fontWeight={TYPOGRAPHY.fontWeightSemiBold}>
        {t('successfully_connected_to_network', { ssid })}
      </StyledText>
    </Flex>
  )
}<|MERGE_RESOLUTION|>--- conflicted
+++ resolved
@@ -116,20 +116,12 @@
       flex="1"
       flexDirection={DIRECTION_COLUMN}
       gridGap={SPACING.spacing32}
-<<<<<<< HEAD
-      backgroundColor={COLORS.green35}
-=======
       backgroundColor={COLORS.green3}
->>>>>>> 9147da8d
       borderRadius={BORDERS.borderRadiusSize3}
       alignItems={ALIGN_CENTER}
       justifyContent={JUSTIFY_CENTER}
     >
-<<<<<<< HEAD
-      <Icon size="3rem" name="ot-check" color={COLORS.green50} />
-=======
       <Icon size="3rem" name="ot-check" color={COLORS.green2} />
->>>>>>> 9147da8d
       <StyledText as="h3" fontWeight={TYPOGRAPHY.fontWeightSemiBold}>
         {t('successfully_connected_to_network', { ssid })}
       </StyledText>
