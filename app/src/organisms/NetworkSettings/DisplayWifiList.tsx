--- conflicted
+++ resolved
@@ -38,20 +38,6 @@
   &:hover {
     border: none;
     box-shadow: none;
-<<<<<<< HEAD
-    background-color: ${LEGACY_COLORS.light1};
-    color: ${COLORS.black90};
-  }
-
-  &:focus {
-    background-color: ${LEGACY_COLORS.light1Pressed};
-    color: ${COLORS.black90};
-    box-shadow: none;
-  }
-  &:active {
-    background-color: ${LEGACY_COLORS.light1Pressed};
-    color: ${COLORS.black90};
-=======
     background-color: ${COLORS.light1};
     color: ${COLORS.darkBlack100};
   }
@@ -64,7 +50,6 @@
   &:active {
     background-color: ${COLORS.grey40};
     color: ${COLORS.darkBlack100};
->>>>>>> 9147da8d
   }
   &:focus-visible {
     box-shadow: ${ODD_FOCUS_VISIBLE};
@@ -130,11 +115,7 @@
           alignItems={ALIGN_CENTER}
           gridGap={SPACING.spacing4}
         >
-<<<<<<< HEAD
-          <Icon name="plus" size="2.5rem" color={COLORS.black90} />
-=======
           <Icon name="plus" size="2.5rem" color={COLORS.darkBlack100} />
->>>>>>> 9147da8d
           <StyledText as="h4">{t('join_other_network')}</StyledText>
         </Btn>
         {list != null && list.length > 0 ? null : <DisplaySearchNetwork />}
