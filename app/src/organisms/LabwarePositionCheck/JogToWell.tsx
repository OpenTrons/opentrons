--- conflicted
+++ resolved
@@ -104,11 +104,7 @@
   }
 
   const wellStroke: WellStroke = wellsToHighlight.reduce(
-<<<<<<< HEAD
     (acc, wellName) => ({ ...acc, [wellName]: COLORS.blue50 }),
-=======
-    (acc, wellName) => ({ ...acc, [wellName]: COLORS.blueEnabled }),
->>>>>>> 2524ab95
     {}
   )
 
