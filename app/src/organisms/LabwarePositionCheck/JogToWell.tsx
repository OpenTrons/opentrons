import * as React from 'react'
import { useTranslation } from 'react-i18next'
import { useSelector } from 'react-redux'
import styled, { css } from 'styled-components'
import {
  Flex,
  RobotWorkSpace,
  LabwareRender,
  PipetteRender,
  JUSTIFY_SPACE_BETWEEN,
  ALIGN_CENTER,
  DIRECTION_COLUMN,
  SPACING,
<<<<<<< HEAD
  LEGACY_COLORS,
=======
>>>>>>> e1f5673b
  COLORS,
  WELL_LABEL_OPTIONS,
  ALIGN_FLEX_START,
  PrimaryButton,
  SecondaryButton,
  TYPOGRAPHY,
  RESPONSIVENESS,
} from '@opentrons/components'
import {
  getIsTiprack,
  getPipetteNameSpecs,
  getVectorDifference,
  getVectorSum,
  PipetteName,
} from '@opentrons/shared-data'

import levelWithTip from '../../assets/images/lpc_level_with_tip.svg'
import levelWithLabware from '../../assets/images/lpc_level_with_labware.svg'
import levelProbeWithTip from '../../assets/images/lpc_level_probe_with_tip.svg'
import levelProbeWithLabware from '../../assets/images/lpc_level_probe_with_labware.svg'
import { getIsOnDevice } from '../../redux/config'
import { Portal } from '../../App/portal'
import { LegacyModalShell } from '../../molecules/LegacyModal'
import { StyledText } from '../../atoms/text'
import { SmallButton } from '../../atoms/buttons'
import { NeedHelpLink } from '../CalibrationPanels'
import { JogControls } from '../../molecules/JogControls'
import { LiveOffsetValue } from './LiveOffsetValue'

import type { Jog } from '../../molecules/JogControls'
import type { LabwareDefinition2 } from '@opentrons/shared-data'
import type { WellStroke } from '@opentrons/components'
import type { VectorOffset } from '@opentrons/api-client'

const DECK_MAP_VIEWBOX = '-10 -10 150 105'
const LPC_HELP_LINK_URL =
  'https://support.opentrons.com/s/article/How-Labware-Offsets-work-on-the-OT-2'

interface JogToWellProps {
  handleConfirmPosition: () => void
  handleGoBack: () => void
  handleJog: Jog
  pipetteName: PipetteName
  labwareDef: LabwareDefinition2
  header: React.ReactNode
  body: React.ReactNode
  initialPosition: VectorOffset
  existingOffset: VectorOffset
  shouldUseMetalProbe: boolean
}
export const JogToWell = (props: JogToWellProps): JSX.Element | null => {
  const { t } = useTranslation(['labware_position_check', 'shared'])
  const {
    header,
    body,
    pipetteName,
    labwareDef,
    handleConfirmPosition,
    handleGoBack,
    handleJog,
    initialPosition,
    existingOffset,
    shouldUseMetalProbe,
  } = props

  const [joggedPosition, setJoggedPosition] = React.useState<VectorOffset>(
    initialPosition
  )
  const isOnDevice = useSelector(getIsOnDevice)
  const [showFullJogControls, setShowFullJogControls] = React.useState(false)
  React.useEffect(() => {
    //  NOTE: this will perform a "null" jog when the jog controls mount so
    //  if a user reaches the "confirm exit" modal (unmounting this component)
    //  and clicks "go back" we are able so initialize the live offset to whatever
    //  distance they had already jogged before clicking exit.
    // the `mounted` variable prevents a possible memory leak (see https://legacy.reactjs.org/docs/hooks-effect.html#example-using-hooks-1)
    let mounted = true
    if (mounted) {
      handleJog('x', 1, 0, setJoggedPosition)
    }
    return () => {
      mounted = false
    }
  }, [])

  let wellsToHighlight: string[] = []
  if (getPipetteNameSpecs(pipetteName)?.channels === 8) {
    wellsToHighlight = labwareDef.ordering[0]
  } else {
    wellsToHighlight = ['A1']
  }

  const wellStroke: WellStroke = wellsToHighlight.reduce(
    (acc, wellName) => ({ ...acc, [wellName]: COLORS.blueEnabled }),
    {}
  )

  const liveOffset = getVectorSum(
    existingOffset,
    getVectorDifference(joggedPosition, initialPosition)
  )
  const isTipRack = getIsTiprack(labwareDef)
  let levelSrc = isTipRack ? levelWithTip : levelWithLabware
  if (shouldUseMetalProbe) {
    levelSrc = isTipRack ? levelProbeWithTip : levelProbeWithLabware
  }
  return (
    <Flex
      flexDirection={DIRECTION_COLUMN}
      justifyContent={JUSTIFY_SPACE_BETWEEN}
      padding={SPACING.spacing32}
      minHeight="29.5rem"
    >
      <Flex gridGap={SPACING.spacing24}>
        <Flex
          flex="1"
          flexDirection={DIRECTION_COLUMN}
          gridGap={SPACING.spacing8}
          alignItems={ALIGN_FLEX_START}
        >
          <Header>{header}</Header>
          {body}
          <LiveOffsetValue {...liveOffset} />
        </Flex>
        <Flex flex="1" alignItems={ALIGN_CENTER} gridGap={SPACING.spacing20}>
          <RobotWorkSpace viewBox={DECK_MAP_VIEWBOX}>
            {() => (
              <>
                <LabwareRender
                  definition={labwareDef}
                  wellStroke={wellStroke}
                  wellLabelOption={WELL_LABEL_OPTIONS.SHOW_LABEL_OUTSIDE}
                  highlightedWellLabels={{ wells: wellsToHighlight }}
                  labwareStroke={COLORS.grey35}
                  wellLabelColor={COLORS.grey35}
                />
                <PipetteRender
                  labwareDef={labwareDef}
                  pipetteName={pipetteName}
                />
              </>
            )}
          </RobotWorkSpace>
          <img
            width="89px"
            height="145px"
            src={levelSrc}
            alt={`level with ${isTipRack ? 'tip' : 'labware'}`}
          />
        </Flex>
      </Flex>
      {isOnDevice ? (
        <Flex
          width="100%"
          marginTop={SPACING.spacing32}
          justifyContent={JUSTIFY_SPACE_BETWEEN}
          alignItems={ALIGN_CENTER}
        >
          <SmallButton
            buttonType="tertiaryLowLight"
            buttonText={t('shared:go_back')}
            onClick={handleGoBack}
          />
          <Flex gridGap={SPACING.spacing8} alignItems={ALIGN_CENTER}>
            <SmallButton
              buttonType="secondary"
              buttonText={t('move_pipette')}
              onClick={() => {
                setShowFullJogControls(true)
              }}
            />
            <SmallButton
              buttonText={t('shared:confirm_position')}
              onClick={handleConfirmPosition}
            />
          </Flex>
          <Portal level="top">
            {showFullJogControls ? (
              <LegacyModalShell
                width="60rem"
                height="33.5rem"
                padding={SPACING.spacing32}
                display="flex"
                flexDirection={DIRECTION_COLUMN}
                justifyContent={JUSTIFY_SPACE_BETWEEN}
                header={
                  <StyledText
                    as="h4"
                    css={css`
                      font-weight: ${TYPOGRAPHY.fontWeightBold};
                      font-size: ${TYPOGRAPHY.fontSize28};
                      line-height: ${TYPOGRAPHY.lineHeight36};
                    `}
                  >
                    {t('move_to_a1_position')}
                  </StyledText>
                }
                footer={
                  <SmallButton
                    width="100%"
                    textTransform={TYPOGRAPHY.textTransformCapitalize}
                    buttonText={t('shared:close')}
                    onClick={() => {
                      setShowFullJogControls(false)
                    }}
                  />
                }
              >
                <JogControls
                  jog={(axis, direction, step, _onSuccess) =>
                    handleJog(axis, direction, step, setJoggedPosition)
                  }
                  isOnDevice={true}
                />
              </LegacyModalShell>
            ) : null}
          </Portal>
        </Flex>
      ) : (
        <>
          <JogControls
            jog={(axis, direction, step, _onSuccess) =>
              handleJog(axis, direction, step, setJoggedPosition)
            }
          />
          <Flex
            width="100%"
            marginTop={SPACING.spacing32}
            justifyContent={JUSTIFY_SPACE_BETWEEN}
            alignItems={ALIGN_CENTER}
          >
            <NeedHelpLink href={LPC_HELP_LINK_URL} />
            <Flex gridGap={SPACING.spacing8}>
              <SecondaryButton onClick={handleGoBack}>
                {t('shared:go_back')}
              </SecondaryButton>
              <PrimaryButton onClick={handleConfirmPosition}>
                {t('shared:confirm_position')}
              </PrimaryButton>
            </Flex>
          </Flex>
        </>
      )}
    </Flex>
  )
}

const Header = styled.h1`
  ${TYPOGRAPHY.h1Default}

  @media ${RESPONSIVENESS.touchscreenMediaQuerySpecs} {
    ${TYPOGRAPHY.level4HeaderSemiBold}
  }
`<|MERGE_RESOLUTION|>--- conflicted
+++ resolved
@@ -11,10 +11,6 @@
   ALIGN_CENTER,
   DIRECTION_COLUMN,
   SPACING,
-<<<<<<< HEAD
-  LEGACY_COLORS,
-=======
->>>>>>> e1f5673b
   COLORS,
   WELL_LABEL_OPTIONS,
   ALIGN_FLEX_START,
