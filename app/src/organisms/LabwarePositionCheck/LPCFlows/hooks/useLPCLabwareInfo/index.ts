import { useMemo } from 'react'

import { FLEX_ROBOT_TYPE, OT2_ROBOT_TYPE } from '@opentrons/shared-data'
import { RUN_STATUS_IDLE } from '@opentrons/api-client'

import { getUniqueValidLwLocationInfoByAnalysis } from './getUniqueValidLwLocationInfoByAnalysis'
import { getLPCLabwareInfoFrom } from './getLPCLabwareInfoFrom'
import { getLPCSearchParams } from './getLPCSearchParams'
import { useNotifySearchLabwareOffsets } from '/app/resources/labware_offsets'
import { useNotifyRunQuery, useRunStatus } from '/app/resources/runs'

import type { LabwareOffset, StoredLabwareOffset } from '@opentrons/api-client'
import type { RobotType } from '@opentrons/shared-data'
import type { LPCLabwareInfo } from '/app/redux/protocol-runs'
import type { GetUniqueValidLwLocationInfoByAnalysisParams } from './getUniqueValidLwLocationInfoByAnalysis'

const REFETCH_OFFSET_SEARCH_MS = 5000

export type UseLPCLabwareInfoProps = GetUniqueValidLwLocationInfoByAnalysisParams & {
  runId: string | null
  robotType: RobotType
}

export interface UseLPCLabwareInfoResult {
  labwareInfo: LPCLabwareInfo
  storedOffsets: StoredLabwareOffset[] | undefined
  legacyOffsets: LabwareOffset[]
}

// Prepare LPC-able labware info for injection into LPC flows, querying for
// existing offsets in the process. Only relevant network requests and utilities
// are invoked depending on the robot type.
export function useLPCLabwareInfo(
  props: UseLPCLabwareInfoProps
): UseLPCLabwareInfoResult {
  const { legacyOffsets } = useOT2LPCLabwareInfo(props)
  const { labwareInfo, storedOffsets } = useFlexLPCLabwareInfo(props)

  return { storedOffsets, labwareInfo, legacyOffsets }
}

function useFlexLPCLabwareInfo({
  labwareDefs,
  protocolData,
  robotType,
  runId,
}: UseLPCLabwareInfoProps): Pick<
  UseLPCLabwareInfoResult,
  'labwareInfo' | 'storedOffsets'
> {
  const runStatus = useRunStatus(runId ?? null)

  const lwLocationCombos = useMemo(
    () =>
      getUniqueValidLwLocationInfoByAnalysis({
        labwareDefs,
        protocolData,
        robotType,
      }),
    [labwareDefs?.length, protocolData?.commands.length, robotType]
  )

  const searchLwOffsetsParams = useMemo(
    () => getLPCSearchParams(lwLocationCombos),
    [lwLocationCombos.length]
  )

<<<<<<< HEAD
  const { data } = useNotifySearchLabwareOffsets(searchLwOffsetsParams, {
    enabled:
      searchLwOffsetsParams.filters.length > 0 &&
      robotType === FLEX_ROBOT_TYPE &&
      runStatus === RUN_STATUS_IDLE,
    refetchInterval: REFETCH_OFFSET_SEARCH_MS,
  })
  const storedOffsets = data?.data ?? []
=======
  // TODO(jh, 03-14-25): Add this search route to notifications.

  // We have to poll, because it's possible for a user to update the
  // offsets on a different app while a view utilizing this data is active.
  const { data: lwOffsetsData } = useSearchLabwareOffsets(
    searchLwOffsetsParams,
    {
      enabled:
        searchLwOffsetsParams.filters.length > 0 &&
        robotType === FLEX_ROBOT_TYPE &&
        runStatus === RUN_STATUS_IDLE,
      refetchInterval: REFETCH_OFFSET_SEARCH_MS,
    }
  )
  const storedOffsets = lwOffsetsData?.data
>>>>>>> 394188c1

  const labwareInfo = useMemo(
    () =>
      getLPCLabwareInfoFrom({
        currentOffsets: storedOffsets,
        lwLocInfo: lwLocationCombos,
        labwareDefs,
        protocolData,
      }),
    [storedOffsets, labwareDefs, lwLocationCombos, protocolData]
  )

  return { labwareInfo, storedOffsets }
}

function useOT2LPCLabwareInfo({
  runId,
  robotType,
}: UseLPCLabwareInfoProps): Pick<UseLPCLabwareInfoResult, 'legacyOffsets'> {
  const { data: runRecord } = useNotifyRunQuery(runId ?? null, {
    enabled: robotType === OT2_ROBOT_TYPE,
  })
  const legacyOffsets = runRecord?.data?.labwareOffsets ?? []

  return { legacyOffsets }
}<|MERGE_RESOLUTION|>--- conflicted
+++ resolved
@@ -65,21 +65,7 @@
     [lwLocationCombos.length]
   )
 
-<<<<<<< HEAD
-  const { data } = useNotifySearchLabwareOffsets(searchLwOffsetsParams, {
-    enabled:
-      searchLwOffsetsParams.filters.length > 0 &&
-      robotType === FLEX_ROBOT_TYPE &&
-      runStatus === RUN_STATUS_IDLE,
-    refetchInterval: REFETCH_OFFSET_SEARCH_MS,
-  })
-  const storedOffsets = data?.data ?? []
-=======
-  // TODO(jh, 03-14-25): Add this search route to notifications.
-
-  // We have to poll, because it's possible for a user to update the
-  // offsets on a different app while a view utilizing this data is active.
-  const { data: lwOffsetsData } = useSearchLabwareOffsets(
+  const { data: lwOffsetsData } = useNotifySearchLabwareOffsets(
     searchLwOffsetsParams,
     {
       enabled:
@@ -90,7 +76,6 @@
     }
   )
   const storedOffsets = lwOffsetsData?.data
->>>>>>> 394188c1
 
   const labwareInfo = useMemo(
     () =>
