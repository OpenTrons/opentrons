--- conflicted
+++ resolved
@@ -119,20 +119,14 @@
   const {
     createLabwareDefinition,
   } = useCreateMaintenanceRunLabwareDefinitionMutation()
-<<<<<<< HEAD
   const {
     deleteMaintenanceRun,
     isLoading: isClosing,
   } = useDeleteMaintenanceRunMutation()
-  useRunLoadedLabwareDefinitions(runId ?? null, {
-    onSuccess: res => {
-=======
-  const { deleteMaintenanceRun } = useDeleteMaintenanceRunMutation()
 
   // After the maintenance run is created, add labware defs to the maintenance run.
   useEffect(() => {
     if (maintenanceRunId != null) {
->>>>>>> e92d8ce6
       void Promise.all(
         labwareDefs.map(def => {
           return createLabwareDefinition({
