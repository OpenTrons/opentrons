import * as React from 'react'
import { useTranslation } from 'react-i18next'
import styled from 'styled-components'
import {
  ALIGN_CENTER,
  C_DARK_GRAY,
  C_MED_GRAY,
  C_NEAR_WHITE,
  DIRECTION_COLUMN,
  Flex,
  FONT_SIZE_BODY_2,
  FONT_WEIGHT_SEMIBOLD,
  Icon,
  JUSTIFY_CENTER,
  SPACING,
  TYPOGRAPHY,
  COLORS,
  SIZE_3,
} from '@opentrons/components'
import { OffsetVector } from '../../molecules/OffsetVector'
import { StyledText } from '../../atoms/text'
import type { LabwareOffsets } from './hooks/useLabwareOffsets'

const OffsetTable = styled('table')`
  ${TYPOGRAPHY.labelRegular}
  table-layout: auto;
  width: 100%;
  border-spacing: 0 ${SPACING.spacing1};
  margin: ${SPACING.spacing4} 0;
  text-align: left;
`
const OffsetTableHeader = styled('th')`
  text-transform: ${TYPOGRAPHY.textTransformUppercase};
  color: ${COLORS.darkBlackEnabled};
  font-weight: ${TYPOGRAPHY.fontWeightRegular};
  font-size: ${TYPOGRAPHY.fontSizeCaption};
  padding: ${SPACING.spacing2};
`
const OffsetTableRow = styled('tr')`
  background-color: ${COLORS.background};
`

const OffsetTableDatum = styled('td')`
  padding: ${SPACING.spacing2};
  white-space: break-spaces;
  text-overflow: wrap;
`
interface LabwareOffsetSummary {
  offsetData: LabwareOffsets
}

const OffsetDataLoader = (): JSX.Element | null => {
  const { t } = useTranslation('protocol_setup')
  return (
    <Flex
      justifyContent={JUSTIFY_CENTER}
      flexDirection={DIRECTION_COLUMN}
      alignItems={ALIGN_CENTER}
    >
<<<<<<< HEAD
      <StyledText
        as={'h3'}
=======
      <Text
        as="h3"
>>>>>>> b04912f0
        color={C_DARK_GRAY}
        marginTop={SPACING.spacing6}
        fontWeight={FONT_WEIGHT_SEMIBOLD}
        fontSize={FONT_SIZE_BODY_2}
        textTransform={TYPOGRAPHY.textTransformUppercase}
      >
        {t('loading_labware_offsets')}
      </StyledText>
      <Icon
        name="ot-spinner"
        id={`LabwareOffsetsSummary_loadingSpinner`}
        width={SIZE_3}
        marginTop={SPACING.spacing6}
        marginBottom={SPACING.spacing6}
        color={C_MED_GRAY}
        spin
      />
    </Flex>
  )
}

const SummaryData = (props: LabwareOffsetSummary): JSX.Element => {
  const { offsetData } = props
  const { t } = useTranslation('labware_position_check')
  return (
    <OffsetTable>
      <thead>
        <tr>
          <OffsetTableHeader>
            {t('labware_offsets_summary_location')}
          </OffsetTableHeader>
          <OffsetTableHeader>
            {t('labware_offsets_summary_labware')}
          </OffsetTableHeader>
          <OffsetTableHeader>
            {t('labware_offsets_summary_offset')}
          </OffsetTableHeader>
        </tr>
      </thead>

      <tbody>
        {offsetData.map(
          ({ displayLocation, displayName, labwareId, vector }) => (
            <OffsetTableRow key={labwareId}>
              <OffsetTableDatum>{displayLocation}</OffsetTableDatum>
              <OffsetTableDatum>{displayName}</OffsetTableDatum>
              <OffsetTableDatum>
                {vector.x === 0 && vector.y === 0 && vector.z === 0 ? (
                  <StyledText>{t('no_labware_offsets')}</StyledText>
                ) : (
                  <OffsetVector {...vector} />
                )}
              </OffsetTableDatum>
            </OffsetTableRow>
          )
        )}
      </tbody>
    </OffsetTable>
  )
}

export const LabwareOffsetsSummary = (
  props: LabwareOffsetSummary
): JSX.Element | null => {
  const { offsetData } = props
  const { t } = useTranslation('labware_position_check')
  return (
    <Flex
      flex="auto"
      padding={SPACING.spacing4}
      boxShadow="1px 1px 1px rgba(0, 0, 0, 0.25)"
      borderRadius="4px"
      backgroundColor={C_NEAR_WHITE}
      flexDirection={DIRECTION_COLUMN}
    >
      <StyledText as="h5" marginBottom={SPACING.spacing3}>
        {t('labware_offsets_summary_title')}
      </StyledText>
      {offsetData.length === 0 ? (
        <OffsetDataLoader />
      ) : (
        <SummaryData offsetData={offsetData} />
      )}
    </Flex>
  )
}<|MERGE_RESOLUTION|>--- conflicted
+++ resolved
@@ -57,13 +57,8 @@
       flexDirection={DIRECTION_COLUMN}
       alignItems={ALIGN_CENTER}
     >
-<<<<<<< HEAD
       <StyledText
-        as={'h3'}
-=======
-      <Text
         as="h3"
->>>>>>> b04912f0
         color={C_DARK_GRAY}
         marginTop={SPACING.spacing6}
         fontWeight={FONT_WEIGHT_SEMIBOLD}
