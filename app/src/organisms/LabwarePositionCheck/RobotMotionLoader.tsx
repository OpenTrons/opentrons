import * as React from 'react'
import styled from 'styled-components'
import {
  Icon,
  Flex,
<<<<<<< HEAD
  LEGACY_COLORS,
=======
>>>>>>> e1f5673b
  COLORS,
  RESPONSIVENESS,
  TYPOGRAPHY,
  SIZE_4,
  JUSTIFY_CENTER,
  ALIGN_CENTER,
  DIRECTION_COLUMN,
  SPACING,
} from '@opentrons/components'
import { StyledText } from '../../atoms/text'

interface RobotMotionLoaderProps {
  header?: string
  body?: string
}

export function RobotMotionLoader(props: RobotMotionLoaderProps): JSX.Element {
  const { header, body } = props
  return (
    <Flex
      flexDirection={DIRECTION_COLUMN}
      justifyContent={JUSTIFY_CENTER}
      alignItems={ALIGN_CENTER}
      minHeight="29.5rem"
      gridGap={SPACING.spacing24}
    >
      <Icon name="ot-spinner" spin size={SIZE_4} color={COLORS.grey50Enabled} />
      {header != null ? <LoadingText>{header}</LoadingText> : null}
      {body != null ? <StyledText as="p">{body}</StyledText> : null}
    </Flex>
  )
}

const LoadingText = styled.h1`
  ${TYPOGRAPHY.h1Default}

  p {
    text-transform: lowercase;
  }

  p::first-letter {
    text-transform: uppercase;
  }

  @media ${RESPONSIVENESS.touchscreenMediaQuerySpecs} {
    ${TYPOGRAPHY.level4HeaderSemiBold}
  }
`<|MERGE_RESOLUTION|>--- conflicted
+++ resolved
@@ -3,10 +3,6 @@
 import {
   Icon,
   Flex,
-<<<<<<< HEAD
-  LEGACY_COLORS,
-=======
->>>>>>> e1f5673b
   COLORS,
   RESPONSIVENESS,
   TYPOGRAPHY,
