import {
  getIsTiprack,
  getTiprackVolume,
  LoadedLabware,
  LabwareDefinition2,
  getSlotHasMatingSurfaceUnitVector,
  getLabwareDefURI,
  CompletedProtocolAnalysis,
} from '@opentrons/shared-data'
import standardDeckDef from '@opentrons/shared-data/deck/definitions/3/ot2_standard.json'
import { getLabwareLocation } from '../../Devices/ProtocolRun/utils/getLabwareLocation'
import { getSlotLabwareName } from '../../Devices/ProtocolRun/utils/getSlotLabwareName'
import type { PickUpTipRunTimeCommand } from '@opentrons/shared-data/protocol/types/schemaV6/command/pipetting'
import type {
  ProtocolAnalysisOutput,
  RunTimeCommand,
} from '@opentrons/shared-data/protocol/types/schemaV6'
import type { LabwareToOrder } from '../types'
<<<<<<< HEAD
=======
import { getModuleInitialLoadInfo } from '../../Devices/ProtocolRun/utils/getModuleInitialLoadInfo'
import { LabwareLocation } from '@opentrons/shared-data/protocol/types/schemaV6/command/setup'

const OT2_STANDARD_DECK_DEF = standardDeckDef as any
>>>>>>> 7a62ae9c

export const tipRackOrderSort = (
  tiprack1: LabwareToOrder,
  tiprack2: LabwareToOrder
): -1 | 1 => {
  const tiprack1Volume = getTiprackVolume(tiprack1.definition)
  const tiprack2Volume = getTiprackVolume(tiprack2.definition)

  if (tiprack1Volume !== tiprack2Volume) {
    return tiprack1Volume > tiprack2Volume ? -1 : 1
  }
  return orderBySlot(tiprack1, tiprack2)
}

export const orderBySlot = (
  labware1: LabwareToOrder,
  labware2: LabwareToOrder
): -1 | 1 => {
  if (labware1.slot < labware2.slot) {
    return -1
  }
  return 1
}

export const getTiprackIdsInOrder = (
  labware: LoadedLabware[],
  labwareDefinitions: Record<string, LabwareDefinition2>,
  commands: RunTimeCommand[]
): string[] => {
  const unorderedTipracks = labware.reduce<LabwareToOrder[]>(
    (tipracks, currentLabware) => {
      const labwareDef = labwareDefinitions[currentLabware.definitionUri]
      const isTiprack = getIsTiprack(labwareDef)
      if (isTiprack) {
<<<<<<< HEAD
        const labwareLocation = getLabwareLocation(currentLabware.id, commands)
        if (!('slotName' in labwareLocation)) {
          throw new Error('expected tiprack location to be a slot')
        }

=======
        const tipRackLocations = getAllUniqLocationsForLabware(
          labwareId,
          commands
        )
>>>>>>> 7a62ae9c
        return [
          ...tipracks,
          ...tipRackLocations.map(loc => ({
            definition: labwareDef,
<<<<<<< HEAD
            labwareId: currentLabware.id,
            slot: labwareLocation.slotName,
          },
=======
            labwareId: labwareId,
            slot: loc !== 'offDeck' && 'slotName' in loc ? loc.slotName : '',
          })),
>>>>>>> 7a62ae9c
        ]
      }
      return tipracks
    },
    []
  )
  const orderedTiprackIds = unorderedTipracks
    .sort(tipRackOrderSort)
    .map(({ labwareId }) => labwareId)

  return orderedTiprackIds
}

export const getAllTipracksIdsThatPipetteUsesInOrder = (
  pipetteId: string,
  commands: RunTimeCommand[],
<<<<<<< HEAD
  labware: LoadedLabware[],
  labwareDefinitions: Record<string, LabwareDefinition2>
=======
  labware: ProtocolAnalysisOutput['labware']
>>>>>>> 7a62ae9c
): string[] => {
  const pickUpTipCommandsWithPipette: PickUpTipRunTimeCommand[] = commands.filter(
    (command): command is PickUpTipRunTimeCommand =>
      command.commandType === 'pickUpTip' &&
      command.params.pipetteId === pipetteId
  )

  const tipRackIdsVisited = pickUpTipCommandsWithPipette.reduce<string[]>(
    (visitedIds, command) => {
      const tipRackId = command.params.labwareId
      return visitedIds.includes(tipRackId)
        ? visitedIds
        : [...visitedIds, tipRackId]
    },
    []
  )

<<<<<<< HEAD
  const orderedTiprackIds = tipracksVisited
    .map<LabwareToOrder>(tiprackId => {
      //  @ts-expect-error
      const labwareDefinitionUri = labware.find(item => item.id === tiprackId)
        .definitionUri
      const definition = labwareDefinitions[labwareDefinitionUri]
      const tiprackLocation = getLabwareLocation(tiprackId, commands)
      if (!('slotName' in tiprackLocation)) {
        throw new Error('expected tiprack location to be a slot')
      }
      return {
        labwareId: tiprackId,
        definition,
        slot: tiprackLocation.slotName,
=======
  const labwareDefinitions = getLabwareDefinitionsFromCommands(commands)

  const orderedTiprackIds = tipRackIdsVisited
    .reduce<LabwareToOrder[]>((acc, tipRackId) => {
      const tiprackEntity = labware.find(l => l.id === tipRackId)
      const definition = labwareDefinitions.find(
        def => getLabwareDefURI(def) === tiprackEntity?.definitionUri
      )

      const tipRackLocations = getAllUniqLocationsForLabware(
        tipRackId,
        commands
      )

      if (definition == null) {
        throw new Error(
          `could not find labware definition within protocol with uri: ${tiprackEntity?.definitionUri}`
        )
>>>>>>> 7a62ae9c
      }
      return [
        ...acc,
        ...tipRackLocations.map(loc => ({
          labwareId: tipRackId,
          definition,
          slot: loc !== 'offDeck' && 'slotName' in loc ? loc.slotName : '',
        })),
      ]
    }, [])
    .sort(tipRackOrderSort)
    .map(({ labwareId }) => labwareId)

  return orderedTiprackIds
}

export const getLabwareIdsInOrder = (
<<<<<<< HEAD
  labware: LoadedLabware[],
  labwareDefinitions: Record<string, LabwareDefinition2>,
  commands: RunTimeCommand[]
): string[] => {
  const unorderedLabware = labware.reduce<LabwareToOrder[]>(
    (unorderedLabware, currentLabware) => {
      const labwareDef = labwareDefinitions[currentLabware.definitionUri]
      const isTiprack = getIsTiprack(labwareDef)
      const slotName = getSlotLabwareName(currentLabware.id, commands).slotName
      // skip any labware that is not a tiprack
      if (!isTiprack) {
        // if we're in a slot where we can't have labware, don't include the definition (i.e. the trash bin)
        if (
          !getSlotHasMatingSurfaceUnitVector(standardDeckDef as any, slotName)
        ) {
          return [...unorderedLabware]
        }
        return [
          ...unorderedLabware,
          {
            definition: labwareDef,
            labwareId: currentLabware.id,
            slot: slotName,
          },
        ]
      }
      return [...unorderedLabware]
=======
  labware: ProtocolAnalysisOutput['labware'],
  commands: RunTimeCommand[]
): string[] => {
  const labwareDefinitions = getLabwareDefinitionsFromCommands(commands)

  const unorderedLabware = labware.reduce<LabwareToOrder[]>(
    (acc, currentLabware) => {
      const labwareDef = labwareDefinitions.find(
        def => getLabwareDefURI(def) === currentLabware.definitionUri
      )
      if (labwareDef == null) {
        throw new Error(
          `could not find labware definition within protocol with uri: ${currentLabware.definitionUri}`
        )
      }
      const isTiprack = getIsTiprack(labwareDef)
      if (isTiprack) return acc // skip any labware that is a tiprack

      const labwareLocations = getAllUniqLocationsForLabware(
        currentLabware.id,
        commands
      )
      return [
        ...acc,
        ...labwareLocations.reduce<LabwareToOrder[]>((innerAcc, loc) => {
          if (
            !getSlotHasMatingSurfaceUnitVector(
              OT2_STANDARD_DECK_DEF,
              loc !== 'offDeck' && 'slotName' in loc ? loc.slotName : ''
            )
          ) {
            return innerAcc
          }
          let slot = ''
          if (loc === 'offDeck') {
            slot = 'offDeck'
          } else {
            slot =
              'moduleId' in loc
                ? getModuleInitialLoadInfo(loc.moduleId, commands).location
                    .slotName
                : loc.slotName
          }
          return [
            ...innerAcc,
            { definition: labwareDef, labwareId: currentLabware.id, slot },
          ]
        }, []),
      ]
>>>>>>> 7a62ae9c
    },
    []
  )
  const orderedLabwareIds = unorderedLabware
    .sort(orderBySlot)
    .map(({ labwareId }) => labwareId)

  return orderedLabwareIds
}

export function getLabwareDefinitionsFromCommands(
  commands: RunTimeCommand[]
): LabwareDefinition2[] {
  return commands.reduce<LabwareDefinition2[]>((acc, command) => {
    const isLoadingNewDef =
      command.commandType === 'loadLabware' &&
      !acc.some(
        def =>
          getLabwareDefURI(def) === getLabwareDefURI(command.result.definition)
      )
    return isLoadingNewDef ? [...acc, command.result.definition] : acc
  }, [])
}

const TRASH_ID = 'fixedTrash'

export const getAllUniqLocationsForLabware = (
  labwareId: string,
  commands: RunTimeCommand[]
): LabwareLocation[] => {
  if (labwareId === TRASH_ID) {
    return [{ slotName: '12' }]
  }
  const labwareLocation = commands.reduce<LabwareLocation[]>(
    (acc, command: RunTimeCommand) =>
      command.commandType === 'loadLabware' &&
      command.result?.labwareId === labwareId
        ? [...acc, command.params.location]
        : acc,
    []
  )

  if (labwareLocation.length === 0) {
    throw new Error(
      'expected to be able to find at least one labware location, but could not'
    )
  }

  return labwareLocation
}

export function getLabwareDef(
  labwareId: string,
  protocolData: CompletedProtocolAnalysis
): LabwareDefinition2 | undefined {
  const labwareDefUri = protocolData.labware.find(l => l.id === labwareId)
    ?.definitionUri
  const labwareDefinitions = getLabwareDefinitionsFromCommands(
    protocolData.commands
  )
  return labwareDefinitions.find(def => getLabwareDefURI(def) === labwareDefUri)
}<|MERGE_RESOLUTION|>--- conflicted
+++ resolved
@@ -1,28 +1,24 @@
+import reduce from 'lodash/reduce'
 import {
   getIsTiprack,
   getTiprackVolume,
-  LoadedLabware,
+  ProtocolFile,
   LabwareDefinition2,
   getSlotHasMatingSurfaceUnitVector,
   getLabwareDefURI,
   CompletedProtocolAnalysis,
 } from '@opentrons/shared-data'
 import standardDeckDef from '@opentrons/shared-data/deck/definitions/3/ot2_standard.json'
-import { getLabwareLocation } from '../../Devices/ProtocolRun/utils/getLabwareLocation'
-import { getSlotLabwareName } from '../../Devices/ProtocolRun/utils/getSlotLabwareName'
 import type { PickUpTipRunTimeCommand } from '@opentrons/shared-data/protocol/types/schemaV6/command/pipetting'
 import type {
   ProtocolAnalysisOutput,
   RunTimeCommand,
 } from '@opentrons/shared-data/protocol/types/schemaV6'
 import type { LabwareToOrder } from '../types'
-<<<<<<< HEAD
-=======
 import { getModuleInitialLoadInfo } from '../../Devices/ProtocolRun/utils/getModuleInitialLoadInfo'
 import { LabwareLocation } from '@opentrons/shared-data/protocol/types/schemaV6/command/setup'
 
 const OT2_STANDARD_DECK_DEF = standardDeckDef as any
->>>>>>> 7a62ae9c
 
 export const tipRackOrderSort = (
   tiprack1: LabwareToOrder,
@@ -48,40 +44,27 @@
 }
 
 export const getTiprackIdsInOrder = (
-  labware: LoadedLabware[],
+  labware: ProtocolFile<{}>['labware'],
   labwareDefinitions: Record<string, LabwareDefinition2>,
   commands: RunTimeCommand[]
 ): string[] => {
-  const unorderedTipracks = labware.reduce<LabwareToOrder[]>(
-    (tipracks, currentLabware) => {
-      const labwareDef = labwareDefinitions[currentLabware.definitionUri]
+  const unorderedTipracks = reduce<typeof labware, LabwareToOrder[]>(
+    labware,
+    (tipracks, currentLabware, labwareId) => {
+      const labwareDef = labwareDefinitions[currentLabware.definitionId]
       const isTiprack = getIsTiprack(labwareDef)
       if (isTiprack) {
-<<<<<<< HEAD
-        const labwareLocation = getLabwareLocation(currentLabware.id, commands)
-        if (!('slotName' in labwareLocation)) {
-          throw new Error('expected tiprack location to be a slot')
-        }
-
-=======
         const tipRackLocations = getAllUniqLocationsForLabware(
           labwareId,
           commands
         )
->>>>>>> 7a62ae9c
         return [
           ...tipracks,
           ...tipRackLocations.map(loc => ({
             definition: labwareDef,
-<<<<<<< HEAD
-            labwareId: currentLabware.id,
-            slot: labwareLocation.slotName,
-          },
-=======
             labwareId: labwareId,
             slot: loc !== 'offDeck' && 'slotName' in loc ? loc.slotName : '',
           })),
->>>>>>> 7a62ae9c
         ]
       }
       return tipracks
@@ -98,12 +81,7 @@
 export const getAllTipracksIdsThatPipetteUsesInOrder = (
   pipetteId: string,
   commands: RunTimeCommand[],
-<<<<<<< HEAD
-  labware: LoadedLabware[],
-  labwareDefinitions: Record<string, LabwareDefinition2>
-=======
   labware: ProtocolAnalysisOutput['labware']
->>>>>>> 7a62ae9c
 ): string[] => {
   const pickUpTipCommandsWithPipette: PickUpTipRunTimeCommand[] = commands.filter(
     (command): command is PickUpTipRunTimeCommand =>
@@ -121,22 +99,6 @@
     []
   )
 
-<<<<<<< HEAD
-  const orderedTiprackIds = tipracksVisited
-    .map<LabwareToOrder>(tiprackId => {
-      //  @ts-expect-error
-      const labwareDefinitionUri = labware.find(item => item.id === tiprackId)
-        .definitionUri
-      const definition = labwareDefinitions[labwareDefinitionUri]
-      const tiprackLocation = getLabwareLocation(tiprackId, commands)
-      if (!('slotName' in tiprackLocation)) {
-        throw new Error('expected tiprack location to be a slot')
-      }
-      return {
-        labwareId: tiprackId,
-        definition,
-        slot: tiprackLocation.slotName,
-=======
   const labwareDefinitions = getLabwareDefinitionsFromCommands(commands)
 
   const orderedTiprackIds = tipRackIdsVisited
@@ -155,7 +117,6 @@
         throw new Error(
           `could not find labware definition within protocol with uri: ${tiprackEntity?.definitionUri}`
         )
->>>>>>> 7a62ae9c
       }
       return [
         ...acc,
@@ -173,35 +134,6 @@
 }
 
 export const getLabwareIdsInOrder = (
-<<<<<<< HEAD
-  labware: LoadedLabware[],
-  labwareDefinitions: Record<string, LabwareDefinition2>,
-  commands: RunTimeCommand[]
-): string[] => {
-  const unorderedLabware = labware.reduce<LabwareToOrder[]>(
-    (unorderedLabware, currentLabware) => {
-      const labwareDef = labwareDefinitions[currentLabware.definitionUri]
-      const isTiprack = getIsTiprack(labwareDef)
-      const slotName = getSlotLabwareName(currentLabware.id, commands).slotName
-      // skip any labware that is not a tiprack
-      if (!isTiprack) {
-        // if we're in a slot where we can't have labware, don't include the definition (i.e. the trash bin)
-        if (
-          !getSlotHasMatingSurfaceUnitVector(standardDeckDef as any, slotName)
-        ) {
-          return [...unorderedLabware]
-        }
-        return [
-          ...unorderedLabware,
-          {
-            definition: labwareDef,
-            labwareId: currentLabware.id,
-            slot: slotName,
-          },
-        ]
-      }
-      return [...unorderedLabware]
-=======
   labware: ProtocolAnalysisOutput['labware'],
   commands: RunTimeCommand[]
 ): string[] => {
@@ -251,7 +183,6 @@
           ]
         }, []),
       ]
->>>>>>> 7a62ae9c
     },
     []
   )
