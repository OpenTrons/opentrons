import * as React from 'react'
import { useTranslation } from 'react-i18next'
import {
  ALIGN_START,
  DIRECTION_COLUMN,
  Flex,
  Box,
  FONT_WEIGHT_SEMIBOLD,
  JUSTIFY_CENTER,
  NewPrimaryBtn,
  SPACING,
  Text,
<<<<<<< HEAD
  TYPOGRAPHY,
=======
  TEXT_TRANSFORM_UPPERCASE,
  JUSTIFY_SPACE_BETWEEN,
>>>>>>> 75cc2f20
} from '@opentrons/components'
import { useCreateLabwareOffsetMutation } from '@opentrons/react-api-client'
import { useTrackEvent } from '../../redux/analytics'
import { useCurrentRunId } from '../ProtocolUpload/hooks'
import { useLPCSuccessToast } from '../ProtocolSetup/hooks'
import { DeckMap } from './DeckMap'
import { SectionList } from './SectionList'
import { LabwareOffsetsSummary } from './LabwareOffsetsSummary'
import { useIntroInfo, useLabwareOffsets, LabwareOffsets } from './hooks'
import { useProtocolDetailsForRun } from '../Devices/hooks'

import type { SavePositionCommandData } from './types'
import type { ProtocolAnalysisFile } from '@opentrons/shared-data'

export const SummaryScreen = (props: {
  savePositionCommandData: SavePositionCommandData
  onCloseClick: () => unknown
}): JSX.Element | null => {
  const { savePositionCommandData } = props
  const runId = useCurrentRunId()
  const [labwareOffsets, setLabwareOffsets] = React.useState<LabwareOffsets>([])
  const { t } = useTranslation('labware_position_check')
  const introInfo = useIntroInfo()
  const { protocolData } = useProtocolDetailsForRun(runId)
  const trackEvent = useTrackEvent()
  useLabwareOffsets(
    savePositionCommandData,
    protocolData as ProtocolAnalysisFile
  )
    .then(offsets => {
      labwareOffsets.length === 0 && setLabwareOffsets(offsets)
    })
    .catch((e: Error) =>
      console.error(`error getting labware offsets: ${e.message}`)
    )
  const { createLabwareOffset } = useCreateLabwareOffsetMutation()
  const { setIsShowingLPCSuccessToast } = useLPCSuccessToast()

  if (runId == null || introInfo == null || protocolData == null) return null
  const labwareIds = Object.keys(protocolData.labware)
  const { sections, primaryPipetteMount, secondaryPipetteMount } = introInfo

  const applyLabwareOffsets = (): void => {
    trackEvent({ name: 'applyLabwareOffsetData', properties: {} })
    if (labwareOffsets.length > 0) {
      labwareOffsets.forEach(labwareOffset => {
        createLabwareOffset({
          runId: runId,
          data: {
            definitionUri: labwareOffset.labwareDefinitionUri,
            location: labwareOffset.labwareOffsetLocation,
            vector: labwareOffset.vector,
          },
        }).catch((e: Error) => {
          console.error(`error applying labware offsets: ${e.message}`)
        })
      })
    } else {
      console.error('no labware offset data found')
    }
  }

  return (
    <Flex
      flexDirection={DIRECTION_COLUMN}
      justifyContent={JUSTIFY_SPACE_BETWEEN}
    >
      <Text
        as={'h3'}
        textTransform={TYPOGRAPHY.textTransformUppercase}
        fontWeight={FONT_WEIGHT_SEMIBOLD}
        marginBottom={SPACING.spacing4}
        marginLeft={SPACING.spacing4}
      >
        {t('lpc_complete_summary_screen_heading')}
      </Text>
      <Flex justifyContent={JUSTIFY_SPACE_BETWEEN} alignItems={ALIGN_START}>
        <Flex flex={'1 1 22%'} flexDirection={DIRECTION_COLUMN}>
          <SectionList
            primaryPipetteMount={primaryPipetteMount}
            secondaryPipetteMount={secondaryPipetteMount}
            sections={sections}
            completedSections={sections}
          />
          <Box size={SPACING.spacing3} />
          <DeckMap completedLabwareIds={labwareIds} />
        </Flex>
        <Box size={SPACING.spacing3} />
        <LabwareOffsetsSummary offsetData={labwareOffsets} />
      </Flex>
      <Flex justifyContent={JUSTIFY_CENTER} marginY={SPACING.spacing4}>
        <NewPrimaryBtn
          title={t('close_and_apply_offset_data')}
          id={'Lpc_summaryScreen_applyOffsetButton'}
          onClick={() => {
            applyLabwareOffsets()
            setIsShowingLPCSuccessToast(true)
            props.onCloseClick()
          }}
        >
          {t('close_and_apply_offset_data')}
        </NewPrimaryBtn>
      </Flex>
    </Flex>
  )
}<|MERGE_RESOLUTION|>--- conflicted
+++ resolved
@@ -10,12 +10,8 @@
   NewPrimaryBtn,
   SPACING,
   Text,
-<<<<<<< HEAD
+  JUSTIFY_SPACE_BETWEEN,
   TYPOGRAPHY,
-=======
-  TEXT_TRANSFORM_UPPERCASE,
-  JUSTIFY_SPACE_BETWEEN,
->>>>>>> 75cc2f20
 } from '@opentrons/components'
 import { useCreateLabwareOffsetMutation } from '@opentrons/react-api-client'
 import { useTrackEvent } from '../../redux/analytics'
