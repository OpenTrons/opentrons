--- conflicted
+++ resolved
@@ -151,11 +151,7 @@
     ).replace('about ', '')
     getByText('Ready to run')
     getByText('mockProtocol')
-<<<<<<< HEAD
-    getByText(`Completed ${lastRunTime}`)
-=======
     getByText(`Failed ${lastRunTime}`)
->>>>>>> dca69c28
   })
 
   it('should render missing chip when missing a pipette', () => {
