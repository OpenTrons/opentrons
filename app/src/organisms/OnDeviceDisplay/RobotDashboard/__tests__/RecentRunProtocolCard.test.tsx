import * as React from 'react'
import { fireEvent, screen } from '@testing-library/react'
import { formatDistance } from 'date-fns'
import { MemoryRouter } from 'react-router-dom'
import { afterEach, beforeEach, describe, expect, it, vi } from 'vitest'
import { when } from 'vitest-when'

import { useProtocolQuery } from '@opentrons/react-api-client'
import { RUN_STATUS_FAILED } from '@opentrons/api-client'
import { COLORS } from '@opentrons/components'

import { renderWithProviders } from '../../../../__testing-utils__'
import { i18n } from '../../../../i18n'
import { Skeleton } from '../../../../atoms/Skeleton'
import { useMissingProtocolHardware } from '../../../../pages/Protocols/hooks'
import { useTrackProtocolRunEvent } from '../../../Devices/hooks'
import { useTrackEvent } from '../../../../redux/analytics'
import { useCloneRun } from '../../../ProtocolUpload/hooks'
import { useHardwareStatusText } from '../hooks'
import { RecentRunProtocolCard } from '../'
import { useNotifyAllRunsQuery } from '../../../../resources/runs/useNotifyAllRunsQuery'
import {
  useRobotInitializationStatus,
  INIT_STATUS,
} from '../../../../resources/health/hooks'

import type { ProtocolHardware } from '../../../../pages/Protocols/hooks'

<<<<<<< HEAD
vi.mock('@opentrons/react-api-client')
vi.mock('../../../../atoms/Skeleton')
vi.mock('../../../../pages/Protocols/hooks')
vi.mock('../../../../organisms/Devices/hooks')
vi.mock('../../../../organisms/RunTimeControl/hooks')
vi.mock('../../../../organisms/ProtocolUpload/hooks')
vi.mock('../../../../redux/analytics')
vi.mock('../hooks')
vi.mock('../../../../resources/runs/useNotifyAllRunsQuery')
=======
jest.mock('@opentrons/react-api-client')
jest.mock('../../../../atoms/Skeleton')
jest.mock('../../../../pages/Protocols/hooks')
jest.mock('../../../../organisms/Devices/hooks')
jest.mock('../../../../organisms/RunTimeControl/hooks')
jest.mock('../../../../organisms/ProtocolUpload/hooks')
jest.mock('../../../../redux/analytics')
jest.mock('../hooks')
jest.mock('../../../../resources/runs/useNotifyAllRunsQuery')
jest.mock('../../../../resources/health/hooks')
>>>>>>> 050cf4dd

const RUN_ID = 'mockRunId'
const ROBOT_NAME = 'otie'

const mockMissingPipette = [
  {
    hardwareType: 'pipette',
    pipetteName: 'p1000_single_flex',
    mount: 'left',
    connected: false,
  },
] as ProtocolHardware[]

const mockMissingModule = [
  {
    hardwareType: 'module',
    moduleModel: 'temperatureModuleV2',
    slot: '1',
    connected: false,
  },
] as ProtocolHardware[]

const missingBoth = [
  {
    hardwareType: 'pipette',
    pipetteName: 'p1000_single_flex',
    mount: 'left',
    connected: false,
  },
  {
    hardwareType: 'module',
    moduleModel: 'temperatureModuleV2',
    slot: '1',
    connected: false,
  },
] as ProtocolHardware[]

const mockRunData = {
  id: RUN_ID,
  createdAt: '2022-05-03T21:36:12.494778+00:00',
  completedAt: 'thistime',
  startedAt: 'thistime',
  protocolId: 'mockProtocolId',
  status: RUN_STATUS_FAILED,
} as any

<<<<<<< HEAD
const mockCloneRun = vi.fn()
=======
let mockCloneRun: jest.Mock

const mockUseMissingProtocolHardware = useMissingProtocolHardware as jest.MockedFunction<
  typeof useMissingProtocolHardware
>
const mockUseNotifyAllRunsQuery = useNotifyAllRunsQuery as jest.MockedFunction<
  typeof useNotifyAllRunsQuery
>
const mockUseProtocolQuery = useProtocolQuery as jest.MockedFunction<
  typeof useProtocolQuery
>
const mockUseTrackProtocolRunEvent = useTrackProtocolRunEvent as jest.MockedFunction<
  typeof useTrackProtocolRunEvent
>
const mockUseTrackEvent = useTrackEvent as jest.MockedFunction<
  typeof useTrackEvent
>
const mockUseCloneRun = useCloneRun as jest.MockedFunction<typeof useCloneRun>
const mockUseHardwareStatusText = useHardwareStatusText as jest.MockedFunction<
  typeof useHardwareStatusText
>
const mockSkeleton = Skeleton as jest.MockedFunction<typeof Skeleton>
const mockUseRobotInitializationStatus = useRobotInitializationStatus as jest.MockedFunction<
  typeof useRobotInitializationStatus
>
>>>>>>> 050cf4dd

const render = (props: React.ComponentProps<typeof RecentRunProtocolCard>) => {
  return renderWithProviders(
    <MemoryRouter>
      <RecentRunProtocolCard {...props} />
    </MemoryRouter>,
    {
      i18nInstance: i18n,
    }
  )
}

const mockTrackEvent = vi.fn()
const mockTrackProtocolRunEvent = vi.fn(
  () => new Promise(resolve => resolve({}))
)

describe('RecentRunProtocolCard', () => {
  let props: React.ComponentProps<typeof RecentRunProtocolCard>

  beforeEach(() => {
    props = {
      runData: mockRunData,
    }

    vi.mocked(Skeleton).mockReturnValue(<div>mock Skeleton</div>)
    vi.mocked(useHardwareStatusText).mockReturnValue('Ready to run')
    vi.mocked(useTrackEvent).mockReturnValue(mockTrackEvent)
    vi.mocked(useMissingProtocolHardware).mockReturnValue({
      missingProtocolHardware: [],
      isLoading: false,
      conflictedSlots: [],
    })
    vi.mocked(useNotifyAllRunsQuery).mockReturnValue({
      data: { data: [mockRunData] },
    } as any)
    vi.mocked(useProtocolQuery).mockReturnValue({
      data: { data: { metadata: { protocolName: 'mockProtocol' } } },
    } as any)
<<<<<<< HEAD
    when(useTrackProtocolRunEvent).calledWith(RUN_ID).thenReturn({
      trackProtocolRunEvent: mockTrackProtocolRunEvent,
    })
    when(useCloneRun)
      .calledWith(RUN_ID, expect.anything())
      .thenReturn({ cloneRun: mockCloneRun, isLoading: false })
=======
    when(mockUseTrackProtocolRunEvent)
      .calledWith(RUN_ID, ROBOT_NAME)
      .mockReturnValue({
        trackProtocolRunEvent: mockTrackProtocolRunEvent,
      })
    mockCloneRun = jest.fn()
    when(mockUseCloneRun)
      .calledWith(RUN_ID, expect.anything())
      .mockReturnValue({ cloneRun: mockCloneRun, isLoading: false })
    mockUseRobotInitializationStatus.mockReturnValue(INIT_STATUS.SUCCEEDED)
>>>>>>> 050cf4dd
  })

  afterEach(() => {
    vi.clearAllMocks()
  })

  it('should render text', () => {
    render(props)
    const lastRunTime = formatDistance(
      new Date(mockRunData.createdAt),
      new Date(),
      {
        addSuffix: true,
      }
    ).replace('about ', '')
    screen.getByText('Ready to run')
    screen.getByText('mockProtocol')
    screen.getByText(`Failed ${lastRunTime}`)
  })

  it('should render missing chip when missing a pipette', () => {
    vi.mocked(useMissingProtocolHardware).mockReturnValue({
      missingProtocolHardware: mockMissingPipette,
      isLoading: false,
      conflictedSlots: [],
    })
    vi.mocked(useHardwareStatusText).mockReturnValue('Missing 1 pipette')
    render(props)
    screen.getByText('Missing 1 pipette')
  })

  it('should render missing chip when conflicted fixture', () => {
    vi.mocked(useMissingProtocolHardware).mockReturnValue({
      missingProtocolHardware: [],
      isLoading: false,
      conflictedSlots: ['cutoutD3'],
    })
    vi.mocked(useHardwareStatusText).mockReturnValue('Location conflicts')
    render(props)
    screen.getByText('Location conflicts')
  })

  it('should render missing chip when missing a module', () => {
    vi.mocked(useMissingProtocolHardware).mockReturnValue({
      missingProtocolHardware: mockMissingModule,
      isLoading: false,
      conflictedSlots: [],
    })
    vi.mocked(useHardwareStatusText).mockReturnValue('Missing 1 module')
    render(props)
    screen.getByText('Missing 1 module')
  })

  it('should render missing chip (module and pipette) when missing a pipette and a module', () => {
    vi.mocked(useMissingProtocolHardware).mockReturnValue({
      missingProtocolHardware: missingBoth,
      isLoading: false,
      conflictedSlots: [],
    })
    vi.mocked(useHardwareStatusText).mockReturnValue('Missing hardware')
    render(props)
    screen.getByText('Missing hardware')
  })

  it('when tapping a card, mock functions is called and loading state is activated', () => {
    render(props)
    const button = screen.getByLabelText('RecentRunProtocolCard')
    expect(button).toHaveStyle(`background-color: ${COLORS.green40}`)
    fireEvent.click(button)
    expect(mockTrackEvent).toHaveBeenCalledWith({
      name: 'proceedToRun',
      properties: { sourceLocation: 'RecentRunProtocolCard' },
    })
    // TODO(BC, 08/30/23): reintroduce check for tracking when tracking is reintroduced lazily
    // expect(mockTrackProtocolRunEvent).toBeCalledWith({ name: 'runAgain' })
    screen.getByLabelText('icon_ot-spinner')
    expect(button).toHaveStyle(`background-color: ${COLORS.green40}`)
  })

  it('should render the skeleton when react query is loading', () => {
    vi.mocked(useProtocolQuery).mockReturnValue({
      isLoading: true,
      data: { data: { metadata: { protocolName: 'mockProtocol' } } },
    } as any)
    render(props)
    screen.getByText('mock Skeleton')
  })

  it('should render the skeleton when the robot server is initializing', () => {
    mockUseRobotInitializationStatus.mockReturnValue(INIT_STATUS.INITIALIZING)
    const [{ getByText }] = render(props)
    getByText('mock Skeleton')
  })

  it('should render the skeleton when the robot server is unresponsive', () => {
    mockUseRobotInitializationStatus.mockReturnValue(null)
    const [{ getByText }] = render(props)
    getByText('mock Skeleton')
  })
})<|MERGE_RESOLUTION|>--- conflicted
+++ resolved
@@ -26,7 +26,6 @@
 
 import type { ProtocolHardware } from '../../../../pages/Protocols/hooks'
 
-<<<<<<< HEAD
 vi.mock('@opentrons/react-api-client')
 vi.mock('../../../../atoms/Skeleton')
 vi.mock('../../../../pages/Protocols/hooks')
@@ -36,18 +35,6 @@
 vi.mock('../../../../redux/analytics')
 vi.mock('../hooks')
 vi.mock('../../../../resources/runs/useNotifyAllRunsQuery')
-=======
-jest.mock('@opentrons/react-api-client')
-jest.mock('../../../../atoms/Skeleton')
-jest.mock('../../../../pages/Protocols/hooks')
-jest.mock('../../../../organisms/Devices/hooks')
-jest.mock('../../../../organisms/RunTimeControl/hooks')
-jest.mock('../../../../organisms/ProtocolUpload/hooks')
-jest.mock('../../../../redux/analytics')
-jest.mock('../hooks')
-jest.mock('../../../../resources/runs/useNotifyAllRunsQuery')
-jest.mock('../../../../resources/health/hooks')
->>>>>>> 050cf4dd
 
 const RUN_ID = 'mockRunId'
 const ROBOT_NAME = 'otie'
@@ -94,35 +81,7 @@
   status: RUN_STATUS_FAILED,
 } as any
 
-<<<<<<< HEAD
 const mockCloneRun = vi.fn()
-=======
-let mockCloneRun: jest.Mock
-
-const mockUseMissingProtocolHardware = useMissingProtocolHardware as jest.MockedFunction<
-  typeof useMissingProtocolHardware
->
-const mockUseNotifyAllRunsQuery = useNotifyAllRunsQuery as jest.MockedFunction<
-  typeof useNotifyAllRunsQuery
->
-const mockUseProtocolQuery = useProtocolQuery as jest.MockedFunction<
-  typeof useProtocolQuery
->
-const mockUseTrackProtocolRunEvent = useTrackProtocolRunEvent as jest.MockedFunction<
-  typeof useTrackProtocolRunEvent
->
-const mockUseTrackEvent = useTrackEvent as jest.MockedFunction<
-  typeof useTrackEvent
->
-const mockUseCloneRun = useCloneRun as jest.MockedFunction<typeof useCloneRun>
-const mockUseHardwareStatusText = useHardwareStatusText as jest.MockedFunction<
-  typeof useHardwareStatusText
->
-const mockSkeleton = Skeleton as jest.MockedFunction<typeof Skeleton>
-const mockUseRobotInitializationStatus = useRobotInitializationStatus as jest.MockedFunction<
-  typeof useRobotInitializationStatus
->
->>>>>>> 050cf4dd
 
 const render = (props: React.ComponentProps<typeof RecentRunProtocolCard>) => {
   return renderWithProviders(
@@ -162,25 +121,12 @@
     vi.mocked(useProtocolQuery).mockReturnValue({
       data: { data: { metadata: { protocolName: 'mockProtocol' } } },
     } as any)
-<<<<<<< HEAD
     when(useTrackProtocolRunEvent).calledWith(RUN_ID).thenReturn({
       trackProtocolRunEvent: mockTrackProtocolRunEvent,
     })
     when(useCloneRun)
       .calledWith(RUN_ID, expect.anything())
       .thenReturn({ cloneRun: mockCloneRun, isLoading: false })
-=======
-    when(mockUseTrackProtocolRunEvent)
-      .calledWith(RUN_ID, ROBOT_NAME)
-      .mockReturnValue({
-        trackProtocolRunEvent: mockTrackProtocolRunEvent,
-      })
-    mockCloneRun = jest.fn()
-    when(mockUseCloneRun)
-      .calledWith(RUN_ID, expect.anything())
-      .mockReturnValue({ cloneRun: mockCloneRun, isLoading: false })
-    mockUseRobotInitializationStatus.mockReturnValue(INIT_STATUS.SUCCEEDED)
->>>>>>> 050cf4dd
   })
 
   afterEach(() => {
@@ -270,13 +216,13 @@
   })
 
   it('should render the skeleton when the robot server is initializing', () => {
-    mockUseRobotInitializationStatus.mockReturnValue(INIT_STATUS.INITIALIZING)
+    vi.mocked(useRobotInitializationStatus).mockReturnValue(INIT_STATUS.INITIALIZING)
     const [{ getByText }] = render(props)
     getByText('mock Skeleton')
   })
 
   it('should render the skeleton when the robot server is unresponsive', () => {
-    mockUseRobotInitializationStatus.mockReturnValue(null)
+    vi.mocked(useRobotInitializationStatus).mockReturnValue(null)
     const [{ getByText }] = render(props)
     getByText('mock Skeleton')
   })
