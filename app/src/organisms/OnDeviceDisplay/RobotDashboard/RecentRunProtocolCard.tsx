--- conflicted
+++ resolved
@@ -150,19 +150,10 @@
         lineHeight={TYPOGRAPHY.lineHeight28}
         color={COLORS.darkBlack70}
       >
-<<<<<<< HEAD
-        {i18n.format(t('completed'), 'capitalize')}{' '}
-        {lastRun != null
-          ? formatDistance(new Date(lastRun), new Date(), {
-              addSuffix: true,
-            }).replace('about ', '')
-          : ''}
-=======
         {i18n.format(
           `${terminationTypeMap[runData.status] ?? ''} ${formattedLastRunTime}`,
           'capitalize'
         )}
->>>>>>> dca69c28
       </StyledText>
     </Flex>
   )
