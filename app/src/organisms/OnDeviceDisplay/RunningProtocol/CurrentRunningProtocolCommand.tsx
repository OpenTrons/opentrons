--- conflicted
+++ resolved
@@ -259,12 +259,8 @@
         {robotSideAnalysis != null && currentCommand != null ? (
           <CommandText
             command={currentCommand}
-<<<<<<< HEAD
-=======
             commandTextData={getCommandTextData(robotSideAnalysis)}
->>>>>>> a647963f
             robotType={robotType}
-            analysis={robotSideAnalysis}
             isOnDevice={true}
           />
         ) : null}
