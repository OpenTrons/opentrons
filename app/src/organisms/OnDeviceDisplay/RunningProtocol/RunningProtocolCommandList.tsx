--- conflicted
+++ resolved
@@ -217,13 +217,8 @@
             {(command, index) => {
               const backgroundColor =
                 index === currentRunCommandIndex
-<<<<<<< HEAD
                   ? COLORS.blue35
                   : LEGACY_COLORS.light1
-=======
-                  ? COLORS.mediumBlueEnabled
-                  : COLORS.light1
->>>>>>> 2524ab95
               return (
                 <Flex
                   key={command.id}
