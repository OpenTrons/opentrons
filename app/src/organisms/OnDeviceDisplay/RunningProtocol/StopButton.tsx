import * as React from 'react'
import { css } from 'styled-components'

import {
  Icon,
  Btn,
  ALIGN_CENTER,
  COLORS,
  JUSTIFY_CENTER,
} from '@opentrons/components'

import { ODD_FOCUS_VISIBLE } from '../../../atoms/buttons/constants'

const STOP_BUTTON_STYLE = css`
  -webkit-tap-highlight-color: transparent;
  display: flex;
  background-color: ${COLORS.red2};
  border-radius: 50%;

  &:focus {
    background-color: ${COLORS.red2Pressed};
    box-shadow: none;
  }
  &:hover {
    border: none;
    box-shadow: none;
<<<<<<< HEAD
    background-color: ${LEGACY_COLORS.red2};
=======
    background-color: ${COLORS.red2};
>>>>>>> 9147da8d
    color: ${COLORS.white};
  }
  &:focus-visible {
    box-shadow: ${ODD_FOCUS_VISIBLE};
    background-color: ${COLORS.red2};
  }
  &:active {
    background-color: ${COLORS.red2};
  }
  &:disabled {
    background-color: ${COLORS.grey35};
    color: ${COLORS.grey50};
  }
`

interface StopButtonProps {
  onStop?: () => void
  /** default size 12.5rem */
  buttonSize?: string
  /** default size 5rem */
  iconSize?: string
}
export function StopButton({
  onStop,
  buttonSize = '12.5rem',
  iconSize = '5rem',
}: StopButtonProps): JSX.Element {
  return (
    <Btn
      css={STOP_BUTTON_STYLE}
      height={buttonSize}
      width={buttonSize}
      alignItems={ALIGN_CENTER}
      justifyContent={JUSTIFY_CENTER}
      onClick={onStop}
      aria-label="stop"
    >
      <Icon name="ot-close-thick" color={COLORS.white} size={iconSize} />
    </Btn>
  )
}<|MERGE_RESOLUTION|>--- conflicted
+++ resolved
@@ -24,11 +24,7 @@
   &:hover {
     border: none;
     box-shadow: none;
-<<<<<<< HEAD
-    background-color: ${LEGACY_COLORS.red2};
-=======
     background-color: ${COLORS.red2};
->>>>>>> 9147da8d
     color: ${COLORS.white};
   }
   &:focus-visible {
