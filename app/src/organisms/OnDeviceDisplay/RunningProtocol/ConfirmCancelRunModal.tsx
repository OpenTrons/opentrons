--- conflicted
+++ resolved
@@ -89,12 +89,8 @@
           width="100%"
         >
           <SmallButton
-<<<<<<< HEAD
             buttonType="primary"
-=======
             flex="1"
-            buttonType="default"
->>>>>>> 738bccf7
             buttonText={t('shared:go_back')}
             onClick={() => setShowConfirmCancelRunModal(false)}
           />
