--- conflicted
+++ resolved
@@ -24,22 +24,10 @@
   const dispatch = useDispatch<Dispatch>()
 
   return (
-<<<<<<< HEAD
-    <ModalShell
-      borderRadius={BORDERS.size_three}
-      onOutsideClick={onClick}
-      width="18.0625rem"
-    >
-      <Flex
-        flexDirection={DIRECTION_COLUMN}
-        justifyContent={JUSTIFY_CENTER}
-        padding={`0rem ${SPACING.spacingL}`}
-=======
     <MenuList onClick={onClick} isOnDevice={true}>
       <MenuItem
         key="home-gantry"
         onClick={() => dispatch(home(robotName, ROBOT))}
->>>>>>> 103452fd
       >
         <Flex>
           <Icon
