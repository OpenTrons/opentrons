import * as React from 'react'
import { when } from 'vitest-when'
import { fireEvent, screen } from '@testing-library/react'
import { describe, it, expect, vi, beforeEach } from 'vitest'
import '@testing-library/jest-dom/vitest'
import {
  RUN_STATUS_RUNNING,
  RUN_STATUS_STOPPED,
  RUN_STATUS_STOP_REQUESTED,
} from '@opentrons/api-client'
import { useStopRunMutation } from '@opentrons/react-api-client'

import { i18n } from '../../../i18n'
import { useTrackProtocolRunEvent } from '../../../organisms/Devices/hooks'
import { useTrackEvent } from '../../../redux/analytics'
import { renderWithProviders } from '../../../__testing-utils__'
import { ConfirmCancelModal } from '../../../organisms/RunDetails/ConfirmCancelModal'
import { useRunStatus } from '../../RunTimeControl/hooks'
import type * as ApiClient from '@opentrons/react-api-client'

vi.mock('@opentrons/react-api-client', async importOriginal => {
  const actual = await importOriginal<typeof ApiClient>()
  return {
    ...actual,
    useStopRunMutation: vi.fn(),
  }
})
vi.mock('../../RunTimeControl/hooks')
vi.mock('../../../organisms/Devices/hooks')
vi.mock('../../../redux/analytics')
vi.mock('../../../redux/config')

const render = (props: React.ComponentProps<typeof ConfirmCancelModal>) => {
  return renderWithProviders(<ConfirmCancelModal {...props} />, {
    i18nInstance: i18n,
  })[0]
}

const RUN_ID = 'mockRunId'
<<<<<<< HEAD
let mockStopRun: any
let mockTrackEvent: any
let mockTrackProtocolRunEvent: any
=======
const ROBOT_NAME = 'otie'
let mockStopRun: jest.Mock
let mockTrackEvent: jest.Mock
let mockTrackProtocolRunEvent: jest.Mock
>>>>>>> 050cf4dd

describe('ConfirmCancelModal', () => {
  let props: React.ComponentProps<typeof ConfirmCancelModal>
  beforeEach(() => {
<<<<<<< HEAD
    mockTrackEvent = vi.fn()
    mockStopRun = vi.fn((_runId, opts) => opts.onSuccess())
    mockTrackProtocolRunEvent = vi.fn(() => new Promise(resolve => resolve({})))
    vi.mocked(useStopRunMutation).mockReturnValue({
      stopRun: mockStopRun,
    } as any)
    vi.mocked(useRunStatus).mockReturnValue(RUN_STATUS_RUNNING)
    vi.mocked(useTrackEvent).mockReturnValue(mockTrackEvent)
    when(useTrackProtocolRunEvent).calledWith(RUN_ID).thenReturn({
      trackProtocolRunEvent: mockTrackProtocolRunEvent,
    })

    props = { onClose: vi.fn(), runId: RUN_ID }
=======
    mockTrackEvent = jest.fn()
    mockStopRun = jest.fn((_runId, opts) => opts.onSuccess())
    mockTrackProtocolRunEvent = jest.fn(
      () => new Promise(resolve => resolve({}))
    )
    mockUseStopRunMutation.mockReturnValue({ stopRun: mockStopRun } as any)
    mockUseRunStatus.mockReturnValue(RUN_STATUS_RUNNING)
    mockUseTrackEvent.mockReturnValue(mockTrackEvent)
    when(mockUseTrackProtocolRunEvent)
      .calledWith(RUN_ID, ROBOT_NAME)
      .mockReturnValue({
        trackProtocolRunEvent: mockTrackProtocolRunEvent,
      })

    props = { onClose: jest.fn(), runId: RUN_ID, robotName: ROBOT_NAME }
  })

  afterEach(() => {
    resetAllWhenMocks()
    jest.restoreAllMocks()
>>>>>>> 050cf4dd
  })

  it('should render the correct title', () => {
    render(props)
    screen.getByText('Are you sure you want to cancel this run?')
  })
  it('should render the correct body', () => {
    render(props)
    screen.getByText(
      'Doing so will terminate this run, drop any attached tips in the trash container and home your robot.'
    )
    screen.getByText(
      'Additionally, any hardware modules used within the protocol will remain active and maintain their current states until deactivated.'
    )
  })
  it('should render both buttons', () => {
    render(props)
    expect(props.onClose).not.toHaveBeenCalled()
    screen.getByRole('button', { name: 'Yes, cancel run' })
    screen.getByRole('button', { name: 'No, go back' })
  })
  it('should call yes cancel run button', () => {
    render(props)
    expect(props.onClose).not.toHaveBeenCalled()
    const closeButton = screen.getByRole('button', { name: 'Yes, cancel run' })
    fireEvent.click(closeButton)
    expect(mockStopRun).toHaveBeenCalled()
    expect(mockTrackProtocolRunEvent).toHaveBeenCalled()
  })
  it('should close modal if run status becomes stop-requested', () => {
    vi.mocked(useRunStatus).mockReturnValue(RUN_STATUS_STOP_REQUESTED)
    render(props)
    expect(props.onClose).toHaveBeenCalled()
  })
  it('should close modal if run status becomes stopped', () => {
    vi.mocked(useRunStatus).mockReturnValue(RUN_STATUS_STOPPED)
    render(props)
    expect(props.onClose).toHaveBeenCalled()
  })
  it('should call No go back button', () => {
    render(props)
    const closeButton = screen.getByRole('button', { name: 'No, go back' })
    fireEvent.click(closeButton)
    expect(props.onClose).toHaveBeenCalled()
  })
})<|MERGE_RESOLUTION|>--- conflicted
+++ resolved
@@ -37,21 +37,14 @@
 }
 
 const RUN_ID = 'mockRunId'
-<<<<<<< HEAD
 let mockStopRun: any
 let mockTrackEvent: any
 let mockTrackProtocolRunEvent: any
-=======
 const ROBOT_NAME = 'otie'
-let mockStopRun: jest.Mock
-let mockTrackEvent: jest.Mock
-let mockTrackProtocolRunEvent: jest.Mock
->>>>>>> 050cf4dd
 
 describe('ConfirmCancelModal', () => {
   let props: React.ComponentProps<typeof ConfirmCancelModal>
   beforeEach(() => {
-<<<<<<< HEAD
     mockTrackEvent = vi.fn()
     mockStopRun = vi.fn((_runId, opts) => opts.onSuccess())
     mockTrackProtocolRunEvent = vi.fn(() => new Promise(resolve => resolve({})))
@@ -60,33 +53,15 @@
     } as any)
     vi.mocked(useRunStatus).mockReturnValue(RUN_STATUS_RUNNING)
     vi.mocked(useTrackEvent).mockReturnValue(mockTrackEvent)
-    when(useTrackProtocolRunEvent).calledWith(RUN_ID).thenReturn({
+    when(useTrackProtocolRunEvent).calledWith(RUN_ID, ROBOT_NAME).thenReturn({
       trackProtocolRunEvent: mockTrackProtocolRunEvent,
     })
-
-    props = { onClose: vi.fn(), runId: RUN_ID }
-=======
-    mockTrackEvent = jest.fn()
-    mockStopRun = jest.fn((_runId, opts) => opts.onSuccess())
-    mockTrackProtocolRunEvent = jest.fn(
-      () => new Promise(resolve => resolve({}))
-    )
-    mockUseStopRunMutation.mockReturnValue({ stopRun: mockStopRun } as any)
-    mockUseRunStatus.mockReturnValue(RUN_STATUS_RUNNING)
-    mockUseTrackEvent.mockReturnValue(mockTrackEvent)
-    when(mockUseTrackProtocolRunEvent)
-      .calledWith(RUN_ID, ROBOT_NAME)
-      .mockReturnValue({
-        trackProtocolRunEvent: mockTrackProtocolRunEvent,
-      })
 
     props = { onClose: jest.fn(), runId: RUN_ID, robotName: ROBOT_NAME }
   })
 
   afterEach(() => {
-    resetAllWhenMocks()
-    jest.restoreAllMocks()
->>>>>>> 050cf4dd
+    vi.restoreAllMocks()
   })
 
   it('should render the correct title', () => {
