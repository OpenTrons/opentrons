--- conflicted
+++ resolved
@@ -40,11 +40,7 @@
   return (
     <Flex
       alignItems={ALIGN_CENTER}
-<<<<<<< HEAD
-      color={isLastCrumb ? LEGACY_COLORS.darkGreyEnabled : COLORS.blue50}
-=======
-      color={isLastCrumb ? COLORS.grey50Enabled : COLORS.blueEnabled}
->>>>>>> 2524ab95
+      color={isLastCrumb ? COLORS.grey50Enabled : COLORS.blue50}
     >
       <Box
         paddingRight={SPACING.spacing4}
