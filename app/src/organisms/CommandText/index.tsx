import * as React from 'react'
import { useTranslation } from 'react-i18next'

import { Flex, DIRECTION_COLUMN, SPACING } from '@opentrons/components'
import { StyledText } from '../../atoms/text'
import { LoadCommandText } from './LoadCommandText'
import { PipettingCommandText } from './PipettingCommandText'
import { TemperatureCommandText } from './TemperatureCommandText'
import { MoveLabwareCommandText } from './MoveLabwareCommandText'

import type { RunTimeCommand } from '@opentrons/shared-data'
import type { CompletedProtocolAnalysis } from '@opentrons/shared-data/js'
import type { StyleProps } from '@opentrons/components'

const SIMPLE_TRANSLATION_KEY_BY_COMMAND_TYPE: {
  [commandType in RunTimeCommand['commandType']]?: string
} = {
  home: 'home_gantry',
  savePosition: 'save_position',
  touchTip: 'touch_tip',
  'magneticModule/engage': 'engaging_magnetic_module',
  'magneticModule/disengage': 'disengaging_magnetic_module',
  'temperatureModule/deactivate': 'deactivate_temperature_module',
  'thermocycler/waitForBlockTemperature': 'waiting_for_tc_block_to_reach',
  'thermocycler/waitForLidTemperature': 'waiting_for_tc_lid_to_reach',
  'thermocycler/openLid': 'opening_tc_lid',
  'thermocycler/closeLid': 'closing_tc_lid',
  'thermocycler/deactivateBlock': 'deactivating_tc_block',
  'thermocycler/deactivateLid': 'deactivating_tc_lid',
  'thermocycler/awaitProfileComplete': 'tc_awaiting_for_duration',
  'heaterShaker/deactivateHeater': 'deactivating_hs_heater',
  'heaterShaker/openLabwareLatch': 'unlatching_hs_latch',
  'heaterShaker/closeLabwareLatch': 'latching_hs_latch',
  'heaterShaker/deactivateShaker': 'deactivate_hs_shake',
  'heaterShaker/waitForTemperature': 'waiting_for_hs_to_reach',
}

interface Props extends StyleProps {
  command: RunTimeCommand
  robotSideAnalysis: CompletedProtocolAnalysis
}
export function CommandText(props: Props): JSX.Element | null {
  const { command, robotSideAnalysis, ...styleProps } = props
  const { t } = useTranslation('protocol_command_text')

  switch (command.commandType) {
    case 'aspirate':
    case 'dispense':
    case 'blowout':
    case 'moveToWell':
    case 'dropTip':
    case 'pickUpTip': {
      return (
        <StyledText as="p" {...styleProps}>
          <PipettingCommandText {...{ command, robotSideAnalysis }} />
        </StyledText>
      )
    }
    case 'loadLabware':
    case 'loadPipette':
    case 'loadModule':
    case 'loadLiquid': {
      return (
        <StyledText as="p" {...styleProps}>
          <LoadCommandText {...{ command, robotSideAnalysis }} />
        </StyledText>
      )
    }
    case 'temperatureModule/setTargetTemperature':
    case 'temperatureModule/waitForTemperature':
    case 'thermocycler/setTargetBlockTemperature':
    case 'thermocycler/setTargetLidTemperature':
    case 'heaterShaker/setTargetTemperature': {
      return (
        <StyledText as="p" {...styleProps}>
          <TemperatureCommandText command={command} />
        </StyledText>
      )
    }
    case 'thermocycler/runProfile': {
      const { profile } = command.params
      const steps = profile.map(
        ({ holdSeconds, celsius }: { holdSeconds: number; celsius: number }) =>
          t('tc_run_profile_steps', { celsius: celsius, seconds: holdSeconds })
      )
      return (
<<<<<<< HEAD
        <Flex flexDirection={DIRECTION_COLUMN}>
          <StyledText marginBottom={SPACING.spacing2} {...styleProps}>
=======
        <Flex flexDirection={DIRECTION_COLUMN} {...styleProps}>
          <StyledText marginBottom={SPACING.spacing2}>
>>>>>>> d5a1071c
            {t('tc_starting_profile', {
              repetitions: Object.keys(steps).length,
            })}
          </StyledText>
          <Flex marginLeft={SPACING.spacing4}>
            <ul>
              {steps.map((step: string, index: number) => (
                <li key={index}> {step}</li>
              ))}
            </ul>
          </Flex>
        </Flex>
      )
    }
    case 'heaterShaker/setAndWaitForShakeSpeed': {
      const { rpm } = command.params
      return (
        <StyledText as="p" {...styleProps}>
          {t('set_and_await_hs_shake', { rpm })}
        </StyledText>
      )
    }
    case 'moveToSlot': {
      const { slotName } = command.params
      return (
        <StyledText as="p" {...styleProps}>
          {t('move_to_slot', { slot_name: slotName })}
        </StyledText>
      )
    }
    case 'moveRelative': {
      const { axis, distance } = command.params
      return (
        <StyledText as="p" {...styleProps}>
          {t('move_relative', { axis, distance })}
        </StyledText>
      )
    }
    case 'moveToCoordinates': {
      const { coordinates } = command.params
      return (
        <StyledText as="p" {...styleProps}>
          {t('move_to_coordinates', coordinates)}
        </StyledText>
      )
    }
    case 'moveLabware': {
      return (
        <StyledText as="p" {...styleProps}>
          <MoveLabwareCommandText {...{ command, robotSideAnalysis }} />
        </StyledText>
      )
    }
    case 'touchTip':
    case 'home':
    case 'savePosition':
    case 'magneticModule/engage':
    case 'magneticModule/disengage':
    case 'temperatureModule/deactivate':
    case 'thermocycler/waitForBlockTemperature':
    case 'thermocycler/waitForLidTemperature':
    case 'thermocycler/openLid':
    case 'thermocycler/closeLid':
    case 'thermocycler/deactivateBlock':
    case 'thermocycler/deactivateLid':
    case 'thermocycler/awaitProfileComplete':
    case 'heaterShaker/deactivateHeater':
    case 'heaterShaker/openLabwareLatch':
    case 'heaterShaker/closeLabwareLatch':
    case 'heaterShaker/deactivateShaker':
    case 'heaterShaker/waitForTemperature': {
      const simpleTKey =
        SIMPLE_TRANSLATION_KEY_BY_COMMAND_TYPE[command.commandType]
      return (
        <StyledText as="p" {...styleProps}>
          {simpleTKey != null ? t(simpleTKey) : null}
        </StyledText>
      )
    }
    case 'waitForDuration': {
      const { seconds, message } = command.params
      return (
        <StyledText as="p" {...styleProps}>
          {t('wait_for_duration', { seconds, message })}
        </StyledText>
      )
    }
    case 'pause': // legacy pause command
    case 'waitForResume': {
      return (
        <StyledText as="p" {...styleProps}>
          {command.params?.message && command.params.message !== ''
            ? command.params.message
            : t('wait_for_resume')}
        </StyledText>
      )
    }
    case 'delay': {
      // legacy delay command
      const { message = '' } = command.params
      if ('waitForResume' in command.params) {
        return (
          <StyledText as="p" {...styleProps}>
            {command.params?.message && command.params.message !== ''
              ? command.params.message
              : t('wait_for_resume')}
          </StyledText>
        )
      } else {
        return (
          <StyledText as="p" {...styleProps}>
            {t('wait_for_duration', {
              seconds: command.params.seconds,
              message,
            })}
          </StyledText>
        )
      }
    }
    case 'custom': {
      const { legacyCommandText } = command.params ?? {}
      const sanitizedCommandText =
        typeof legacyCommandText === 'object'
          ? JSON.stringify(legacyCommandText)
          : String(legacyCommandText)
      return (
        <StyledText as="p" {...styleProps}>
          {legacyCommandText != null
            ? sanitizedCommandText
            : `${command.commandType}: ${JSON.stringify(command.params)}`}
        </StyledText>
      )
    }
    default: {
      console.warn(
        'CommandText encountered a command with an unrecognized commandType: ',
        command
      )
      return (
        <StyledText as="p" {...styleProps}>
          {JSON.stringify(command)}
        </StyledText>
      )
    }
  }
}<|MERGE_RESOLUTION|>--- conflicted
+++ resolved
@@ -84,13 +84,8 @@
           t('tc_run_profile_steps', { celsius: celsius, seconds: holdSeconds })
       )
       return (
-<<<<<<< HEAD
-        <Flex flexDirection={DIRECTION_COLUMN}>
+        <Flex flexDirection={DIRECTION_COLUMN} {...styleProps}>
           <StyledText marginBottom={SPACING.spacing2} {...styleProps}>
-=======
-        <Flex flexDirection={DIRECTION_COLUMN} {...styleProps}>
-          <StyledText marginBottom={SPACING.spacing2}>
->>>>>>> d5a1071c
             {t('tc_starting_profile', {
               repetitions: Object.keys(steps).length,
             })}
