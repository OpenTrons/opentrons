import * as React from 'react'
import { createPortal } from 'react-dom'
import { useTranslation } from 'react-i18next'
import styled, { css } from 'styled-components'
import {
  ALIGN_CENTER,
  ALIGN_FLEX_START,
  ALIGN_STRETCH,
  BORDERS,
  Box,
  COLORS,
  DeckInfoLabel,
  DIRECTION_COLUMN,
  DIRECTION_ROW,
  Flex,
  Icon,
  JUSTIFY_SPACE_BETWEEN,
  JUSTIFY_SPACE_EVENLY,
  LabwareRender,
  MODULE_ICON_NAME_BY_TYPE,
  SPACING,
  LegacyStyledText,
  TYPOGRAPHY,
} from '@opentrons/components'
import {
  FLEX_ROBOT_TYPE,
  getDeckDefFromRobotType,
  getLabwareDefURI,
  getLabwareDisplayName,
  getModuleDisplayName,
  HEATERSHAKER_MODULE_TYPE,
} from '@opentrons/shared-data'
import { parseInitialLoadedLabwareByAdapter } from '@opentrons/api-client'
import {
  useCreateLiveCommandMutation,
  useModulesQuery,
} from '@opentrons/react-api-client'

import { FloatingActionButton } from '../../atoms/buttons'
import { ODDBackButton } from '../../molecules/ODDBackButton'
import { getTopPortalEl } from '../../App/portal'
import { Modal } from '../../molecules/Modal'

import { useMostRecentCompletedAnalysis } from '../LabwarePositionCheck/useMostRecentCompletedAnalysis'
import { getLabwareSetupItemGroups } from '../../pages/Protocols/utils'
import { getProtocolModulesInfo } from '../Devices/ProtocolRun/utils/getProtocolModulesInfo'
import { getAttachedProtocolModuleMatches } from '../ProtocolSetupModulesAndDeck/utils'
import { getNestedLabwareInfo } from '../Devices/ProtocolRun/SetupLabware/getNestedLabwareInfo'
import { LabwareMapViewModal } from './LabwareMapViewModal'
import { useNotifyDeckConfigurationQuery } from '../../resources/deck_configuration'

import type { UseQueryResult } from 'react-query'
import type {
  HeaterShakerCloseLatchCreateCommand,
  HeaterShakerOpenLatchCreateCommand,
  LabwareDefinition2,
  LabwareLocation,
  LoadLabwareRunTimeCommand,
  RunTimeCommand,
} from '@opentrons/shared-data'
import type { HeaterShakerModule, Modules } from '@opentrons/api-client'
import type { LabwareSetupItem } from '../../pages/Protocols/utils'
import type { SetupScreens } from '../../pages/ProtocolSetup'
import type { NestedLabwareInfo } from '../Devices/ProtocolRun/SetupLabware/getNestedLabwareInfo'
import type { AttachedProtocolModuleMatch } from '../ProtocolSetupModulesAndDeck/utils'

const MODULE_REFETCH_INTERVAL_MS = 5000
const DECK_CONFIG_POLL_MS = 5000

const LabwareThumbnail = styled.svg`
  transform: scale(1, -1);
  width: 12rem;
  flex-shrink: 0;
`

export interface ProtocolSetupLabwareProps {
  runId: string
  setSetupScreen: React.Dispatch<React.SetStateAction<SetupScreens>>
}

export function ProtocolSetupLabware({
  runId,
  setSetupScreen,
}: ProtocolSetupLabwareProps): JSX.Element {
  const { t } = useTranslation('protocol_setup')
  const [showDeckMapModal, setShowDeckMapModal] = React.useState<boolean>(false)
  const [
    showLabwareDetailsModal,
    setShowLabwareDetailsModal,
  ] = React.useState<boolean>(false)
  const [selectedLabware, setSelectedLabware] = React.useState<
    | (LabwareDefinition2 & {
        location: LabwareLocation
        nickName: string | null
      })
    | null
  >(null)

  const mostRecentAnalysis = useMostRecentCompletedAnalysis(runId)
  const deckDef = getDeckDefFromRobotType(FLEX_ROBOT_TYPE)
  const { data: deckConfig = [] } = useNotifyDeckConfigurationQuery({
    refetchInterval: DECK_CONFIG_POLL_MS,
  })
  const { offDeckItems, onDeckItems } = getLabwareSetupItemGroups(
    mostRecentAnalysis?.commands ?? []
  )
  const moduleQuery = useModulesQuery({
    refetchInterval: MODULE_REFETCH_INTERVAL_MS,
  })
  const attachedModules = moduleQuery?.data?.data ?? []
  const protocolModulesInfo =
    mostRecentAnalysis != null
      ? getProtocolModulesInfo(mostRecentAnalysis, deckDef)
      : []

  const attachedProtocolModuleMatches = getAttachedProtocolModuleMatches(
    attachedModules,
    protocolModulesInfo,
    deckConfig
  )
  const initialLoadedLabwareByAdapter = parseInitialLoadedLabwareByAdapter(
    mostRecentAnalysis?.commands ?? []
  )

  const handleLabwareClick = (
    labwareDef: LabwareDefinition2,
    labwareId: string
  ): void => {
    const foundLabware = mostRecentAnalysis?.labware.find(
      labware => labware.id === labwareId
    )
    if (foundLabware != null) {
      const nickName = onDeckItems.find(
        item => getLabwareDefURI(item.definition) === foundLabware.definitionUri
      )?.nickName
      setSelectedLabware({
        ...labwareDef,
        location: foundLabware.location,
        nickName: nickName ?? null,
      })
      setShowLabwareDetailsModal(true)
    }
  }

  let location: JSX.Element | string | null = null
  if (
    selectedLabware != null &&
    typeof selectedLabware.location === 'object' &&
    'slotName' in selectedLabware?.location
  ) {
    location = <DeckInfoLabel deckLabel={selectedLabware?.location.slotName} />
  } else if (
    selectedLabware != null &&
    typeof selectedLabware.location === 'object' &&
    'addressableAreaName' in selectedLabware?.location
  ) {
    location = (
      <DeckInfoLabel
        deckLabel={selectedLabware?.location.addressableAreaName}
      />
    )
  } else if (
    selectedLabware != null &&
    typeof selectedLabware.location === 'object' &&
    'moduleId' in selectedLabware?.location
  ) {
    const matchedModule = attachedProtocolModuleMatches.find(
      module =>
        typeof selectedLabware.location === 'object' &&
        'moduleId' in selectedLabware?.location &&
        module.moduleId === selectedLabware.location.moduleId
    )
    if (matchedModule != null) {
<<<<<<< HEAD
      location = (
        <>
          <DeckInfoLabel deckLabel={matchedModule?.slotName} />
          <DeckInfoLabel
            iconName={
              MODULE_ICON_NAME_BY_TYPE[matchedModule?.moduleDef.moduleType]
            }
          />
        </>
      )
=======
      location = <LocationIcon slotName={matchedModule?.slotName} />
>>>>>>> 44973002
    }
  } else if (
    selectedLabware != null &&
    typeof selectedLabware.location === 'object' &&
    'labwareId' in selectedLabware?.location
  ) {
    const adapterId = selectedLabware.location.labwareId
    const adapterLocation = mostRecentAnalysis?.commands.find(
      (command): command is LoadLabwareRunTimeCommand =>
        command.commandType === 'loadLabware' &&
        command.result?.labwareId === adapterId
    )?.params.location
    if (adapterLocation != null && adapterLocation !== 'offDeck') {
      if ('slotName' in adapterLocation) {
        location = <DeckInfoLabel deckLabel={adapterLocation.slotName} />
      } else if ('moduleId' in adapterLocation) {
        const moduleUnderAdapter = attachedProtocolModuleMatches.find(
          module => module.moduleId === adapterLocation.moduleId
        )
        if (moduleUnderAdapter != null) {
<<<<<<< HEAD
          location = (
            <>
              <DeckInfoLabel deckLabel={moduleUnderAdapter.slotName} />
              <DeckInfoLabel
                iconName={
                  MODULE_ICON_NAME_BY_TYPE[
                    moduleUnderAdapter.moduleDef.moduleType
                  ]
                }
              />
            </>
          )
=======
          location = <LocationIcon slotName={moduleUnderAdapter.slotName} />
>>>>>>> 44973002
        }
      }
    }
  }
  const selectedLabwareLocation = selectedLabware?.location
  return (
    <>
      {createPortal(
        <>
          {showDeckMapModal ? (
            <LabwareMapViewModal
              mostRecentAnalysis={mostRecentAnalysis}
              deckDef={deckDef}
              attachedProtocolModuleMatches={attachedProtocolModuleMatches}
              handleLabwareClick={handleLabwareClick}
              onCloseClick={() => {
                setShowDeckMapModal(false)
              }}
              initialLoadedLabwareByAdapter={initialLoadedLabwareByAdapter}
            />
          ) : null}
          {showLabwareDetailsModal && selectedLabware != null ? (
            <Modal
              onOutsideClick={() => {
                setShowLabwareDetailsModal(false)
                setSelectedLabware(null)
              }}
            >
              <Flex alignItems={ALIGN_STRETCH} gridGap={SPACING.spacing48}>
                <LabwareThumbnail
                  viewBox={`${selectedLabware.cornerOffsetFromSlot.x} ${selectedLabware.cornerOffsetFromSlot.y} ${selectedLabware.dimensions.xDimension} ${selectedLabware.dimensions.yDimension}`}
                >
                  <LabwareRender definition={selectedLabware} />
                </LabwareThumbnail>
                <Flex
                  flexDirection={DIRECTION_COLUMN}
                  alignItems={ALIGN_FLEX_START}
                  gridGap={SPACING.spacing12}
                >
                  <Flex gridGap={SPACING.spacing4}>{location}</Flex>
                  <LegacyStyledText
                    fontWeight={TYPOGRAPHY.fontWeightSemiBold}
                    fontSize={TYPOGRAPHY.fontSize22}
                  >
                    {getLabwareDisplayName(selectedLabware)}
                  </LegacyStyledText>
                  <LegacyStyledText as="p" color={COLORS.grey60}>
                    {selectedLabware.nickName}
                    {selectedLabwareLocation != null &&
                    selectedLabwareLocation !== 'offDeck' &&
                    'labwareId' in selectedLabwareLocation
                      ? t('on_adapter', {
                          adapterName: mostRecentAnalysis?.labware.find(
                            l => l.id === selectedLabwareLocation.labwareId
                          )?.displayName,
                        })
                      : null}
                  </LegacyStyledText>
                </Flex>
              </Flex>
            </Modal>
          ) : null}
        </>,
        getTopPortalEl()
      )}
      <ODDBackButton
        label={t('labware')}
        onClick={() => {
          setSetupScreen('prepare to run')
        }}
      />
      <Flex
        flexDirection={DIRECTION_COLUMN}
        gridGap={SPACING.spacing8}
        marginTop={SPACING.spacing32}
      >
        <Flex
          gridGap={SPACING.spacing8}
          color={COLORS.grey60}
          fontSize={TYPOGRAPHY.fontSize22}
          fontWeight={TYPOGRAPHY.fontWeightSemiBold}
          lineHeight={TYPOGRAPHY.lineHeight28}
        >
          <Flex paddingLeft={SPACING.spacing16} width="10.5625rem">
            <LegacyStyledText>{t('location')}</LegacyStyledText>
          </Flex>
          <Flex>
            <LegacyStyledText>{t('labware_name')}</LegacyStyledText>
          </Flex>
        </Flex>
        {[...onDeckItems, ...offDeckItems].map((labware, i) => {
          const labwareOnAdapter = onDeckItems.find(
            item =>
              labware.initialLocation !== 'offDeck' &&
              'labwareId' in labware.initialLocation &&
              item.labwareId === labware.initialLocation.labwareId
          )
          return mostRecentAnalysis != null && labwareOnAdapter == null ? (
            <RowLabware
              key={i}
              labware={labware}
              attachedProtocolModules={attachedProtocolModuleMatches}
              refetchModules={moduleQuery.refetch}
              commands={mostRecentAnalysis?.commands}
              nestedLabwareInfo={getNestedLabwareInfo(
                labware,
                mostRecentAnalysis.commands
              )}
            />
          ) : null
        })}
      </Flex>
      <FloatingActionButton
        onClick={() => {
          setShowDeckMapModal(true)
        }}
      />
    </>
  )
}

const labwareLatchStyles = css`
  &:active {
    background-color: ${COLORS.blue35};
  }
`

interface LabwareLatchProps {
  matchedHeaterShaker: HeaterShakerModule
  refetchModules: UseQueryResult<Modules>['refetch']
}

function LabwareLatch({
  matchedHeaterShaker,
  refetchModules,
}: LabwareLatchProps): JSX.Element {
  const { t } = useTranslation(['heater_shaker', 'protocol_setup'])
  const {
    createLiveCommand,
    isLoading: isLiveCommandLoading,
  } = useCreateLiveCommandMutation()
  const [isRefetchingModules, setIsRefetchingModules] = React.useState(false)
  const isLatchLoading =
    isLiveCommandLoading ||
    isRefetchingModules ||
    matchedHeaterShaker.data.labwareLatchStatus === 'opening' ||
    matchedHeaterShaker.data.labwareLatchStatus === 'closing'
  const isLatchClosed =
    matchedHeaterShaker.data.labwareLatchStatus === 'idle_closed' ||
    matchedHeaterShaker.data.labwareLatchStatus === 'opening'

  let icon: 'latch-open' | 'latch-closed' | null = null

  const latchCommand:
    | HeaterShakerOpenLatchCreateCommand
    | HeaterShakerCloseLatchCreateCommand = {
    commandType: isLatchClosed
      ? 'heaterShaker/openLabwareLatch'
      : 'heaterShaker/closeLabwareLatch',
    params: { moduleId: matchedHeaterShaker.id },
  }

  const toggleLatch = (): void => {
    createLiveCommand({
      command: latchCommand,
      waitUntilComplete: true,
    })
      .then(() => {
        setIsRefetchingModules(true)
        refetchModules()
          .then(() => {
            setIsRefetchingModules(false)
          })
          .catch((e: Error) => {
            console.error(
              `error refetching modules after toggle latch: ${e.message}`
            )
            setIsRefetchingModules(false)
          })
      })
      .catch((e: Error) => {
        console.error(
          `error setting module status with command type ${latchCommand.commandType}: ${e.message}`
        )
      })
  }
  const commandType = isLatchClosed
    ? 'heaterShaker/openLabwareLatch'
    : 'heaterShaker/closeLabwareLatch'
  let hsLatchText: string | null = t('open')
  if (commandType === 'heaterShaker/closeLabwareLatch' && isLatchLoading) {
    hsLatchText = t('closing')
    icon = 'latch-open'
  } else if (
    commandType === 'heaterShaker/openLabwareLatch' &&
    isLatchLoading
  ) {
    hsLatchText = t('opening')
    icon = 'latch-closed'
  } else if (
    commandType === 'heaterShaker/closeLabwareLatch' &&
    !isLatchLoading
  ) {
    hsLatchText = t('open')
    icon = 'latch-open'
  } else if (
    commandType === 'heaterShaker/openLabwareLatch' &&
    !isLatchLoading
  ) {
    hsLatchText = t('closed')
    icon = 'latch-closed'
  }

  return (
    <Flex
      alignItems={ALIGN_FLEX_START}
      backgroundColor={COLORS.blue35}
      borderRadius={BORDERS.borderRadius16}
      css={labwareLatchStyles}
      color={isLatchLoading ? COLORS.grey60 : COLORS.black90}
      height="6.5rem"
      alignSelf={ALIGN_CENTER}
      flexDirection={DIRECTION_COLUMN}
      fontSize={TYPOGRAPHY.fontSize22}
      gridGap={SPACING.spacing8}
      justifyContent={JUSTIFY_SPACE_BETWEEN}
      lineHeight={TYPOGRAPHY.lineHeight28}
      minWidth="11.0625rem"
      onClick={toggleLatch}
      padding={SPACING.spacing12}
    >
      <LegacyStyledText fontWeight={TYPOGRAPHY.fontWeightSemiBold}>
        {t('protocol_setup:labware_latch')}
      </LegacyStyledText>
      <Flex
        width="100%"
        justifyContent={JUSTIFY_SPACE_BETWEEN}
        alignItems={ALIGN_CENTER}
      >
        {hsLatchText != null && icon != null ? (
          <>
            <LegacyStyledText fontWeight={TYPOGRAPHY.fontWeightRegular}>
              {hsLatchText}
            </LegacyStyledText>
            <Icon
              name={icon}
              size="2.5rem"
              color={
                commandType === 'heaterShaker/closeLabwareLatch'
                  ? COLORS.blue50
                  : COLORS.black90
              }
            />
          </>
        ) : null}
      </Flex>
    </Flex>
  )
}

interface RowLabwareProps {
  labware: LabwareSetupItem
  attachedProtocolModules: AttachedProtocolModuleMatch[]
  refetchModules: UseQueryResult<Modules>['refetch']
  nestedLabwareInfo: NestedLabwareInfo | null
  commands?: RunTimeCommand[]
}

function RowLabware({
  labware,
  attachedProtocolModules,
  refetchModules,
  nestedLabwareInfo,
  commands,
}: RowLabwareProps): JSX.Element | null {
  const { definition, initialLocation, nickName } = labware
  const { t, i18n } = useTranslation([
    'protocol_command_text',
    'protocol_setup',
  ])

  const matchedModule =
    initialLocation !== 'offDeck' &&
    'moduleId' in initialLocation &&
    attachedProtocolModules.length > 0
      ? attachedProtocolModules.find(
          mod => mod.moduleId === initialLocation.moduleId
        )
      : null
  const matchingHeaterShaker =
    matchedModule?.attachedModuleMatch != null &&
    matchedModule.attachedModuleMatch.moduleType === HEATERSHAKER_MODULE_TYPE
      ? matchedModule.attachedModuleMatch
      : null

  const matchedModuleType = matchedModule?.attachedModuleMatch?.moduleType

  let slotName: string = ''
  let location: JSX.Element | string | null = null
  if (initialLocation === 'offDeck') {
    location = (
      <LocationIcon slotName={i18n.format(t('off_deck'), 'upperCase')} />
    )
  } else if ('slotName' in initialLocation) {
    slotName = initialLocation.slotName
    location = <DeckInfoLabel deckLabel={initialLocation.slotName} />
  } else if ('addressableAreaName' in initialLocation) {
    slotName = initialLocation.addressableAreaName
    location = <DeckInfoLabel deckLabel={initialLocation.addressableAreaName} />
  } else if (matchedModuleType != null && matchedModule?.slotName != null) {
    slotName = matchedModule.slotName
    location = (
      <>
<<<<<<< HEAD
        <DeckInfoLabel deckLabel={matchedModule?.slotName} />
        <DeckInfoLabel iconName={MODULE_ICON_NAME_BY_TYPE[matchedModuleType]} />
=======
        <LocationIcon slotName={matchedModule?.slotName} />
>>>>>>> 44973002
      </>
    )
  } else if ('labwareId' in initialLocation) {
    const adapterId = initialLocation.labwareId
    const adapterLocation = commands?.find(
      (command): command is LoadLabwareRunTimeCommand =>
        command.commandType === 'loadLabware' &&
        command.result?.labwareId === adapterId
    )?.params.location

    if (adapterLocation != null && adapterLocation !== 'offDeck') {
      if ('slotName' in adapterLocation) {
        slotName = adapterLocation.slotName
        location = <DeckInfoLabel deckLabel={adapterLocation.slotName} />
      } else if ('moduleId' in adapterLocation) {
        const moduleUnderAdapter = attachedProtocolModules.find(
          module => module.moduleId === adapterLocation.moduleId
        )
        if (moduleUnderAdapter != null) {
          slotName = moduleUnderAdapter.slotName
<<<<<<< HEAD
          location = (
            <>
              <DeckInfoLabel deckLabel={moduleUnderAdapter.slotName} />
              <DeckInfoLabel
                iconName={
                  MODULE_ICON_NAME_BY_TYPE[
                    moduleUnderAdapter.moduleDef.moduleType
                  ]
                }
              />
            </>
          )
=======
          location = <LocationIcon slotName={moduleUnderAdapter.slotName} />
>>>>>>> 44973002
        }
      }
    }
  }
  return (
    <Flex
      alignItems={ALIGN_CENTER}
      backgroundColor={COLORS.grey35}
      borderRadius={BORDERS.borderRadius8}
      padding={`${SPACING.spacing16} ${SPACING.spacing24}`}
      gridGap={SPACING.spacing32}
    >
      <Flex gridGap={SPACING.spacing4} width="7.6875rem">
        {location}
        {nestedLabwareInfo != null || matchedModule != null ? (
          <LocationIcon iconName="stacked" />
        ) : null}
      </Flex>
      <Flex
        alignSelf={ALIGN_FLEX_START}
        justifyContent={JUSTIFY_SPACE_BETWEEN}
        flexDirection={DIRECTION_ROW}
        width="86%"
      >
        <Flex flexDirection={DIRECTION_COLUMN}>
          <Flex
            flexDirection={DIRECTION_COLUMN}
            justifyContent={JUSTIFY_SPACE_EVENLY}
            gridGap={SPACING.spacing4}
          >
            <LegacyStyledText as="p" fontWeight={TYPOGRAPHY.fontWeightSemiBold}>
              {getLabwareDisplayName(definition)}
            </LegacyStyledText>
            <LegacyStyledText color={COLORS.grey60} as="p">
              {nickName}
            </LegacyStyledText>
          </Flex>
          {nestedLabwareInfo != null &&
          nestedLabwareInfo?.sharedSlotId === slotName ? (
            <>
              <Box
                borderBottom={`1px solid ${COLORS.grey60}`}
                marginY={SPACING.spacing16}
                width={matchingHeaterShaker != null ? '33rem' : '46rem'}
              />
              <Flex flexDirection={DIRECTION_COLUMN} gridGap={SPACING.spacing4}>
                <LegacyStyledText
                  as="p"
                  fontWeight={TYPOGRAPHY.fontWeightSemiBold}
                >
                  {nestedLabwareInfo.nestedLabwareDisplayName}
                </LegacyStyledText>
                <LegacyStyledText as="p" color={COLORS.grey60}>
                  {nestedLabwareInfo.nestedLabwareNickName}
                </LegacyStyledText>
              </Flex>
            </>
          ) : null}
          {matchedModule != null ? (
            <>
              <Box
                borderBottom={`1px solid ${COLORS.grey60}`}
                marginY={SPACING.spacing16}
                width={matchingHeaterShaker != null ? '33rem' : '46rem'}
              />
              <Flex
                flexDirection={DIRECTION_ROW}
                gridGap={SPACING.spacing12}
                alignItems={ALIGN_CENTER}
              >
                <LocationIcon
                  iconName={
                    MODULE_ICON_NAME_BY_TYPE[matchedModule.moduleDef.moduleType]
                  }
                />
                <Flex
                  flexDirection={DIRECTION_COLUMN}
                  gridGap={SPACING.spacing4}
                >
                  <LegacyStyledText
                    as="p"
                    fontWeight={TYPOGRAPHY.fontWeightSemiBold}
                  >
                    {getModuleDisplayName(matchedModule.moduleDef.model)}
                  </LegacyStyledText>
                  {matchingHeaterShaker != null ? (
                    <LegacyStyledText as="p" color={COLORS.grey60}>
                      {t('protocol_setup:labware_latch_instructions')}
                    </LegacyStyledText>
                  ) : null}
                </Flex>
              </Flex>
            </>
          ) : null}
        </Flex>
        {matchingHeaterShaker != null ? (
          <LabwareLatch
            matchedHeaterShaker={matchingHeaterShaker}
            refetchModules={refetchModules}
          />
        ) : null}
      </Flex>
    </Flex>
  )
}<|MERGE_RESOLUTION|>--- conflicted
+++ resolved
@@ -171,20 +171,7 @@
         module.moduleId === selectedLabware.location.moduleId
     )
     if (matchedModule != null) {
-<<<<<<< HEAD
-      location = (
-        <>
-          <DeckInfoLabel deckLabel={matchedModule?.slotName} />
-          <DeckInfoLabel
-            iconName={
-              MODULE_ICON_NAME_BY_TYPE[matchedModule?.moduleDef.moduleType]
-            }
-          />
-        </>
-      )
-=======
-      location = <LocationIcon slotName={matchedModule?.slotName} />
->>>>>>> 44973002
+      location = <DeckInfoLabel deckLabel={matchedModule?.slotName} />
     }
   } else if (
     selectedLabware != null &&
@@ -205,22 +192,7 @@
           module => module.moduleId === adapterLocation.moduleId
         )
         if (moduleUnderAdapter != null) {
-<<<<<<< HEAD
-          location = (
-            <>
-              <DeckInfoLabel deckLabel={moduleUnderAdapter.slotName} />
-              <DeckInfoLabel
-                iconName={
-                  MODULE_ICON_NAME_BY_TYPE[
-                    moduleUnderAdapter.moduleDef.moduleType
-                  ]
-                }
-              />
-            </>
-          )
-=======
-          location = <LocationIcon slotName={moduleUnderAdapter.slotName} />
->>>>>>> 44973002
+          location = <DeckInfoLabel deckLabel={moduleUnderAdapter.slotName} />
         }
       }
     }
@@ -522,7 +494,7 @@
   let location: JSX.Element | string | null = null
   if (initialLocation === 'offDeck') {
     location = (
-      <LocationIcon slotName={i18n.format(t('off_deck'), 'upperCase')} />
+      <DeckInfoLabel deckLabel={i18n.format(t('off_deck'), 'upperCase')} />
     )
   } else if ('slotName' in initialLocation) {
     slotName = initialLocation.slotName
@@ -534,12 +506,7 @@
     slotName = matchedModule.slotName
     location = (
       <>
-<<<<<<< HEAD
         <DeckInfoLabel deckLabel={matchedModule?.slotName} />
-        <DeckInfoLabel iconName={MODULE_ICON_NAME_BY_TYPE[matchedModuleType]} />
-=======
-        <LocationIcon slotName={matchedModule?.slotName} />
->>>>>>> 44973002
       </>
     )
   } else if ('labwareId' in initialLocation) {
@@ -560,22 +527,7 @@
         )
         if (moduleUnderAdapter != null) {
           slotName = moduleUnderAdapter.slotName
-<<<<<<< HEAD
-          location = (
-            <>
-              <DeckInfoLabel deckLabel={moduleUnderAdapter.slotName} />
-              <DeckInfoLabel
-                iconName={
-                  MODULE_ICON_NAME_BY_TYPE[
-                    moduleUnderAdapter.moduleDef.moduleType
-                  ]
-                }
-              />
-            </>
-          )
-=======
-          location = <LocationIcon slotName={moduleUnderAdapter.slotName} />
->>>>>>> 44973002
+          location = <DeckInfoLabel deckLabel={moduleUnderAdapter.slotName} />
         }
       }
     }
@@ -591,7 +543,7 @@
       <Flex gridGap={SPACING.spacing4} width="7.6875rem">
         {location}
         {nestedLabwareInfo != null || matchedModule != null ? (
-          <LocationIcon iconName="stacked" />
+          <DeckInfoLabel iconName="stacked" />
         ) : null}
       </Flex>
       <Flex
@@ -646,7 +598,7 @@
                 gridGap={SPACING.spacing12}
                 alignItems={ALIGN_CENTER}
               >
-                <LocationIcon
+                <DeckInfoLabel
                   iconName={
                     MODULE_ICON_NAME_BY_TYPE[matchedModule.moduleDef.moduleType]
                   }
