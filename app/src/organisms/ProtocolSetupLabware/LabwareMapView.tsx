--- conflicted
+++ resolved
@@ -101,10 +101,7 @@
         },
         labwareChildren: null,
         highlight: true,
-<<<<<<< HEAD
-=======
         highlightShadow: isLabwareInStack,
->>>>>>> 80261779
         stacked: isLabwareInStack,
       }
     }
