--- conflicted
+++ resolved
@@ -1,12 +1,7 @@
 import * as React from 'react'
 import { useTranslation, Trans } from 'react-i18next'
 import { EXTENSION } from '@opentrons/shared-data'
-<<<<<<< HEAD
-import { LEGACY_COLORS,
-  COLORS, TYPOGRAPHY, SPACING, Flex } from '@opentrons/components'
-=======
 import { COLORS, TYPOGRAPHY, SPACING, Flex } from '@opentrons/components'
->>>>>>> e1f5673b
 import { css } from 'styled-components'
 import { StyledText } from '../../atoms/text'
 import { SimpleWizardBody } from '../../molecules/SimpleWizardBody'
