--- conflicted
+++ resolved
@@ -3,10 +3,6 @@
 import { useTranslation } from 'react-i18next'
 import {
   Flex,
-<<<<<<< HEAD
-  LEGACY_COLORS,
-=======
->>>>>>> e1f5673b
   COLORS,
   SPACING,
   AlertPrimaryButton,
