import { useSelector } from 'react-redux'
import * as React from 'react'
import { css } from 'styled-components'
import { useTranslation } from 'react-i18next'
import {
  COLORS,
  PrimaryButton,
  TEXT_TRANSFORM_CAPITALIZE,
  JUSTIFY_FLEX_END,
  Flex,
} from '@opentrons/components'
import { getIsOnDevice } from '../../redux/config'
import { SimpleWizardBody } from '../../molecules/SimpleWizardBody'
import { InProgressModal } from '../../molecules/InProgressModal/InProgressModal'
import { SmallButton } from '../../atoms/buttons'
import {
  SUCCESSFULLY_ATTACHED,
  SUCCESSFULLY_ATTACHED_AND_CALIBRATED,
  SUCCESSFULLY_CALIBRATED,
  SUCCESSFULLY_DETACHED,
} from './constants'
import type { GripperWizardStepProps, SuccessStep } from './types'

const HEADER_STYLE = css`
  p {
    text-transform: lowercase;
  }

  p::first-letter {
    text-transform: uppercase;
  }
`
export const Success = (
  props: Pick<GripperWizardStepProps, 'proceed'> &
    Pick<GripperWizardStepProps, 'isRobotMoving'> &
    SuccessStep
): JSX.Element => {
  const { proceed, successfulAction, isRobotMoving } = props
  const { t, i18n } = useTranslation(['gripper_wizard_flows', 'shared'])
  const isOnDevice = useSelector(getIsOnDevice)

  const infoByAction: {
    [action in SuccessStep['successfulAction']]: {
      header: string
      buttonText: string
    }
  } = {
    [SUCCESSFULLY_ATTACHED_AND_CALIBRATED]: {
      header: t('gripper_successfully_attached_and_calibrated'),
      buttonText: i18n.format(t('shared:exit'), 'capitalize'),
    },
    [SUCCESSFULLY_CALIBRATED]: {
      header: t('gripper_successfully_calibrated'),
      buttonText: i18n.format(t('shared:exit'), 'capitalize'),
    },
    [SUCCESSFULLY_ATTACHED]: {
      header: t('gripper_successfully_attached'),
      buttonText: t('calibrate_gripper'),
    },
    [SUCCESSFULLY_DETACHED]: {
      header: t('gripper_successfully_detached'),
      buttonText: i18n.format(t('shared:exit'), 'capitalize'),
    },
  }
  const { header, buttonText } = infoByAction[successfulAction]

  if (isRobotMoving)
    return (
      <InProgressModal
        description={t('shared:stand_back_robot_is_in_motion')}
      />
    )

  return (
    <SimpleWizardBody
<<<<<<< HEAD
      iconColor={COLORS.green50}
=======
      iconColor={COLORS.successEnabled}
>>>>>>> 9147da8d
      header={header}
      isSuccess
      css={HEADER_STYLE}
    >
      {isOnDevice ? (
        <Flex justifyContent={JUSTIFY_FLEX_END} width="100%">
          <SmallButton
            textTransform={TEXT_TRANSFORM_CAPITALIZE}
            buttonText={buttonText}
            onClick={proceed}
          />
        </Flex>
      ) : (
        <PrimaryButton onClick={proceed}>{buttonText}</PrimaryButton>
      )}
    </SimpleWizardBody>
  )
}<|MERGE_RESOLUTION|>--- conflicted
+++ resolved
@@ -73,11 +73,7 @@
 
   return (
     <SimpleWizardBody
-<<<<<<< HEAD
-      iconColor={COLORS.green50}
-=======
       iconColor={COLORS.successEnabled}
->>>>>>> 9147da8d
       header={header}
       isSuccess
       css={HEADER_STYLE}
