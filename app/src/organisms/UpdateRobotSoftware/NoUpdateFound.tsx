--- conflicted
+++ resolved
@@ -31,11 +31,7 @@
     >
       <Flex
         flexDirection={DIRECTION_COLUMN}
-<<<<<<< HEAD
-        backgroundColor={COLORS.green35}
-=======
         backgroundColor={COLORS.green3}
->>>>>>> 9147da8d
         height="25.75rem"
         gridGap={SPACING.spacing40}
         alignItems={ALIGN_CENTER}
@@ -46,11 +42,7 @@
         <Icon
           name="ot-check"
           size="3.75rem"
-<<<<<<< HEAD
-          color={COLORS.green50}
-=======
           color={COLORS.green2}
->>>>>>> 9147da8d
           data-testid="NoUpdateFound_check_circle_icon"
         />
         <StyledText as="h2" fontWeight={TYPOGRAPHY.fontWeightBold}>
