--- conflicted
+++ resolved
@@ -51,9 +51,6 @@
       </Flex>
       <MediumButton
         buttonText={i18n.format(t('shared:continue'), 'capitalize')}
-<<<<<<< HEAD
-        onClick={() => history.push('/emergency-stop')}
-=======
         onClick={() => {
           dispatch(
             updateConfigValue(
@@ -63,7 +60,6 @@
           )
           history.push('/robot-settings/rename-robot')
         }}
->>>>>>> 476aeea1
       />
     </Flex>
   )
