--- conflicted
+++ resolved
@@ -19,12 +19,8 @@
 import { useRecoveryActionMutation } from './useRecoveryActionMutation'
 import { useRunningStepCounts } from '/app/resources/protocols/hooks'
 import { useRecoveryToasts } from './useRecoveryToasts'
-<<<<<<< HEAD
-import { useRecoveryAnalytics } from './useRecoveryAnalytics'
+import { useRecoveryAnalytics } from '/app/redux-resources/analytics'
 import { useShowDoorInfo } from './useShowDoorInfo'
-=======
-import { useRecoveryAnalytics } from '/app/redux-resources/analytics'
->>>>>>> 89f8d779
 
 import type { PipetteData } from '@opentrons/api-client'
 import type { RobotType } from '@opentrons/shared-data'
@@ -70,12 +66,8 @@
   stepCounts: StepCounts
   commandsAfterFailedCommand: ReturnType<typeof getNextSteps>
   subMapUtils: SubMapUtils
-<<<<<<< HEAD
-  analytics: UseRecoveryAnalyticsResult
+  analytics: UseRecoveryAnalyticsResult<RecoveryRoute, RouteStep>
   doorStatusUtils: UseShowDoorInfoResult
-=======
-  analytics: UseRecoveryAnalyticsResult<RecoveryRoute, RouteStep>
->>>>>>> 89f8d779
 }
 
 const SUBSEQUENT_COMMAND_DEPTH = 2
