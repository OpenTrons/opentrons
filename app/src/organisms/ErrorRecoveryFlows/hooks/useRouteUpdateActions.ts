--- conflicted
+++ resolved
@@ -109,13 +109,8 @@
   )
 
   // If the door is permitted on the current step, but the robot is about to move, we need to manually redirect users
-<<<<<<< HEAD
   // to the door modal unless the step is specifically a gripper jaw release step.
-  const checkDoorStatus = React.useCallback((): Promise<void> => {
-=======
-  // to the door modal.
   const checkDoorStatus = useCallback((): Promise<void> => {
->>>>>>> 8ae64806
     return new Promise((resolve, reject) => {
       if (isDoorOpen && !GRIPPER_MOVE_STEPS.includes(currentStep)) {
         stashedMapRef.current = { route: currentRoute, step: currentStep }
