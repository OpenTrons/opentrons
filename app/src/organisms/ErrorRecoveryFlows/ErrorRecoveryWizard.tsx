import * as React from 'react'
import { createPortal } from 'react-dom'
import { useSelector } from 'react-redux'

import { StyledText } from '@opentrons/components'

import { getIsOnDevice } from '../../redux/config'
import { getTopPortalEl } from '../../App/portal'
import { InterventionModal } from '../../molecules/InterventionModal'
import { BeforeBeginning } from './BeforeBeginning'
import { SelectRecoveryOption, RetryStep, CancelRun } from './RecoveryOptions'
import { RecoveryInProgress } from './RecoveryInProgress'
import { getErrorKind } from './utils'
import { RECOVERY_MAP } from './constants'

import type { FailedCommand, IRecoveryMap, RecoveryContentProps } from './types'
import type {
  useRouteUpdateActions,
  UseRouteUpdateActionsResult,
  useRecoveryCommands,
  UseRecoveryCommandsResult,
<<<<<<< HEAD
} from './utils'
=======
} from './useRecoveryCommands'
import { useTranslation } from 'react-i18next'
>>>>>>> 58a43e79

interface UseERWizardResult {
  hasLaunchedRecovery: boolean
  showERWizard: boolean
  toggleERWizard: (hasLaunchedER: boolean) => Promise<void>
}

export function useERWizard(): UseERWizardResult {
  const [showERWizard, setShowERWizard] = React.useState(false)
  // Because RunPausedSplash has access to some ER Wiz routes but is not a part of the ER wizard, the splash screen
  // is the "home" route as opposed to SelectRecoveryOption (accessed by pressing "go back" or "continue" enough times)
  // when recovery mode has not been launched.
  const [hasLaunchedRecovery, setHasLaunchedRecovery] = React.useState(false)

  const toggleERWizard = (hasLaunchedER: boolean): Promise<void> => {
    setHasLaunchedRecovery(hasLaunchedER)
    setShowERWizard(!showERWizard)
    return Promise.resolve()
  }

  return { showERWizard, toggleERWizard, hasLaunchedRecovery }
}

export interface ErrorRecoveryWizardProps {
  failedCommand: FailedCommand | null
  recoveryMap: IRecoveryMap
  routeUpdateActions: UseRouteUpdateActionsResult
  recoveryCommands: UseRecoveryCommandsResult
  hasLaunchedRecovery: boolean
}

export function ErrorRecoveryWizard(
  props: ErrorRecoveryWizardProps
): JSX.Element {
  const {
    hasLaunchedRecovery,
    failedCommand,
    recoveryCommands,
    routeUpdateActions,
  } = props
  const errorKind = getErrorKind(failedCommand?.error?.errorType)
  const isOnDevice = useSelector(getIsOnDevice)

  useInitialPipetteHome({
    hasLaunchedRecovery,
    recoveryCommands,
    routeUpdateActions,
  })

  return (
    <ErrorRecoveryComponent
      errorKind={errorKind}
      isOnDevice={isOnDevice}
      {...props}
    />
  )
}

export function ErrorRecoveryComponent(
  props: RecoveryContentProps
): JSX.Element {
  const { t } = useTranslation('error_recovery')

  const buildTitleHeading = (): JSX.Element => {
    const titleText = props.hasLaunchedRecovery
      ? t('recovery_mode')
      : t('cancel_run')
    return <StyledText as="h4Bold">{titleText}</StyledText>
  }

  const buildIconHeading = (): JSX.Element => (
    <StyledText as="pSemiBold">{t('view_error_details')}</StyledText>
  )

  return createPortal(
    <InterventionModal
      iconName="information"
      iconHeading={buildIconHeading()}
      titleHeading={buildTitleHeading()}
      type="error"
    >
      <ErrorRecoveryContent {...props} />
    </InterventionModal>,
    getTopPortalEl()
  )
}

export function ErrorRecoveryContent(props: RecoveryContentProps): JSX.Element {
  const buildBeforeBeginning = (): JSX.Element => {
    return <BeforeBeginning {...props} />
  }

  const buildSelectRecoveryOption = (): JSX.Element => {
    return <SelectRecoveryOption {...props} />
  }

  const buildRecoveryInProgress = (): JSX.Element => {
    return <RecoveryInProgress {...props} />
  }

  const buildResumeRun = (): JSX.Element => {
    return <RetryStep {...props} />
  }

  const buildCancelRun = (): JSX.Element => {
    return <CancelRun {...props} />
  }

  switch (props.recoveryMap.route) {
    case RECOVERY_MAP.BEFORE_BEGINNING.ROUTE:
      return buildBeforeBeginning()
    case RECOVERY_MAP.OPTION_SELECTION.ROUTE:
      return buildSelectRecoveryOption()
    case RECOVERY_MAP.RETRY_FAILED_COMMAND.ROUTE:
      return buildResumeRun()
    case RECOVERY_MAP.CANCEL_RUN.ROUTE:
      return buildCancelRun()
    case RECOVERY_MAP.ROBOT_IN_MOTION.ROUTE:
    case RECOVERY_MAP.ROBOT_RESUMING.ROUTE:
    case RECOVERY_MAP.ROBOT_RETRYING_COMMAND.ROUTE:
    case RECOVERY_MAP.ROBOT_CANCELING.ROUTE:
      return buildRecoveryInProgress()
    default:
      return buildSelectRecoveryOption()
  }
}
interface UseInitialPipetteHomeParams {
  hasLaunchedRecovery: boolean
  recoveryCommands: ReturnType<typeof useRecoveryCommands>
  routeUpdateActions: ReturnType<typeof useRouteUpdateActions>
}
// Home the Z-axis of all attached pipettes on Error Recovery launch.
export function useInitialPipetteHome({
  hasLaunchedRecovery,
  recoveryCommands,
  routeUpdateActions,
}: UseInitialPipetteHomeParams): void {
  const { homePipetteZAxes } = recoveryCommands
  const { setRobotInMotion } = routeUpdateActions

  // Synchronously set the recovery route to "robot in motion" before initial render to prevent screen flicker on ER launch.
  React.useLayoutEffect(() => {
    if (hasLaunchedRecovery) {
      void setRobotInMotion(true)
        .then(() => homePipetteZAxes())
        .finally(() => setRobotInMotion(false))
    }
  }, [hasLaunchedRecovery])
}<|MERGE_RESOLUTION|>--- conflicted
+++ resolved
@@ -1,6 +1,7 @@
 import * as React from 'react'
 import { createPortal } from 'react-dom'
 import { useSelector } from 'react-redux'
+import { useTranslation } from 'react-i18next'
 
 import { StyledText } from '@opentrons/components'
 
@@ -17,14 +18,9 @@
 import type {
   useRouteUpdateActions,
   UseRouteUpdateActionsResult,
-  useRecoveryCommands,
+      useRecoveryCommands,
   UseRecoveryCommandsResult,
-<<<<<<< HEAD
 } from './utils'
-=======
-} from './useRecoveryCommands'
-import { useTranslation } from 'react-i18next'
->>>>>>> 58a43e79
 
 interface UseERWizardResult {
   hasLaunchedRecovery: boolean
