import * as React from 'react'
import { useTranslation } from 'react-i18next'
import { css } from 'styled-components'

import {
  ALIGN_CENTER,
  COLORS,
  DIRECTION_COLUMN,
  Flex,
  Icon,
  SPACING,
  StyledText,
  RESPONSIVENESS,
} from '@opentrons/components'

import { RECOVERY_MAP } from '../constants'
<<<<<<< HEAD
import { RecoveryFooterButtons, RecoveryContentWrapper } from '../shared'

=======
import {
  RecoveryFooterButtons,
  RecoverySingleColumnContentWrapper,
} from '../shared'
>>>>>>> 8eb14aed
import { SelectRecoveryOption } from './SelectRecoveryOption'

import type { RecoveryContentProps } from '../types'
import type {
  RecoveryTipStatusUtils,
  UseRecoveryCommandsResult,
  UseRouteUpdateActionsResult,
} from '../hooks'

export function CancelRun(props: RecoveryContentProps): JSX.Element {
  const { recoveryMap } = props
  const { step, route } = recoveryMap
  const { CANCEL_RUN } = RECOVERY_MAP

  const buildContent = (): JSX.Element => {
    switch (step) {
      case CANCEL_RUN.STEPS.CONFIRM_CANCEL:
        return <CancelRunConfirmation {...props} />
      default:
        console.warn(`${step} in ${route} not explicitly handled. Rerouting.`)
        return <SelectRecoveryOption {...props} />
    }
  }

  return buildContent()
}

function CancelRunConfirmation({
  routeUpdateActions,
  recoveryCommands,
  tipStatusUtils,
}: RecoveryContentProps): JSX.Element | null {
  const { t } = useTranslation('error_recovery')

  const { goBackPrevStep } = routeUpdateActions

  const { handleCancelRunClick, showBtnLoadingState } = useOnCancelRun({
    recoveryCommands,
    routeUpdateActions,
    tipStatusUtils,
  })

  return (
    <RecoverySingleColumnContentWrapper
      gridGap={SPACING.spacing24}
      alignItems={ALIGN_CENTER}
    >
      <Flex
        flexDirection={DIRECTION_COLUMN}
        alignItems={ALIGN_CENTER}
        gridGap={SPACING.spacing24}
        height="100%"
        css={FLEX_WIDTH}
      >
        <Icon
          name="ot-alert"
          css={ICON_SIZE}
          marginTop={SPACING.spacing24}
          color={COLORS.red50}
        />
        <StyledText oddStyle="level3HeaderBold" desktopStyle="headingSmallBold">
          {t('are_you_sure_you_want_to_cancel')}
        </StyledText>
        <StyledText
          oddStyle="level4HeaderRegular"
          desktopStyle="bodyDefaultRegular"
          color={COLORS.grey60}
          textAlign={ALIGN_CENTER}
        >
          {t('if_tips_are_attached')}
        </StyledText>
      </Flex>
      <RecoveryFooterButtons
        primaryBtnOnClick={handleCancelRunClick}
        secondaryBtnOnClick={goBackPrevStep}
        primaryBtnTextOverride={t('confirm')}
        isLoadingPrimaryBtnAction={showBtnLoadingState}
      />
    </RecoverySingleColumnContentWrapper>
  )
}

interface OnCancelRunProps {
  tipStatusUtils: RecoveryTipStatusUtils
  recoveryCommands: UseRecoveryCommandsResult
  routeUpdateActions: UseRouteUpdateActionsResult
}

// Manages routing to cancel route or drop tip route, depending on tip attachment status.
// Note that tip attachment status begins fetching in SelectRecoveryOption, but it may not finish
// by the time a user clicks "cancel run".
export function useOnCancelRun({
  tipStatusUtils,
  routeUpdateActions,
  recoveryCommands,
}: OnCancelRunProps): {
  handleCancelRunClick: () => void
  showBtnLoadingState: boolean
} {
  const { ROBOT_CANCELING, DROP_TIP_FLOWS } = RECOVERY_MAP
  const { isLoadingTipStatus, areTipsAttached } = tipStatusUtils
  const { setRobotInMotion, proceedToRouteAndStep } = routeUpdateActions
  const { cancelRun } = recoveryCommands

  const [hasUserClicked, setHasUserClicked] = React.useState(false)

  const showBtnLoadingState = hasUserClicked && isLoadingTipStatus

  React.useEffect(() => {
    if (hasUserClicked) {
      if (!isLoadingTipStatus) {
        if (areTipsAttached) {
          void proceedToRouteAndStep(DROP_TIP_FLOWS.ROUTE)
        } else {
          void setRobotInMotion(true, ROBOT_CANCELING.ROUTE).then(() => {
            cancelRun()
          })
        }
      }
    }
  }, [hasUserClicked, isLoadingTipStatus, areTipsAttached])

  const handleCancelRunClick = (): void => {
    setHasUserClicked(true)
  }

  return { showBtnLoadingState, handleCancelRunClick }
}

const FLEX_WIDTH = css`
  width: 41.625rem;
  @media (${RESPONSIVENESS.touchscreenMediaQuerySpecs}) {
    width: 53rem;
  }
`

const ICON_SIZE = css`
  width: 2.5rem;
  height: 2.5rem;
  @media (${RESPONSIVENESS.touchscreenMediaQuerySpecs}) {
    width: 3.75rem;
    height: 3.75rem;
  }
`<|MERGE_RESOLUTION|>--- conflicted
+++ resolved
@@ -14,15 +14,10 @@
 } from '@opentrons/components'
 
 import { RECOVERY_MAP } from '../constants'
-<<<<<<< HEAD
-import { RecoveryFooterButtons, RecoveryContentWrapper } from '../shared'
-
-=======
 import {
   RecoveryFooterButtons,
   RecoverySingleColumnContentWrapper,
 } from '../shared'
->>>>>>> 8eb14aed
 import { SelectRecoveryOption } from './SelectRecoveryOption'
 
 import type { RecoveryContentProps } from '../types'
