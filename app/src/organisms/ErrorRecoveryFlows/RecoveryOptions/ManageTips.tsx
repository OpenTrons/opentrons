--- conflicted
+++ resolved
@@ -86,37 +86,6 @@
     }
   }
 
-<<<<<<< HEAD
-    return (
-      <RecoverySingleColumnContent>
-        <LegacyStyledText css={ODD_SECTION_TITLE_STYLE} as="h4SemiBold">
-          {t('you_may_want_to_remove', { mount })}
-        </LegacyStyledText>
-        <Flex flexDirection={DIRECTION_COLUMN} gridGap={SPACING.spacing4}>
-          <RadioButton
-            buttonLabel={t('begin_removal')}
-            buttonValue={t('begin_removal')}
-            onChange={() => {
-              setSelected('begin-removal')
-            }}
-            isSelected={selected === 'begin-removal'}
-          />
-          <RadioButton
-            buttonLabel={t('skip')}
-            buttonValue={t('skip')}
-            onChange={() => {
-              setSelected('skip')
-            }}
-            isSelected={selected === 'skip'}
-          />
-        </Flex>
-        <RecoveryFooterButtons
-          isOnDevice={isOnDevice}
-          primaryBtnOnClick={primaryOnClick}
-        />
-      </RecoverySingleColumnContent>
-    )
-=======
   return (
     <RecoveryContentWrapper>
       <LegacyStyledText css={ODD_SECTION_TITLE_STYLE} as="h4SemiBold">
@@ -143,7 +112,6 @@
       <RecoveryFooterButtons primaryBtnOnClick={primaryOnClick} />
     </RecoveryContentWrapper>
   )
->>>>>>> 140729b2
 }
 
 function DropTipFlowsContainer(
