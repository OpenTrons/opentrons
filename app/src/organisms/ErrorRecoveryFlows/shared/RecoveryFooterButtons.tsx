import * as React from 'react'
import { useTranslation } from 'react-i18next'
import { css } from 'styled-components'

import {
  ALIGN_CENTER,
  Flex,
  JUSTIFY_SPACE_BETWEEN,
  SPACING,
  COLORS,
  SecondaryButton,
  PrimaryButton,
  RESPONSIVENESS,
} from '@opentrons/components'

import { SmallButton } from '../../../atoms/buttons'

interface RecoveryFooterButtonProps {
  primaryBtnOnClick: () => void
  /* The "Go back" button */
  secondaryBtnOnClick?: () => void
  primaryBtnTextOverride?: string
  /* If true, render pressed state and a spinner icon for the primary button. */
  isLoadingPrimaryBtnAction?: boolean
  /* To the left of the primary button. */
  tertiaryBtnOnClick?: () => void
  tertiaryBtnText?: string
  tertiaryBtnDisabled?: boolean
}
export function RecoveryFooterButtons(
  props: RecoveryFooterButtonProps
): JSX.Element | null {
  return (
    <Flex
      width="100%"
      height="100%"
      justifyContent={JUSTIFY_SPACE_BETWEEN}
      alignItems={ALIGN_CENTER}
      gridGap={SPACING.spacing8}
    >
      <RecoveryGoBackButton {...props} />
      <PrimaryButtonGroup {...props} />
    </Flex>
  )
}

function RecoveryGoBackButton({
  secondaryBtnOnClick,
}: RecoveryFooterButtonProps): JSX.Element | null {
  const showGoBackBtn = secondaryBtnOnClick != null
<<<<<<< HEAD

  if (isOnDevice) {
    return (
      <Flex
        width="100%"
        height="100%"
        justifyContent={JUSTIFY_SPACE_BETWEEN}
        alignItems={ALIGN_CENTER}
        gridGap={SPACING.spacing8}
      >
        <Flex marginTop="auto">
          {showGoBackBtn ? (
            <SmallButton
              buttonType="tertiaryLowLight"
              buttonText={t('go_back')}
              onClick={secondaryBtnOnClick}
              marginTop="auto"
            />
          ) : null}
        </Flex>
        <PrimaryButtonGroup {...props} />
      </Flex>
    )
  } else {
    return (
      <Flex
        width="100%"
        height="100%"
        justifyContent={JUSTIFY_SPACE_BETWEEN}
        alignItems={ALIGN_CENTER}
        gridGap={SPACING.spacing8}
      >
        <Flex marginTop="auto">
          {showGoBackBtn ? (
            <SmallButton
              buttonType="tertiaryLowLight"
              buttonText={t('go_back')}
              onClick={secondaryBtnOnClick}
              marginTop="auto"
            />
          ) : null}
        </Flex>
        <PrimaryButtonGroup {...props} />
      </Flex>
    )
  }
=======
  const { t } = useTranslation('error_recovery')
  return showGoBackBtn ? (
    <Flex marginTop="auto">
      <SmallButton
        buttonType="tertiaryLowLight"
        buttonText={t('go_back')}
        onClick={secondaryBtnOnClick}
        marginTop="auto"
        css={ODD_ONLY_BUTTON}
      />
      <SecondaryButton onClick={secondaryBtnOnClick} css={DESKTOP_ONLY_BUTTON}>
        {t('go_back')}
      </SecondaryButton>
    </Flex>
  ) : null
>>>>>>> 140729b2
}

function PrimaryButtonGroup(props: RecoveryFooterButtonProps): JSX.Element {
  const { tertiaryBtnOnClick, tertiaryBtnText } = props

  const renderTertiaryBtn =
    tertiaryBtnOnClick != null || tertiaryBtnText != null

  if (!renderTertiaryBtn) {
    return (
      <Flex marginTop="auto">
        <RecoveryPrimaryBtn {...props} />
      </Flex>
    )
  } else {
    return (
      <Flex gridGap={SPACING.spacing8} marginTop="auto">
        <RecoveryTertiaryBtn {...props} />
        <RecoveryPrimaryBtn {...props} />
      </Flex>
    )
  }
}

function RecoveryPrimaryBtn({
  isLoadingPrimaryBtnAction,
  primaryBtnOnClick,
  primaryBtnTextOverride,
}: RecoveryFooterButtonProps): JSX.Element {
  const { t } = useTranslation('error_recovery')

  return (
    <>
      <SmallButton
        css={
          isLoadingPrimaryBtnAction
            ? css`
                ${PRESSED_LOADING_STATE} ${ODD_ONLY_BUTTON}
              `
            : ODD_ONLY_BUTTON
        }
        iconName={isLoadingPrimaryBtnAction ? 'ot-spinner' : null}
        iconPlacement={isLoadingPrimaryBtnAction ? 'startIcon' : null}
        buttonType="primary"
        buttonText={primaryBtnTextOverride ?? t('continue')}
        onClick={primaryBtnOnClick}
        marginTop="auto"
      />
      <PrimaryButton
        css={DESKTOP_ONLY_BUTTON}
        onClick={primaryBtnOnClick}
        disabled={isLoadingPrimaryBtnAction}
      >
        {primaryBtnTextOverride ?? t('continue')}
      </PrimaryButton>
    </>
  )
}

function RecoveryTertiaryBtn({
  tertiaryBtnOnClick,
  tertiaryBtnText,
  tertiaryBtnDisabled,
}: RecoveryFooterButtonProps): JSX.Element {
  const tertiaryBtnDefaultOnClick = (): null => null

  return (
    <>
      <SmallButton
        buttonType="secondary"
        onClick={tertiaryBtnOnClick ?? tertiaryBtnDefaultOnClick}
        buttonText={tertiaryBtnText}
        disabled={tertiaryBtnDisabled}
        css={ODD_ONLY_BUTTON}
      />
      <SecondaryButton
        onClick={tertiaryBtnOnClick ?? tertiaryBtnDefaultOnClick}
        disabled={tertiaryBtnDisabled}
        css={DESKTOP_ONLY_BUTTON}
      >
        {tertiaryBtnText}
      </SecondaryButton>
    </>
  )
}

const PRESSED_LOADING_STATE = css`
  background-color: ${COLORS.blue60};
  &:focus {
    background-color: ${COLORS.blue60};
  }
  &:hover {
    background-color: ${COLORS.blue60};
  }
  &:focus-visible {
    background-color: ${COLORS.blue60};
  }
  &:active {
    background-color: ${COLORS.blue60};
  }
`

const ODD_ONLY_BUTTON = css`
  @media not (${RESPONSIVENESS.touchscreenMediaQuerySpecs}) {
    display: none;
  }
`

const DESKTOP_ONLY_BUTTON = css`
  @media ${RESPONSIVENESS.touchscreenMediaQuerySpecs} {
    display: none;
  }
`<|MERGE_RESOLUTION|>--- conflicted
+++ resolved
@@ -48,54 +48,6 @@
   secondaryBtnOnClick,
 }: RecoveryFooterButtonProps): JSX.Element | null {
   const showGoBackBtn = secondaryBtnOnClick != null
-<<<<<<< HEAD
-
-  if (isOnDevice) {
-    return (
-      <Flex
-        width="100%"
-        height="100%"
-        justifyContent={JUSTIFY_SPACE_BETWEEN}
-        alignItems={ALIGN_CENTER}
-        gridGap={SPACING.spacing8}
-      >
-        <Flex marginTop="auto">
-          {showGoBackBtn ? (
-            <SmallButton
-              buttonType="tertiaryLowLight"
-              buttonText={t('go_back')}
-              onClick={secondaryBtnOnClick}
-              marginTop="auto"
-            />
-          ) : null}
-        </Flex>
-        <PrimaryButtonGroup {...props} />
-      </Flex>
-    )
-  } else {
-    return (
-      <Flex
-        width="100%"
-        height="100%"
-        justifyContent={JUSTIFY_SPACE_BETWEEN}
-        alignItems={ALIGN_CENTER}
-        gridGap={SPACING.spacing8}
-      >
-        <Flex marginTop="auto">
-          {showGoBackBtn ? (
-            <SmallButton
-              buttonType="tertiaryLowLight"
-              buttonText={t('go_back')}
-              onClick={secondaryBtnOnClick}
-              marginTop="auto"
-            />
-          ) : null}
-        </Flex>
-        <PrimaryButtonGroup {...props} />
-      </Flex>
-    )
-  }
-=======
   const { t } = useTranslation('error_recovery')
   return showGoBackBtn ? (
     <Flex marginTop="auto">
@@ -111,7 +63,6 @@
       </SecondaryButton>
     </Flex>
   ) : null
->>>>>>> 140729b2
 }
 
 function PrimaryButtonGroup(props: RecoveryFooterButtonProps): JSX.Element {
