import * as React from 'react'

import {
  RUN_STATUS_AWAITING_RECOVERY,
  RUN_STATUS_STOP_REQUESTED,
} from '@opentrons/api-client'

import { useFeatureFlag } from '../../redux/config'
import { ErrorRecoveryWizard, useERWizard } from './ErrorRecoveryWizard'
import { useRunPausedSplash, RunPausedSplash } from './RunPausedSplash'
<<<<<<< HEAD
import { useCurrentlyRecoveringFrom, useRouteUpdateActions } from './utils'
import { useRecoveryCommands } from './useRecoveryCommands'
=======
import {
  useCurrentlyRecoveringFrom,
  useRouteUpdateActions,
  useRecoveryCommands,
} from './utils'
>>>>>>> 50f455bf
import { RECOVERY_MAP } from './constants'

import type { RunStatus } from '@opentrons/api-client'
import type { FailedCommand, IRecoveryMap } from './types'

const VALID_ER_RUN_STATUSES: RunStatus[] = [
  RUN_STATUS_AWAITING_RECOVERY,
  RUN_STATUS_STOP_REQUESTED,
]

interface UseErrorRecoveryResult {
  isERActive: boolean
  failedCommand: FailedCommand | null
}

export function useErrorRecoveryFlows(
  runId: string,
  runStatus: RunStatus | null
): UseErrorRecoveryResult {
  const [isERActive, setIsERActive] = React.useState(false)
  const failedCommand = useCurrentlyRecoveringFrom(runId, runStatus)

  const isValidRunStatus =
    runStatus != null && VALID_ER_RUN_STATUSES.includes(runStatus)

  if (!isERActive && isValidRunStatus) {
    setIsERActive(true)
  }
  // Because multiple ER flows may occur per run, disable ER when the status is not "awaiting-recovery" or a
  // terminating run status in which we want to persist ER flows. Specific recovery commands cause run status to change.
  // See a specific command's docstring for details.
  else if (isERActive && !isValidRunStatus) {
    setIsERActive(false)
  }

  return {
    isERActive,
    failedCommand,
  }
}

interface ErrorRecoveryFlowsProps {
  runId: string
  failedCommand: FailedCommand | null
}

export function ErrorRecoveryFlows({
  runId,
  failedCommand,
}: ErrorRecoveryFlowsProps): JSX.Element | null {
  const enableRunNotes = useFeatureFlag('enableRunNotes')
  const { hasLaunchedRecovery, toggleERWizard, showERWizard } = useERWizard()
  const showSplash = useRunPausedSplash()

  /**
   * ER Wizard routing.
   * Recovery Route: A logically-related collection of recovery steps or a single step if unrelated to any existing recovery route.
   * Recovery Step: Analogous to a "step" in other wizard flows.
   */
  const [recoveryMap, setRecoveryMap] = React.useState<IRecoveryMap>({
    route: RECOVERY_MAP.OPTION_SELECTION.ROUTE,
    step: RECOVERY_MAP.OPTION_SELECTION.STEPS.SELECT,
  })

  const routeUpdateActions = useRouteUpdateActions({
    hasLaunchedRecovery,
    recoveryMap,
    toggleERWizard,
    setRecoveryMap,
  })

  const recoveryCommands = useRecoveryCommands({
    runId,
    failedCommand,
  })

  if (!enableRunNotes) {
    return null
  }

  return (
    <>
      {showERWizard ? (
        <ErrorRecoveryWizard
          failedCommand={failedCommand}
          recoveryMap={recoveryMap}
          routeUpdateActions={routeUpdateActions}
          recoveryCommands={recoveryCommands}
          hasLaunchedRecovery={hasLaunchedRecovery}
        />
      ) : null}
      {showSplash ? (
        <RunPausedSplash
          failedCommand={failedCommand}
          toggleERWiz={toggleERWizard}
          routeUpdateActions={routeUpdateActions}
        />
      ) : null}
    </>
  )
}<|MERGE_RESOLUTION|>--- conflicted
+++ resolved
@@ -8,16 +8,11 @@
 import { useFeatureFlag } from '../../redux/config'
 import { ErrorRecoveryWizard, useERWizard } from './ErrorRecoveryWizard'
 import { useRunPausedSplash, RunPausedSplash } from './RunPausedSplash'
-<<<<<<< HEAD
-import { useCurrentlyRecoveringFrom, useRouteUpdateActions } from './utils'
-import { useRecoveryCommands } from './useRecoveryCommands'
-=======
 import {
   useCurrentlyRecoveringFrom,
   useRouteUpdateActions,
   useRecoveryCommands,
 } from './utils'
->>>>>>> 50f455bf
 import { RECOVERY_MAP } from './constants'
 
 import type { RunStatus } from '@opentrons/api-client'
