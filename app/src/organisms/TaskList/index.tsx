--- conflicted
+++ resolved
@@ -8,11 +8,6 @@
   ALIGN_FLEX_START,
   BORDERS,
   COLORS,
-<<<<<<< HEAD
-  LEGACY_COLORS,
-  COLORS,
-=======
->>>>>>> e1f5673b
   DIRECTION_COLUMN,
   DIRECTION_ROW,
   FLEX_NONE,
