import * as React from 'react'
import first from 'lodash/first'
import { Trans, useTranslation } from 'react-i18next'
import { Link, NavLink, useNavigate } from 'react-router-dom'
import { useSelector } from 'react-redux'
import { css } from 'styled-components'

import {
  ALIGN_CENTER,
  BORDERS,
  Box,
  COLORS,
  DIRECTION_COLUMN,
  DIRECTION_ROW,
  DISPLAY_BLOCK,
  DropdownMenu,
  Flex,
  Icon,
<<<<<<< HEAD
  InputField,
=======
>>>>>>> 80261779
  JUSTIFY_CENTER,
  JUSTIFY_END,
  JUSTIFY_FLEX_START,
  LegacyStyledText,
  Link as LinkComponent,
<<<<<<< HEAD
=======
  NO_WRAP,
>>>>>>> 80261779
  OVERFLOW_WRAP_ANYWHERE,
  PrimaryButton,
  ProtocolDeck,
  SecondaryButton,
  SPACING,
<<<<<<< HEAD
  Tooltip,
=======
>>>>>>> 80261779
  TYPOGRAPHY,
  useHoverTooltip,
  useTooltip,
} from '@opentrons/components'
import {
  ApiHostProvider,
  useUploadCsvFileMutation,
} from '@opentrons/react-api-client'
import { sortRuntimeParameters } from '@opentrons/shared-data'

import { useLogger } from '../../logger'
import { OPENTRONS_USB } from '../../redux/discovery'
import { getStoredProtocols } from '../../redux/protocol-storage'
import { appShellRequestor } from '../../redux/shell/remote'
import { MultiSlideout } from '../../atoms/Slideout/MultiSlideout'
import { ToggleButton } from '../../atoms/buttons'
import { MiniCard } from '../../molecules/MiniCard'
import { UploadInput } from '../../molecules/UploadInput'
import { useTrackCreateProtocolRunEvent } from '../Devices/hooks'
import { useCreateRunFromProtocol } from '../ChooseRobotToRunProtocolSlideout/useCreateRunFromProtocol'
import { ApplyHistoricOffsets } from '../ApplyHistoricOffsets'
import { useOffsetCandidatesForAnalysis } from '../ApplyHistoricOffsets/hooks/useOffsetCandidatesForAnalysis'
import { FileCard } from '../ChooseRobotSlideout/FileCard'
import {
  getRunTimeParameterFilesForRun,
  getRunTimeParameterValuesForRun,
} from '../Devices/utils'
import { getAnalysisStatus } from '../ProtocolsLanding/utils'

import type { DropdownOption } from '@opentrons/components'
import type { RunTimeParameter } from '@opentrons/shared-data'
import type { Robot } from '../../redux/discovery/types'
import type { StoredProtocolData } from '../../redux/protocol-storage'
import type { State } from '../../redux/types'

export const CARD_OUTLINE_BORDER_STYLE = css`
  border-style: ${BORDERS.styleSolid};
  border-width: 1px;
  border-color: ${COLORS.grey30};
  border-radius: ${BORDERS.borderRadius4};
  &:hover {
    border-color: ${COLORS.grey55};
  }
`

const TOOLTIP_DELAY_MS = 2000

const _getFileBaseName = (filePath: string): string => {
  return filePath.split('/').reverse()[0]
}

interface ChooseProtocolSlideoutProps {
  robot: Robot
  onCloseClick: () => void
  showSlideout: boolean
}
export function ChooseProtocolSlideoutComponent(
  props: ChooseProtocolSlideoutProps
): JSX.Element | null {
  const { t } = useTranslation(['device_details', 'shared'])
  const navigate = useNavigate()
  const logger = useLogger(new URL('', import.meta.url).pathname)
  const [targetProps, tooltipProps] = useTooltip()
  const [targetPropsHover, tooltipPropsHover] = useHoverTooltip()
  const [
    showRestoreValuesTooltip,
    setShowRestoreValuesTooltip,
  ] = React.useState<boolean>(false)

  const { robot, showSlideout, onCloseClick } = props
  const { name } = robot

  const [
    selectedProtocol,
    setSelectedProtocol,
  ] = React.useState<StoredProtocolData | null>(null)
  const [
    runTimeParametersOverrides,
    setRunTimeParametersOverrides,
  ] = React.useState<RunTimeParameter[]>([])
  const [currentPage, setCurrentPage] = React.useState<number>(1)
  const [hasParamError, setHasParamError] = React.useState<boolean>(false)
  const [hasMissingFileParam, setHasMissingFileParam] = React.useState<boolean>(
    runTimeParametersOverrides?.some(
      parameter => parameter.type === 'csv_file'
    ) ?? false
  )
  const [isInputFocused, setIsInputFocused] = React.useState<boolean>(false)

  React.useEffect(() => {
    setRunTimeParametersOverrides(
      selectedProtocol?.mostRecentAnalysis?.runTimeParameters ?? []
    )
  }, [selectedProtocol])
  React.useEffect(() => {
    setHasParamError(errors.length > 0)
    setHasMissingFileParam(
      runTimeParametersOverrides.some(
        parameter =>
          parameter.type === 'csv_file' && parameter.file?.file == null
      )
    )
  }, [runTimeParametersOverrides])

  const runTimeParametersFromAnalysis =
    selectedProtocol?.mostRecentAnalysis?.runTimeParameters ?? []

  const hasRunTimeParameters = runTimeParametersFromAnalysis.length > 0

  const analysisStatus = getAnalysisStatus(
    false,
    selectedProtocol?.mostRecentAnalysis
  )
  const missingAnalysisData =
    analysisStatus === 'error' || analysisStatus === 'stale'

  const [shouldApplyOffsets, setShouldApplyOffsets] = React.useState(true)
  const offsetCandidates = useOffsetCandidatesForAnalysis(
    (!missingAnalysisData ? selectedProtocol?.mostRecentAnalysis : null) ??
      null,
    robot.ip
  )

  const { uploadCsvFile } = useUploadCsvFileMutation(
    {},
    robot != null
      ? {
          hostname: robot.ip,
          requestor:
            robot?.ip === OPENTRONS_USB ? appShellRequestor : undefined,
        }
      : null
  )

  const srcFileObjects =
    selectedProtocol != null
      ? selectedProtocol.srcFiles.map((srcFileBuffer, index) => {
          const srcFilePath = selectedProtocol.srcFileNames[index]
          return new File([srcFileBuffer], _getFileBaseName(srcFilePath))
        })
      : []

  const { trackCreateProtocolRunEvent } = useTrackCreateProtocolRunEvent(
    selectedProtocol,
    name
  )

  const {
    createRunFromProtocolSource,
    runCreationError,
    isCreatingRun,
    reset: resetCreateRun,
    runCreationErrorCode,
  } = useCreateRunFromProtocol(
    {
      onSuccess: ({ data: runData }) => {
        trackCreateProtocolRunEvent({
          name: 'createProtocolRecordResponse',
          properties: { success: true },
        })
        navigate(`/devices/${name}/protocol-runs/${runData.id}`)
      },
      onError: (error: Error) => {
        trackCreateProtocolRunEvent({
          name: 'createProtocolRecordResponse',
          properties: { success: false, error: error.message },
        })
      },
    },
    { hostname: robot.ip },
    shouldApplyOffsets
      ? offsetCandidates.map(({ vector, location, definitionUri }) => ({
          vector,
          location,
          definitionUri,
        }))
      : []
  )
  const handleProceed: React.MouseEventHandler<HTMLButtonElement> = () => {
    if (selectedProtocol != null) {
      trackCreateProtocolRunEvent({ name: 'createProtocolRecordRequest' })
      const dataFilesForProtocolMap = runTimeParametersOverrides.reduce<
        Record<string, File>
      >(
        (acc, parameter) =>
          parameter.type === 'csv_file' && parameter.file?.file != null
            ? { ...acc, [parameter.variableName]: parameter.file.file }
            : acc,
        {}
      )
      void Promise.all(
        Object.entries(dataFilesForProtocolMap).map(([key, file]) => {
          const fileResponse = uploadCsvFile(file)
          const varName = Promise.resolve(key)
          return Promise.all([fileResponse, varName])
        })
      ).then(responseTuples => {
        const mappedResolvedCsvVariableToFileId = responseTuples.reduce<
          Record<string, string>
        >((acc, [uploadedFileResponse, variableName]) => {
          return { ...acc, [variableName]: uploadedFileResponse.data.id }
        }, {})
        const runTimeParameterValues = getRunTimeParameterValuesForRun(
          runTimeParametersOverrides
        )
        const runTimeParameterFiles = getRunTimeParameterFilesForRun(
          runTimeParametersOverrides,
          mappedResolvedCsvVariableToFileId
        )
        createRunFromProtocolSource({
          files: srcFileObjects,
          protocolKey: selectedProtocol.protocolKey,
          runTimeParameterValues,
          runTimeParameterFiles,
        })
      })
    } else {
      logger.warn('failed to create protocol, no protocol selected')
    }
  }

  const isRestoreDefaultsLinkEnabled =
    runTimeParametersOverrides?.some(parameter =>
      parameter.type === 'csv_file'
        ? parameter.file != null
        : parameter.value !== parameter.default
    ) ?? false

  const errors: string[] = []
  const runTimeParametersInputs =
    runTimeParametersOverrides != null
      ? sortRuntimeParameters(runTimeParametersOverrides).map(
          (runtimeParam, index) => {
            if ('choices' in runtimeParam) {
              const dropdownOptions = runtimeParam.choices.map(choice => {
                return { name: choice.displayName, value: choice.value }
              }) as DropdownOption[]
              return (
                <DropdownMenu
                  key={runtimeParam.variableName}
                  filterOptions={dropdownOptions}
                  currentOption={
                    dropdownOptions.find(choice => {
                      return choice.value === runtimeParam.value
                    }) ?? dropdownOptions[0]
                  }
                  onClick={choice => {
                    const clone = runTimeParametersOverrides.map(parameter => {
                      if (
                        runtimeParam.variableName === parameter.variableName &&
                        'choices' in parameter
                      ) {
                        return {
                          ...parameter,
                          value:
                            dropdownOptions.find(
                              option => option.value === choice
                            )?.value ?? parameter.default,
                        }
                      }
                      return parameter
                    })
                    setRunTimeParametersOverrides?.(clone as RunTimeParameter[])
                  }}
                  title={runtimeParam.displayName}
                  width="100%"
                  dropdownType="neutral"
                  tooltipText={runtimeParam.description}
                />
              )
            } else if (
              runtimeParam.type === 'int' ||
              runtimeParam.type === 'float'
            ) {
              const value = runtimeParam.value as number
              const id = `InputField_${runtimeParam.variableName}_${index}`
              const error =
                (Number.isNaN(value) && !isInputFocused) ||
                value < runtimeParam.min ||
                value > runtimeParam.max
                  ? t(`value_out_of_range`, {
                      min:
                        runtimeParam.type === 'int'
                          ? runtimeParam.min
                          : runtimeParam.min.toFixed(1),
                      max:
                        runtimeParam.type === 'int'
                          ? runtimeParam.max
                          : runtimeParam.max.toFixed(1),
                    })
                  : null
              if (error != null) {
                errors.push(error as string)
              }
              return (
                <InputField
                  key={runtimeParam.variableName}
                  type="number"
                  units={runtimeParam.suffix}
                  placeholder={runtimeParam.default.toString()}
                  value={value}
                  title={runtimeParam.displayName}
                  tooltipText={runtimeParam.description}
                  caption={
                    runtimeParam.type === 'int'
                      ? `${runtimeParam.min}-${runtimeParam.max}`
                      : `${runtimeParam.min.toFixed(
                          1
                        )}-${runtimeParam.max.toFixed(1)}`
                  }
                  id={id}
                  error={error}
                  onBlur={() => {
                    setIsInputFocused(false)
                  }}
                  onFocus={() => {
                    setIsInputFocused(true)
                  }}
                  onChange={e => {
                    const clone = runTimeParametersOverrides.map(parameter => {
                      if (
                        runtimeParam.variableName === parameter.variableName &&
                        (parameter.type === 'int' || parameter.type === 'float')
                      ) {
                        return {
                          ...parameter,
                          value:
                            runtimeParam.type === 'int'
                              ? Math.round(e.target.valueAsNumber)
                              : e.target.valueAsNumber,
                        }
                      }
                      return parameter
                    })
                    setRunTimeParametersOverrides?.(clone)
                  }}
                />
              )
            } else if (runtimeParam.type === 'bool') {
              return (
                <Flex
                  flexDirection={DIRECTION_COLUMN}
                  key={runtimeParam.variableName}
                >
                  <LegacyStyledText
                    as="label"
                    fontWeight={TYPOGRAPHY.fontWeightSemiBold}
                    paddingBottom={SPACING.spacing8}
                  >
                    {runtimeParam.displayName}
                  </LegacyStyledText>
                  <Flex
                    gridGap={SPACING.spacing8}
                    justifyContent={JUSTIFY_FLEX_START}
                    width="max-content"
                  >
                    <ToggleButton
                      toggledOn={runtimeParam.value as boolean}
                      onClick={() => {
                        const clone = runTimeParametersOverrides.map(
                          parameter => {
                            if (
                              runtimeParam.variableName ===
                                parameter.variableName &&
                              parameter.type === 'bool'
                            ) {
                              return {
                                ...parameter,
                                value: !Boolean(parameter.value),
                              }
                            }
                            return parameter
                          }
                        )
                        setRunTimeParametersOverrides?.(clone)
                      }}
                      height="0.813rem"
                      label={
                        Boolean(runtimeParam.value)
                          ? t('protocol_details:on')
                          : t('protocol_details:off')
                      }
                      paddingTop={SPACING.spacing2} // manual alignment of SVG with value label
                    />
                    <LegacyStyledText as="p">
                      {Boolean(runtimeParam.value)
                        ? t('protocol_details:on')
                        : t('protocol_details:off')}
                    </LegacyStyledText>
                  </Flex>
                  <LegacyStyledText as="label" paddingTop={SPACING.spacing8}>
                    {runtimeParam.description}
                  </LegacyStyledText>
                </Flex>
              )
            } else if (runtimeParam.type === 'csv_file') {
              const error =
                runtimeParam.file?.file?.type === 'text/csv'
                  ? null
                  : t('protocol_details:csv_file_type_required')
              if (error != null) {
                errors.push(error as string)
              }
              return (
                <Flex
                  flexDirection={DIRECTION_COLUMN}
                  alignItems={ALIGN_CENTER}
                  gridgap={SPACING.spacing8}
                  key={runtimeParam.variableName}
                >
                  <Flex
                    flexDirection={DIRECTION_COLUMN}
                    gridGap={SPACING.spacing8}
                    width="100%"
                    marginBottom={SPACING.spacing16}
                  >
                    <LegacyStyledText
                      as="h3"
                      fontWeight={TYPOGRAPHY.fontWeightSemiBold}
                    >
                      {t('protocol_details:csv_file')}
                    </LegacyStyledText>
                    <LegacyStyledText as="p">
                      {t('protocol_details:csv_required')}
                    </LegacyStyledText>
                  </Flex>
                  {runtimeParam.file == null ? (
                    <UploadInput
                      uploadButtonText={t('protocol_details:choose_file')}
                      onUpload={(file: File) => {
                        const clone = runTimeParametersOverrides.map(
                          parameter => {
                            if (
                              runtimeParam.variableName ===
                              parameter.variableName
                            ) {
                              return {
                                ...parameter,
                                file: { file },
                              }
                            }
                            return parameter
                          }
                        )
                        setRunTimeParametersOverrides?.(clone)
                      }}
                      dragAndDropText={
                        <LegacyStyledText as="p">
                          <Trans
                            t={t}
                            i18nKey="shared:drag_and_drop"
                            components={{
                              a: (
                                <LinkComponent
                                  color={COLORS.blue55}
                                  role="button"
                                  to={''}
                                />
                              ),
                            }}
                          />
                        </LegacyStyledText>
                      }
                    />
                  ) : (
                    <FileCard
                      error={error}
                      fileRunTimeParameter={runtimeParam}
                      runTimeParametersOverrides={runTimeParametersOverrides}
                      setRunTimeParametersOverrides={
                        setRunTimeParametersOverrides
                      }
                    />
                  )}
                </Flex>
              )
            }
          }
        )
      : null

  const resetRunTimeParameters = (): void => {
    const clone = runTimeParametersOverrides.map(parameter =>
      parameter.type === 'csv_file'
        ? { ...parameter, file: null }
        : { ...parameter, value: parameter.default }
    )
    setRunTimeParametersOverrides(clone as RunTimeParameter[])
  }

  const pageTwoBody = (
    <Flex flexDirection={DIRECTION_COLUMN} gridGap={SPACING.spacing10}>
      <Flex justifyContent={JUSTIFY_END}>
        <LinkComponent
          textAlign={TYPOGRAPHY.textAlignRight}
          css={
            isRestoreDefaultsLinkEnabled ? ENABLED_LINK_CSS : DISABLED_LINK_CSS
          }
          onClick={() => {
            if (isRestoreDefaultsLinkEnabled) {
              resetRunTimeParameters?.()
            } else {
              setShowRestoreValuesTooltip(true)
              setTimeout(() => {
                setShowRestoreValuesTooltip(false)
              }, TOOLTIP_DELAY_MS)
            }
          }}
          paddingBottom={SPACING.spacing10}
          {...targetProps}
        >
          {t('protocol_details:restore_defaults')}
        </LinkComponent>
        <Tooltip
          tooltipProps={{
            ...tooltipProps,
            visible: showRestoreValuesTooltip,
          }}
          css={css`
            &:hover {
              cursor: auto;
            }
          `}
        >
          {t('protocol_details:no_custom_values')}
        </Tooltip>{' '}
      </Flex>
      <Flex flexDirection={DIRECTION_COLUMN} gridGap={SPACING.spacing16}>
        {runTimeParametersInputs}
      </Flex>
    </Flex>
  )

  const singlePageFooter = (
    <PrimaryButton
      onClick={handleProceed}
      disabled={isCreatingRun || selectedProtocol == null}
      width="100%"
    >
      {isCreatingRun ? (
        <Icon name="ot-spinner" spin size="1rem" />
      ) : (
        t('shared:proceed_to_setup')
      )}
    </PrimaryButton>
  )

  const multiPageFooter =
    currentPage === 1 ? (
      <PrimaryButton
        onClick={() => {
          setCurrentPage(2)
        }}
        width="100%"
        disabled={isCreatingRun || selectedProtocol == null}
      >
        {t('shared:continue_to_param')}
      </PrimaryButton>
    ) : (
      <Flex
        gridGap={SPACING.spacing8}
        flexDirection={DIRECTION_ROW}
        whiteSpace={NO_WRAP}
      >
        <SecondaryButton
          onClick={() => {
            setCurrentPage(1)
          }}
          width="50%"
        >
          {t('shared:change_protocol')}
        </SecondaryButton>
        <PrimaryButton
          width="50%"
          onClick={handleProceed}
          disabled={hasParamError}
          {...targetPropsHover}
        >
          {isCreatingRun ? (
            <Flex
              gridGap={SPACING.spacing4}
              alignItems={ALIGN_CENTER}
<<<<<<< HEAD
              whiteSpace="nowrap"
=======
>>>>>>> 80261779
              marginLeft={`-${SPACING.spacing4}`}
            >
              <Icon name="ot-spinner" spin size="1rem" />
              {t('shared:confirm_values')}
            </Flex>
          ) : (
            t('shared:confirm_values')
          )}
        </PrimaryButton>
        {hasMissingFileParam ? (
          <Tooltip tooltipProps={tooltipPropsHover}>
            {t('protocol_details:add_required_csv_file')}
          </Tooltip>
        ) : null}
      </Flex>
    )

  return (
    <MultiSlideout
      isExpanded={showSlideout}
      onCloseClick={() => {
        onCloseClick()
        setCurrentPage(1)
        resetRunTimeParameters()
      }}
      currentStep={currentPage}
      maxSteps={hasRunTimeParameters ? 2 : 1}
      title={t('choose_protocol_to_run', { name })}
      footer={
        <ApiHostProvider
          hostname={robot.ip}
          requestor={
            robot?.ip === OPENTRONS_USB ? appShellRequestor : undefined
          }
        >
          {currentPage === 1 ? (
            <ApplyHistoricOffsets
              offsetCandidates={offsetCandidates}
              shouldApplyOffsets={shouldApplyOffsets}
              setShouldApplyOffsets={setShouldApplyOffsets}
              commands={
                (!missingAnalysisData
                  ? selectedProtocol?.mostRecentAnalysis?.commands
                  : []) ?? []
              }
              labware={
                (!missingAnalysisData
                  ? selectedProtocol?.mostRecentAnalysis?.labware
                  : []) ?? []
              }
              modules={
                (!missingAnalysisData
                  ? selectedProtocol?.mostRecentAnalysis?.modules
                  : []) ?? []
              }
            />
          ) : null}
          {hasRunTimeParameters ? multiPageFooter : singlePageFooter}
        </ApiHostProvider>
      }
    >
      {showSlideout ? (
        currentPage === 1 ? (
          <StoredProtocolList
            handleSelectProtocol={storedProtocol => {
              if (!isCreatingRun) {
                resetCreateRun()
                setSelectedProtocol(storedProtocol)
              }
            }}
            robot={robot}
            {...{ selectedProtocol, runCreationError, runCreationErrorCode }}
          />
        ) : (
          pageTwoBody
        )
      ) : null}
    </MultiSlideout>
  )
}

export function ChooseProtocolSlideout(
  props: ChooseProtocolSlideoutProps
): JSX.Element | null {
  return <ChooseProtocolSlideoutComponent {...props} />
}

interface StoredProtocolListProps {
  selectedProtocol: StoredProtocolData | null
  handleSelectProtocol: (storedProtocol: StoredProtocolData | null) => void
  runCreationError: string | null
  runCreationErrorCode: number | null
  robot: Robot
}

function StoredProtocolList(props: StoredProtocolListProps): JSX.Element {
  const {
    selectedProtocol,
    handleSelectProtocol,
    runCreationError,
    runCreationErrorCode,
    robot,
  } = props
  const { t } = useTranslation(['device_details', 'protocol_details', 'shared'])
  const storedProtocols = useSelector((state: State) =>
    getStoredProtocols(state)
  ).filter(
    protocol => protocol.mostRecentAnalysis?.robotType === robot.robotModel
  )
  React.useEffect(() => {
    handleSelectProtocol(first(storedProtocols) ?? null)
  }, [])

  return storedProtocols.length > 0 ? (
    <Flex flexDirection={DIRECTION_COLUMN} gridGap={SPACING.spacing8}>
      {storedProtocols.map(storedProtocol => {
        const isSelected =
          selectedProtocol != null &&
          storedProtocol.protocolKey === selectedProtocol.protocolKey
        const analysisStatus = getAnalysisStatus(
          false,
          storedProtocol.mostRecentAnalysis
        )
        const missingAnalysisData =
          analysisStatus === 'error' || analysisStatus === 'stale'
        const requiresCsvRunTimeParameter =
          analysisStatus === 'parameterRequired'
        return (
          <React.Fragment key={storedProtocol.protocolKey}>
            <Flex flexDirection={DIRECTION_COLUMN}>
              <MiniCard
                isSelected={isSelected}
                isError={runCreationError != null}
                isWarning={missingAnalysisData || requiresCsvRunTimeParameter}
                onClick={() => {
                  handleSelectProtocol(storedProtocol)
                }}
              >
                <Box
                  display="grid"
                  gridTemplateColumns="1fr 3fr"
                  marginRight={SPACING.spacing16}
                >
                  {!missingAnalysisData && !requiresCsvRunTimeParameter ? (
                    <Box
                      marginY={SPACING.spacingAuto}
                      backgroundColor={isSelected ? COLORS.white : 'inherit'}
                      marginRight={SPACING.spacing16}
                      height="4.25rem"
                      width="4.75rem"
                    >
                      <ProtocolDeck
                        protocolAnalysis={storedProtocol.mostRecentAnalysis}
                      />
                    </Box>
                  ) : (
                    <Box
                      height="4.25rem"
                      width="4.75rem"
                      marginRight={SPACING.spacing16}
                      backgroundColor={COLORS.grey30}
                      borderRadius={SPACING.spacing8}
                    />
                  )}
                  <LegacyStyledText
                    as="p"
                    fontWeight={TYPOGRAPHY.fontWeightSemiBold}
                    overflowWrap={OVERFLOW_WRAP_ANYWHERE}
                  >
                    {storedProtocol.mostRecentAnalysis?.metadata
                      ?.protocolName ??
                      first(storedProtocol.srcFileNames) ??
                      storedProtocol.protocolKey}
                  </LegacyStyledText>
                </Box>
                {(runCreationError != null ||
                  missingAnalysisData ||
                  requiresCsvRunTimeParameter) &&
                isSelected ? (
                  <>
                    <Box flex="1 1 auto" />
                    <Icon
                      name="alert-circle"
                      size="1.25rem"
                      color={
                        runCreationError != null
                          ? COLORS.red50
                          : COLORS.yellow50
                      }
                    />
                  </>
                ) : null}
              </MiniCard>
            </Flex>
            {runCreationError != null && isSelected ? (
              <LegacyStyledText
                as="label"
                color={COLORS.red60}
                overflowWrap={OVERFLOW_WRAP_ANYWHERE}
                display={DISPLAY_BLOCK}
                marginTop={`-${SPACING.spacing8}`}
                marginBottom={SPACING.spacing8}
              >
                {runCreationErrorCode === 409 ? (
                  <Trans
                    t={t}
                    i18nKey="shared:robot_is_busy_no_protocol_run_allowed"
                    components={{
                      robotLink: (
                        <NavLink
                          css={css`
                            color: ${COLORS.red60};
                            text-decoration: ${TYPOGRAPHY.textDecorationUnderline};
                          `}
                          to={`/devices/${robot.name}`}
                        />
                      ),
                    }}
                  />
                ) : (
                  runCreationError
                )}
              </LegacyStyledText>
            ) : null}
            {requiresCsvRunTimeParameter && isSelected ? (
              <LegacyStyledText
                as="label"
                color={COLORS.yellow60}
                overflowWrap="anywhere"
                display={DISPLAY_BLOCK}
                marginTop={`-${SPACING.spacing4}`}
                marginBottom={SPACING.spacing8}
              >
                {t('csv_required_for_analysis')}
              </LegacyStyledText>
            ) : null}
            {missingAnalysisData && isSelected ? (
              <LegacyStyledText
                as="label"
                color={COLORS.yellow60}
                overflowWrap="anywhere"
                display={DISPLAY_BLOCK}
                marginTop={`-${SPACING.spacing4}`}
                marginBottom={SPACING.spacing8}
              >
                {analysisStatus === 'stale'
                  ? t('protocol_analysis_stale')
                  : t('protocol_analysis_failed')}
                {
                  <Trans
                    t={t}
                    i18nKey="protocol_details_page_reanalyze"
                    components={{
                      navlink: (
                        <Link
                          to="/protocols"
                          css={css`
                            color: ${COLORS.yellow60};
                            text-decoration: ${TYPOGRAPHY.textDecorationUnderline};
                          `}
                        />
                      ),
                    }}
                  />
                }
              </LegacyStyledText>
            ) : null}
          </React.Fragment>
        )
      })}
    </Flex>
  ) : (
    <Flex
      flexDirection={DIRECTION_COLUMN}
      alignItems={ALIGN_CENTER}
      justifyContent={JUSTIFY_CENTER}
      width="100%"
      minHeight="11rem"
      padding={SPACING.spacing16}
      css={css`
        ${CARD_OUTLINE_BORDER_STYLE}
        &:hover {
          border-color: ${COLORS.grey30};
        }
      `}
    >
      <Icon size="1.25rem" name="alert-circle" color={COLORS.grey30} />
      <LegacyStyledText
        as="p"
        fontWeight={TYPOGRAPHY.fontWeightSemiBold}
        marginTop={SPACING.spacing8}
        role="heading"
      >
        {t('no_protocols_found')}
      </LegacyStyledText>
      <LegacyStyledText
        as="p"
        marginTop={SPACING.spacing8}
        textAlign={TYPOGRAPHY.textAlignCenter}
      >
        <Trans
          t={t}
          i18nKey="to_run_protocol_go_to_protocols_page"
          components={{
            navlink: <Link to="/protocols" css={TYPOGRAPHY.linkPSemiBold} />,
          }}
        />
      </LegacyStyledText>
    </Flex>
  )
}

const ENABLED_LINK_CSS = css`
  ${TYPOGRAPHY.linkPSemiBold}
  cursor: pointer;
`

const DISABLED_LINK_CSS = css`
  ${TYPOGRAPHY.linkPSemiBold}
  color: ${COLORS.grey40};
  cursor: default;

  &:hover {
    color: ${COLORS.grey40};
  }
`<|MERGE_RESOLUTION|>--- conflicted
+++ resolved
@@ -16,28 +16,19 @@
   DropdownMenu,
   Flex,
   Icon,
-<<<<<<< HEAD
   InputField,
-=======
->>>>>>> 80261779
   JUSTIFY_CENTER,
   JUSTIFY_END,
   JUSTIFY_FLEX_START,
   LegacyStyledText,
   Link as LinkComponent,
-<<<<<<< HEAD
-=======
   NO_WRAP,
->>>>>>> 80261779
   OVERFLOW_WRAP_ANYWHERE,
   PrimaryButton,
   ProtocolDeck,
   SecondaryButton,
   SPACING,
-<<<<<<< HEAD
   Tooltip,
-=======
->>>>>>> 80261779
   TYPOGRAPHY,
   useHoverTooltip,
   useTooltip,
@@ -620,10 +611,7 @@
             <Flex
               gridGap={SPACING.spacing4}
               alignItems={ALIGN_CENTER}
-<<<<<<< HEAD
               whiteSpace="nowrap"
-=======
->>>>>>> 80261779
               marginLeft={`-${SPACING.spacing4}`}
             >
               <Icon name="ot-spinner" spin size="1rem" />
