--- conflicted
+++ resolved
@@ -82,11 +82,7 @@
       ]}
     >
       <StyledCopy>{body}</StyledCopy>
-<<<<<<< HEAD
-      <StyledForm id={id} placeholder="">
-=======
       <StyledFlex id={id}>
->>>>>>> 050cf4dd
         {fields.map(fieldProps => {
           const { name } = fieldProps
           const fieldId = `${id}__${name}`
