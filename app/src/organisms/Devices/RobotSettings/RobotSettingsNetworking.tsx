import * as React from 'react'
import { useTranslation } from 'react-i18next'
import { useSelector, useDispatch } from 'react-redux'
import { Link } from 'react-router-dom'

import {
  Box,
  Flex,
  Icon,
  useInterval,
  ALIGN_CENTER,
<<<<<<< HEAD
  LEGACY_COLORS,
=======
>>>>>>> e1f5673b
  COLORS,
  DIRECTION_COLUMN,
  SPACING,
  SecondaryButton,
  TYPOGRAPHY,
} from '@opentrons/components'

import {
  useCanDisconnect,
  useWifiList,
} from '../../../resources/networking/hooks'
import { ExternalLink } from '../../../atoms/Link/ExternalLink'
import { StyledText } from '../../../atoms/text'
import { Divider } from '../../../atoms/structure'

import {
  getRobotAddressesByName,
  HEALTH_STATUS_OK,
  OPENTRONS_USB,
} from '../../../redux/discovery'
import { fetchStatus, getNetworkInterfaces } from '../../../redux/networking'

import { useIsFlex, useIsRobotBusy } from '../hooks'
import { DisconnectModal } from './ConnectNetwork/DisconnectModal'
import { SelectNetwork } from './SelectNetwork'

import type { State, Dispatch } from '../../../redux/types'
import { Portal } from '../../../App/portal'
interface NetworkingProps {
  robotName: string
  updateRobotStatus: (isRobotBusy: boolean) => void
}

const HELP_CENTER_URL =
  'https://support.opentrons.com/s/article/Get-started-Connect-to-your-OT-2-over-USB'
const STATUS_REFRESH_MS = 5000
const LIST_REFRESH_MS = 10000

export function RobotSettingsNetworking({
  robotName,
  updateRobotStatus,
}: NetworkingProps): JSX.Element {
  const { t } = useTranslation('device_settings')
  const wifiList = useWifiList(robotName, LIST_REFRESH_MS)
  const dispatch = useDispatch<Dispatch>()
  const isRobotBusy = useIsRobotBusy({ poll: true })
  const isFlex = useIsFlex(robotName)

  const [showDisconnectModal, setShowDisconnectModal] = React.useState<boolean>(
    false
  )

  const canDisconnect = useCanDisconnect(robotName)

  const { wifi, ethernet } = useSelector((state: State) =>
    getNetworkInterfaces(state, robotName)
  )
  const activeNetwork = wifiList?.find(network => network.active)

  const ssid = activeNetwork?.ssid ?? null

  const addresses = useSelector((state: State) =>
    getRobotAddressesByName(state, robotName)
  )

  const wifiAddress = addresses.find(addr => addr.ip === wifi?.ipAddress)
  const isFlexConnectedViaWifi =
    wifiAddress != null && wifiAddress.healthStatus === HEALTH_STATUS_OK

  const ethernetAddress = addresses.find(
    addr => addr.ip === ethernet?.ipAddress
  )
  const isFlexConnectedViaEthernet =
    ethernetAddress != null && ethernetAddress.healthStatus === HEALTH_STATUS_OK

  const usbAddress = addresses.find(addr => addr.ip === OPENTRONS_USB)
  const isFlexConnectedViaUSB =
    usbAddress != null && usbAddress.healthStatus === HEALTH_STATUS_OK

  useInterval(() => dispatch(fetchStatus(robotName)), STATUS_REFRESH_MS, true)

  React.useEffect(() => {
    updateRobotStatus(isRobotBusy)
  }, [isRobotBusy, updateRobotStatus])

  return (
    <>
      <Portal>
        {showDisconnectModal ? (
          <DisconnectModal
            onCancel={() => setShowDisconnectModal(false)}
            robotName={robotName}
          />
        ) : null}
      </Portal>
      <Flex flexDirection={DIRECTION_COLUMN} gridGap={SPACING.spacing16}>
        <Flex alignItems={ALIGN_CENTER}>
          {isFlexConnectedViaWifi ? (
            <Icon
              size="1.25rem"
              name="ot-check"
              color={COLORS.successEnabled}
              marginRight={SPACING.spacing8}
              data-testid="RobotSettings_Networking_check_circle"
            />
          ) : (
            <Box height={SPACING.spacing16} width="1.75rem"></Box>
          )}
          <Icon
            size="1.25rem"
            name="wifi"
            marginRight={
              wifi?.ipAddress != null ? SPACING.spacing8 : SPACING.spacing12
            }
            data-testid="RobotSettings_Networking_wifi_icon"
          />
          <StyledText as="h3" fontWeight={TYPOGRAPHY.fontWeightSemiBold}>
            {t('wifi')}
            {ssid != null && ` - ${ssid}`}
          </StyledText>
        </Flex>
        <Box paddingLeft="3.75rem">
          {wifi?.ipAddress != null ? (
            <>
              <Flex marginBottom={SPACING.spacing24}>
                <Flex marginRight={SPACING.spacing8}>
                  <SelectNetwork
                    robotName={robotName}
                    isRobotBusy={isRobotBusy}
                  />
                </Flex>
                {canDisconnect && !isRobotBusy ? (
                  <SecondaryButton onClick={() => setShowDisconnectModal(true)}>
                    {t('disconnect_from_wifi')}
                  </SecondaryButton>
                ) : null}
              </Flex>
              <Flex gridGap={SPACING.spacing16}>
                <Flex
                  flexDirection={DIRECTION_COLUMN}
                  gridGap={SPACING.spacing4}
                >
                  <StyledText css={TYPOGRAPHY.pSemiBold}>
                    {t('wireless_ip')}
                  </StyledText>
                  <StyledText as="p" color={COLORS.grey50}>
                    {wifi?.ipAddress}
                  </StyledText>
                </Flex>
                <Flex
                  flexDirection={DIRECTION_COLUMN}
                  gridGap={SPACING.spacing4}
                >
                  <StyledText css={TYPOGRAPHY.pSemiBold}>
                    {t('wireless_subnet_mask')}
                  </StyledText>
                  <StyledText as="p" color={COLORS.grey50}>
                    {wifi?.subnetMask}
                  </StyledText>
                </Flex>

                <Flex
                  flexDirection={DIRECTION_COLUMN}
                  gridGap={SPACING.spacing4}
                >
                  <StyledText css={TYPOGRAPHY.pSemiBold}>
                    {t('wireless_mac_address')}
                  </StyledText>
                  <StyledText as="p" color={COLORS.grey50}>
                    {wifi?.macAddress}
                  </StyledText>
                </Flex>
              </Flex>
            </>
          ) : (
            <Flex flexDirection={DIRECTION_COLUMN}>
              <SelectNetwork robotName={robotName} isRobotBusy={isRobotBusy} />
            </Flex>
          )}
        </Box>
        <Divider />
        <Flex alignItems={ALIGN_CENTER}>
          {isFlexConnectedViaEthernet ? (
            <Icon
              size="1.25rem"
              name="ot-check"
              color={COLORS.successEnabled}
              marginRight={SPACING.spacing8}
              data-testid="RobotSettings_Networking_check_circle"
            />
          ) : (
            <Box height={SPACING.spacing16} width="1.75rem"></Box>
          )}
          <Icon
            size="1.25rem"
            name={isFlex ? 'ethernet' : 'usb'}
            marginRight={SPACING.spacing12}
            data-testid="RobotSettings_Networking_usb_icon"
          />
          <StyledText as="h3" fontWeight={TYPOGRAPHY.fontWeightSemiBold}>
            {isFlex ? t('ethernet') : t('wired_usb')}
          </StyledText>
        </Flex>
        <Box paddingLeft="3.75rem">
          <Flex gridGap={SPACING.spacing16}>
            {ethernet?.ipAddress != null ? (
              <>
                <Flex
                  flexDirection={DIRECTION_COLUMN}
                  gridGap={SPACING.spacing4}
                >
                  <StyledText css={TYPOGRAPHY.pSemiBold}>
                    {t('wired_ip')}
                  </StyledText>
                  <StyledText as="p" color={COLORS.grey50}>
                    {ethernet?.ipAddress}
                  </StyledText>
                </Flex>
                <Flex
                  flexDirection={DIRECTION_COLUMN}
                  gridGap={SPACING.spacing4}
                >
                  <StyledText css={TYPOGRAPHY.pSemiBold}>
                    {t('wired_subnet_mask')}
                  </StyledText>
                  <StyledText as="p" color={COLORS.grey50}>
                    {ethernet?.subnetMask}
                  </StyledText>
                </Flex>
                <Flex
                  flexDirection={DIRECTION_COLUMN}
                  gridGap={SPACING.spacing4}
                >
                  <StyledText css={TYPOGRAPHY.pSemiBold}>
                    {t('wired_mac_address')}
                  </StyledText>
                  <StyledText as="p" color={COLORS.grey50}>
                    {ethernet?.macAddress}
                  </StyledText>
                </Flex>
              </>
            ) : (
              <StyledText as="p" color={COLORS.grey50}>
                {isFlex
                  ? t('not_connected_via_ethernet')
                  : t('not_connected_via_wired_usb')}
              </StyledText>
            )}
          </Flex>
          {isFlex ? null : (
            <Flex
              flexDirection={DIRECTION_COLUMN}
              marginTop={SPACING.spacing16}
            >
              <ExternalLink href={HELP_CENTER_URL} id="WiredUSB_description">
                {t('wired_usb_description')}
              </ExternalLink>
              <StyledText
                as="p"
                marginTop={SPACING.spacing16}
                marginBottom={SPACING.spacing8}
              >
                {t('usb_to_ethernet_description')}
              </StyledText>
              <Link to="/app-settings/advanced" css={TYPOGRAPHY.linkPSemiBold}>
                {t('go_to_advanced_settings')}
              </Link>
            </Flex>
          )}
        </Box>
        {isFlex ? (
          <>
            <Divider />
            <Flex alignItems={ALIGN_CENTER}>
              {isFlexConnectedViaUSB ? (
                <Icon
                  size="1.25rem"
                  name="ot-check"
                  color={COLORS.successEnabled}
                  marginRight={SPACING.spacing8}
                  data-testid="RobotSettings_Networking_check_circle"
                />
              ) : (
                <Box height={SPACING.spacing16} width="1.75rem"></Box>
              )}
              <Icon
                size="1.25rem"
                name="usb"
                marginRight={SPACING.spacing12}
                data-testid="RobotSettings_Networking_wifi_icon"
              />
              <StyledText as="h3" fontWeight={TYPOGRAPHY.fontWeightSemiBold}>
                {t('usb')}
              </StyledText>
            </Flex>
            <Box paddingLeft="3.75rem">
              <StyledText as="p" color={COLORS.grey50}>
                {isFlexConnectedViaUSB
                  ? t('directly_connected_to_this_computer')
                  : t('not_connected_via_usb')}
              </StyledText>
            </Box>
          </>
        ) : null}
      </Flex>
    </>
  )
}<|MERGE_RESOLUTION|>--- conflicted
+++ resolved
@@ -9,10 +9,6 @@
   Icon,
   useInterval,
   ALIGN_CENTER,
-<<<<<<< HEAD
-  LEGACY_COLORS,
-=======
->>>>>>> e1f5673b
   COLORS,
   DIRECTION_COLUMN,
   SPACING,
