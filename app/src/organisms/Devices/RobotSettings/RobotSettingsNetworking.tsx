--- conflicted
+++ resolved
@@ -73,13 +73,8 @@
         {wifi?.ipAddress != null ? (
           <Icon
             size={SPACING.spacing4}
-<<<<<<< HEAD
-            name="check-circle"
+            name="ot-check"
             color={COLORS.successEnabled}
-=======
-            name="ot-check"
-            color={COLORS.success}
->>>>>>> 0c9530e4
             marginRight={SPACING.spacing3}
             data-testid="RobotSettings_Networking_check_circle"
           />
@@ -158,13 +153,8 @@
         {ethernet?.ipAddress != null ? (
           <Icon
             size={SPACING.spacing4}
-<<<<<<< HEAD
-            name="check-circle"
+            name="ot-check"
             color={COLORS.successEnabled}
-=======
-            name="ot-check"
-            color={COLORS.success}
->>>>>>> 0c9530e4
             marginRight={SPACING.spacing3}
             data-testid="RobotSettings_Networking_check_circle"
           />
