--- conflicted
+++ resolved
@@ -24,37 +24,10 @@
 import type { SetStatusBarCreateCommand } from '@opentrons/shared-data'
 import type { RobotUpdateSession } from '../../../../../redux/robot-update/types'
 
-<<<<<<< HEAD
 vi.mock('@opentrons/react-api-client')
 vi.mock('../useRobotUpdateInfo')
 vi.mock('../../../../../redux/robot-update')
 vi.mock('../../../../../redux/robot-update/hooks')
-=======
-jest.mock('@opentrons/react-api-client')
-jest.mock('../useRobotUpdateInfo')
-jest.mock('../../../../../redux/robot-update')
-jest.mock('../../../../../redux/robot-update/hooks')
-jest.mock('../../../../../resources/health/hooks')
-
-const mockUseCreateLiveCommandMutation = useCreateLiveCommandMutation as jest.MockedFunction<
-  typeof useCreateLiveCommandMutation
->
-const mockUseRobotUpdateInfo = useRobotUpdateInfo as jest.MockedFunction<
-  typeof useRobotUpdateInfo
->
-const mockGetRobotSessionIsManualFile = getRobotSessionIsManualFile as jest.MockedFunction<
-  typeof getRobotSessionIsManualFile
->
-const mockUseDispatchStartRobotUpdate = useDispatchStartRobotUpdate as jest.MockedFunction<
-  typeof useDispatchStartRobotUpdate
->
-const mockGetRobotUpdateDownloadError = getRobotUpdateDownloadError as jest.MockedFunction<
-  typeof getRobotUpdateDownloadError
->
-const mockUseRobotInitializationStatus = useRobotInitializationStatus as jest.MockedFunction<
-  typeof useRobotInitializationStatus
->
->>>>>>> 050cf4dd
 
 const render = (
   props: React.ComponentProps<typeof RobotUpdateProgressModal>
@@ -93,20 +66,9 @@
       updateStep: 'install',
       progressPercent: 50,
     })
-<<<<<<< HEAD
     vi.mocked(getRobotSessionIsManualFile).mockReturnValue(false)
     vi.mocked(useDispatchStartRobotUpdate).mockReturnValue(vi.fn)
     vi.mocked(getRobotUpdateDownloadError).mockReturnValue(null)
-=======
-    mockGetRobotSessionIsManualFile.mockReturnValue(false)
-    mockUseDispatchStartRobotUpdate.mockReturnValue(jest.fn)
-    mockGetRobotUpdateDownloadError.mockReturnValue(null)
-    mockUseRobotInitializationStatus.mockReturnValue(INIT_STATUS.SUCCEEDED)
-  })
-
-  afterEach(() => {
-    jest.resetAllMocks()
->>>>>>> 050cf4dd
   })
 
   it('renders robot update download errors', () => {
@@ -215,11 +177,7 @@
     render(props)
 
     act(() => {
-<<<<<<< HEAD
       vi.advanceTimersByTime(TIME_BEFORE_ALLOWING_EXIT_MS)
-=======
-      jest.advanceTimersByTime(TIME_BEFORE_ALLOWING_EXIT)
->>>>>>> 050cf4dd
     })
 
     screen.getByText(/Try restarting the update./i)
