import * as React from 'react'
import { useSelector } from 'react-redux'
import { saveAs } from 'file-saver'
import { useTranslation } from 'react-i18next'
import { useSelector } from 'react-redux'

import {
  Box,
  Flex,
  Link,
  ALIGN_CENTER,
  JUSTIFY_SPACE_BETWEEN,
<<<<<<< HEAD
  COLORS,
  SPACING,
  TYPOGRAPHY,
  useConditionalConfirm,
  Mount,
} from '@opentrons/components'

import { Portal } from '../../../App/portal'
import { TertiaryButton } from '../../../atoms/Buttons'
import { Line } from '../../../atoms/structure'
import { StyledText } from '../../../atoms/text'
import { Banner } from '../../../atoms/Banner'
import { DeckCalibrationModal } from '../../../organisms/ProtocolSetup/RunSetupCard/RobotCalibration/DeckCalibrationModal'
import { AskForCalibrationBlockModal } from '../../../organisms/CalibrateTipLength/AskForCalibrationBlockModal'

import { useTrackEvent } from '../../../redux/analytics'
import { EVENT_CALIBRATION_DOWNLOADED } from '../../../redux/calibration'
import { getDeckCalibrationSession } from '../../../redux/sessions/deck-calibration/selectors'
import * as RobotApi from '../../../redux/robot-api'
import * as Config from '../../../redux/config'
import * as Sessions from '../../../redux/sessions'

=======
  SPACING,
  TYPOGRAPHY,
  TEXT_DECORATION_UNDERLINE,
  useConditionalConfirm,
  useHoverTooltip,
  TOOLTIP_LEFT,
  COLORS,
} from '@opentrons/components'

import { Portal } from '../../../App/portal'
import { TertiaryButton } from '../../../atoms/buttons'
import { Line } from '../../../atoms/structure'
import { StyledText } from '../../../atoms/text'
import { Banner } from '../../../atoms/Banner'
import { Tooltip } from '../../../atoms/Tooltip'
import { DeckCalibrationModal } from '../../../organisms/ProtocolSetup/RunSetupCard/RobotCalibration/DeckCalibrationModal'
import { CalibrateDeck } from '../../../organisms/CalibrateDeck'
import { formatLastModified } from '../../../organisms/CalibrationPanels/utils'
import { AskForCalibrationBlockModal } from '../../../organisms/CalibrateTipLength/AskForCalibrationBlockModal'
import { useTrackEvent } from '../../../redux/analytics'
import { EVENT_CALIBRATION_DOWNLOADED } from '../../../redux/calibration'
import { getDeckCalibrationSession } from '../../../redux/sessions/deck-calibration/selectors'
import { CONNECTABLE } from '../../../redux/discovery'
import { selectors as robotSelectors } from '../../../redux/robot'
import * as RobotApi from '../../../redux/robot-api'
import * as Config from '../../../redux/config'
import * as Sessions from '../../../redux/sessions'
>>>>>>> ecd77ef5
import {
  useDeckCalibrationData,
  usePipetteOffsetCalibrations,
  useRobot,
  useTipLengthCalibrations,
  useAttachedPipettes,
} from '../hooks'
<<<<<<< HEAD
import { CalibrateDeck } from '../../../organisms/CalibrateDeck'
import { DeckCalibrationConfirmModal } from './DeckCalibrationConfirmModal'
import { PipetteOffsetCalibrationItems } from './CalibrationDetails/PipetteOffsetCalibrationItems'
import { TipLengthCalibrationItems } from './CalibrationDetails/TipLengthCalibrationItems'
=======
import { DeckCalibrationConfirmModal } from './DeckCalibrationConfirmModal'
>>>>>>> ecd77ef5

import type { State } from '../../../redux/types'
import type { RequestState } from '../../../redux/robot-api/types'
import type {
  SessionCommandString,
  DeckCalibrationSession,
} from '../../../redux/sessions/types'
<<<<<<< HEAD
=======
import type { DeckCalibrationInfo } from '../../../redux/calibration/types'
>>>>>>> ecd77ef5

interface CalibrationProps {
  robotName: string
}

<<<<<<< HEAD
export interface FormattedPipetteOffsetCalibration {
  modelName?: string
  serialNumber?: string
  mount: Mount
  tiprack?: string
  lastCalibrated?: string
  markedBad?: boolean
}

export interface FormattedTipLengthCalibration {
  tiprack: string
  pipette: string
  lastCalibrated: string
  markedBad: boolean
  uri?: string | null
}

=======
>>>>>>> ecd77ef5
const spinnerCommandBlockList: SessionCommandString[] = [
  Sessions.sharedCalCommands.JOG,
]

export function RobotSettingsCalibration({
  robotName,
}: CalibrationProps): JSX.Element {
  const { t } = useTranslation([
    'device_settings',
<<<<<<< HEAD
    'shared',
    'robot_calibration',
=======
    'robot_calibration',
    'shared',
>>>>>>> ecd77ef5
  ])
  const doTrackEvent = useTrackEvent()
  const trackedRequestId = React.useRef<string | null>(null)
  const createRequestId = React.useRef<string | null>(null)
  const jogRequestId = React.useRef<string | null>(null)
  const [targetProps, tooltipProps] = useHoverTooltip({
    placement: TOOLTIP_LEFT,
  })

  const [
    showDeckCalibrationModal,
    setShowDeckCalibrationModal,
  ] = React.useState(false)
  const [
    showPipetteOffsetCalibrationBanner,
    setShowPipetteOffsetCalibrationBanner,
  ] = React.useState<boolean>(false)
  const [
    pipetteOffsetCalBannerType,
    setPipetteOffsetCalBannerType,
  ] = React.useState<string>('')

  const [showCalBlockModal, setShowCalBlockModal] = React.useState(false)

  const trackedRequestId = React.useRef<string | null>(null)
  const createRequestId = React.useRef<string | null>(null)
  const jogRequestId = React.useRef<string | null>(null)

  const [showCalBlockModal, setShowCalBlockModal] = React.useState(false)

  const robot = useRobot(robotName)
  const notConnectable = robot?.status !== CONNECTABLE

  const [dispatchRequests] = RobotApi.useDispatchApiRequests(
    dispatchedAction => {
      if (dispatchedAction.type === Sessions.ENSURE_SESSION) {
        createRequestId.current =
          'requestId' in dispatchedAction.meta
            ? dispatchedAction.meta.requestId ?? null
            : null
      } else if (
        dispatchedAction.type === Sessions.CREATE_SESSION_COMMAND &&
        dispatchedAction.payload.command.command ===
          Sessions.sharedCalCommands.JOG
      ) {
        jogRequestId.current =
          'requestId' in dispatchedAction.meta
            ? dispatchedAction.meta.requestId ?? null
            : null
      } else if (
        dispatchedAction.type !== Sessions.CREATE_SESSION_COMMAND ||
        !spinnerCommandBlockList.includes(
          dispatchedAction.payload.command.command
        )
      ) {
        trackedRequestId.current =
          'meta' in dispatchedAction && 'requestId' in dispatchedAction.meta
            ? dispatchedAction.meta.requestId ?? null
            : null
      }
    }
  )

  const [dispatchRequests] = RobotApi.useDispatchApiRequests(
    dispatchedAction => {
      if (dispatchedAction.type === Sessions.ENSURE_SESSION) {
        createRequestId.current =
          'requestId' in dispatchedAction.meta
            ? dispatchedAction.meta.requestId ?? null
            : null
      } else if (
        dispatchedAction.type === Sessions.CREATE_SESSION_COMMAND &&
        dispatchedAction.payload.command.command ===
          Sessions.sharedCalCommands.JOG
      ) {
        jogRequestId.current =
          'requestId' in dispatchedAction.meta
            ? dispatchedAction.meta.requestId ?? null
            : null
      } else if (
        dispatchedAction.type !== Sessions.CREATE_SESSION_COMMAND ||
        !spinnerCommandBlockList.includes(
          dispatchedAction.payload.command.command
        )
      ) {
        trackedRequestId.current =
          'meta' in dispatchedAction && 'requestId' in dispatchedAction.meta
            ? dispatchedAction.meta.requestId ?? null
            : null
      }
    }
  )

  // wait for robot request to resolve instead of using name directly from params
  const deckCalibrationData = useDeckCalibrationData(robot?.name)
  const pipetteOffsetCalibrations = usePipetteOffsetCalibrations(robot?.name)
  const tipLengthCalibrations = useTipLengthCalibrations(robot?.name)
  const attachedPipettes = useAttachedPipettes(
    robot?.name != null ? robot.name : null
  )

<<<<<<< HEAD
=======
  const isRunning = useSelector(robotSelectors.getIsRunning)

>>>>>>> ecd77ef5
  const pipettePresent =
    attachedPipettes != null
      ? !(attachedPipettes.left == null) || !(attachedPipettes.right == null)
      : false

  const isPending =
    useSelector<State, RequestState | null>(state =>
<<<<<<< HEAD
      trackedRequestId.current
=======
      trackedRequestId.current != null
>>>>>>> ecd77ef5
        ? RobotApi.getRequestById(state, trackedRequestId.current)
        : null
    )?.status === RobotApi.PENDING

  const createRequest = useSelector((state: State) =>
<<<<<<< HEAD
    createRequestId.current
=======
    createRequestId.current != null
>>>>>>> ecd77ef5
      ? RobotApi.getRequestById(state, createRequestId.current)
      : null
  )
  const createStatus = createRequest?.status

<<<<<<< HEAD
  const configHasCalibrationBlock = useSelector(Config.getHasCalibrationBlock)

  const isJogging =
    useSelector((state: State) =>
      jogRequestId.current
=======
  const isJogging =
    useSelector((state: State) =>
      jogRequestId.current != null
>>>>>>> ecd77ef5
        ? RobotApi.getRequestById(state, jogRequestId.current)
        : null
    )?.status === RobotApi.PENDING

  const handleStartDeckCalSession = (): void => {
    dispatchRequests(
      Sessions.ensureSession(robotName, Sessions.SESSION_TYPE_DECK_CALIBRATION)
    )
  }
<<<<<<< HEAD
=======

>>>>>>> ecd77ef5
  const pipOffsetDataPresent =
    pipetteOffsetCalibrations != null
      ? pipetteOffsetCalibrations.length > 0
      : false

  const deckCalibrationSession: DeckCalibrationSession | null = useSelector(
    (state: State) => {
      return getDeckCalibrationSession(state, robotName)
    }
  )

  const {
    showConfirmation: showConfirmStart,
    confirm: confirmStart,
    cancel: cancelStart,
  } = useConditionalConfirm(handleStartDeckCalSession, !!pipOffsetDataPresent)
<<<<<<< HEAD
=======
  const configHasCalibrationBlock = useSelector(Config.getHasCalibrationBlock)

  let buttonDisabledReason = null
  if (notConnectable) {
    buttonDisabledReason = t('shared:disabled_cannot_connect')
  } else if (isRunning) {
    buttonDisabledReason = t('shared:disabled_protocol_is_running')
  } else if (!pipettePresent) {
    buttonDisabledReason = t('shared:disabled_no_pipette_attached')
  }

  const healthCheckButtonDisabled = Boolean(buttonDisabledReason) || isPending
>>>>>>> ecd77ef5

  const onClickSaveAs: React.MouseEventHandler = e => {
    e.preventDefault()
    doTrackEvent({
      name: EVENT_CALIBRATION_DOWNLOADED,
      properties: {},
    })
    saveAs(
      new Blob([
        JSON.stringify({
          deck: deckCalibrationData,
          pipetteOffset: pipetteOffsetCalibrations,
          tipLength: tipLengthCalibrations,
        }),
      ]),
      `opentrons-${robotName}-calibration.json`
    )
  }

<<<<<<< HEAD
=======
  const deckCalibrationButtonText = deckCalibrationData.isDeckCalibrated
    ? t('deck_calibration_recalibrate_button')
    : t('deck_calibration_calibrate_button')

  const disabledOrBusyReason = isPending
    ? t('robot_calibration:deck_calibration_spinner', {
        ongoing_action:
          createStatus === RobotApi.PENDING
            ? t('shared:starting')
            : t('shared:ending'),
      })
    : buttonDisabledReason

  const deckLastModified = (): string => {
    const deckCalData = deckCalibrationData.deckCalibrationData as DeckCalibrationInfo
    const calibratedDate = deckCalData?.lastModified ?? null
    return Boolean(calibratedDate)
      ? t('last_calibrated', {
          date: formatLastModified(calibratedDate),
        })
      : t('not_calibrated')
  }

>>>>>>> ecd77ef5
  const handleHealthCheck = (
    hasBlockModalResponse: boolean | null = null
  ): void => {
    if (hasBlockModalResponse === null && configHasCalibrationBlock === null) {
      setShowCalBlockModal(true)
    } else {
      setShowCalBlockModal(false)
      dispatchRequests(
        Sessions.ensureSession(
          robotName,
          Sessions.SESSION_TYPE_CALIBRATION_HEALTH_CHECK,
          {
            tipRacks: [],
            hasCalibrationBlock: Boolean(
              configHasCalibrationBlock ?? hasBlockModalResponse
            ),
          }
        )
      )
    }
  }

<<<<<<< HEAD
  const formatPipetteOffsetCalibrations = (): FormattedPipetteOffsetCalibration[] => {
    const pippets = []
    if (attachedPipettes != null) {
      pippets.push({
        modelName: attachedPipettes.left?.modelSpecs.displayName,
        serialNumber: attachedPipettes.left?.id,
        mount: 'left' as Mount,
        tiprack: pipetteOffsetCalibrations?.find(
          p => p.pipette === attachedPipettes.left?.id
        )?.tiprackUri,
        lastCalibrated: pipetteOffsetCalibrations?.find(
          p => p.pipette === attachedPipettes.left?.id
        )?.lastModified,
        markedBad: pipetteOffsetCalibrations?.find(
          p => p.pipette === attachedPipettes.left?.id
        )?.status.markedBad,
      })
      pippets.push({
        modelName: attachedPipettes.right?.modelSpecs.displayName,
        serialNumber: attachedPipettes.right?.id,
        mount: 'right' as Mount,
        tiprack: pipetteOffsetCalibrations?.find(
          p => p.pipette === attachedPipettes.right?.id
        )?.tiprackUri,
        lastCalibrated: pipetteOffsetCalibrations?.find(
          p => p.pipette === attachedPipettes.right?.id
        )?.lastModified,
        markedBad: pipetteOffsetCalibrations?.find(
          p => p.pipette === attachedPipettes.right?.id
        )?.status.markedBad,
      })
    }
    return pippets
  }

  const formatTipLengthCalibrations = (): FormattedTipLengthCalibration[] => {
    const tipLengths: FormattedTipLengthCalibration[] = []
    tipLengthCalibrations?.map(tipLength =>
      tipLengths.push({
        tiprack: tipLength.tiprack,
        pipette: tipLength.pipette,
        lastCalibrated: tipLength.lastModified,
        markedBad: tipLength.status.markedBad,
        uri: tipLength.uri,
      })
    )
    return tipLengths
  }

  const checkPipetteCalibrationMissing = (): void => {
    if (
      pipetteOffsetCalibrations === null ||
      Object.values(pipetteOffsetCalibrations).length <= 1
    ) {
      setShowPipetteOffsetCalibrationBanner(true)
      setPipetteOffsetCalBannerType('error')
    } else {
      const left = attachedPipettes?.left?.id
      const right = attachedPipettes?.right?.id
      const markedBads =
        pipetteOffsetCalibrations?.filter(
          p =>
            (p.pipette === left && p.status.markedBad) ||
            (p.pipette === right && p.status.markedBad)
        ) ?? null
      if (markedBads !== null) {
        setShowPipetteOffsetCalibrationBanner(true)
        setPipetteOffsetCalBannerType('warning')
      } else {
        setShowPipetteOffsetCalibrationBanner(false)
      }
    }
  }

=======
>>>>>>> ecd77ef5
  React.useEffect(() => {
    if (createStatus === RobotApi.SUCCESS) {
      createRequestId.current = null
    }
  }, [createStatus])

<<<<<<< HEAD
  React.useEffect(() => {
    checkPipetteCalibrationMissing()
  }, [pipettePresent, pipetteOffsetCalibrations])

  return (
    <>
      <Portal level="top">
        {showCalBlockModal ? (
          <AskForCalibrationBlockModal
            onResponse={handleHealthCheck}
            titleBarTitle={t('robot_calibration:health_check_title')}
            closePrompt={() => setShowCalBlockModal(false)}
          />
        ) : null}
=======
  return (
    <>
      <Portal level="top">
>>>>>>> ecd77ef5
        <CalibrateDeck
          session={deckCalibrationSession}
          robotName={robotName}
          dispatchRequests={dispatchRequests}
          showSpinner={isPending}
          isJogging={isJogging}
        />
<<<<<<< HEAD
        {showConfirmStart && pipOffsetDataPresent && (
          <DeckCalibrationConfirmModal
            confirm={confirmStart}
            cancel={cancelStart}
          />
        )}
      </Portal>
=======
      </Portal>

      {showCalBlockModal ? (
        <AskForCalibrationBlockModal
          onResponse={handleHealthCheck}
          titleBarTitle={t('robot_calibration:health_check_title')}
          closePrompt={() => setShowCalBlockModal(false)}
        />
      ) : null}

      {showConfirmStart ? (
        <DeckCalibrationConfirmModal
          confirm={confirmStart}
          cancel={cancelStart}
        />
      ) : null}

>>>>>>> ecd77ef5
      {/* About Calibration this comment will removed when finish all sections */}
      <Box paddingBottom={SPACING.spacing5}>
        <Flex alignItems={ALIGN_CENTER} justifyContent={JUSTIFY_SPACE_BETWEEN}>
          <Box marginRight={SPACING.spacing6}>
            <Box css={TYPOGRAPHY.h3SemiBold} marginBottom={SPACING.spacing3}>
              {t('about_calibration_title')}
            </Box>
            <StyledText as="p" marginBottom={SPACING.spacing3}>
              {t('about_calibration_description')}
            </StyledText>
            {showDeckCalibrationModal ? (
              <DeckCalibrationModal
                onCloseClick={() => setShowDeckCalibrationModal(false)}
              />
            ) : null}
            <Link
              css={TYPOGRAPHY.linkPSemiBold}
              onClick={() => setShowDeckCalibrationModal(true)}
            >
              {t('see_how_robot_calibration_works')}
            </Link>
          </Box>
          <TertiaryButton onClick={onClickSaveAs}>
            {t('download_calibration_data')}
          </TertiaryButton>
        </Flex>
      </Box>
      <Line />
<<<<<<< HEAD
      {/* PipetteOffsetCalibrations Section */}
      {showPipetteOffsetCalibrationBanner && (
        <Banner
          type={pipetteOffsetCalBannerType === 'error' ? 'error' : 'warning'}
        >
          {pipetteOffsetCalBannerType === 'error'
            ? t('pipette_offset_calibration_missing')
            : t('pipette_offset_calibration_recommended')}
        </Banner>
      )}
      <Box paddingTop={SPACING.spacing5} paddingBottom={SPACING.spacing5}>
        <Flex alignItems={ALIGN_CENTER}>
          <Box marginRight={SPACING.spacing6}>
            <Box css={TYPOGRAPHY.h3SemiBold} marginBottom={SPACING.spacing3}>
              {t('pipette_offset_calibrations_title')}
            </Box>
            <StyledText as="p" marginBottom={SPACING.spacing4}>
              {t('pipette_offset_calibrations_description')}
            </StyledText>
            {pipetteOffsetCalibrations != null ? (
              <PipetteOffsetCalibrationItems
                robotName={robotName}
                formattedPipetteOffsetCalibrations={formatPipetteOffsetCalibrations()}
              />
            ) : (
              <StyledText as="label">{t('not_calibrated')}</StyledText>
            )}
          </Box>
        </Flex>
      </Box>
      <Line />
      {/* TipLengthCalibrations Section */}
      <Box paddingTop={SPACING.spacing5} paddingBottom={SPACING.spacing5}>
        <Flex alignItems={ALIGN_CENTER}>
          <Box marginRight={SPACING.spacing6}>
            <Box css={TYPOGRAPHY.h3SemiBold} marginBottom={SPACING.spacing3}>
              {t('tip_length_calibrations_title')}
            </Box>
            <StyledText as="p" marginBottom={SPACING.spacing4}>
              {t('tip_length_calibrations_description')}
            </StyledText>
            {tipLengthCalibrations != null &&
            tipLengthCalibrations.length !== 0 ? (
              <TipLengthCalibrationItems
                robotName={robotName}
                formattedPipetteOffsetCalibrations={formatPipetteOffsetCalibrations()}
                formattedTipLengthCalibrations={formatTipLengthCalibrations()}
              />
            ) : (
              <StyledText as="label">{t('not_calibrated')}</StyledText>
            )}
          </Box>
=======
      {deckCalibrationButtonText === t('deck_calibration_calibrate_button') && (
        <Banner type="error">
          <Flex justifyContent={JUSTIFY_SPACE_BETWEEN} width="100%">
            <StyledText as="p">{t('deck_calibration_missing')}</StyledText>
            <Link
              role="button"
              color={COLORS.darkBlack}
              css={TYPOGRAPHY.pRegular}
              textDecoration={TEXT_DECORATION_UNDERLINE}
              onClick={() => confirmStart()}
            >
              {t('calibrate_now')}
            </Link>
          </Flex>
        </Banner>
      )}
      <Box paddingTop={SPACING.spacing5} paddingBottom={SPACING.spacing5}>
        <Flex alignItems={ALIGN_CENTER} justifyContent={JUSTIFY_SPACE_BETWEEN}>
          <Box marginRight={SPACING.spacing6}>
            <Box css={TYPOGRAPHY.h3SemiBold} marginBottom={SPACING.spacing3}>
              {t('deck_calibration_title')}
            </Box>
            <StyledText as="p" marginBottom={SPACING.spacing3}>
              {t('deck_calibration_description')}
            </StyledText>
            <StyledText as="label">{deckLastModified()}</StyledText>
          </Box>
          <TertiaryButton
            onClick={() => confirmStart()}
            disabled={disabledOrBusyReason !== null}
          >
            {deckCalibrationButtonText}
          </TertiaryButton>
        </Flex>
      </Box>
      <Line />
      <Box paddingTop={SPACING.spacing5} paddingBottom={SPACING.spacing5}>
        <Flex alignItems={ALIGN_CENTER} justifyContent={JUSTIFY_SPACE_BETWEEN}>
          <Box marginRight={SPACING.spacing6}>
            <Box css={TYPOGRAPHY.h3SemiBold} marginBottom={SPACING.spacing3}>
              {t('calibration_health_check_title')}
            </Box>
            <StyledText as="p" marginBottom={SPACING.spacing3}>
              {t('calibration_health_check_description')}
            </StyledText>
          </Box>
          <TertiaryButton
            {...targetProps}
            onClick={() => handleHealthCheck(null)}
            disabled={healthCheckButtonDisabled}
          >
            {t('health_check_button')}
          </TertiaryButton>
          {healthCheckButtonDisabled && (
            <Tooltip tooltipProps={tooltipProps}>
              {t('fully_calibrate_before_checking_health')}
            </Tooltip>
          )}
>>>>>>> ecd77ef5
        </Flex>
      </Box>
    </>
  )
}<|MERGE_RESOLUTION|>--- conflicted
+++ resolved
@@ -2,7 +2,6 @@
 import { useSelector } from 'react-redux'
 import { saveAs } from 'file-saver'
 import { useTranslation } from 'react-i18next'
-import { useSelector } from 'react-redux'
 
 import {
   Box,
@@ -10,37 +9,14 @@
   Link,
   ALIGN_CENTER,
   JUSTIFY_SPACE_BETWEEN,
-<<<<<<< HEAD
   COLORS,
   SPACING,
   TYPOGRAPHY,
+  TEXT_DECORATION_UNDERLINE,
+  useHoverTooltip,
+  TOOLTIP_LEFT,
   useConditionalConfirm,
   Mount,
-} from '@opentrons/components'
-
-import { Portal } from '../../../App/portal'
-import { TertiaryButton } from '../../../atoms/Buttons'
-import { Line } from '../../../atoms/structure'
-import { StyledText } from '../../../atoms/text'
-import { Banner } from '../../../atoms/Banner'
-import { DeckCalibrationModal } from '../../../organisms/ProtocolSetup/RunSetupCard/RobotCalibration/DeckCalibrationModal'
-import { AskForCalibrationBlockModal } from '../../../organisms/CalibrateTipLength/AskForCalibrationBlockModal'
-
-import { useTrackEvent } from '../../../redux/analytics'
-import { EVENT_CALIBRATION_DOWNLOADED } from '../../../redux/calibration'
-import { getDeckCalibrationSession } from '../../../redux/sessions/deck-calibration/selectors'
-import * as RobotApi from '../../../redux/robot-api'
-import * as Config from '../../../redux/config'
-import * as Sessions from '../../../redux/sessions'
-
-=======
-  SPACING,
-  TYPOGRAPHY,
-  TEXT_DECORATION_UNDERLINE,
-  useConditionalConfirm,
-  useHoverTooltip,
-  TOOLTIP_LEFT,
-  COLORS,
 } from '@opentrons/components'
 
 import { Portal } from '../../../App/portal'
@@ -53,6 +29,7 @@
 import { CalibrateDeck } from '../../../organisms/CalibrateDeck'
 import { formatLastModified } from '../../../organisms/CalibrationPanels/utils'
 import { AskForCalibrationBlockModal } from '../../../organisms/CalibrateTipLength/AskForCalibrationBlockModal'
+
 import { useTrackEvent } from '../../../redux/analytics'
 import { EVENT_CALIBRATION_DOWNLOADED } from '../../../redux/calibration'
 import { getDeckCalibrationSession } from '../../../redux/sessions/deck-calibration/selectors'
@@ -61,7 +38,6 @@
 import * as RobotApi from '../../../redux/robot-api'
 import * as Config from '../../../redux/config'
 import * as Sessions from '../../../redux/sessions'
->>>>>>> ecd77ef5
 import {
   useDeckCalibrationData,
   usePipetteOffsetCalibrations,
@@ -69,14 +45,9 @@
   useTipLengthCalibrations,
   useAttachedPipettes,
 } from '../hooks'
-<<<<<<< HEAD
-import { CalibrateDeck } from '../../../organisms/CalibrateDeck'
 import { DeckCalibrationConfirmModal } from './DeckCalibrationConfirmModal'
 import { PipetteOffsetCalibrationItems } from './CalibrationDetails/PipetteOffsetCalibrationItems'
 import { TipLengthCalibrationItems } from './CalibrationDetails/TipLengthCalibrationItems'
-=======
-import { DeckCalibrationConfirmModal } from './DeckCalibrationConfirmModal'
->>>>>>> ecd77ef5
 
 import type { State } from '../../../redux/types'
 import type { RequestState } from '../../../redux/robot-api/types'
@@ -84,16 +55,12 @@
   SessionCommandString,
   DeckCalibrationSession,
 } from '../../../redux/sessions/types'
-<<<<<<< HEAD
-=======
 import type { DeckCalibrationInfo } from '../../../redux/calibration/types'
->>>>>>> ecd77ef5
 
 interface CalibrationProps {
   robotName: string
 }
 
-<<<<<<< HEAD
 export interface FormattedPipetteOffsetCalibration {
   modelName?: string
   serialNumber?: string
@@ -111,8 +78,6 @@
   uri?: string | null
 }
 
-=======
->>>>>>> ecd77ef5
 const spinnerCommandBlockList: SessionCommandString[] = [
   Sessions.sharedCalCommands.JOG,
 ]
@@ -122,13 +87,8 @@
 }: CalibrationProps): JSX.Element {
   const { t } = useTranslation([
     'device_settings',
-<<<<<<< HEAD
-    'shared',
-    'robot_calibration',
-=======
     'robot_calibration',
     'shared',
->>>>>>> ecd77ef5
   ])
   const doTrackEvent = useTrackEvent()
   const trackedRequestId = React.useRef<string | null>(null)
@@ -150,12 +110,6 @@
     pipetteOffsetCalBannerType,
     setPipetteOffsetCalBannerType,
   ] = React.useState<string>('')
-
-  const [showCalBlockModal, setShowCalBlockModal] = React.useState(false)
-
-  const trackedRequestId = React.useRef<string | null>(null)
-  const createRequestId = React.useRef<string | null>(null)
-  const jogRequestId = React.useRef<string | null>(null)
 
   const [showCalBlockModal, setShowCalBlockModal] = React.useState(false)
 
@@ -192,36 +146,6 @@
     }
   )
 
-  const [dispatchRequests] = RobotApi.useDispatchApiRequests(
-    dispatchedAction => {
-      if (dispatchedAction.type === Sessions.ENSURE_SESSION) {
-        createRequestId.current =
-          'requestId' in dispatchedAction.meta
-            ? dispatchedAction.meta.requestId ?? null
-            : null
-      } else if (
-        dispatchedAction.type === Sessions.CREATE_SESSION_COMMAND &&
-        dispatchedAction.payload.command.command ===
-          Sessions.sharedCalCommands.JOG
-      ) {
-        jogRequestId.current =
-          'requestId' in dispatchedAction.meta
-            ? dispatchedAction.meta.requestId ?? null
-            : null
-      } else if (
-        dispatchedAction.type !== Sessions.CREATE_SESSION_COMMAND ||
-        !spinnerCommandBlockList.includes(
-          dispatchedAction.payload.command.command
-        )
-      ) {
-        trackedRequestId.current =
-          'meta' in dispatchedAction && 'requestId' in dispatchedAction.meta
-            ? dispatchedAction.meta.requestId ?? null
-            : null
-      }
-    }
-  )
-
   // wait for robot request to resolve instead of using name directly from params
   const deckCalibrationData = useDeckCalibrationData(robot?.name)
   const pipetteOffsetCalibrations = usePipetteOffsetCalibrations(robot?.name)
@@ -230,11 +154,8 @@
     robot?.name != null ? robot.name : null
   )
 
-<<<<<<< HEAD
-=======
   const isRunning = useSelector(robotSelectors.getIsRunning)
 
->>>>>>> ecd77ef5
   const pipettePresent =
     attachedPipettes != null
       ? !(attachedPipettes.left == null) || !(attachedPipettes.right == null)
@@ -242,37 +163,23 @@
 
   const isPending =
     useSelector<State, RequestState | null>(state =>
-<<<<<<< HEAD
-      trackedRequestId.current
-=======
       trackedRequestId.current != null
->>>>>>> ecd77ef5
         ? RobotApi.getRequestById(state, trackedRequestId.current)
         : null
     )?.status === RobotApi.PENDING
 
   const createRequest = useSelector((state: State) =>
-<<<<<<< HEAD
-    createRequestId.current
-=======
     createRequestId.current != null
->>>>>>> ecd77ef5
       ? RobotApi.getRequestById(state, createRequestId.current)
       : null
   )
   const createStatus = createRequest?.status
 
-<<<<<<< HEAD
   const configHasCalibrationBlock = useSelector(Config.getHasCalibrationBlock)
 
-  const isJogging =
-    useSelector((state: State) =>
-      jogRequestId.current
-=======
   const isJogging =
     useSelector((state: State) =>
       jogRequestId.current != null
->>>>>>> ecd77ef5
         ? RobotApi.getRequestById(state, jogRequestId.current)
         : null
     )?.status === RobotApi.PENDING
@@ -282,10 +189,7 @@
       Sessions.ensureSession(robotName, Sessions.SESSION_TYPE_DECK_CALIBRATION)
     )
   }
-<<<<<<< HEAD
-=======
-
->>>>>>> ecd77ef5
+
   const pipOffsetDataPresent =
     pipetteOffsetCalibrations != null
       ? pipetteOffsetCalibrations.length > 0
@@ -302,9 +206,6 @@
     confirm: confirmStart,
     cancel: cancelStart,
   } = useConditionalConfirm(handleStartDeckCalSession, !!pipOffsetDataPresent)
-<<<<<<< HEAD
-=======
-  const configHasCalibrationBlock = useSelector(Config.getHasCalibrationBlock)
 
   let buttonDisabledReason = null
   if (notConnectable) {
@@ -316,7 +217,6 @@
   }
 
   const healthCheckButtonDisabled = Boolean(buttonDisabledReason) || isPending
->>>>>>> ecd77ef5
 
   const onClickSaveAs: React.MouseEventHandler = e => {
     e.preventDefault()
@@ -336,8 +236,6 @@
     )
   }
 
-<<<<<<< HEAD
-=======
   const deckCalibrationButtonText = deckCalibrationData.isDeckCalibrated
     ? t('deck_calibration_recalibrate_button')
     : t('deck_calibration_calibrate_button')
@@ -361,7 +259,6 @@
       : t('not_calibrated')
   }
 
->>>>>>> ecd77ef5
   const handleHealthCheck = (
     hasBlockModalResponse: boolean | null = null
   ): void => {
@@ -384,7 +281,6 @@
     }
   }
 
-<<<<<<< HEAD
   const formatPipetteOffsetCalibrations = (): FormattedPipetteOffsetCalibration[] => {
     const pippets = []
     if (attachedPipettes != null) {
@@ -459,15 +355,12 @@
     }
   }
 
-=======
->>>>>>> ecd77ef5
   React.useEffect(() => {
     if (createStatus === RobotApi.SUCCESS) {
       createRequestId.current = null
     }
   }, [createStatus])
 
-<<<<<<< HEAD
   React.useEffect(() => {
     checkPipetteCalibrationMissing()
   }, [pipettePresent, pipetteOffsetCalibrations])
@@ -475,6 +368,13 @@
   return (
     <>
       <Portal level="top">
+        <CalibrateDeck
+          session={deckCalibrationSession}
+          robotName={robotName}
+          dispatchRequests={dispatchRequests}
+          showSpinner={isPending}
+          isJogging={isJogging}
+        />
         {showCalBlockModal ? (
           <AskForCalibrationBlockModal
             onResponse={handleHealthCheck}
@@ -482,19 +382,6 @@
             closePrompt={() => setShowCalBlockModal(false)}
           />
         ) : null}
-=======
-  return (
-    <>
-      <Portal level="top">
->>>>>>> ecd77ef5
-        <CalibrateDeck
-          session={deckCalibrationSession}
-          robotName={robotName}
-          dispatchRequests={dispatchRequests}
-          showSpinner={isPending}
-          isJogging={isJogging}
-        />
-<<<<<<< HEAD
         {showConfirmStart && pipOffsetDataPresent && (
           <DeckCalibrationConfirmModal
             confirm={confirmStart}
@@ -502,26 +389,6 @@
           />
         )}
       </Portal>
-=======
-      </Portal>
-
-      {showCalBlockModal ? (
-        <AskForCalibrationBlockModal
-          onResponse={handleHealthCheck}
-          titleBarTitle={t('robot_calibration:health_check_title')}
-          closePrompt={() => setShowCalBlockModal(false)}
-        />
-      ) : null}
-
-      {showConfirmStart ? (
-        <DeckCalibrationConfirmModal
-          confirm={confirmStart}
-          cancel={cancelStart}
-        />
-      ) : null}
-
->>>>>>> ecd77ef5
-      {/* About Calibration this comment will removed when finish all sections */}
       <Box paddingBottom={SPACING.spacing5}>
         <Flex alignItems={ALIGN_CENTER} justifyContent={JUSTIFY_SPACE_BETWEEN}>
           <Box marginRight={SPACING.spacing6}>
@@ -549,8 +416,6 @@
         </Flex>
       </Box>
       <Line />
-<<<<<<< HEAD
-      {/* PipetteOffsetCalibrations Section */}
       {showPipetteOffsetCalibrationBanner && (
         <Banner
           type={pipetteOffsetCalBannerType === 'error' ? 'error' : 'warning'}
@@ -581,7 +446,6 @@
         </Flex>
       </Box>
       <Line />
-      {/* TipLengthCalibrations Section */}
       <Box paddingTop={SPACING.spacing5} paddingBottom={SPACING.spacing5}>
         <Flex alignItems={ALIGN_CENTER}>
           <Box marginRight={SPACING.spacing6}>
@@ -602,7 +466,8 @@
               <StyledText as="label">{t('not_calibrated')}</StyledText>
             )}
           </Box>
-=======
+        </Flex>
+      </Box>
       {deckCalibrationButtonText === t('deck_calibration_calibrate_button') && (
         <Banner type="error">
           <Flex justifyContent={JUSTIFY_SPACE_BETWEEN} width="100%">
@@ -661,7 +526,6 @@
               {t('fully_calibrate_before_checking_health')}
             </Tooltip>
           )}
->>>>>>> ecd77ef5
         </Flex>
       </Box>
     </>
