import * as React from 'react'
import { useSelector, useDispatch } from 'react-redux'
import { saveAs } from 'file-saver'
import { useTranslation } from 'react-i18next'

import {
  Box,
  Flex,
  Link,
  ALIGN_CENTER,
  JUSTIFY_SPACE_BETWEEN,
  COLORS,
  SPACING,
  TYPOGRAPHY,
  useHoverTooltip,
  TOOLTIP_LEFT,
  Mount,
  SpinnerModalPage,
  AlertModal,
  useInterval,
  DIRECTION_COLUMN,
} from '@opentrons/components'

import { Portal } from '../../../App/portal'
import { TertiaryButton } from '../../../atoms/buttons'
import { Line } from '../../../atoms/structure'
import { StyledText } from '../../../atoms/text'
import { Banner } from '../../../atoms/Banner'
import { Tooltip } from '../../../atoms/Tooltip'
import { DeckCalibrationModal } from '../../../organisms/ProtocolSetup/RunSetupCard/RobotCalibration/DeckCalibrationModal'
import { CalibrateDeck } from '../../../organisms/CalibrateDeck'
import { formatLastModified } from '../../../organisms/CalibrationPanels/utils'
import { AskForCalibrationBlockModal } from '../../../organisms/CalibrateTipLength/AskForCalibrationBlockModal'
import { CalibrationStatusCard } from '../../../organisms/CalibrationStatusCard'
import { CheckCalibration } from '../../../organisms/CheckCalibration'
import { useTrackEvent } from '../../../redux/analytics'
import { EVENT_CALIBRATION_DOWNLOADED } from '../../../redux/calibration'
import { getDeckCalibrationSession } from '../../../redux/sessions/deck-calibration/selectors'
import { CONNECTABLE } from '../../../redux/discovery'
import * as RobotApi from '../../../redux/robot-api'
import * as Config from '../../../redux/config'
import * as Sessions from '../../../redux/sessions'
import * as Calibration from '../../../redux/calibration'
import * as Pipettes from '../../../redux/pipettes'
import {
  useDeckCalibrationData,
  usePipetteOffsetCalibrations,
  useRobot,
  useTipLengthCalibrations,
  useDeckCalibrationStatus,
  useAttachedPipettes,
  useAttachedPipetteCalibrations,
  useRunStartedOrLegacySessionInProgress,
  useRunStatuses,
  useIsOT3,
} from '../hooks'
import { PipetteOffsetCalibrationItems } from './CalibrationDetails/PipetteOffsetCalibrationItems'
import { TipLengthCalibrationItems } from './CalibrationDetails/TipLengthCalibrationItems'

import type { State, Dispatch } from '../../../redux/types'
import type { RequestState } from '../../../redux/robot-api/types'
import type {
  SessionCommandString,
  DeckCalibrationSession,
} from '../../../redux/sessions/types'
import type { DeckCalibrationInfo } from '../../../redux/calibration/types'
import type {
  AttachedPipettesByMount,
  PipetteCalibrationsByMount,
} from '../../../redux/pipettes/types'
import { fetchAllSessions } from '../../../redux/sessions'

const CALS_FETCH_MS = 5000

interface CalibrationProps {
  robotName: string
  updateRobotStatus: (isRobotBusy: boolean) => void
}

export interface FormattedPipetteOffsetCalibration {
  modelName?: string
  serialNumber?: string
  mount: Mount
  tiprack?: string
  lastCalibrated?: string
  markedBad?: boolean
}

export interface FormattedTipLengthCalibration {
  tiprack: string
  pipette: string
  lastCalibrated: string
  markedBad: boolean
  uri?: string | null
}

const spinnerCommandBlockList: SessionCommandString[] = [
  Sessions.sharedCalCommands.JOG,
]

const attachedPipetteCalPresent: (
  pipettes: AttachedPipettesByMount,
  pipetteCalibrations: PipetteCalibrationsByMount
) => boolean = (pipettes, pipetteCalibrations) =>
  !Pipettes.PIPETTE_MOUNTS.some(
    mount =>
      pipettes?.[mount] != null &&
      (pipetteCalibrations[mount]?.offset == null ||
        pipetteCalibrations[mount]?.tipLength == null)
  )

export function RobotSettingsCalibration({
  robotName,
  updateRobotStatus,
}: CalibrationProps): JSX.Element {
  const { t } = useTranslation([
    'device_settings',
    'robot_calibration',
    'shared',
  ])
  const doTrackEvent = useTrackEvent()
  const trackedRequestId = React.useRef<string | null>(null)
  const createRequestId = React.useRef<string | null>(null)
  const jogRequestId = React.useRef<string | null>(null)
  const [targetProps, tooltipProps] = useHoverTooltip({
    placement: TOOLTIP_LEFT,
  })

  const [
    showDeckCalibrationModal,
    setShowDeckCalibrationModal,
  ] = React.useState(false)
  const [
    showPipetteOffsetCalibrationBanner,
    setShowPipetteOffsetCalibrationBanner,
  ] = React.useState<boolean>(false)
  const [
    pipetteOffsetCalBannerType,
    setPipetteOffsetCalBannerType,
  ] = React.useState<string>('')
  const [showCalBlockModal, setShowCalBlockModal] = React.useState(false)
  const isRunStartedOrLegacySessionInProgress = useRunStartedOrLegacySessionInProgress()

  const robot = useRobot(robotName)
  const notConnectable = robot?.status !== CONNECTABLE
  const deckCalibrationStatus = useDeckCalibrationStatus(robotName)
  const isOT3 = useIsOT3(robotName)
  const dispatch = useDispatch<Dispatch>()
  const enableCalibrationWizards = Config.useFeatureFlag(
    'enableCalibrationWizards'
  )

  React.useEffect(() => {
    dispatch(fetchAllSessions(robotName))
  }, [])

  const [dispatchRequests] = RobotApi.useDispatchApiRequests(
    dispatchedAction => {
      if (dispatchedAction.type === Sessions.ENSURE_SESSION) {
        createRequestId.current =
          'requestId' in dispatchedAction.meta
            ? dispatchedAction.meta.requestId ?? null
            : null
      } else if (
        dispatchedAction.type === Sessions.CREATE_SESSION_COMMAND &&
        dispatchedAction.payload.command.command ===
          Sessions.sharedCalCommands.JOG
      ) {
        jogRequestId.current =
          'requestId' in dispatchedAction.meta
            ? dispatchedAction.meta.requestId ?? null
            : null
      } else if (
        dispatchedAction.type !== Sessions.CREATE_SESSION_COMMAND ||
        !spinnerCommandBlockList.includes(
          dispatchedAction.payload.command.command
        )
      ) {
        trackedRequestId.current =
          'meta' in dispatchedAction && 'requestId' in dispatchedAction.meta
            ? dispatchedAction.meta.requestId ?? null
            : null
      }
    }
  )

  // wait for robot request to resolve instead of using name directly from params
  const deckCalibrationData = useDeckCalibrationData(robot?.name)
  const pipetteOffsetCalibrations = usePipetteOffsetCalibrations(robot?.name)
  const tipLengthCalibrations = useTipLengthCalibrations(robot?.name)
  const attachedPipettes = useAttachedPipettes()
  const attachedPipetteCalibrations = useAttachedPipetteCalibrations(robotName)

  const { isRunRunning: isRunning } = useRunStatuses()

  const pipetteCalPresent = attachedPipetteCalPresent(
    attachedPipettes,
    attachedPipetteCalibrations
  )

  const pipettePresent =
    !(attachedPipettes.left == null) || !(attachedPipettes.right == null)

  const isPending =
    useSelector<State, RequestState | null>(state =>
      trackedRequestId.current != null
        ? RobotApi.getRequestById(state, trackedRequestId.current)
        : null
    )?.status === RobotApi.PENDING

  const createRequest = useSelector((state: State) =>
    createRequestId.current != null
      ? RobotApi.getRequestById(state, createRequestId.current)
      : null
  )

  const createStatus = createRequest?.status

  const configHasCalibrationBlock = useSelector(Config.getHasCalibrationBlock)

  const isJogging =
    useSelector((state: State) =>
      jogRequestId.current != null
        ? RobotApi.getRequestById(state, jogRequestId.current)
        : null
    )?.status === RobotApi.PENDING

  const handleStartDeckCalSession = (): void => {
    dispatchRequests(
      Sessions.ensureSession(robotName, Sessions.SESSION_TYPE_DECK_CALIBRATION)
    )
  }

  const deckCalibrationSession: DeckCalibrationSession | null = useSelector(
    (state: State) => {
      return getDeckCalibrationSession(state, robotName)
    }
  )

  let buttonDisabledReason: string | null = null
  if (notConnectable) {
    buttonDisabledReason = t('shared:disabled_cannot_connect')
  } else if (isRunning) {
    buttonDisabledReason = t('shared:disabled_protocol_is_running')
  } else if (!pipettePresent) {
    buttonDisabledReason = t('shared:disabled_no_pipette_attached')
  }

  const healthCheckIsPossible =
    !([
      Calibration.DECK_CAL_STATUS_SINGULARITY,
      Calibration.DECK_CAL_STATUS_BAD_CALIBRATION,
      Calibration.DECK_CAL_STATUS_IDENTITY,
    ] as Array<typeof deckCalibrationStatus>).includes(deckCalibrationStatus) &&
    pipetteCalPresent &&
    pipettePresent

  const calCheckButtonDisabled = healthCheckIsPossible
    ? Boolean(buttonDisabledReason) || isPending || isRunning
    : true

  const onClickSaveAs: React.MouseEventHandler = e => {
    e.preventDefault()
    doTrackEvent({
      name: EVENT_CALIBRATION_DOWNLOADED,
      properties: {},
    })
    saveAs(
      new Blob([
        JSON.stringify({
          deck: deckCalibrationData,
          pipetteOffset: pipetteOffsetCalibrations,
          tipLength: tipLengthCalibrations,
        }),
      ]),
      `opentrons-${robotName}-calibration.json`
    )
  }

  const deckCalibrationButtonText =
    deckCalibrationStatus &&
    deckCalibrationStatus !== Calibration.DECK_CAL_STATUS_IDENTITY
      ? t('recalibrate_deck')
      : t('calibrate_deck')

  const disabledOrBusyReason = isPending
    ? t('robot_calibration:deck_calibration_spinner', {
        ongoing_action:
          createStatus === RobotApi.PENDING
            ? t('shared:starting')
            : t('shared:ending'),
      })
    : buttonDisabledReason

  const deckLastModified = (): string => {
    const deckCalData = deckCalibrationData.deckCalibrationData as DeckCalibrationInfo
    const calibratedDate = deckCalData?.lastModified ?? null
    return Boolean(calibratedDate)
      ? t('last_calibrated', {
          date: formatLastModified(calibratedDate),
        })
      : t('not_calibrated')
  }

  const checkHealthSession = useSelector((state: State) => {
    const session: Sessions.Session | null = Sessions.getRobotSessionOfType(
      state,
      robotName,
      Sessions.SESSION_TYPE_CALIBRATION_HEALTH_CHECK
    )
    if (
      session &&
      session.sessionType === Sessions.SESSION_TYPE_CALIBRATION_HEALTH_CHECK
    ) {
      // TODO: add this analytics event when we deprecate this event firing in redux/analytics makeEvent
      return session
    }
    return null
  })

  const handleHealthCheck = (
    hasBlockModalResponse: boolean | null = null
  ): void => {
    if (hasBlockModalResponse === null && configHasCalibrationBlock === null) {
      setShowCalBlockModal(true)
    } else {
      setShowCalBlockModal(false)
      dispatchRequests(
        Sessions.ensureSession(
          robotName,
          Sessions.SESSION_TYPE_CALIBRATION_HEALTH_CHECK,
          {
            tipRacks: [],
            hasCalibrationBlock: Boolean(
              configHasCalibrationBlock ?? hasBlockModalResponse
            ),
          }
        )
      )
    }
  }

  const formatPipetteOffsetCalibrations = (): FormattedPipetteOffsetCalibration[] => {
    const pippets = []
    if (attachedPipettes != null) {
      pippets.push({
        modelName: attachedPipettes.left?.modelSpecs?.displayName,
        serialNumber: attachedPipettes.left?.id,
        mount: 'left' as Mount,
        tiprack: pipetteOffsetCalibrations?.find(
          p => p.pipette === attachedPipettes.left?.id
        )?.tiprackUri,
        lastCalibrated: pipetteOffsetCalibrations?.find(
          p => p.pipette === attachedPipettes.left?.id
        )?.lastModified,
        markedBad: pipetteOffsetCalibrations?.find(
          p => p.pipette === attachedPipettes.left?.id
        )?.status.markedBad,
      })
      pippets.push({
        modelName: attachedPipettes.right?.modelSpecs?.displayName,
        serialNumber: attachedPipettes.right?.id,
        mount: 'right' as Mount,
        tiprack: pipetteOffsetCalibrations?.find(
          p => p.pipette === attachedPipettes.right?.id
        )?.tiprackUri,
        lastCalibrated: pipetteOffsetCalibrations?.find(
          p => p.pipette === attachedPipettes.right?.id
        )?.lastModified,
        markedBad: pipetteOffsetCalibrations?.find(
          p => p.pipette === attachedPipettes.right?.id
        )?.status.markedBad,
      })
    }
    return pippets
  }

  const formatTipLengthCalibrations = (): FormattedTipLengthCalibration[] => {
    const tipLengths: FormattedTipLengthCalibration[] = []
    tipLengthCalibrations?.map(tipLength =>
      tipLengths.push({
        tiprack: tipLength.tiprack,
        pipette: tipLength.pipette,
        lastCalibrated: tipLength.lastModified,
        markedBad: tipLength.status.markedBad,
        uri: tipLength.uri,
      })
    )
    return tipLengths
  }

  const checkPipetteCalibrationMissing = (): void => {
    // checked the number of attached pipettes
    const numberOfAttached =
      attachedPipettes != null &&
      Object.keys(attachedPipettes)
        .map(mount => attachedPipettes[mount as Mount] != null)
        .filter(x => x).length
    const isPipettesNumberMatched =
      numberOfAttached === formatPipetteOffsetCalibrations().length
    if (
      pipetteOffsetCalibrations === null ||
      (Object.values(pipetteOffsetCalibrations).length <= 1 &&
        isPipettesNumberMatched)
    ) {
      setShowPipetteOffsetCalibrationBanner(true)
      setPipetteOffsetCalBannerType('error')
    } else {
      const left = attachedPipettes?.left?.id
      const right = attachedPipettes?.right?.id
      const markedBads =
        pipetteOffsetCalibrations?.filter(
          p =>
            (p.pipette === left && p.status.markedBad) ||
            (p.pipette === right && p.status.markedBad)
        ) ?? null
      if (markedBads.length !== 0 && isPipettesNumberMatched) {
        setShowPipetteOffsetCalibrationBanner(true)
        setPipetteOffsetCalBannerType('warning')
      } else {
        setShowPipetteOffsetCalibrationBanner(false)
      }
    }
  }

  const handleClickDeckCalibration = (): void => {
    if (isRunStartedOrLegacySessionInProgress) {
      updateRobotStatus(true)
    } else {
      handleStartDeckCalSession()
    }
  }

  const checkDeckCalibrationStatus = (): 'error' | 'warning' | null => {
    if (
      deckCalibrationStatus != null &&
      deckCalibrationStatus !== Calibration.DECK_CAL_STATUS_OK
    ) {
      return 'error'
    } else if (
      !Array.isArray(deckCalibrationData.deckCalibrationData) &&
      deckCalibrationData?.deckCalibrationData?.status != null &&
      deckCalibrationData?.deckCalibrationData?.status.markedBad
    ) {
      return 'warning'
    } else {
      return null
    }
  }

  const currentDeckStatus = checkDeckCalibrationStatus()

  const deckCalibrationBanner = !pipettePresent
    ? currentDeckStatus === 'error' && (
        <Banner marginTop={SPACING.spacing5} type="error">
          <StyledText>{t('deck_calibration_missing_no_pipette')}</StyledText>
        </Banner>
      )
    : currentDeckStatus != null && (
        <Banner
          marginTop={SPACING.spacing5}
          type={currentDeckStatus === 'error' ? 'error' : 'warning'}
        >
          <Flex justifyContent={JUSTIFY_SPACE_BETWEEN} width="100%">
            <StyledText as="p">
              {currentDeckStatus === 'error'
                ? t('deck_calibration_missing')
                : t('deck_calibration_recommended')}
            </StyledText>
            <Link
              role="button"
              color={COLORS.darkBlackEnabled}
              css={TYPOGRAPHY.pRegular}
              textDecoration={TYPOGRAPHY.textDecorationUnderline}
              onClick={() => handleClickDeckCalibration()}
            >
              {currentDeckStatus === 'error'
                ? t('calibrate_now')
                : t('recalibrate_now')}
            </Link>
          </Flex>
        </Banner>
      )

  React.useEffect(() => {
    if (createStatus === RobotApi.SUCCESS) {
      createRequestId.current = null
    }
  }, [createStatus])

  // Note: following fetch need to reflect the latest state of calibrations
  // when a user does calibration or rename a robot.
  useInterval(
    () => {
      dispatch(Calibration.fetchCalibrationStatus(robotName))
      dispatch(Calibration.fetchPipetteOffsetCalibrations(robotName))
      dispatch(Calibration.fetchTipLengthCalibrations(robotName))
      checkPipetteCalibrationMissing()
    },
    CALS_FETCH_MS,
    true
  )

  const handleHealthCheckClick = (): void => {
    handleHealthCheck(null)
    doTrackEvent({
      name: 'calibrationHealthCheckButtonClicked',
      properties: {},
    })
  }

  return (
    <>
      <Portal level="top">
        <CalibrateDeck
          session={deckCalibrationSession}
          robotName={robotName}
          dispatchRequests={dispatchRequests}
          showSpinner={isPending}
          isJogging={isJogging}
        />
        {showCalBlockModal ? (
          <AskForCalibrationBlockModal
            onResponse={handleHealthCheck}
            titleBarTitle={t('robot_calibration:health_check_title')}
            closePrompt={() => setShowCalBlockModal(false)}
          />
        ) : null}

        {createStatus === RobotApi.PENDING ? (
          <SpinnerModalPage
            titleBar={{
              title: t('robot_calibration:health_check_title'),
              back: {
                disabled: true,
                title: t('shared:exit'),
                children: t('shared:exit'),
              },
            }}
          />
        ) : null}
        <CheckCalibration
          session={checkHealthSession}
          robotName={robotName}
          dispatchRequests={dispatchRequests}
          showSpinner={isPending}
          isJogging={isJogging}
        />
        {createStatus === RobotApi.FAILURE && (
          <AlertModal
            alertOverlay
            heading={t('robot_calibration:deck_calibration_failure')}
            buttons={[
              {
                children: t('shared:ok'),
                onClick: () => {
                  createRequestId.current &&
                    dispatch(RobotApi.dismissRequest(createRequestId.current))
                  createRequestId.current = null
                },
              },
            ]}
          >
            <StyledText>{t('deck_calibration_error_occurred')}</StyledText>
            <StyledText>
              {createRequest != null &&
                'error' in createRequest &&
                createRequest.error != null &&
                RobotApi.getErrorResponseMessage(createRequest.error)}
            </StyledText>
          </AlertModal>
        )}
      </Portal>
      {showDeckCalibrationModal ? (
        <DeckCalibrationModal
          onCloseClick={() => setShowDeckCalibrationModal(false)}
        />
      ) : null}
      {enableCalibrationWizards ? (
        <CalibrationStatusCard
          robotName={robotName}
          setShowDeckCalibrationModal={setShowDeckCalibrationModal}
        />
      ) : (
        <>
          {/* Calibration Data Download Section */}
          <Box paddingBottom={SPACING.spacing5}>
            <Flex
              alignItems={ALIGN_CENTER}
              justifyContent={JUSTIFY_SPACE_BETWEEN}
            >
              <Box marginRight={SPACING.spacing6}>
                <Box
                  css={TYPOGRAPHY.h3SemiBold}
                  marginBottom={SPACING.spacing3}
                >
                  {t('about_calibration_title')}
                </Box>
                <StyledText as="p" marginBottom={SPACING.spacing3}>
                  {t('about_calibration_description')}
                </StyledText>
                <Link
                  role="button"
                  css={TYPOGRAPHY.linkPSemiBold}
                  onClick={() => setShowDeckCalibrationModal(true)}
                >
                  {t('robot_calibration:see_how_robot_calibration_works')}
                </Link>
              </Box>
              <TertiaryButton onClick={onClickSaveAs}>
                {t('download_calibration_data')}
              </TertiaryButton>
            </Flex>
          </Box>
<<<<<<< HEAD
          <TertiaryButton onClick={onClickSaveAs}>
            {t('download_calibration_data')}
          </TertiaryButton>
        </Flex>
      </Box>
      {!isOT3 ? (
        <>
          <Line />
          {/* DeckCalibration Section */}
          {deckCalibrationBanner}
          <Box paddingTop={SPACING.spacing5} paddingBottom={SPACING.spacing5}>
            <Flex
              alignItems={ALIGN_CENTER}
              justifyContent={JUSTIFY_SPACE_BETWEEN}
            >
              <Box marginRight={SPACING.spacing6}>
                <Box
                  css={TYPOGRAPHY.h3SemiBold}
                  marginBottom={SPACING.spacing3}
                >
                  {t('deck_calibration_title')}
                </Box>
                <StyledText as="p" marginBottom={SPACING.spacing3}>
                  {t('deck_calibration_description')}
                </StyledText>
                <StyledText as="label" color={COLORS.darkGreyEnabled}>
                  {deckLastModified()}
                </StyledText>
              </Box>
              <TertiaryButton
                onClick={() => handleClickDeckCalibration()}
                disabled={disabledOrBusyReason != null}
              >
                {deckCalibrationButtonText}
              </TertiaryButton>
            </Flex>
          </Box>
        </>
      ) : null}
=======
          <Line />
        </>
      )}
      {/* DeckCalibration Section */}
      {deckCalibrationBanner}
      <Box paddingTop={SPACING.spacing5} paddingBottom={SPACING.spacing5}>
        <Flex alignItems={ALIGN_CENTER} justifyContent={JUSTIFY_SPACE_BETWEEN}>
          <Box marginRight={SPACING.spacing6}>
            <Box css={TYPOGRAPHY.h3SemiBold} marginBottom={SPACING.spacing3}>
              {t('deck_calibration_title')}
            </Box>
            <StyledText as="p" marginBottom={SPACING.spacing3}>
              {/* TODO(bh, 2022-09-07): remove legacy description when calibration wizard feature flag removed */}
              {enableCalibrationWizards
                ? t('deck_calibration_description')
                : t('deck_calibration_description_legacy')}
            </StyledText>
            <StyledText as="label" color={COLORS.darkGreyEnabled}>
              {deckLastModified()}
            </StyledText>
          </Box>
          {enableCalibrationWizards ? null : (
            <TertiaryButton
              onClick={() => handleClickDeckCalibration()}
              disabled={disabledOrBusyReason != null}
            >
              {deckCalibrationButtonText}
            </TertiaryButton>
          )}
        </Flex>
      </Box>
>>>>>>> 8e383335
      <Line
        marginBottom={
          showPipetteOffsetCalibrationBanner ? SPACING.spacing4 : null
        }
      />
      {/* Pipette Offset Calibration Section */}
      {showPipetteOffsetCalibrationBanner && (
        <Banner
          type={pipetteOffsetCalBannerType === 'error' ? 'error' : 'warning'}
        >
          {pipetteOffsetCalBannerType === 'error'
            ? t('pipette_offset_calibration_missing')
            : t('pipette_offset_calibration_recommended')}
        </Banner>
      )}
      <Box paddingTop={SPACING.spacing5} paddingBottom={SPACING.spacing5}>
        <Flex flexDirection={DIRECTION_COLUMN}>
          <Box marginRight={SPACING.spacing6}>
            <Box css={TYPOGRAPHY.h3SemiBold} marginBottom={SPACING.spacing3}>
              {t('pipette_offset_calibrations_title')}
            </Box>
            <StyledText as="p" marginBottom={SPACING.spacing4}>
              {/* TODO(bh, 2022-09-07): remove legacy description when calibration wizard feature flag removed */}
              {enableCalibrationWizards
                ? t('pipette_offset_calibrations_description')
                : t('pipette_offset_calibrations_description_legacy')}
            </StyledText>
          </Box>
          {pipetteOffsetCalibrations != null ? (
            <PipetteOffsetCalibrationItems
              robotName={robotName}
              formattedPipetteOffsetCalibrations={formatPipetteOffsetCalibrations()}
              updateRobotStatus={updateRobotStatus}
            />
          ) : (
            <StyledText as="label">{t('not_calibrated')}</StyledText>
          )}
        </Flex>
      </Box>
<<<<<<< HEAD
      {!isOT3 ? (
        <>
          <Line />
          {/* Tip Length Calibration Section */}
          <Box paddingTop={SPACING.spacing5} paddingBottom={SPACING.spacing5}>
            <Flex alignItems={ALIGN_CENTER} flexDirection={DIRECTION_COLUMN}>
              <Box marginRight={SPACING.spacing6}>
                <Box
                  css={TYPOGRAPHY.h3SemiBold}
                  marginBottom={SPACING.spacing3}
                >
                  {t('tip_length_calibrations_title')}
                </Box>
                <StyledText as="p" marginBottom={SPACING.spacing4}>
                  {t('tip_length_calibrations_description')}
                </StyledText>
              </Box>
              {tipLengthCalibrations != null &&
              tipLengthCalibrations.length !== 0 ? (
                <TipLengthCalibrationItems
                  robotName={robotName}
                  formattedPipetteOffsetCalibrations={formatPipetteOffsetCalibrations()}
                  formattedTipLengthCalibrations={formatTipLengthCalibrations()}
                  updateRobotStatus={updateRobotStatus}
                />
              ) : (
                <StyledText as="label">{t('not_calibrated')}</StyledText>
              )}
            </Flex>
=======
      <Line />
      {/* Tip Length Calibration Section */}
      <Box paddingTop={SPACING.spacing5} paddingBottom={SPACING.spacing5}>
        <Flex flexDirection={DIRECTION_COLUMN}>
          <Box marginRight={SPACING.spacing6}>
            <Box css={TYPOGRAPHY.h3SemiBold} marginBottom={SPACING.spacing3}>
              {t('tip_length_calibrations_title')}
            </Box>
            <StyledText as="p" marginBottom={SPACING.spacing4}>
              {/* TODO(bh, 2022-09-07): remove legacy description when calibration wizard feature flag removed */}
              {enableCalibrationWizards
                ? t('tip_length_calibrations_description')
                : t('tip_length_calibrations_description_legacy')}
            </StyledText>
>>>>>>> 8e383335
          </Box>
        </>
      ) : null}
      <Line />
      {/* TODO(bh, 2022-09-07): remove when calibration wizard feature flag removed */}
      {/* Calibration Health Check Section */}
      <Box paddingTop={SPACING.spacing5} paddingBottom={SPACING.spacing2}>
        <Flex alignItems={ALIGN_CENTER} justifyContent={JUSTIFY_SPACE_BETWEEN}>
          <Box marginRight={SPACING.spacing6}>
            <Box css={TYPOGRAPHY.h3SemiBold} marginBottom={SPACING.spacing3}>
              {t('calibration_health_check_title')}
            </Box>
            <StyledText as="p" marginBottom={SPACING.spacing3}>
              {t('calibration_health_check_description')}
            </StyledText>
          </Box>
          <TertiaryButton
            {...targetProps}
            onClick={handleHealthCheckClick}
            disabled={calCheckButtonDisabled}
          >
            {t('health_check')}
          </TertiaryButton>
          {calCheckButtonDisabled && (
            <Tooltip tooltipProps={tooltipProps}>
              {t('fully_calibrate_before_checking_health')}
            </Tooltip>
          )}
        </Flex>
      </Box>
    </>
  )
}<|MERGE_RESOLUTION|>--- conflicted
+++ resolved
@@ -612,15 +612,12 @@
               </TertiaryButton>
             </Flex>
           </Box>
-<<<<<<< HEAD
-          <TertiaryButton onClick={onClickSaveAs}>
-            {t('download_calibration_data')}
-          </TertiaryButton>
-        </Flex>
-      </Box>
+          {!isOT3 ? <Line /> : null}
+        </>
+      )}
+
       {!isOT3 ? (
         <>
-          <Line />
           {/* DeckCalibration Section */}
           {deckCalibrationBanner}
           <Box paddingTop={SPACING.spacing5} paddingBottom={SPACING.spacing5}>
@@ -636,60 +633,34 @@
                   {t('deck_calibration_title')}
                 </Box>
                 <StyledText as="p" marginBottom={SPACING.spacing3}>
-                  {t('deck_calibration_description')}
+                  {/* TODO(bh, 2022-09-07): remove legacy description when calibration wizard feature flag removed */}
+                  {enableCalibrationWizards
+                    ? t('deck_calibration_description')
+                    : t('deck_calibration_description_legacy')}
                 </StyledText>
                 <StyledText as="label" color={COLORS.darkGreyEnabled}>
                   {deckLastModified()}
                 </StyledText>
               </Box>
-              <TertiaryButton
-                onClick={() => handleClickDeckCalibration()}
-                disabled={disabledOrBusyReason != null}
-              >
-                {deckCalibrationButtonText}
-              </TertiaryButton>
+              {enableCalibrationWizards ? null : (
+                <TertiaryButton
+                  onClick={() => handleClickDeckCalibration()}
+                  disabled={disabledOrBusyReason != null}
+                >
+                  {deckCalibrationButtonText}
+                </TertiaryButton>
+              )}
             </Flex>
           </Box>
         </>
       ) : null}
-=======
-          <Line />
-        </>
-      )}
-      {/* DeckCalibration Section */}
-      {deckCalibrationBanner}
-      <Box paddingTop={SPACING.spacing5} paddingBottom={SPACING.spacing5}>
-        <Flex alignItems={ALIGN_CENTER} justifyContent={JUSTIFY_SPACE_BETWEEN}>
-          <Box marginRight={SPACING.spacing6}>
-            <Box css={TYPOGRAPHY.h3SemiBold} marginBottom={SPACING.spacing3}>
-              {t('deck_calibration_title')}
-            </Box>
-            <StyledText as="p" marginBottom={SPACING.spacing3}>
-              {/* TODO(bh, 2022-09-07): remove legacy description when calibration wizard feature flag removed */}
-              {enableCalibrationWizards
-                ? t('deck_calibration_description')
-                : t('deck_calibration_description_legacy')}
-            </StyledText>
-            <StyledText as="label" color={COLORS.darkGreyEnabled}>
-              {deckLastModified()}
-            </StyledText>
-          </Box>
-          {enableCalibrationWizards ? null : (
-            <TertiaryButton
-              onClick={() => handleClickDeckCalibration()}
-              disabled={disabledOrBusyReason != null}
-            >
-              {deckCalibrationButtonText}
-            </TertiaryButton>
-          )}
-        </Flex>
-      </Box>
->>>>>>> 8e383335
-      <Line
-        marginBottom={
-          showPipetteOffsetCalibrationBanner ? SPACING.spacing4 : null
-        }
-      />
+      {!isOT3 || !enableCalibrationWizards ? (
+        <Line
+          marginBottom={
+            showPipetteOffsetCalibrationBanner ? SPACING.spacing4 : null
+          }
+        />
+      ) : null}
       {/* Pipette Offset Calibration Section */}
       {showPipetteOffsetCalibrationBanner && (
         <Banner
@@ -724,13 +695,12 @@
           )}
         </Flex>
       </Box>
-<<<<<<< HEAD
       {!isOT3 ? (
         <>
           <Line />
           {/* Tip Length Calibration Section */}
           <Box paddingTop={SPACING.spacing5} paddingBottom={SPACING.spacing5}>
-            <Flex alignItems={ALIGN_CENTER} flexDirection={DIRECTION_COLUMN}>
+            <Flex flexDirection={DIRECTION_COLUMN}>
               <Box marginRight={SPACING.spacing6}>
                 <Box
                   css={TYPOGRAPHY.h3SemiBold}
@@ -739,7 +709,10 @@
                   {t('tip_length_calibrations_title')}
                 </Box>
                 <StyledText as="p" marginBottom={SPACING.spacing4}>
-                  {t('tip_length_calibrations_description')}
+                  {/* TODO(bh, 2022-09-07): remove legacy description when calibration wizard feature flag removed */}
+                  {enableCalibrationWizards
+                    ? t('tip_length_calibrations_description')
+                    : t('tip_length_calibrations_description_legacy')}
                 </StyledText>
               </Box>
               {tipLengthCalibrations != null &&
@@ -754,22 +727,6 @@
                 <StyledText as="label">{t('not_calibrated')}</StyledText>
               )}
             </Flex>
-=======
-      <Line />
-      {/* Tip Length Calibration Section */}
-      <Box paddingTop={SPACING.spacing5} paddingBottom={SPACING.spacing5}>
-        <Flex flexDirection={DIRECTION_COLUMN}>
-          <Box marginRight={SPACING.spacing6}>
-            <Box css={TYPOGRAPHY.h3SemiBold} marginBottom={SPACING.spacing3}>
-              {t('tip_length_calibrations_title')}
-            </Box>
-            <StyledText as="p" marginBottom={SPACING.spacing4}>
-              {/* TODO(bh, 2022-09-07): remove legacy description when calibration wizard feature flag removed */}
-              {enableCalibrationWizards
-                ? t('tip_length_calibrations_description')
-                : t('tip_length_calibrations_description_legacy')}
-            </StyledText>
->>>>>>> 8e383335
           </Box>
         </>
       ) : null}
