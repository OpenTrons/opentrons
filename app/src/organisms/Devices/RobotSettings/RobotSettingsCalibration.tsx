--- conflicted
+++ resolved
@@ -370,7 +370,6 @@
     }
   }
 
-<<<<<<< HEAD
   const handleClickDeckCalibration = (): void => {
     const isBusy = checkIsRobotBusy(allSessionsQueryResponse, isRobotBusy)
     if (isBusy) {
@@ -379,17 +378,6 @@
       confirmStart()
     }
   }
-=======
-  // TODO: commented out lines will be use by the next PR #10369
-  // const handleClickDeckCalibration = (): void => {
-  //   const isBusy = checkIsRobotBusy(allSessionsQueryResponse, isRobotBusy)
-  //   if (isBusy) {
-  //     updateRobotStatus(true)
-  //   } else {
-  //   confirmStart()
-  //   }
-  // }
->>>>>>> 7a04a603
 
   React.useEffect(() => {
     if (createStatus === RobotApi.SUCCESS) {
@@ -542,44 +530,6 @@
           </Box>
         </Flex>
       </Box>
-<<<<<<< HEAD
-      {deckCalibrationButtonText === t('deck_calibration_calibrate_button') && (
-        <Banner type="error">
-          <Flex justifyContent={JUSTIFY_SPACE_BETWEEN} width="100%">
-            <StyledText as="p">{t('deck_calibration_missing')}</StyledText>
-            <Link
-              role="button"
-              color={COLORS.darkBlack}
-              css={TYPOGRAPHY.pRegular}
-              textDecoration={TEXT_DECORATION_UNDERLINE}
-              onClick={() => handleClickDeckCalibration()}
-            >
-              {t('calibrate_now')}
-            </Link>
-          </Flex>
-        </Banner>
-      )}
-      <Box paddingTop={SPACING.spacing5} paddingBottom={SPACING.spacing5}>
-        <Flex alignItems={ALIGN_CENTER} justifyContent={JUSTIFY_SPACE_BETWEEN}>
-          <Box marginRight={SPACING.spacing6}>
-            <Box css={TYPOGRAPHY.h3SemiBold} marginBottom={SPACING.spacing3}>
-              {t('deck_calibration_title')}
-            </Box>
-            <StyledText as="p" marginBottom={SPACING.spacing3}>
-              {t('deck_calibration_description')}
-            </StyledText>
-            <StyledText as="label">{deckLastModified()}</StyledText>
-          </Box>
-          <TertiaryButton
-            onClick={() => handleClickDeckCalibration()}
-            disabled={disabledOrBusyReason !== null}
-          >
-            {deckCalibrationButtonText}
-          </TertiaryButton>
-        </Flex>
-      </Box>
-=======
->>>>>>> 7a04a603
       <Line />
       <Box paddingTop={SPACING.spacing5} paddingBottom={SPACING.spacing5}>
         <Flex alignItems={ALIGN_CENTER} justifyContent={JUSTIFY_SPACE_BETWEEN}>
