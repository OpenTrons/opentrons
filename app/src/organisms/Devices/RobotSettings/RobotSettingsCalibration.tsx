import * as React from 'react'
import { useSelector, useDispatch } from 'react-redux'
import { saveAs } from 'file-saver'
import { useTranslation } from 'react-i18next'

import {
  Box,
  Flex,
  Link,
  ALIGN_CENTER,
  JUSTIFY_SPACE_BETWEEN,
  COLORS,
  SPACING,
  TYPOGRAPHY,
  TEXT_DECORATION_UNDERLINE,
  useHoverTooltip,
  TOOLTIP_LEFT,
  useConditionalConfirm,
  Mount,
  AlertModal,
  useInterval,
} from '@opentrons/components'

import { Portal } from '../../../App/portal'
import { TertiaryButton } from '../../../atoms/buttons'
import { Line } from '../../../atoms/structure'
import { StyledText } from '../../../atoms/text'
import { Banner } from '../../../atoms/Banner'
import { Tooltip } from '../../../atoms/Tooltip'
import { DeckCalibrationModal } from '../../../organisms/ProtocolSetup/RunSetupCard/RobotCalibration/DeckCalibrationModal'
import { CalibrateDeck } from '../../../organisms/CalibrateDeck'
import { formatLastModified } from '../../../organisms/CalibrationPanels/utils'
import { AskForCalibrationBlockModal } from '../../../organisms/CalibrateTipLength/AskForCalibrationBlockModal'

import { useTrackEvent } from '../../../redux/analytics'
import { EVENT_CALIBRATION_DOWNLOADED } from '../../../redux/calibration'
import { getDeckCalibrationSession } from '../../../redux/sessions/deck-calibration/selectors'
import { CONNECTABLE } from '../../../redux/discovery'
import { selectors as robotSelectors } from '../../../redux/robot'
import * as RobotApi from '../../../redux/robot-api'
import * as Config from '../../../redux/config'
import * as Sessions from '../../../redux/sessions'
import * as Calibration from '../../../redux/calibration'
import {
  useDeckCalibrationData,
  usePipetteOffsetCalibrations,
  useRobot,
  useTipLengthCalibrations,
  useAttachedPipettes,
  useDeckCalibrationStatus,
} from '../hooks'
import { DeckCalibrationConfirmModal } from './DeckCalibrationConfirmModal'
import { PipetteOffsetCalibrationItems } from './CalibrationDetails/PipetteOffsetCalibrationItems'
import { TipLengthCalibrationItems } from './CalibrationDetails/TipLengthCalibrationItems'
// import { useCurrentRunId } from '../../ProtocolUpload/hooks'
// import { checkIsRobotBusy } from './AdvancedTab/utils'

import type { State, Dispatch } from '../../../redux/types'
import type { RequestState } from '../../../redux/robot-api/types'
import type {
  SessionCommandString,
  DeckCalibrationSession,
} from '../../../redux/sessions/types'
import type { DeckCalibrationInfo } from '../../../redux/calibration/types'

interface CalibrationProps {
  robotName: string
}

export interface FormattedPipetteOffsetCalibration {
  modelName?: string
  serialNumber?: string
  mount: Mount
  tiprack?: string
  lastCalibrated?: string
  markedBad?: boolean
}

export interface FormattedTipLengthCalibration {
  tiprack: string
  pipette: string
  lastCalibrated: string
  markedBad: boolean
  uri?: string | null
}

const spinnerCommandBlockList: SessionCommandString[] = [
  Sessions.sharedCalCommands.JOG,
]

const CALIBRATION_STATUS_POLL_MS = 5000

export function RobotSettingsCalibration({
  robotName,
}: CalibrationProps): JSX.Element {
  const { t } = useTranslation([
    'device_settings',
    'robot_calibration',
    'shared',
  ])
  const doTrackEvent = useTrackEvent()
  const trackedRequestId = React.useRef<string | null>(null)
  const createRequestId = React.useRef<string | null>(null)
  const jogRequestId = React.useRef<string | null>(null)
  const [targetProps, tooltipProps] = useHoverTooltip({
    placement: TOOLTIP_LEFT,
  })

  const [
    showDeckCalibrationModal,
    setShowDeckCalibrationModal,
  ] = React.useState(false)
  const [
    showPipetteOffsetCalibrationBanner,
    setShowPipetteOffsetCalibrationBanner,
  ] = React.useState<boolean>(false)
  const [
    pipetteOffsetCalBannerType,
    setPipetteOffsetCalBannerType,
  ] = React.useState<string>('')
  const [showCalBlockModal, setShowCalBlockModal] = React.useState(false)

  // The followings will be use by the next PR
  // const isRobotBusy = useCurrentRunId() !== null
  // const allSessionsQueryResponse = useAllSessionsQuery()

  const robot = useRobot(robotName)
  const notConnectable = robot?.status !== CONNECTABLE
  const deckCalibrationStatus = useDeckCalibrationStatus(robotName)
  const dispatch = useDispatch<Dispatch>()

  const [dispatchRequests] = RobotApi.useDispatchApiRequests(
    dispatchedAction => {
      if (dispatchedAction.type === Sessions.ENSURE_SESSION) {
        createRequestId.current =
          'requestId' in dispatchedAction.meta
            ? dispatchedAction.meta.requestId ?? null
            : null
      } else if (
        dispatchedAction.type === Sessions.CREATE_SESSION_COMMAND &&
        dispatchedAction.payload.command.command ===
          Sessions.sharedCalCommands.JOG
      ) {
        jogRequestId.current =
          'requestId' in dispatchedAction.meta
            ? dispatchedAction.meta.requestId ?? null
            : null
      } else if (
        dispatchedAction.type !== Sessions.CREATE_SESSION_COMMAND ||
        !spinnerCommandBlockList.includes(
          dispatchedAction.payload.command.command
        )
      ) {
        trackedRequestId.current =
          'meta' in dispatchedAction && 'requestId' in dispatchedAction.meta
            ? dispatchedAction.meta.requestId ?? null
            : null
      }
    }
  )

  // wait for robot request to resolve instead of using name directly from params
  const deckCalibrationData = useDeckCalibrationData(robot?.name)
  const pipetteOffsetCalibrations = usePipetteOffsetCalibrations(robot?.name)
  const tipLengthCalibrations = useTipLengthCalibrations(robot?.name)
  const attachedPipettes = useAttachedPipettes()

  const isRunning = useSelector(robotSelectors.getIsRunning)

  const pipettePresent =
    attachedPipettes != null
      ? !(attachedPipettes.left == null) || !(attachedPipettes.right == null)
      : false

  const isPending =
    useSelector<State, RequestState | null>(state =>
      trackedRequestId.current != null
        ? RobotApi.getRequestById(state, trackedRequestId.current)
        : null
    )?.status === RobotApi.PENDING

  const createRequest = useSelector((state: State) =>
    createRequestId.current != null
      ? RobotApi.getRequestById(state, createRequestId.current)
      : null
  )
  const createStatus = createRequest?.status

  const configHasCalibrationBlock = useSelector(Config.getHasCalibrationBlock)

  const isJogging =
    useSelector((state: State) =>
      jogRequestId.current != null
        ? RobotApi.getRequestById(state, jogRequestId.current)
        : null
    )?.status === RobotApi.PENDING

  const handleStartDeckCalSession = (): void => {
    dispatchRequests(
      Sessions.ensureSession(robotName, Sessions.SESSION_TYPE_DECK_CALIBRATION)
    )
  }

  const pipOffsetDataPresent =
    pipetteOffsetCalibrations != null
      ? pipetteOffsetCalibrations.length > 0
      : false

  const deckCalibrationSession: DeckCalibrationSession | null = useSelector(
    (state: State) => {
      return getDeckCalibrationSession(state, robotName)
    }
  )

  const {
    showConfirmation: showConfirmStart,
    confirm: confirmStart,
    cancel: cancelStart,
  } = useConditionalConfirm(handleStartDeckCalSession, !!pipOffsetDataPresent)

  let buttonDisabledReason = null
  if (notConnectable) {
    buttonDisabledReason = t('shared:disabled_cannot_connect')
  } else if (isRunning) {
    buttonDisabledReason = t('shared:disabled_protocol_is_running')
  } else if (!pipettePresent) {
    buttonDisabledReason = t('shared:disabled_no_pipette_attached')
  }

  const healthCheckButtonDisabled = Boolean(buttonDisabledReason) || isPending

  const onClickSaveAs: React.MouseEventHandler = e => {
    e.preventDefault()
    doTrackEvent({
      name: EVENT_CALIBRATION_DOWNLOADED,
      properties: {},
    })
    saveAs(
      new Blob([
        JSON.stringify({
          deck: deckCalibrationData,
          pipetteOffset: pipetteOffsetCalibrations,
          tipLength: tipLengthCalibrations,
        }),
      ]),
      `opentrons-${robotName}-calibration.json`
    )
  }

  const deckCalibrationButtonText = deckCalibrationData.isDeckCalibrated
    ? t('deck_calibration_recalibrate_button')
    : t('deck_calibration_calibrate_button')

  const disabledOrBusyReason = isPending
    ? t('robot_calibration:deck_calibration_spinner', {
        ongoing_action:
          createStatus === RobotApi.PENDING
            ? t('shared:starting')
            : t('shared:ending'),
      })
    : buttonDisabledReason

  const deckLastModified = (): string => {
    const deckCalData = deckCalibrationData.deckCalibrationData as DeckCalibrationInfo
    const calibratedDate = deckCalData?.lastModified ?? null
    return Boolean(calibratedDate)
      ? t('last_calibrated', {
          date: formatLastModified(calibratedDate),
        })
      : t('not_calibrated')
  }

  const handleHealthCheck = (
    hasBlockModalResponse: boolean | null = null
  ): void => {
    if (hasBlockModalResponse === null && configHasCalibrationBlock === null) {
      setShowCalBlockModal(true)
    } else {
      setShowCalBlockModal(false)
      dispatchRequests(
        Sessions.ensureSession(
          robotName,
          Sessions.SESSION_TYPE_CALIBRATION_HEALTH_CHECK,
          {
            tipRacks: [],
            hasCalibrationBlock: Boolean(
              configHasCalibrationBlock ?? hasBlockModalResponse
            ),
          }
        )
      )
    }
  }

  const formatPipetteOffsetCalibrations = (): FormattedPipetteOffsetCalibration[] => {
    const pippets = []
    if (attachedPipettes != null) {
      pippets.push({
        modelName: attachedPipettes.left?.modelSpecs?.displayName,
        serialNumber: attachedPipettes.left?.id,
        mount: 'left' as Mount,
        tiprack: pipetteOffsetCalibrations?.find(
          p => p.pipette === attachedPipettes.left?.id
        )?.tiprackUri,
        lastCalibrated: pipetteOffsetCalibrations?.find(
          p => p.pipette === attachedPipettes.left?.id
        )?.lastModified,
        markedBad: pipetteOffsetCalibrations?.find(
          p => p.pipette === attachedPipettes.left?.id
        )?.status.markedBad,
      })
      pippets.push({
        modelName: attachedPipettes.right?.modelSpecs?.displayName,
        serialNumber: attachedPipettes.right?.id,
        mount: 'right' as Mount,
        tiprack: pipetteOffsetCalibrations?.find(
          p => p.pipette === attachedPipettes.right?.id
        )?.tiprackUri,
        lastCalibrated: pipetteOffsetCalibrations?.find(
          p => p.pipette === attachedPipettes.right?.id
        )?.lastModified,
        markedBad: pipetteOffsetCalibrations?.find(
          p => p.pipette === attachedPipettes.right?.id
        )?.status.markedBad,
      })
    }
    return pippets
  }

  const formatTipLengthCalibrations = (): FormattedTipLengthCalibration[] => {
    const tipLengths: FormattedTipLengthCalibration[] = []
    tipLengthCalibrations?.map(tipLength =>
      tipLengths.push({
        tiprack: tipLength.tiprack,
        pipette: tipLength.pipette,
        lastCalibrated: tipLength.lastModified,
        markedBad: tipLength.status.markedBad,
        uri: tipLength.uri,
      })
    )
    return tipLengths
  }

  const checkPipetteCalibrationMissing = (): void => {
    if (
      pipetteOffsetCalibrations === null ||
      Object.values(pipetteOffsetCalibrations).length <= 1
    ) {
      setShowPipetteOffsetCalibrationBanner(true)
      setPipetteOffsetCalBannerType('error')
    } else {
      const left = attachedPipettes?.left?.id
      const right = attachedPipettes?.right?.id
      const markedBads =
        pipetteOffsetCalibrations?.filter(
          p =>
            (p.pipette === left && p.status.markedBad) ||
            (p.pipette === right && p.status.markedBad)
        ) ?? null
      if (markedBads !== null) {
        setShowPipetteOffsetCalibrationBanner(true)
        setPipetteOffsetCalBannerType('warning')
      } else {
        setShowPipetteOffsetCalibrationBanner(false)
      }
    }
  }

<<<<<<< HEAD
  // TODO: commented out lines will be use by the next PR #10369
  // const handleClickDeckCalibration = (): void => {
  //   const isBusy = checkIsRobotBusy(allSessionsQueryResponse, isRobotBusy)
  //   if (isBusy) {
  //     updateRobotStatus(true)
  //   } else {
  //   confirmStart()
  //   }
  // }

=======
  const checkDeckCalibrationStatus = (): 'error' | 'warning' | null => {
    if (
      deckCalibrationStatus &&
      deckCalibrationStatus !== Calibration.DECK_CAL_STATUS_OK
    ) {
      return 'error'
    } else if (
      !Array.isArray(deckCalibrationData.deckCalibrationData) &&
      deckCalibrationData?.deckCalibrationData?.status != null &&
      deckCalibrationData?.deckCalibrationData?.status.markedBad
    ) {
      return 'warning'
    } else {
      return null
    }
  }
>>>>>>> 4e975d38
  React.useEffect(() => {
    if (createStatus === RobotApi.SUCCESS) {
      createRequestId.current = null
    }
  }, [createStatus])

  React.useEffect(() => {
    checkPipetteCalibrationMissing()
  }, [pipettePresent, pipetteOffsetCalibrations])

  useInterval(
    () => dispatch(Calibration.fetchCalibrationStatus(robotName)),
    CALIBRATION_STATUS_POLL_MS,
    true
  )

  return (
    <>
      <Portal level="top">
        <CalibrateDeck
          session={deckCalibrationSession}
          robotName={robotName}
          dispatchRequests={dispatchRequests}
          showSpinner={isPending}
          isJogging={isJogging}
        />
        {showCalBlockModal ? (
          <AskForCalibrationBlockModal
            onResponse={handleHealthCheck}
            titleBarTitle={t('robot_calibration:health_check_title')}
            closePrompt={() => setShowCalBlockModal(false)}
          />
        ) : null}
        {showConfirmStart && pipOffsetDataPresent && (
          <DeckCalibrationConfirmModal
            confirm={confirmStart}
            cancel={cancelStart}
          />
        )}
        {createStatus === RobotApi.FAILURE && (
          <AlertModal
            alertOverlay
            heading={t('deck_calibration_failure')}
            buttons={[
              {
                children: t('shared:ok'),
                onClick: () => {
                  createRequestId.current &&
                    dispatch(RobotApi.dismissRequest(createRequestId.current))
                  createRequestId.current = null
                },
              },
            ]}
          >
            <StyledText>{t('deck_calibration_error_occurred')}</StyledText>
            <StyledText>
              {createRequest != null &&
                'error' in createRequest &&
                createRequest.error != null &&
                RobotApi.getErrorResponseMessage(createRequest.error)}
            </StyledText>
          </AlertModal>
        )}
      </Portal>
      {/* Calibration Data Download Section */}
      <Box paddingBottom={SPACING.spacing5}>
        <Flex alignItems={ALIGN_CENTER} justifyContent={JUSTIFY_SPACE_BETWEEN}>
          <Box marginRight={SPACING.spacing6}>
            <Box css={TYPOGRAPHY.h3SemiBold} marginBottom={SPACING.spacing3}>
              {t('about_calibration_title')}
            </Box>
            <StyledText as="p" marginBottom={SPACING.spacing3}>
              {t('about_calibration_description')}
            </StyledText>
            {showDeckCalibrationModal ? (
              <DeckCalibrationModal
                onCloseClick={() => setShowDeckCalibrationModal(false)}
              />
            ) : null}
            <Link
              css={TYPOGRAPHY.linkPSemiBold}
              onClick={() => setShowDeckCalibrationModal(true)}
            >
              {t('see_how_robot_calibration_works')}
            </Link>
          </Box>
          <TertiaryButton onClick={onClickSaveAs}>
            {t('download_calibration_data')}
          </TertiaryButton>
        </Flex>
      </Box>
      <Line />
      {/* DeckCalibration Section */}
      {checkDeckCalibrationStatus() !== null && (
        <Banner
          marginTop={SPACING.spacing5}
          type={checkDeckCalibrationStatus() === 'error' ? 'error' : 'warning'}
        >
          <Flex justifyContent={JUSTIFY_SPACE_BETWEEN} width="100%">
            <StyledText as="p">
              {checkDeckCalibrationStatus() === 'error'
                ? t('deck_calibration_missing')
                : t('deck_calibration_recommended')}
            </StyledText>
            <Link
              role="button"
              color={COLORS.darkBlack}
              css={TYPOGRAPHY.pRegular}
              textDecoration={TEXT_DECORATION_UNDERLINE}
              onClick={confirmStart}
            >
              {checkDeckCalibrationStatus() === 'error'
                ? t('calibrate_now')
                : t('recalibrate_now')}
            </Link>
          </Flex>
        </Banner>
      )}
      <Box paddingTop={SPACING.spacing5} paddingBottom={SPACING.spacing5}>
        <Flex alignItems={ALIGN_CENTER} justifyContent={JUSTIFY_SPACE_BETWEEN}>
          <Box marginRight={SPACING.spacing6}>
            <Box css={TYPOGRAPHY.h3SemiBold} marginBottom={SPACING.spacing3}>
              {t('deck_calibration_title')}
            </Box>
            <StyledText as="p" marginBottom={SPACING.spacing3}>
              {t('deck_calibration_description')}
            </StyledText>
            <StyledText as="label">{deckLastModified()}</StyledText>
          </Box>
          <TertiaryButton
            onClick={confirmStart}
            disabled={disabledOrBusyReason !== null}
          >
            {deckCalibrationButtonText}
          </TertiaryButton>
        </Flex>
      </Box>
      <Line />
      {/* Pipette Offset Calibration Section */}
      {showPipetteOffsetCalibrationBanner && (
        <Banner
          type={pipetteOffsetCalBannerType === 'error' ? 'error' : 'warning'}
        >
          {pipetteOffsetCalBannerType === 'error'
            ? t('pipette_offset_calibration_missing')
            : t('pipette_offset_calibration_recommended')}
        </Banner>
      )}
      <Box paddingTop={SPACING.spacing5} paddingBottom={SPACING.spacing5}>
        <Flex alignItems={ALIGN_CENTER}>
          <Box marginRight={SPACING.spacing6}>
            <Box css={TYPOGRAPHY.h3SemiBold} marginBottom={SPACING.spacing3}>
              {t('pipette_offset_calibrations_title')}
            </Box>
            <StyledText as="p" marginBottom={SPACING.spacing4}>
              {t('pipette_offset_calibrations_description')}
            </StyledText>
            {pipetteOffsetCalibrations != null ? (
              <PipetteOffsetCalibrationItems
                robotName={robotName}
                formattedPipetteOffsetCalibrations={formatPipetteOffsetCalibrations()}
                // updateRobotStatus={updateRobotStatus}
              />
            ) : (
              <StyledText as="label">{t('not_calibrated')}</StyledText>
            )}
          </Box>
        </Flex>
      </Box>
      <Line />
      {/* Tip Length Calibration Section */}
      <Box paddingTop={SPACING.spacing5} paddingBottom={SPACING.spacing5}>
        <Flex alignItems={ALIGN_CENTER}>
          <Box marginRight={SPACING.spacing6}>
            <Box css={TYPOGRAPHY.h3SemiBold} marginBottom={SPACING.spacing3}>
              {t('tip_length_calibrations_title')}
            </Box>
            <StyledText as="p" marginBottom={SPACING.spacing4}>
              {t('tip_length_calibrations_description')}
            </StyledText>
            {tipLengthCalibrations != null &&
            tipLengthCalibrations.length !== 0 ? (
              <TipLengthCalibrationItems
                robotName={robotName}
                formattedPipetteOffsetCalibrations={formatPipetteOffsetCalibrations()}
                formattedTipLengthCalibrations={formatTipLengthCalibrations()}
                // updateRobotStatus={updateRobotStatus}
              />
            ) : (
              <StyledText as="label">{t('not_calibrated')}</StyledText>
            )}
          </Box>
        </Flex>
      </Box>
      <Line />
      {/* Calibration Health Check Section */}
      <Box paddingTop={SPACING.spacing5} paddingBottom={SPACING.spacing5}>
        <Flex alignItems={ALIGN_CENTER} justifyContent={JUSTIFY_SPACE_BETWEEN}>
          <Box marginRight={SPACING.spacing6}>
            <Box css={TYPOGRAPHY.h3SemiBold} marginBottom={SPACING.spacing3}>
              {t('calibration_health_check_title')}
            </Box>
            <StyledText as="p" marginBottom={SPACING.spacing3}>
              {t('calibration_health_check_description')}
            </StyledText>
          </Box>
          <TertiaryButton
            {...targetProps}
            onClick={() => handleHealthCheck(null)}
            disabled={healthCheckButtonDisabled}
          >
            {t('health_check_button')}
          </TertiaryButton>
          {healthCheckButtonDisabled && (
            <Tooltip tooltipProps={tooltipProps}>
              {t('fully_calibrate_before_checking_health')}
            </Tooltip>
          )}
        </Flex>
      </Box>
    </>
  )
}<|MERGE_RESOLUTION|>--- conflicted
+++ resolved
@@ -366,18 +366,6 @@
     }
   }
 
-<<<<<<< HEAD
-  // TODO: commented out lines will be use by the next PR #10369
-  // const handleClickDeckCalibration = (): void => {
-  //   const isBusy = checkIsRobotBusy(allSessionsQueryResponse, isRobotBusy)
-  //   if (isBusy) {
-  //     updateRobotStatus(true)
-  //   } else {
-  //   confirmStart()
-  //   }
-  // }
-
-=======
   const checkDeckCalibrationStatus = (): 'error' | 'warning' | null => {
     if (
       deckCalibrationStatus &&
@@ -394,7 +382,6 @@
       return null
     }
   }
->>>>>>> 4e975d38
   React.useEffect(() => {
     if (createStatus === RobotApi.SUCCESS) {
       createRequestId.current = null
