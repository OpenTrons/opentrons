--- conflicted
+++ resolved
@@ -52,12 +52,7 @@
 import { DeckCalibrationConfirmModal } from './DeckCalibrationConfirmModal'
 import { PipetteOffsetCalibrationItems } from './CalibrationDetails/PipetteOffsetCalibrationItems'
 import { TipLengthCalibrationItems } from './CalibrationDetails/TipLengthCalibrationItems'
-<<<<<<< HEAD
 import { useIsRobotBusy } from '../hooks/useIsRobotBusy'
-=======
-// import { useCurrentRunId } from '../../ProtocolUpload/hooks'
-// import { checkIsRobotBusy } from './AdvancedTab/utils'
->>>>>>> 4cfaadc1
 
 import type { State, Dispatch } from '../../../redux/types'
 import type { RequestState } from '../../../redux/robot-api/types'
@@ -380,8 +375,7 @@
     }
   }
 
-<<<<<<< HEAD
-  const handleClickDeckCalibration: React.MouseEventHandler<HTMLButtonElement> = () => {
+  const handleClickDeckCalibration = (): void => {
     if (isBusy) {
       updateRobotStatus(true)
     } else {
@@ -389,7 +383,6 @@
     }
   }
 
-=======
   const checkDeckCalibrationStatus = (): 'error' | 'warning' | null => {
     if (
       deckCalibrationStatus &&
@@ -406,7 +399,6 @@
       return null
     }
   }
->>>>>>> 4cfaadc1
   React.useEffect(() => {
     if (createStatus === RobotApi.SUCCESS) {
       createRequestId.current = null
@@ -516,17 +508,7 @@
               color={COLORS.darkBlack}
               css={TYPOGRAPHY.pRegular}
               textDecoration={TEXT_DECORATION_UNDERLINE}
-<<<<<<< HEAD
-              onClick={() => {
-                if (isBusy) {
-                  updateRobotStatus(true)
-                } else {
-                  confirmStart()
-                }
-              }}
-=======
-              onClick={confirmStart}
->>>>>>> 4cfaadc1
+              onClick={() => handleClickDeckCalibration()}
             >
               {checkDeckCalibrationStatus() === 'error'
                 ? t('calibrate_now')
@@ -547,11 +529,7 @@
             <StyledText as="label">{deckLastModified()}</StyledText>
           </Box>
           <TertiaryButton
-<<<<<<< HEAD
-            onClick={handleClickDeckCalibration}
-=======
-            onClick={confirmStart}
->>>>>>> 4cfaadc1
+            onClick={() => handleClickDeckCalibration()}
             disabled={disabledOrBusyReason !== null}
           >
             {deckCalibrationButtonText}
@@ -582,11 +560,7 @@
               <PipetteOffsetCalibrationItems
                 robotName={robotName}
                 formattedPipetteOffsetCalibrations={formatPipetteOffsetCalibrations()}
-<<<<<<< HEAD
                 updateRobotStatus={updateRobotStatus}
-=======
-                // updateRobotStatus={updateRobotStatus}
->>>>>>> 4cfaadc1
               />
             ) : (
               <StyledText as="label">{t('not_calibrated')}</StyledText>
@@ -611,11 +585,7 @@
                 robotName={robotName}
                 formattedPipetteOffsetCalibrations={formatPipetteOffsetCalibrations()}
                 formattedTipLengthCalibrations={formatTipLengthCalibrations()}
-<<<<<<< HEAD
                 updateRobotStatus={updateRobotStatus}
-=======
-                // updateRobotStatus={updateRobotStatus}
->>>>>>> 4cfaadc1
               />
             ) : (
               <StyledText as="label">{t('not_calibrated')}</StyledText>
