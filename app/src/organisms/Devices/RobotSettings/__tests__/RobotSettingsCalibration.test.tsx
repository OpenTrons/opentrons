import * as React from 'react'
import { saveAs } from 'file-saver'
import { when, resetAllWhenMocks } from 'jest-when'
import { MemoryRouter } from 'react-router-dom'
import { fireEvent, waitFor } from '@testing-library/react'

import { renderWithProviders } from '@opentrons/components'

import { i18n } from '../../../../i18n'
import { CalibrationStatusCard } from '../../../../organisms/CalibrationStatusCard'
import { useTrackEvent } from '../../../../redux/analytics'
import * as Calibration from '../../../../redux/calibration'
import { useFeatureFlag } from '../../../../redux/config'
import * as Pipettes from '../../../../redux/pipettes'
import * as RobotApi from '../../../../redux/robot-api'
import {
  mockDeckCalData,
  mockWarningDeckCalData,
} from '../../../../redux/calibration/__fixtures__'
import {
  mockPipetteOffsetCalibration1,
  mockPipetteOffsetCalibration2,
  mockPipetteOffsetCalibration3,
} from '../../../../redux/calibration/pipette-offset/__fixtures__'
import {
  mockTipLengthCalibration1,
  mockTipLengthCalibration2,
  mockTipLengthCalibration3,
} from '../../../../redux/calibration/tip-length/__fixtures__'
import {
  mockConnectableRobot,
  mockUnreachableRobot,
} from '../../../../redux/discovery/__fixtures__'
import { mockAttachedPipette } from '../../../../redux/pipettes/__fixtures__'
import {
  useDeckCalibrationData,
  useIsOT3,
  usePipetteOffsetCalibrations,
  useRobot,
  useTipLengthCalibrations,
  useAttachedPipettes,
  useDeckCalibrationStatus,
  useRunStartedOrLegacySessionInProgress,
  useRunStatuses,
} from '../../hooks'

import { RobotSettingsCalibration } from '../RobotSettingsCalibration'
import { PipetteOffsetCalibrationItems } from '../CalibrationDetails/PipetteOffsetCalibrationItems'
import { TipLengthCalibrationItems } from '../CalibrationDetails/TipLengthCalibrationItems'

import type {
  AttachedPipettesByMount,
  PipetteCalibrationsByMount,
} from '../../../../redux/pipettes/types'

jest.mock('file-saver')
jest.mock('../../../../organisms/CalibrationStatusCard')
jest.mock('../../../../redux/analytics')
jest.mock('../../../../redux/config')
jest.mock('../../../../redux/calibration/selectors')
jest.mock('../../../../redux/pipettes')
jest.mock('../../../../redux/pipettes/selectors')
jest.mock('../../../../redux/calibration/tip-length/selectors')
jest.mock('../../../../redux/calibration/pipette-offset/selectors')
jest.mock('../../../../redux/sessions/selectors')
jest.mock('../../../../redux/robot-api/selectors')
jest.mock('../../../../redux/custom-labware/selectors')
jest.mock('../../hooks')
jest.mock('../CalibrationDetails/PipetteOffsetCalibrationItems')
jest.mock('../CalibrationDetails/TipLengthCalibrationItems')
jest.mock('../../../ProtocolUpload/hooks')

const mockAttachedPipettes: AttachedPipettesByMount = {
  left: mockAttachedPipette,
  right: mockAttachedPipette,
} as any
const mockAttachedPipetteCalibrations: PipetteCalibrationsByMount = {
  left: {
    offset: mockPipetteOffsetCalibration1,
    tipLength: mockTipLengthCalibration1,
  },
  right: {
    offset: mockPipetteOffsetCalibration2,
    tipLength: mockTipLengthCalibration2,
  },
} as any
const mockUseDeckCalibrationData = useDeckCalibrationData as jest.MockedFunction<
  typeof useDeckCalibrationData
>
const mockUsePipetteOffsetCalibrations = usePipetteOffsetCalibrations as jest.MockedFunction<
  typeof usePipetteOffsetCalibrations
>
const mockUseRobot = useRobot as jest.MockedFunction<typeof useRobot>
const mockUseTipLengthCalibrations = useTipLengthCalibrations as jest.MockedFunction<
  typeof useTipLengthCalibrations
>
const mockUseTrackEvent = useTrackEvent as jest.MockedFunction<
  typeof useTrackEvent
>
const mockUseAttachedPipettes = useAttachedPipettes as jest.MockedFunction<
  typeof useAttachedPipettes
>
const mockPipetteOffsetCalibrationItems = PipetteOffsetCalibrationItems as jest.MockedFunction<
  typeof PipetteOffsetCalibrationItems
>
const mockTipLengthCalibrationItems = TipLengthCalibrationItems as jest.MockedFunction<
  typeof TipLengthCalibrationItems
>
const mockUseDeckCalibrationStatus = useDeckCalibrationStatus as jest.MockedFunction<
  typeof useDeckCalibrationStatus
>
const mockGetAttachedPipettes = Pipettes.getAttachedPipettes as jest.MockedFunction<
  typeof Pipettes.getAttachedPipettes
>
const mockGetAttachedPipetteCalibrations = Pipettes.getAttachedPipetteCalibrations as jest.MockedFunction<
  typeof Pipettes.getAttachedPipetteCalibrations
>
const mockUseRunStartedOrLegacySessionInProgress = useRunStartedOrLegacySessionInProgress as jest.MockedFunction<
  typeof useRunStartedOrLegacySessionInProgress
>
const mockUseRunStatuses = useRunStatuses as jest.MockedFunction<
  typeof useRunStatuses
>
const mockGetRequestById = RobotApi.getRequestById as jest.MockedFunction<
  typeof RobotApi.getRequestById
>
<<<<<<< HEAD
const mockUseIsOT3 = useIsOT3 as jest.MockedFunction<typeof useIsOT3>
=======
const mockUseFeatureFlag = useFeatureFlag as jest.MockedFunction<
  typeof useFeatureFlag
>
const mockCalibrationStatusCard = CalibrationStatusCard as jest.MockedFunction<
  typeof CalibrationStatusCard
>
>>>>>>> 8e383335

const RUN_STATUSES = {
  isRunRunning: false,
  isRunStill: false,
  isRunTerminal: false,
  isRunIdle: false,
}

let mockTrackEvent: jest.Mock
const mockUpdateRobotStatus = jest.fn()

const render = () => {
  return renderWithProviders(
    <MemoryRouter>
      <RobotSettingsCalibration
        robotName="otie"
        updateRobotStatus={mockUpdateRobotStatus}
      />
    </MemoryRouter>,
    {
      i18nInstance: i18n,
    }
  )
}

describe('RobotSettingsCalibration', () => {
  const realBlob = global.Blob

  beforeAll(() => {
    // @ts-expect-error(sa, 2021-6-28): not a valid blob interface
    global.Blob = function (content: any, options: any) {
      return { content, options }
    }
  })

  afterAll(() => {
    global.Blob = realBlob
  })

  beforeEach(() => {
    mockTrackEvent = jest.fn()
    mockUseRunStartedOrLegacySessionInProgress.mockReturnValue(false)
    mockUseTrackEvent.mockReturnValue(mockTrackEvent)
    mockUseDeckCalibrationData.mockReturnValue({
      deckCalibrationData: mockDeckCalData,
      isDeckCalibrated: true,
    })
    mockUsePipetteOffsetCalibrations.mockReturnValue([
      mockPipetteOffsetCalibration1,
      mockPipetteOffsetCalibration2,
      mockPipetteOffsetCalibration3,
    ])
    mockUseRobot.mockReturnValue(mockConnectableRobot)
    mockUseTipLengthCalibrations.mockReturnValue([
      mockTipLengthCalibration1,
      mockTipLengthCalibration2,
      mockTipLengthCalibration3,
    ])
    mockPipetteOffsetCalibrationItems.mockReturnValue(
      <div>PipetteOffsetCalibrationItems</div>
    )
    mockTipLengthCalibrationItems.mockReturnValue(
      <div>TipLengthCalibrationItems</div>
    )
    mockUseAttachedPipettes.mockReturnValue(mockAttachedPipettes)
    mockUseRunStatuses.mockReturnValue(RUN_STATUSES)
    mockGetRequestById.mockReturnValue(null)
<<<<<<< HEAD
    when(mockUseIsOT3).calledWith('otie').mockReturnValue(false)
=======
    mockUseFeatureFlag.mockReturnValue(false)
    mockCalibrationStatusCard.mockReturnValue(
      <div>Mock CalibrationStatusCard</div>
    )
>>>>>>> 8e383335
  })

  afterEach(() => {
    jest.resetAllMocks()
    resetAllWhenMocks()
  })

  it('renders a title and description - About Calibration', () => {
    const [{ getByText }] = render()
    getByText('About Calibration')
    getByText(
      'For the robot to move accurately and precisely, you need to calibrate it. Positional calibration happens in three parts: deck calibration, pipette offset calibration and tip length calibration.'
    )
  })

  it('renders a download calibration data button', () => {
    const [{ getByText }] = render()
    const downloadButton = getByText('Download calibration data')
    downloadButton.click()
    expect(saveAs).toHaveBeenCalled()
    expect(mockTrackEvent).toHaveBeenCalledWith({
      name: 'calibrationDataDownloaded',
      properties: {},
    })
  })

  it('renders a Calibration Status component', () => {
    mockUseFeatureFlag.mockReturnValue(true)
    const [{ getByText }] = render()
    getByText('Mock CalibrationStatusCard')
  })

  it('renders a title and description - Pipette Offset Calibrations', () => {
    const [{ getByText }] = render()
    getByText('Pipette Offset Calibrations')
    getByText(
      'Pipette offset calibration measures a pipette’s position relative to the pipette mount and the deck. You can recalibrate a pipette’s offset if its currently attached to this robot.'
    )
    getByText('PipetteOffsetCalibrationItems')
  })

  it('renders Not calibrated yet when no pipette offset calibrations data', () => {
    mockUsePipetteOffsetCalibrations.mockReturnValue(null)
    const [{ getByText }] = render()
    getByText('Not calibrated yet')
  })

  it('renders the error banner when calibration is missing', () => {
    mockUsePipetteOffsetCalibrations.mockReturnValue(null)
    const [{ getByText }] = render()
    getByText('Pipette Offset calibration missing')
  })

  it('renders the error banner when a user has no pipette', () => {
    mockUseDeckCalibrationStatus.mockReturnValue(
      Calibration.DECK_CAL_STATUS_IDENTITY
    )
    const mockEmptyAttachedPipettes: AttachedPipettesByMount = {
      left: null,
      right: null,
    } as any
    mockUseAttachedPipettes.mockReturnValue(mockEmptyAttachedPipettes)
    const [{ getByText }] = render()
    getByText(
      'Deck calibration missing. Attach a pipette to perform deck calibration.'
    )
  })

  // it('renders the warning banner when calibration is marked bad', () => {
  //   mockUsePipetteOffsetCalibrations.mockReturnValue([
  //     mockPipetteOffsetCalibration4,
  //     mockPipetteOffsetCalibration5,
  //   ])
  //   const [{ getByText }] = render()
  //   getByText('Pipette Offset calibration recommended')
  // })

  it('renders a title and description - Tip Length Calibrations for OT-2', () => {
    const [{ getByText }] = render()
    getByText('Tip Length Calibrations')
    getByText(
      'Tip length calibration measures the distance between the bottom of the tip and the pipette’s nozzle. You can recalibrate a tip length if the pipette associated with it is currently attached to this robot. If you recalibrate a tip length, you will be prompted to recalibrate that pipette’s offset calibration.'
    )
    getByText('PipetteOffsetCalibrationItems')
  })

  it('does not render a title and description - Tip Length Calibrations for OT-3', () => {
    when(mockUseIsOT3).calledWith('otie').mockReturnValue(true)
    const [{ queryByText }] = render()
    expect(queryByText('Tip Length Calibrations')).toBeNull()
    expect(
      queryByText(
        'Tip length calibration measures the distance between the bottom of the tip and the pipette’s nozzle. You can recalibrate a tip length if the pipette associated with it is currently attached to this robot. If you recalibrate a tip length, you will be prompted to recalibrate that pipette’s offset calibration.'
      )
    ).toBeNull()
  })

  it('renders Not calibrated yet when no tip length calibrations data', () => {
    mockUseTipLengthCalibrations.mockReturnValue(null)
    const [{ getByText }] = render()
    getByText('Not calibrated yet')
  })

  it('renders a title description and button - Deck Calibration for OT-2', () => {
    const [{ getByText, getByRole }] = render()
    getByText('Deck Calibration')
    getByText(
      'Deck calibration measures the deck position relative to the gantry. This calibration is the foundation for tip length and pipette offset calibrations. Calibrate your deck during new robot setup. Redo deck calibration if you relocate your robot.'
    )
    getByRole('button', { name: 'Calibrate deck' })
    getByText('Last calibrated: September 15, 2021 00:00')
  })

  it('does not render a title description and button - Deck Calibration for OT-3', () => {
    when(mockUseIsOT3).calledWith('otie').mockReturnValue(true)
    const [{ queryByText, queryByRole }] = render()
    expect(queryByText('Deck Calibration')).toBeNull()
    expect(
      queryByText(
        'Deck calibration measures the deck position relative to the gantry. This calibration is the foundation for tip length and pipette offset calibrations. Calibrate your deck during new robot setup. Redo deck calibration if you relocate your robot.'
      )
    ).toBeNull()
    expect(queryByRole('button', { name: 'Calibrate deck' })).toBeNull()
    expect(queryByText('Last calibrated: September 15, 2021 00:00')).toBeNull()
  })

  it('renders calibrate deck button when deck is not calibrated', () => {
    mockUseDeckCalibrationData.mockReturnValue({
      deckCalibrationData: null,
      isDeckCalibrated: false,
    })
    const [{ getByRole, getByText }] = render()
    getByRole('button', { name: 'Calibrate deck' })
    getByText('Not calibrated yet')
  })

  it('renders the error banner when deck is not calibrated', () => {
    mockUseDeckCalibrationStatus.mockReturnValue(
      Calibration.DECK_CAL_STATUS_IDENTITY
    )
    mockUseDeckCalibrationData.mockReturnValue({
      deckCalibrationData: null,
      isDeckCalibrated: false,
    })
    const [{ getByRole, getByText }] = render()
    getByText('Deck calibration missing')
    getByRole('button', { name: 'Calibrate now' })
  })

  it('deck cal button should be disabled if a protocol is running - deck cal', () => {
    mockUseDeckCalibrationStatus.mockReturnValue(
      Calibration.DECK_CAL_STATUS_IDENTITY
    )
    mockUseDeckCalibrationData.mockReturnValue({
      deckCalibrationData: mockWarningDeckCalData,
      isDeckCalibrated: true,
    })
    mockUseRunStartedOrLegacySessionInProgress.mockReturnValue(true)
    mockUseRunStatuses.mockReturnValue({
      ...RUN_STATUSES,
      isRunRunning: true,
    })
    const [{ getByRole }] = render()
    const button = getByRole('button', { name: 'Calibrate deck' })
    expect(button).toBeDisabled()
  })

  it('renders the warning banner when deck calibration is not good', () => {
    mockUseDeckCalibrationStatus.mockReturnValue(Calibration.DECK_CAL_STATUS_OK)
    mockUseDeckCalibrationData.mockReturnValue({
      deckCalibrationData: mockWarningDeckCalData,
      isDeckCalibrated: true,
    })
    const [{ getByRole, getByText }] = render()
    getByText('Deck calibration recommended')
    getByRole('button', { name: 'Recalibrate now' })
  })

  it('recalibration button is disabled when a robot is unreachable', () => {
    mockUseRobot.mockReturnValue(mockUnreachableRobot)
    const [{ getByRole }] = render()
    const button = getByRole('button', { name: 'Calibrate deck' })
    expect(button).toBeDisabled()
  })

  it('recalibration button is disabled when a robot is running', () => {
    mockUseRunStatuses.mockReturnValue({
      ...RUN_STATUSES,
      isRunRunning: true,
    })
    const [{ getByRole }] = render()
    const button = getByRole('button', { name: 'Calibrate deck' })
    expect(button).toBeDisabled()
  })

  it('deck calibration button is disabled when a robot pipettes are null', () => {
    mockUseAttachedPipettes.mockReturnValue({ left: null, right: null })
    const [{ getByRole }] = render()
    const button = getByRole('button', { name: 'Calibrate deck' })
    expect(button).toBeDisabled()
  })

  it('calibration button is disabled when a robot is unreachable', () => {
    mockUseRobot.mockReturnValue(mockUnreachableRobot)
    mockUseDeckCalibrationData.mockReturnValue({
      deckCalibrationData: null,
      isDeckCalibrated: false,
    })
    const [{ getByRole }] = render()
    const button = getByRole('button', { name: 'Calibrate deck' })
    expect(button).toBeDisabled()
  })

  it('calibration button is disabled when a robot is running', () => {
    mockUseRunStatuses.mockReturnValue({
      ...RUN_STATUSES,
      isRunRunning: true,
    })
    mockUseDeckCalibrationData.mockReturnValue({
      deckCalibrationData: null,
      isDeckCalibrated: false,
    })
    const [{ getByRole }] = render()
    const button = getByRole('button', { name: 'Calibrate deck' })
    expect(button).toBeDisabled()
  })

  it('calibration button is disabled when a robot pipettes are null', () => {
    mockUseAttachedPipettes.mockReturnValue({ left: null, right: null })
    mockUseDeckCalibrationData.mockReturnValue({
      deckCalibrationData: null,
      isDeckCalibrated: false,
    })
    const [{ getByRole }] = render()
    const button = getByRole('button', { name: 'Calibrate deck' })
    expect(button).toBeDisabled()
  })

  it('renders a title and description - Calibration Health Check section', () => {
    const [{ getByText }] = render()
    getByText('Calibration Health Check')
    getByText(
      'Check the accuracy of key calibration points without recalibrating the robot.'
    )
  })

  it('renders a Check health button', () => {
    const [{ getByRole }] = render()
    const button = getByRole('button', { name: 'Check health' })
    expect(button).not.toBeDisabled()
    fireEvent.click(button)
    expect(mockTrackEvent).toHaveBeenCalledWith({
      name: 'calibrationHealthCheckButtonClicked',
      properties: {},
    })
  })

  it('Health check button is disabled when a robot is unreachable', () => {
    mockUseRobot.mockReturnValue(mockUnreachableRobot)
    const [{ getByRole }] = render()
    const button = getByRole('button', { name: 'Check health' })
    expect(button).toBeDisabled()
  })

  it('Health check button is disabled when a robot is running', () => {
    mockGetRequestById.mockReturnValue({
      status: RobotApi.PENDING,
    })
    mockUseRunStatuses.mockReturnValue({
      ...RUN_STATUSES,
      isRunRunning: true,
    })
    const [{ getByRole }] = render()
    const button = getByRole('button', { name: 'Check health' })
    expect(button).toBeDisabled()
  })

  it('Health check button is disabled when pipette are not set', () => {
    mockUseAttachedPipettes.mockReturnValue({ left: null, right: null })
    const [{ getByRole }] = render()
    const button = getByRole('button', { name: 'Check health' })
    expect(button).toBeDisabled()
  })

  it('Health check button shows Tooltip when pipette are not set', async () => {
    mockUseAttachedPipettes.mockReturnValue({ left: null, right: null })
    const [{ getByRole, findByText }] = render()
    const button = getByRole('button', { name: 'Check health' })
    fireEvent.mouseMove(button)
    await waitFor(() => {
      findByText(
        'Fully calibrate your robot before checking calibration health'
      )
    })
  })

  it('health check button should be disabled if there is a running protocol', () => {
    mockGetAttachedPipettes.mockReturnValue(mockAttachedPipettes)
    mockGetAttachedPipetteCalibrations.mockReturnValue(
      mockAttachedPipetteCalibrations
    )
    mockUseRunStatuses.mockReturnValue({
      ...RUN_STATUSES,
      isRunRunning: true,
    })
    const [{ getByRole }] = render()
    const button = getByRole('button', { name: 'Check health' })
    expect(button).toBeDisabled()
  })
})<|MERGE_RESOLUTION|>--- conflicted
+++ resolved
@@ -124,16 +124,13 @@
 const mockGetRequestById = RobotApi.getRequestById as jest.MockedFunction<
   typeof RobotApi.getRequestById
 >
-<<<<<<< HEAD
-const mockUseIsOT3 = useIsOT3 as jest.MockedFunction<typeof useIsOT3>
-=======
 const mockUseFeatureFlag = useFeatureFlag as jest.MockedFunction<
   typeof useFeatureFlag
 >
 const mockCalibrationStatusCard = CalibrationStatusCard as jest.MockedFunction<
   typeof CalibrationStatusCard
 >
->>>>>>> 8e383335
+const mockUseIsOT3 = useIsOT3 as jest.MockedFunction<typeof useIsOT3>
 
 const RUN_STATUSES = {
   isRunRunning: false,
@@ -201,14 +198,11 @@
     mockUseAttachedPipettes.mockReturnValue(mockAttachedPipettes)
     mockUseRunStatuses.mockReturnValue(RUN_STATUSES)
     mockGetRequestById.mockReturnValue(null)
-<<<<<<< HEAD
     when(mockUseIsOT3).calledWith('otie').mockReturnValue(false)
-=======
     mockUseFeatureFlag.mockReturnValue(false)
     mockCalibrationStatusCard.mockReturnValue(
       <div>Mock CalibrationStatusCard</div>
     )
->>>>>>> 8e383335
   })
 
   afterEach(() => {
