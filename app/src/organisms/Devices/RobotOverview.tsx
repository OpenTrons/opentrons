--- conflicted
+++ resolved
@@ -63,17 +63,10 @@
         id="RobotOverview_robotImage"
       />
       <Box padding={SPACING.spacing3} width="100%">
-<<<<<<< HEAD
         <ReachableBanner robot={robot} />
-        <UpdateRobotBanner
-          robotName={robot.name}
-          marginBottom={SPACING.spacing3}
-        />
-=======
         {robot != null ? (
           <UpdateRobotBanner robot={robot} marginBottom={SPACING.spacing3} />
         ) : null}
->>>>>>> c7232d3d
         <RobotStatusBanner name={robot.name} local={robot.local} />
         <Flex justifyContent={JUSTIFY_SPACE_BETWEEN}>
           <Flex
