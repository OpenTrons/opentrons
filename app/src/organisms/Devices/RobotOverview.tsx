import * as React from 'react'
import { useSelector } from 'react-redux'
import { useTranslation } from 'react-i18next'

import {
  Box,
  Flex,
  useInterval,
  ALIGN_CENTER,
  ALIGN_START,
  C_MED_LIGHT_GRAY,
  COLORS,
  C_WHITE,
  DIRECTION_COLUMN,
  DIRECTION_ROW,
  JUSTIFY_SPACE_BETWEEN,
  SPACING,
  TYPOGRAPHY,
  POSITION_ABSOLUTE,
  POSITION_RELATIVE,
  useHoverTooltip,
} from '@opentrons/components'

import OT2_PNG from '../../assets/images/OT2-R_HERO.png'
import OT3_PNG from '../../assets/images/OT3.png'
import { ToggleButton, PrimaryButton } from '../../atoms/buttons'
import { Tooltip } from '../../atoms/Tooltip'
import { StyledText } from '../../atoms/text'
import { useDispatchApiRequest } from '../../redux/robot-api'
import { fetchLights } from '../../redux/robot-controls'
import { ChooseProtocolSlideout } from '../ChooseProtocolSlideout'
<<<<<<< HEAD
import { Portal } from '../../App/portal'
import { CONNECTABLE, getRobotModelByName } from '../../redux/discovery'
=======
import { CONNECTABLE } from '../../redux/discovery'
>>>>>>> 220976da
import { useCurrentRunId } from '../ProtocolUpload/hooks'
import { UpdateRobotBanner } from '../UpdateRobotBanner'
import { RobotStatusBanner } from './RobotStatusBanner'
import { ReachableBanner } from './ReachableBanner'
import { RobotOverviewOverflowMenu } from './RobotOverviewOverflowMenu'
import { useLights, useRobot, useRunStatuses } from './hooks'
import { getBuildrootUpdateDisplayInfo } from '../../redux/buildroot'

import type { State } from '../../redux/types'

const EQUIPMENT_POLL_MS = 5000

interface RobotOverviewProps {
  robotName: string
}

export function RobotOverview({
  robotName,
}: RobotOverviewProps): JSX.Element | null {
  const { t } = useTranslation(['device_details', 'shared'])
  const [targetProps, tooltipProps] = useHoverTooltip()
  const [dispatchRequest] = useDispatchApiRequest()
  const isRobotOnWrongVersionOfSoftware = ['upgrade', 'downgrade'].includes(
    useSelector((state: State) => {
      return getBuildrootUpdateDisplayInfo(state, robotName)
    })?.autoUpdateAction
  )

  const robot = useRobot(robotName)
  const robotModel = useSelector((state: State) =>
    getRobotModelByName(state, robotName)
  )
  const [
    showChooseProtocolSlideout,
    setShowChooseProtocolSlideout,
  ] = React.useState<boolean>(false)
  const { lightsOn, toggleLights } = useLights(robotName)
  const { isRunTerminal } = useRunStatuses()
  const currentRunId = useCurrentRunId()

  useInterval(
    () => {
      dispatchRequest(fetchLights(robotName))
    },
    EQUIPMENT_POLL_MS,
    true
  )

  return robot != null ? (
    <Flex
      alignItems={ALIGN_START}
      backgroundColor={C_WHITE}
      borderBottom={`1px solid ${C_MED_LIGHT_GRAY}`}
      flexDirection={DIRECTION_ROW}
      marginBottom={SPACING.spacing4}
      padding={SPACING.spacing3}
      position={POSITION_RELATIVE}
      width="100%"
    >
      <img
        src={robotModel === 'OT-2' ? OT2_PNG : OT3_PNG}
        style={{ paddingTop: SPACING.spacing3, width: '6rem' }}
        id="RobotOverview_robotImage"
      />
      <Box padding={SPACING.spacing3} width="100%">
        <ReachableBanner robot={robot} />
        {robot != null ? (
          <UpdateRobotBanner robot={robot} marginBottom={SPACING.spacing3} />
        ) : null}
        {robot?.status === CONNECTABLE ? (
          <RobotStatusBanner
            name={robot.name}
            local={robot.local}
            robotModel={robotModel}
          />
        ) : null}
        <Flex justifyContent={JUSTIFY_SPACE_BETWEEN}>
          <Flex
            flexDirection={DIRECTION_COLUMN}
            paddingRight={SPACING.spacing4}
          >
            <StyledText
              as="h6"
              color={COLORS.darkGreyEnabled}
              paddingBottom={SPACING.spacing1}
              textTransform={TYPOGRAPHY.textTransformUppercase}
            >
              {t('controls')}
            </StyledText>
            <Flex alignItems={ALIGN_CENTER}>
              <ToggleButton
                label={t('lights')}
                toggledOn={lightsOn != null ? lightsOn : false}
                disabled={lightsOn === null || robot.status !== CONNECTABLE}
                onClick={toggleLights}
                height=".875rem"
                width="1.375rem"
                marginRight={SPACING.spacing3}
                id="RobotOverview_lightsToggle"
              />
              <StyledText as="p">{t('lights')}</StyledText>
            </Flex>
          </Flex>
          <PrimaryButton
            {...targetProps}
            marginBottom={SPACING.spacing4}
            textTransform={TYPOGRAPHY.textTransformNone}
            disabled={
              (currentRunId != null ? !isRunTerminal : false) ||
              robot.status !== CONNECTABLE ||
              isRobotOnWrongVersionOfSoftware
            }
            onClick={() => {
              setShowChooseProtocolSlideout(true)
            }}
          >
            {t('run_a_protocol')}
          </PrimaryButton>
          {isRobotOnWrongVersionOfSoftware && (
            <Tooltip tooltipProps={tooltipProps}>
              {t('shared:a_software_update_is_available')}
            </Tooltip>
          )}
          {robot.status === CONNECTABLE ? (
            <ChooseProtocolSlideout
              robot={robot}
              showSlideout={showChooseProtocolSlideout}
              onCloseClick={() => setShowChooseProtocolSlideout(false)}
            />
          ) : null}
        </Flex>
      </Box>
      <Box position={POSITION_ABSOLUTE} top={SPACING.spacing2} right="-.75rem">
        <RobotOverviewOverflowMenu robot={robot} />
      </Box>
    </Flex>
  ) : null
}<|MERGE_RESOLUTION|>--- conflicted
+++ resolved
@@ -29,12 +29,7 @@
 import { useDispatchApiRequest } from '../../redux/robot-api'
 import { fetchLights } from '../../redux/robot-controls'
 import { ChooseProtocolSlideout } from '../ChooseProtocolSlideout'
-<<<<<<< HEAD
-import { Portal } from '../../App/portal'
 import { CONNECTABLE, getRobotModelByName } from '../../redux/discovery'
-=======
-import { CONNECTABLE } from '../../redux/discovery'
->>>>>>> 220976da
 import { useCurrentRunId } from '../ProtocolUpload/hooks'
 import { UpdateRobotBanner } from '../UpdateRobotBanner'
 import { RobotStatusBanner } from './RobotStatusBanner'
