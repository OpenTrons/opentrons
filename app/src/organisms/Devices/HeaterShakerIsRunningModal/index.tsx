--- conflicted
+++ resolved
@@ -73,11 +73,7 @@
       <Box>
         <HeaterShakerModuleCard module={module} />
       </Box>
-<<<<<<< HEAD
-      <Text fontSize={TYPOGRAPHY.fontSizeP} color={COLORS.darkBlackEnabled}>
-=======
       <StyledText fontSize={TYPOGRAPHY.fontSizeP}>
->>>>>>> 0115066c
         {t('continue_shaking_protocol_start_prompt')}
       </StyledText>
 
