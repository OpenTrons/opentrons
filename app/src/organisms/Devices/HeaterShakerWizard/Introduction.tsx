import React from 'react'
import { useTranslation } from 'react-i18next'
import { css } from 'styled-components'
import {
  Flex,
  DIRECTION_COLUMN,
  TYPOGRAPHY,
  COLORS,
  JUSTIFY_CENTER,
  DIRECTION_ROW,
  LabwareRender,
  SPACING,
  ALIGN_CENTER,
  BORDERS,
  RobotWorkSpace,
} from '@opentrons/components'
import { getModuleDisplayName } from '@opentrons/shared-data'

import heaterShaker from '@opentrons/app/src/assets/images/heater_shaker_empty.png'
import flatBottom from '@opentrons/app/src/assets/images/flatbottom_thermal_adapter.png'
import deepwell from '@opentrons/app/src/assets/images/deepwell_thermal_adapter.png'
import pcr from '@opentrons/app/src/assets/images/pcr_thermal_adapter.png'
import universal from '@opentrons/app/src/assets/images/universal_thermal_adapter.png'
import screwdriver from '@opentrons/app/src/assets/images/t10_torx_screwdriver.png'
import { StyledText } from '@opentrons/app/src/atoms/text/StyledText'

import type {
  LabwareDefinition2,
  ModuleModel,
  ThermalAdapterName,
} from '@opentrons/shared-data'

const VIEW_BOX = '-20 -10 160 100'

interface IntroContainerProps {
  text: string
  image?: JSX.Element
  subtext?: string
}

const IntroItem = (props: IntroContainerProps): JSX.Element => {
  let multiText: JSX.Element = <div></div>
  const leftPadding = props.image != null ? SPACING.spacingL : SPACING.spacing3

  if (props.subtext != null) {
    multiText = (
      <Flex flexDirection={DIRECTION_COLUMN} paddingRight={SPACING.spacingM}>
        <Flex
          fontSize={TYPOGRAPHY.fontSizeLabel}
          paddingLeft={leftPadding}
          paddingTop={SPACING.spacing3}
          alignItems={ALIGN_CENTER}
        >
          {props.text}
        </Flex>
        <Flex
          fontSize={TYPOGRAPHY.fontSizeH6}
          paddingLeft={leftPadding}
          paddingTop={SPACING.spacing1}
          alignItems={ALIGN_CENTER}
        >
          {props.subtext}
        </Flex>
      </Flex>
    )
  } else {
    multiText = (
      <Flex
        fontSize={TYPOGRAPHY.fontSizeLabel}
        paddingLeft={leftPadding}
        paddingTop={SPACING.spacing3}
        alignItems={ALIGN_CENTER}
      >
        {props.text}
      </Flex>
    )
  }
  return (
    <Flex
      marginTop={SPACING.spacing3}
      border={`${SPACING.spacingXXS} ${BORDERS.styleSolid} ${COLORS.medGreyEnabled}`}
      flexDirection={DIRECTION_ROW}
      width={'21.5rem'}
      paddingBottom={SPACING.spacing3}
    >
      {props.image != null ? (
        <>
          <Flex paddingLeft={SPACING.spacingXS} paddingTop={SPACING.spacing3}>
            {props.image}
          </Flex>
          {multiText}
        </>
      ) : (
        <Flex>{multiText}</Flex>
      )}
    </Flex>
  )
}
interface IntroductionProps {
  labwareDefinition: LabwareDefinition2 | null
  thermalAdapterName: ThermalAdapterName | null
  moduleModel: ModuleModel
}

const THERMAL_ADAPTER_TRANSFORM = css`
  transform: scale(1.4);
  transform-origin: 90% 50%;
`

export function Introduction(props: IntroductionProps): JSX.Element {
  const { labwareDefinition, thermalAdapterName } = props
  const { t } = useTranslation('heater_shaker')

  let adapterImage: string = ''
  switch (thermalAdapterName) {
    case 'PCR Adapter':
      adapterImage = pcr
      break
    case 'Universal Flat Adapter':
      adapterImage = universal
      break
    case 'Deep Well Adapter':
      adapterImage = deepwell
      break
    case '96 Flat Bottom Adapter':
      adapterImage = flatBottom
      break
  }

  return (
    <Flex
      padding={SPACING.spacingM}
      flexDirection={DIRECTION_COLUMN}
<<<<<<< HEAD
      color={COLORS.darkBlackEnabled}
      fontWeight={TYPOGRAPHY.fontWeightRegular}
=======
>>>>>>> 0c9530e4
      marginBottom={labwareDefinition != null ? '4.313rem' : '9.375rem'}
    >
      <StyledText css={TYPOGRAPHY.h2Regular} data-testid={`introduction_title`}>
        {t('use_this_heater_shaker_guide')}
      </StyledText>
      <Flex flexDirection={DIRECTION_COLUMN}>
        <Flex justifyContent={JUSTIFY_CENTER}>
          <StyledText
            paddingTop="0.563rem"
            fontSize={TYPOGRAPHY.fontSizeH4}
            flexDirection={DIRECTION_ROW}
            width="21.5rem"
            data-testid={`introduction_subtitle`}
          >
            {t('you_will_need')}
          </StyledText>
        </Flex>
        <Flex
          justifyContent={JUSTIFY_CENTER}
          data-testid={`introduction_item_adapter`}
        >
          <IntroItem
            text={
              thermalAdapterName != null
                ? t('adapter_name_and_screw', { adapter: thermalAdapterName })
                : t('unknown_adapter_and_screw')
            }
            subtext={t('screw_may_be_in_module')}
            image={
              thermalAdapterName != null ? (
                <Flex
                  width="6.2rem"
                  height="4.313rem"
                  css={THERMAL_ADAPTER_TRANSFORM}
                >
                  <img src={adapterImage} alt={`${thermalAdapterName}`} />
                </Flex>
              ) : undefined
            }
          />
        </Flex>
        <Flex
          justifyContent={JUSTIFY_CENTER}
          data-testid={`introduction_item_labware`}
        >
          <IntroItem
            text={
              labwareDefinition != null
                ? labwareDefinition.metadata.displayName
                : t('labware')
            }
            image={
              labwareDefinition != null ? (
                <Flex width="6.2rem" height="4.3rem">
                  <RobotWorkSpace viewBox={VIEW_BOX}>
                    {() => {
                      return (
                        <React.Fragment>
                          <LabwareRender definition={labwareDefinition} />
                        </React.Fragment>
                      )
                    }}
                  </RobotWorkSpace>
                </Flex>
              ) : undefined
            }
          />
        </Flex>
        <Flex
          justifyContent={JUSTIFY_CENTER}
          data-testid={`introduction_item_heater_shaker`}
        >
          <IntroItem
            image={<img src={heaterShaker} alt={'heater_shaker_image'} />}
            text={getModuleDisplayName(props.moduleModel)}
          />
        </Flex>
        <Flex
          justifyContent={JUSTIFY_CENTER}
          data-testid={`intrudction_intro_item_screwdriver`}
        >
          <IntroItem
            image={<img src={screwdriver} alt={'screwdriver_image'} />}
            text={t('t10_torx_screwdriver', { name: 'T10 Torx' })}
            subtext={t('about_screwdriver')}
          />
        </Flex>
      </Flex>
    </Flex>
  )
}<|MERGE_RESOLUTION|>--- conflicted
+++ resolved
@@ -131,11 +131,6 @@
     <Flex
       padding={SPACING.spacingM}
       flexDirection={DIRECTION_COLUMN}
-<<<<<<< HEAD
-      color={COLORS.darkBlackEnabled}
-      fontWeight={TYPOGRAPHY.fontWeightRegular}
-=======
->>>>>>> 0c9530e4
       marginBottom={labwareDefinition != null ? '4.313rem' : '9.375rem'}
     >
       <StyledText css={TYPOGRAPHY.h2Regular} data-testid={`introduction_title`}>
