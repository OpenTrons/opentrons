--- conflicted
+++ resolved
@@ -20,11 +20,8 @@
   useRobot,
   useRunCalibrationStatus,
   useRunHasStarted,
-<<<<<<< HEAD
   useProtocolAnalysisErrors,
-=======
   useStoredProtocolAnalysis,
->>>>>>> 50f2f56d
 } from '../hooks'
 import { SetupLabware } from './SetupLabware'
 import { SetupRobotCalibration } from './SetupRobotCalibration'
