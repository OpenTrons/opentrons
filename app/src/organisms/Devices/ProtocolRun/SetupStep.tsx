import * as React from 'react'
import { useTranslation } from 'react-i18next'
import { css } from 'styled-components'

import {
  Box,
  Btn,
  Flex,
  Icon,
  ALIGN_CENTER,
  DIRECTION_COLUMN,
  DIRECTION_ROW,
  JUSTIFY_SPACE_BETWEEN,
  SIZE_1,
  COLORS,
  SPACING,
  TYPOGRAPHY,
} from '@opentrons/components'

import { StyledText } from '../../../atoms/text'

interface SetupStepProps {
  expanded: boolean
  title: React.ReactNode
  description: string
  label: string
  toggleExpanded: () => void
  children: React.ReactNode
  calibrationStatusComplete: boolean | null
}

const EXPANDED_STYLE = css`
  transition: max-height 300ms ease-in, visibility 400ms ease;
  visibility: visible;
  max-height: 180vh;
  overflow: hidden;
`
const COLLAPSED_STYLE = css`
  transition: max-height 500ms ease-out, visibility 600ms ease;
  visibility: hidden;
  max-height: 0vh;
  overflow: hidden;
`
const ACCORDION_STYLE = css`
  border-radius: 50%;
  &:hover {
    background: ${COLORS.lightGreyHover};
  }
  &:active {
    background: #16212d40;
  }
`
export function SetupStep({
  expanded,
  title,
  description,
  label,
  toggleExpanded,
  children,
  calibrationStatusComplete,
}: SetupStepProps): JSX.Element {
  const { t } = useTranslation('protocol_setup')

  return (
    <Flex flexDirection={DIRECTION_COLUMN}>
      <Btn textAlign={TYPOGRAPHY.textAlignLeft}>
        <Flex
          flexDirection={DIRECTION_ROW}
          justifyContent={JUSTIFY_SPACE_BETWEEN}
        >
          <Flex
            alignItems={ALIGN_CENTER}
            justifyContent={JUSTIFY_SPACE_BETWEEN}
            width="100%"
            onClick={toggleExpanded}
          >
            <Flex flexDirection={DIRECTION_COLUMN}>
              <StyledText
                color={COLORS.darkGreyEnabled}
                css={TYPOGRAPHY.h6SemiBold}
                marginBottom={SPACING.spacing1}
                id={`CollapsibleStep_${label}`}
              >
                {label}
              </StyledText>
              <StyledText
                color={COLORS.darkBlackEnabled}
                css={TYPOGRAPHY.h3SemiBold}
                marginBottom={SPACING.spacing2}
                id={`CollapsibleStep_${title}`}
              >
                {title}
              </StyledText>
              <StyledText
                as="p"
                color={COLORS.darkBlackEnabled}
                id={`CollapsibleStep_${description}`}
              >
                {description}
              </StyledText>
            </Flex>
            <Flex alignItems={ALIGN_CENTER} flexDirection={DIRECTION_ROW}>
              {calibrationStatusComplete !== null ? (
                <Flex flexDirection={DIRECTION_ROW}>
                  <Icon
                    size={SIZE_1}
                    color={
                      calibrationStatusComplete
                        ? COLORS.successEnabled
                        : COLORS.warningEnabled
                    }
                    marginRight={SPACING.spacing3}
                    name={
                      calibrationStatusComplete ? 'ot-check' : 'alert-circle'
                    }
                    id={'RunSetupCard_calibrationIcon'}
                  />
                  <StyledText
                    color={COLORS.black}
                    css={TYPOGRAPHY.pSemiBold}
                    marginRight={SPACING.spacing4}
                    textTransform={TYPOGRAPHY.textTransformCapitalize}
                    id={'RunSetupCard_calibrationText'}
                  >
                    {calibrationStatusComplete
                      ? t('calibration_ready')
                      : t('calibration_needed')}
                  </StyledText>
                </Flex>
              ) : null}
              <Icon
<<<<<<< HEAD
                color={COLORS.darkBlackEnabled}
                size={SIZE_1}
=======
                color={COLORS.darkBlack}
                size="1.5rem"
                css={ACCORDION_STYLE}
>>>>>>> 0c9530e4
                name={expanded ? 'minus' : 'plus'}
                margin={SPACING.spacing2}
              />
            </Flex>
          </Flex>
        </Flex>
      </Btn>
      <Box css={expanded ? EXPANDED_STYLE : COLLAPSED_STYLE}>{children}</Box>
    </Flex>
  )
}<|MERGE_RESOLUTION|>--- conflicted
+++ resolved
@@ -129,14 +129,9 @@
                 </Flex>
               ) : null}
               <Icon
-<<<<<<< HEAD
-                color={COLORS.darkBlackEnabled}
-                size={SIZE_1}
-=======
                 color={COLORS.darkBlack}
                 size="1.5rem"
                 css={ACCORDION_STYLE}
->>>>>>> 0c9530e4
                 name={expanded ? 'minus' : 'plus'}
                 margin={SPACING.spacing2}
               />
