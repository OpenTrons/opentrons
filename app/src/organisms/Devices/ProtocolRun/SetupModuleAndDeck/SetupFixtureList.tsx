import * as React from 'react'
import { css } from 'styled-components'
import { useTranslation } from 'react-i18next'
import {
  BORDERS,
  Box,
  Btn,
  COLORS,
  DIRECTION_COLUMN,
  DIRECTION_ROW,
  Flex,
  JUSTIFY_CENTER,
  JUSTIFY_SPACE_BETWEEN,
  SPACING,
  TYPOGRAPHY,
} from '@opentrons/components'
import {
  SINGLE_SLOT_FIXTURES,
  getCutoutDisplayName,
  getFixtureDisplayName,
} from '@opentrons/shared-data'
import { StyledText } from '../../../../atoms/text'
import { StatusLabel } from '../../../../atoms/StatusLabel'
import { TertiaryButton } from '../../../../atoms/buttons/TertiaryButton'
import { LocationConflictModal } from './LocationConflictModal'
import { NotConfiguredModal } from './NotConfiguredModal'
import { getFixtureImage } from './utils'
import { DeckFixtureSetupInstructionsModal } from '../../../DeviceDetailsDeckConfiguration/DeckFixtureSetupInstructionsModal'

import type { CutoutConfigAndCompatibility } from '../../../../resources/deck_configuration/hooks'

interface SetupFixtureListProps {
  deckConfigCompatibility: CutoutConfigAndCompatibility[]
}

export const SetupFixtureList = (props: SetupFixtureListProps): JSX.Element => {
  const { deckConfigCompatibility } = props
  const { t, i18n } = useTranslation('protocol_setup')
  return (
    <>
      <Flex
        flexDirection={DIRECTION_ROW}
        justifyContent={JUSTIFY_SPACE_BETWEEN}
        marginTop={SPACING.spacing16}
        marginLeft={SPACING.spacing20}
        marginBottom={SPACING.spacing4}
      >
        <StyledText
          css={TYPOGRAPHY.labelSemiBold}
          marginBottom={SPACING.spacing8}
          width="45%"
        >
          {i18n.format(t('fixture_name'), 'capitalize')}
        </StyledText>
        <StyledText
          css={TYPOGRAPHY.labelSemiBold}
          marginRight={SPACING.spacing16}
          width="15%"
        >
          {t('location')}
        </StyledText>
        <StyledText
          css={TYPOGRAPHY.labelSemiBold}
          marginRight={SPACING.spacing16}
          width="15%"
        >
          {t('status')}
        </StyledText>
      </Flex>
      <Flex
        flexDirection={DIRECTION_COLUMN}
        width="100%"
        overflowY="auto"
        gridGap={SPACING.spacing4}
        marginBottom={SPACING.spacing24}
      >
        {deckConfigCompatibility.map(cutoutConfigAndCompatibility => {
          return (
            <FixtureListItem
              key={cutoutConfigAndCompatibility.cutoutId}
              {...cutoutConfigAndCompatibility}
            />
          )
        })}
      </Flex>
    </>
  )
}

interface FixtureListItemProps extends CutoutConfigAndCompatibility {}

export function FixtureListItem({
  cutoutId,
  cutoutFixtureId,
  compatibleCutoutFixtureIds,
  missingLabwareDisplayName,
}: FixtureListItemProps): JSX.Element {
  const { t } = useTranslation('protocol_setup')

  const isCurrentFixtureCompatible =
    cutoutFixtureId != null &&
    compatibleCutoutFixtureIds.includes(cutoutFixtureId)
  const isRequiredSingleSlotMissing = missingLabwareDisplayName != null
  const isConflictingFixtureConfigured =
    cutoutFixtureId != null && !SINGLE_SLOT_FIXTURES.includes(cutoutFixtureId)
  let statusLabel
  if (!isCurrentFixtureCompatible) {
    statusLabel = (
      <StatusLabel
        status={
          isConflictingFixtureConfigured
            ? t('location_conflict')
            : t('not_configured')
        }
        backgroundColor={COLORS.warningBackgroundLight}
        iconColor={COLORS.warningEnabled}
        textColor={COLORS.warningText}
      />
    )
  } else {
    statusLabel = (
      <StatusLabel
        status={t('configured')}
        backgroundColor={COLORS.successBackgroundLight}
        iconColor={COLORS.successEnabled}
        textColor={COLORS.successText}
      />
    )
  }

  const [
    showLocationConflictModal,
    setShowLocationConflictModal,
  ] = React.useState<boolean>(false)
  const [
    showNotConfiguredModal,
    setShowNotConfiguredModal,
  ] = React.useState<boolean>(false)

  const [
    showSetupInstructionsModal,
    setShowSetupInstructionsModal,
  ] = React.useState<boolean>(false)

  return (
    <>
      {showNotConfiguredModal ? (
        <NotConfiguredModal
          onCloseClick={() => setShowNotConfiguredModal(false)}
          cutoutId={cutoutId}
          requiredFixtureId={compatibleCutoutFixtureIds[0]}
        />
      ) : null}
      {showLocationConflictModal ? (
        <LocationConflictModal
          onCloseClick={() => setShowLocationConflictModal(false)}
          cutoutId={cutoutId}
          missingLabwareDisplayName={missingLabwareDisplayName}
          requiredFixtureId={compatibleCutoutFixtureIds[0]}
        />
      ) : null}
      {showSetupInstructionsModal ? (
        <DeckFixtureSetupInstructionsModal
          setShowSetupInstructionsModal={setShowSetupInstructionsModal}
        />
      ) : null}
      <Box
        border={BORDERS.styleSolid}
        borderColor={COLORS.grey35}
        borderWidth="1px"
        borderRadius={BORDERS.radiusSoftCorners}
        padding={SPACING.spacing16}
        backgroundColor={COLORS.white}
      >
        <Flex
          flexDirection={DIRECTION_ROW}
          alignItems={JUSTIFY_CENTER}
          justifyContent={JUSTIFY_SPACE_BETWEEN}
        >
          <Flex alignItems={JUSTIFY_CENTER} width="45%">
            {cutoutFixtureId != null ? (
              <img
                width="60px"
                height="54px"
                src={
                  // show the current fixture for a missing single slot
                  isCurrentFixtureCompatible || isRequiredSingleSlotMissing
                    ? getFixtureImage(cutoutFixtureId)
                    : getFixtureImage(compatibleCutoutFixtureIds?.[0])
                }
              />
            ) : null}
            <Flex flexDirection={DIRECTION_COLUMN}>
              <StyledText
                css={TYPOGRAPHY.pSemiBold}
                marginLeft={SPACING.spacing20}
              >
                {isCurrentFixtureCompatible || isRequiredSingleSlotMissing
                  ? getFixtureDisplayName(cutoutFixtureId)
                  : getFixtureDisplayName(compatibleCutoutFixtureIds?.[0])}
              </StyledText>
              <Btn
                marginLeft={SPACING.spacing16}
                css={css`
<<<<<<< HEAD
                  color: ${COLORS.blue50};

                  &:hover {
                    color: ${COLORS.blue55};
=======
                  color: ${COLORS.blueEnabled};

                  &:hover {
                    color: ${COLORS.blueHover};
>>>>>>> 2524ab95
                  }
                `}
                marginTop={SPACING.spacing4}
                onClick={() => setShowSetupInstructionsModal(true)}
              >
                <StyledText marginLeft={SPACING.spacing4} as="p">
                  {t('view_setup_instructions')}
                </StyledText>
              </Btn>
            </Flex>
          </Flex>
          <StyledText as="p" width="15%">
            {getCutoutDisplayName(cutoutId)}
          </StyledText>
          <Flex
            width="15%"
            flexDirection={DIRECTION_COLUMN}
            gridGap={SPACING.spacing10}
          >
            {statusLabel}
            {!isCurrentFixtureCompatible ? (
              <TertiaryButton
                width="max-content"
                onClick={() =>
                  isConflictingFixtureConfigured
                    ? setShowLocationConflictModal(true)
                    : setShowNotConfiguredModal(true)
                }
              >
                <StyledText as="label" cursor="pointer">
                  {t('resolve')}
                </StyledText>
              </TertiaryButton>
            ) : null}
          </Flex>
        </Flex>
      </Box>
    </>
  )
}<|MERGE_RESOLUTION|>--- conflicted
+++ resolved
@@ -202,17 +202,10 @@
               <Btn
                 marginLeft={SPACING.spacing16}
                 css={css`
-<<<<<<< HEAD
                   color: ${COLORS.blue50};
 
                   &:hover {
                     color: ${COLORS.blue55};
-=======
-                  color: ${COLORS.blueEnabled};
-
-                  &:hover {
-                    color: ${COLORS.blueHover};
->>>>>>> 2524ab95
                   }
                 `}
                 marginTop={SPACING.spacing4}
