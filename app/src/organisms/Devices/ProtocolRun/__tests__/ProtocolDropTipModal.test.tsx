import * as React from 'react'
import { describe, it, vi, expect, beforeEach } from 'vitest'
import { renderHook, act, screen, fireEvent } from '@testing-library/react'

import { FLEX_ROBOT_TYPE } from '@opentrons/shared-data'

import {
  useProtocolDropTipModal,
  ProtocolDropTipModal,
} from '../ProtocolDropTipModal'
import { renderWithProviders } from '../../../../__testing-utils__'
import { i18n } from '../../../../i18n'
import { mockLeftSpecs } from '../../../../redux/pipettes/__fixtures__'
import { useHomePipettes } from '../../../DropTipWizardFlows/hooks'

import type { Mock } from 'vitest'

vi.mock('../../../DropTipWizardFlows/hooks')

describe('useProtocolDropTipModal', () => {
  let props: Parameters<typeof useProtocolDropTipModal>[0]
  let mockHomePipettes: Mock

  beforeEach(() => {
    props = {
      areTipsAttached: true,
      toggleDTWiz: vi.fn(),
      isRunCurrent: true,
<<<<<<< HEAD
      onClose: vi.fn(),
=======
      onSkipAndHome: vi.fn(),
>>>>>>> 243633c6
      currentRunId: 'MOCK_ID',
      mount: 'left',
      instrumentModelSpecs: mockLeftSpecs,
      robotType: FLEX_ROBOT_TYPE,
    }
    mockHomePipettes = vi.fn()

    vi.mocked(useHomePipettes).mockReturnValue({
      homePipettes: mockHomePipettes,
      isHomingPipettes: false,
    })
  })

  it('should return initial values', () => {
    const { result } = renderHook(() => useProtocolDropTipModal(props))

    expect(result.current).toEqual({
      showDTModal: true,
      onDTModalSkip: expect.any(Function),
      onDTModalRemoval: expect.any(Function),
      isDisabled: false,
    })
  })

  it('should update showDTModal when areTipsAttached changes', () => {
    const { result, rerender } = renderHook(() =>
      useProtocolDropTipModal(props)
    )

    expect(result.current.showDTModal).toBe(true)

    props.areTipsAttached = false
    rerender()

    expect(result.current.showDTModal).toBe(false)
  })

  it('should not show modal when isRunCurrent is false', () => {
    props.isRunCurrent = false
    const { result } = renderHook(() => useProtocolDropTipModal(props))

    expect(result.current.showDTModal).toBe(false)
  })

  it('should call homePipettes when onDTModalSkip is called', () => {
    const { result } = renderHook(() => useProtocolDropTipModal(props))

    act(() => {
      result.current.onDTModalSkip()
    })

    expect(mockHomePipettes).toHaveBeenCalled()
  })

  it('should call toggleDTWiz when onDTModalRemoval is called', () => {
    const { result } = renderHook(() => useProtocolDropTipModal(props))

    act(() => {
      result.current.onDTModalRemoval()
    })

    expect(props.toggleDTWiz).toHaveBeenCalled()
  })

  it('should set isDisabled to true when isHomingPipettes is true', () => {
    vi.mocked(useHomePipettes).mockReturnValue({
      homePipettes: mockHomePipettes,
      isHomingPipettes: true,
    })

    const { result } = renderHook(() => useProtocolDropTipModal(props))

    expect(result.current.isDisabled).toBe(true)
  })
})

const render = (props: React.ComponentProps<typeof ProtocolDropTipModal>) => {
  return renderWithProviders(<ProtocolDropTipModal {...props} />, {
    i18nInstance: i18n,
  })[0]
}

describe('ProtocolDropTipModal', () => {
  let props: React.ComponentProps<typeof ProtocolDropTipModal>

  beforeEach(() => {
    props = {
      onSkip: vi.fn(),
      onBeginRemoval: vi.fn(),
      mount: 'left',
      isDisabled: false,
    }
  })

  it('renders the modal with correct content', () => {
    render(props)

    screen.getByText('Remove any attached tips')
    screen.queryByText(
      /Homing the .* pipette with liquid in the tips may damage it\. You must remove all tips before using the pipette again\./
    )
    screen.getByText('Begin removal')
    screen.getByText('Skip and home pipette')
  })

  it('calls onSkip when skip button is clicked', () => {
    render(props)

    fireEvent.click(screen.getByText('Skip and home pipette'))

    expect(props.onSkip).toHaveBeenCalled()
  })

  it('calls onBeginRemoval when begin removal button is clicked', () => {
    render(props)

    fireEvent.click(screen.getByText('Begin removal'))

    expect(props.onBeginRemoval).toHaveBeenCalled()
  })
})<|MERGE_RESOLUTION|>--- conflicted
+++ resolved
@@ -26,11 +26,7 @@
       areTipsAttached: true,
       toggleDTWiz: vi.fn(),
       isRunCurrent: true,
-<<<<<<< HEAD
-      onClose: vi.fn(),
-=======
       onSkipAndHome: vi.fn(),
->>>>>>> 243633c6
       currentRunId: 'MOCK_ID',
       mount: 'left',
       instrumentModelSpecs: mockLeftSpecs,
