import * as React from 'react'
import { fireEvent, screen } from '@testing-library/react'
import { when } from 'vitest-when'
import { StaticRouter } from 'react-router-dom'
<<<<<<< HEAD
import { describe, it, beforeEach, vi, expect, afterEach } from 'vitest'
=======
import { useRobot } from '../../hooks'
import { mockConnectableRobot } from '../../../../redux/discovery/__fixtures__'
>>>>>>> d6d9416c

import {Tooltip} from '@opentrons/components'

import { renderWithProviders } from '../../../../__testing-utils__'
import { i18n } from '../../../../i18n'
import {
  useTrackEvent,
  ANALYTICS_PROTOCOL_PROCEED_TO_RUN,
} from '../../../../redux/analytics'
import { BackToTopButton } from '../BackToTopButton'
import { useRobot } from '../../hooks'
import { mockConnectableRobot } from '../../../../redux/discovery/__fixtures__'

import type { Mock } from 'vitest'

vi.mock('@opentrons/components', async (importOriginal) => {
  const actual = await importOriginal<typeof Tooltip>()
  return {
    ...actual,
    Tooltip: vi.fn(({ children }) => <div>{children}</div>)
  }
})
<<<<<<< HEAD
vi.mock('../../../../redux/analytics')
vi.mock('../../hooks')


=======
jest.mock('../../../../redux/analytics')
jest.mock('../../hooks')

const mockUseTrackEvent = useTrackEvent as jest.MockedFunction<
  typeof useTrackEvent
>
const mockUseRobot = useRobot as jest.MockedFunction<typeof useRobot>
>>>>>>> d6d9416c

const ROBOT_NAME = 'otie'
const RUN_ID = '1'
const ROBOT_SERIAL_NUMBER = 'OT123'

const render = () => {
  return renderWithProviders(
    <StaticRouter>
      <BackToTopButton
        protocolRunHeaderRef={null}
        robotName={ROBOT_NAME}
        runId={RUN_ID}
        sourceLocation="test run button"
      />
    </StaticRouter>,
    {
      i18nInstance: i18n,
    }
  )[0]
}

let mockTrackEvent: Mock

describe('BackToTopButton', () => {
  beforeEach(() => {
<<<<<<< HEAD
    mockTrackEvent = vi.fn()
    when(vi.mocked(useTrackEvent)).calledWith().thenReturn(mockTrackEvent)
      vi.mocked(useRobot).mockReturnValue({
=======
    mockTrackEvent = jest.fn()
    when(mockUseTrackEvent).calledWith().mockReturnValue(mockTrackEvent)
    when(mockUseRobot).mockReturnValue({
>>>>>>> d6d9416c
      ...mockConnectableRobot,
      health: {
        ...mockConnectableRobot.health,
        robot_serial: ROBOT_SERIAL_NUMBER,
      },
    })
  })
    afterEach(() => {
    vi.clearAllMocks()
  })

  it('should be enabled with no tooltip if there are no missing Ids', () => {
    const { getByRole } = render()
    const button = getByRole('link', { name: 'Back to top' })
    expect(button).not.toBeDisabled()
    expect(button.getAttribute('href')).toEqual(
      '/devices/otie/protocol-runs/1/setup'
    )
  })

  it('should track a mixpanel event when clicked', () => {
    render()
    const button = screen.getByRole('link', { name: 'Back to top' })
    fireEvent.click(button)
    expect(mockTrackEvent).toHaveBeenCalledWith({
      name: ANALYTICS_PROTOCOL_PROCEED_TO_RUN,
      properties: {
        sourceLocation: 'test run button',
        robotSerialNumber: ROBOT_SERIAL_NUMBER,
      },
    })
  })

  it('should always be enabled', () => {
    render()
    const button = screen.getByRole('button', { name: 'Back to top' })
    expect(button).not.toBeDisabled()
  })
})<|MERGE_RESOLUTION|>--- conflicted
+++ resolved
@@ -1,119 +1,50 @@
+//
 import * as React from 'react'
-import { fireEvent, screen } from '@testing-library/react'
-import { when } from 'vitest-when'
-import { StaticRouter } from 'react-router-dom'
-<<<<<<< HEAD
-import { describe, it, beforeEach, vi, expect, afterEach } from 'vitest'
-=======
-import { useRobot } from '../../hooks'
-import { mockConnectableRobot } from '../../../../redux/discovery/__fixtures__'
->>>>>>> d6d9416c
+import { useTranslation } from 'react-i18next'
+import { Link } from 'react-router-dom'
+import { useRobot } from '../hooks'
+import { getRobotSerialNumber } from '../../../redux/discovery'
+import { SecondaryButton } from '@opentrons/components'
 
-import {Tooltip} from '@opentrons/components'
-
-import { renderWithProviders } from '../../../../__testing-utils__'
-import { i18n } from '../../../../i18n'
 import {
   useTrackEvent,
   ANALYTICS_PROTOCOL_PROCEED_TO_RUN,
-} from '../../../../redux/analytics'
-import { BackToTopButton } from '../BackToTopButton'
-import { useRobot } from '../../hooks'
-import { mockConnectableRobot } from '../../../../redux/discovery/__fixtures__'
+} from '../../../redux/analytics'
 
-import type { Mock } from 'vitest'
-
-vi.mock('@opentrons/components', async (importOriginal) => {
-  const actual = await importOriginal<typeof Tooltip>()
-  return {
-    ...actual,
-    Tooltip: vi.fn(({ children }) => <div>{children}</div>)
-  }
-})
-<<<<<<< HEAD
-vi.mock('../../../../redux/analytics')
-vi.mock('../../hooks')
-
-
-=======
-jest.mock('../../../../redux/analytics')
-jest.mock('../../hooks')
-
-const mockUseTrackEvent = useTrackEvent as jest.MockedFunction<
-  typeof useTrackEvent
->
-const mockUseRobot = useRobot as jest.MockedFunction<typeof useRobot>
->>>>>>> d6d9416c
-
-const ROBOT_NAME = 'otie'
-const RUN_ID = '1'
-const ROBOT_SERIAL_NUMBER = 'OT123'
-
-const render = () => {
-  return renderWithProviders(
-    <StaticRouter>
-      <BackToTopButton
-        protocolRunHeaderRef={null}
-        robotName={ROBOT_NAME}
-        runId={RUN_ID}
-        sourceLocation="test run button"
-      />
-    </StaticRouter>,
-    {
-      i18nInstance: i18n,
-    }
-  )[0]
+interface BackToTopButtonProps {
+  protocolRunHeaderRef: React.RefObject<HTMLDivElement> | null
+  robotName: string
+  runId: string
+  sourceLocation: string
 }
 
-let mockTrackEvent: Mock
-
-describe('BackToTopButton', () => {
-  beforeEach(() => {
-<<<<<<< HEAD
-    mockTrackEvent = vi.fn()
-    when(vi.mocked(useTrackEvent)).calledWith().thenReturn(mockTrackEvent)
-      vi.mocked(useRobot).mockReturnValue({
-=======
-    mockTrackEvent = jest.fn()
-    when(mockUseTrackEvent).calledWith().mockReturnValue(mockTrackEvent)
-    when(mockUseRobot).mockReturnValue({
->>>>>>> d6d9416c
-      ...mockConnectableRobot,
-      health: {
-        ...mockConnectableRobot.health,
-        robot_serial: ROBOT_SERIAL_NUMBER,
-      },
-    })
-  })
-    afterEach(() => {
-    vi.clearAllMocks()
-  })
-
-  it('should be enabled with no tooltip if there are no missing Ids', () => {
-    const { getByRole } = render()
-    const button = getByRole('link', { name: 'Back to top' })
-    expect(button).not.toBeDisabled()
-    expect(button.getAttribute('href')).toEqual(
-      '/devices/otie/protocol-runs/1/setup'
-    )
-  })
-
-  it('should track a mixpanel event when clicked', () => {
-    render()
-    const button = screen.getByRole('link', { name: 'Back to top' })
-    fireEvent.click(button)
-    expect(mockTrackEvent).toHaveBeenCalledWith({
-      name: ANALYTICS_PROTOCOL_PROCEED_TO_RUN,
-      properties: {
-        sourceLocation: 'test run button',
-        robotSerialNumber: ROBOT_SERIAL_NUMBER,
-      },
-    })
-  })
-
-  it('should always be enabled', () => {
-    render()
-    const button = screen.getByRole('button', { name: 'Back to top' })
-    expect(button).not.toBeDisabled()
-  })
-})+export function BackToTopButton({
+  protocolRunHeaderRef,
+  robotName,
+  runId,
+  sourceLocation,
+}: BackToTopButtonProps): JSX.Element | null {
+  const { t } = useTranslation('protocol_setup')
+  const trackEvent = useTrackEvent()
+  const robot = useRobot(robotName)
+  const robotSerialNumber =
+    robot?.status != null ? getRobotSerialNumber(robot) : null
+  return (
+    <Link
+      to={`/devices/${robotName}/protocol-runs/${runId}/setup`}
+      onClick={() => {
+        trackEvent({
+          name: ANALYTICS_PROTOCOL_PROCEED_TO_RUN,
+          properties: { sourceLocation, robotSerialNumber },
+        })
+        protocolRunHeaderRef?.current?.scrollIntoView({
+          behavior: 'smooth',
+        })
+      }}
+    >
+      <SecondaryButton id="LabwareSetup_proceedToRunButton">
+        {t('back_to_top')}
+      </SecondaryButton>
+    </Link>
+  )
+}