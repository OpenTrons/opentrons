import * as React from 'react'
import { when } from 'vitest-when'
import { describe, it, beforeEach, vi, afterEach } from 'vitest'
import { screen } from '@testing-library/react'

import { renderWithProviders } from '../../../../__testing-utils__'
import { i18n } from '../../../../i18n'
import { ModuleModel, ModuleType } from '@opentrons/shared-data'
import { useInstrumentsQuery } from '@opentrons/react-api-client'
import { ProtocolRunModuleControls } from '../ProtocolRunModuleControls'
import { ModuleCard } from '../../../ModuleCard'
import { useModuleRenderInfoForProtocolById } from '../../hooks'
import {
  mockMagneticModuleGen2,
  mockTemperatureModuleGen2,
  mockThermocycler,
  mockHeaterShaker,
} from '../../../../redux/modules/__fixtures__'

vi.mock('@opentrons/react-api-client')
vi.mock('../../../ModuleCard')
vi.mock('../../hooks')

const RUN_ID = 'test123'
const mockTempMod = {
  labwareOffset: { x: 3, y: 3, z: 3 },
  moduleId: 'temperature_id',
  model: 'temperatureModuleV2' as ModuleModel,
  type: 'temperatureModuleType' as ModuleType,
}
const mockMagMod = {
  labwareOffset: { x: 3, y: 3, z: 3 },
  moduleId: 'magmod_id',
  model: 'magneticModuleV2' as ModuleModel,
  type: 'magneticModuleType' as ModuleType,
}
const mockHeaterShakerDef = {
  labwareOffset: { x: 3, y: 3, z: 3 },
  moduleId: 'heatershaker_id',
  model: 'heaterShakerModuleV1' as ModuleModel,
  type: 'heaterShakerModuleType' as ModuleType,
}

const mockTCModule = {
  labwareOffset: { x: 3, y: 3, z: 3 },
  moduleId: 'thermocycler_id',
  model: 'thermocyclerModuleV1' as ModuleModel,
  type: 'thermocyclerModuleType' as ModuleType,
}
const MOCK_TC_COORDS = [20, 30, 0]

const render = (
  props: React.ComponentProps<typeof ProtocolRunModuleControls>
) => {
  return renderWithProviders(<ProtocolRunModuleControls {...props} />, {
    i18nInstance: i18n,
  })[0]
}

describe('ProtocolRunModuleControls', () => {
  beforeEach(() => {
    vi.mocked(useInstrumentsQuery).mockReturnValue({
      data: { data: [] },
    } as any)
  })

  afterEach(() => {
    vi.resetAllMocks()
  })

  it('renders a magnetic module card', () => {
<<<<<<< HEAD
    when(vi.mocked(useModuleRenderInfoForProtocolById))
      .calledWith(RUN_ID, true)
      .thenReturn({
=======
    when(mockUseModuleRenderInfoForProtocolById)
      .calledWith(RUN_ID, true)
      .mockReturnValue({
>>>>>>> d6d9416c
        [mockMagMod.moduleId]: {
          moduleId: 'magModModuleId',
          x: '0',
          y: '20',
          z: '30',
          moduleDef: mockMagMod,
          nestedLabwareDef: null,
          nestedLabwareId: null,
          protocolLoadOrder: 1,
          attachedModuleMatch: mockMagneticModuleGen2,
        },
      } as any)
    vi.mocked(ModuleCard).mockReturnValue(<div>mock Magnetic Module Card</div>)
    render({
      robotName: 'otie',
      runId: 'test123',
    })

    screen.getByText('mock Magnetic Module Card')
  })

  it('renders a temperature module card', () => {
<<<<<<< HEAD
    when(vi.mocked(useModuleRenderInfoForProtocolById))
      .calledWith(RUN_ID, true)
      .thenReturn({
=======
    when(mockUseModuleRenderInfoForProtocolById)
      .calledWith(RUN_ID, true)
      .mockReturnValue({
>>>>>>> d6d9416c
        [mockTempMod.moduleId]: {
          moduleId: 'temperatureModuleId',
          x: '0',
          y: '20',
          z: '30',
          moduleDef: mockTempMod,
          nestedLabwareDef: null,
          nestedLabwareId: null,
          protocolLoadOrder: 1,
          attachedModuleMatch: mockTemperatureModuleGen2,
        },
      } as any)
    vi.mocked(ModuleCard).mockReturnValue(
      <div>mock Temperature Module Card</div>
    )
    render({
      robotName: 'otie',
      runId: 'test123',
    })

    screen.getByText('mock Temperature Module Card')
  })

  it('renders a thermocycler module card', () => {
<<<<<<< HEAD
    when(vi.mocked(useModuleRenderInfoForProtocolById))
      .calledWith(RUN_ID, true)
      .thenReturn({
=======
    when(mockUseModuleRenderInfoForProtocolById)
      .calledWith(RUN_ID, true)
      .mockReturnValue({
>>>>>>> d6d9416c
        [mockTCModule.moduleId]: {
          moduleId: mockTCModule.moduleId,
          x: MOCK_TC_COORDS[0],
          y: MOCK_TC_COORDS[1],
          z: MOCK_TC_COORDS[2],
          moduleDef: mockTCModule,
          nestedLabwareDef: null,
          nestedLabwareId: null,
          protocolLoadOrder: 1,
          attachedModuleMatch: mockThermocycler,
        },
      } as any)

    vi.mocked(ModuleCard).mockReturnValue(
      <div>mock Thermocycler Module Card</div>
    )

    render({
      robotName: 'otie',
      runId: 'test123',
    })

    screen.getByText('mock Thermocycler Module Card')
  })

  it('renders a heater-shaker module card', () => {
<<<<<<< HEAD
    when(vi.mocked(useModuleRenderInfoForProtocolById))
      .calledWith(RUN_ID)
      .thenReturn({
=======
    when(mockUseModuleRenderInfoForProtocolById)
      .calledWith(RUN_ID, true)
      .mockReturnValue({
>>>>>>> d6d9416c
        [mockHeaterShakerDef.moduleId]: {
          moduleId: 'heaterShakerModuleId',
          x: '0',
          y: '20',
          z: '30',
          moduleDef: mockHeaterShakerDef,
          nestedLabwareDef: null,
          nestedLabwareId: null,
          protocolLoadOrder: 1,
          attachedModuleMatch: mockHeaterShaker,
        },
      } as any)
    vi.mocked(ModuleCard).mockReturnValue(
      <div>mock Heater-Shaker Module Card</div>
    )

    render({
      robotName: 'otie',
      runId: 'test123',
    })

    screen.getByText('mock Heater-Shaker Module Card')
  })

  it('renders correct text when module is not attached but required for protocol', () => {
<<<<<<< HEAD
    when(vi.mocked(useModuleRenderInfoForProtocolById))
      .calledWith(RUN_ID, true)
      .thenReturn({
=======
    when(mockUseModuleRenderInfoForProtocolById)
      .calledWith(RUN_ID, true)
      .mockReturnValue({
>>>>>>> d6d9416c
        [mockHeaterShakerDef.moduleId]: {
          moduleId: 'heaterShakerModuleId',
          x: '0',
          y: '20',
          z: '30',
          moduleDef: mockHeaterShakerDef,
          nestedLabwareDef: null,
          nestedLabwareId: null,
          protocolLoadOrder: 1,
          attachedModuleMatch: null,
        },
      } as any)

    render({
      robotName: 'otie',
      runId: 'test123',
    })

    screen.getByText('Connect modules to see controls')
  })
})<|MERGE_RESOLUTION|>--- conflicted
+++ resolved
@@ -1,3 +1,4 @@
+//
 import * as React from 'react'
 import { when } from 'vitest-when'
 import { describe, it, beforeEach, vi, afterEach } from 'vitest'
@@ -69,15 +70,9 @@
   })
 
   it('renders a magnetic module card', () => {
-<<<<<<< HEAD
-    when(vi.mocked(useModuleRenderInfoForProtocolById))
-      .calledWith(RUN_ID, true)
-      .thenReturn({
-=======
-    when(mockUseModuleRenderInfoForProtocolById)
-      .calledWith(RUN_ID, true)
-      .mockReturnValue({
->>>>>>> d6d9416c
+    when(vi.mocked(useModuleRenderInfoForProtocolById))
+      .calledWith(RUN_ID, true)
+      .thenReturn({
         [mockMagMod.moduleId]: {
           moduleId: 'magModModuleId',
           x: '0',
@@ -100,15 +95,9 @@
   })
 
   it('renders a temperature module card', () => {
-<<<<<<< HEAD
-    when(vi.mocked(useModuleRenderInfoForProtocolById))
-      .calledWith(RUN_ID, true)
-      .thenReturn({
-=======
-    when(mockUseModuleRenderInfoForProtocolById)
-      .calledWith(RUN_ID, true)
-      .mockReturnValue({
->>>>>>> d6d9416c
+    when(vi.mocked(useModuleRenderInfoForProtocolById))
+      .calledWith(RUN_ID, true)
+      .thenReturn({
         [mockTempMod.moduleId]: {
           moduleId: 'temperatureModuleId',
           x: '0',
@@ -133,15 +122,9 @@
   })
 
   it('renders a thermocycler module card', () => {
-<<<<<<< HEAD
-    when(vi.mocked(useModuleRenderInfoForProtocolById))
-      .calledWith(RUN_ID, true)
-      .thenReturn({
-=======
-    when(mockUseModuleRenderInfoForProtocolById)
-      .calledWith(RUN_ID, true)
-      .mockReturnValue({
->>>>>>> d6d9416c
+    when(vi.mocked(useModuleRenderInfoForProtocolById))
+      .calledWith(RUN_ID, true)
+      .thenReturn({
         [mockTCModule.moduleId]: {
           moduleId: mockTCModule.moduleId,
           x: MOCK_TC_COORDS[0],
@@ -168,15 +151,9 @@
   })
 
   it('renders a heater-shaker module card', () => {
-<<<<<<< HEAD
     when(vi.mocked(useModuleRenderInfoForProtocolById))
       .calledWith(RUN_ID)
       .thenReturn({
-=======
-    when(mockUseModuleRenderInfoForProtocolById)
-      .calledWith(RUN_ID, true)
-      .mockReturnValue({
->>>>>>> d6d9416c
         [mockHeaterShakerDef.moduleId]: {
           moduleId: 'heaterShakerModuleId',
           x: '0',
@@ -202,15 +179,9 @@
   })
 
   it('renders correct text when module is not attached but required for protocol', () => {
-<<<<<<< HEAD
-    when(vi.mocked(useModuleRenderInfoForProtocolById))
-      .calledWith(RUN_ID, true)
-      .thenReturn({
-=======
-    when(mockUseModuleRenderInfoForProtocolById)
-      .calledWith(RUN_ID, true)
-      .mockReturnValue({
->>>>>>> d6d9416c
+    when(vi.mocked(useModuleRenderInfoForProtocolById))
+      .calledWith(RUN_ID, true)
+      .thenReturn({
         [mockHeaterShakerDef.moduleId]: {
           moduleId: 'heaterShakerModuleId',
           x: '0',
