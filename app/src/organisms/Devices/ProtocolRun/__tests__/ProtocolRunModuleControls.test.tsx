--- conflicted
+++ resolved
@@ -6,16 +6,11 @@
   renderWithProviders,
 } from '@opentrons/components'
 import { ProtocolRunModuleControls } from '../ProtocolRunModuleControls'
-<<<<<<< HEAD
 import { ModuleCard } from '../../../ModuleCard'
-import { useModuleRenderInfoForProtocolById } from '../../hooks'
-=======
-import { ModuleCard } from '../../ModuleCard'
 import {
   useModuleRenderInfoForProtocolById,
   useProtocolDetailsForRun,
 } from '../../hooks'
->>>>>>> 6461ec84
 import {
   mockMagneticModuleGen2,
   mockTemperatureModuleGen2,
