import * as React from 'react'
import { useTranslation } from 'react-i18next'
import dropWhile from 'lodash/dropWhile'

import {
  Box,
  Btn,
  Flex,
  Icon,
  ALIGN_STRETCH,
  ALIGN_CENTER,
  DIRECTION_COLUMN,
  DISPLAY_FLEX,
  DISPLAY_NONE,
  JUSTIFY_CENTER,
  JUSTIFY_SPACE_BETWEEN,
  OVERFLOW_SCROLL,
  POSITION_FIXED,
  SIZE_1,
  BORDERS,
  COLORS,
  SPACING,
  TYPOGRAPHY,
} from '@opentrons/components'
import {
  RUN_STATUS_FAILED,
  RUN_STATUS_STOPPED,
  RUN_STATUS_SUCCEEDED,
} from '@opentrons/api-client'
import { useAllCommandsQuery, useRunQuery } from '@opentrons/react-api-client'

import { NAV_BAR_WIDTH } from '../../../App/constants'
import { PrimaryButton } from '../../../atoms/buttons'
import { StyledText } from '../../../atoms/text'
import {
  useRunErrors,
  useRunStatus,
  useRunTimestamps,
} from '../../../organisms/RunTimeControl/hooks'
import { RUN_LOG_WINDOW_SIZE } from '../constants'
import { useProtocolDetailsForRun } from '../hooks'
import { DownloadRunLogToast } from '../DownloadRunLogToast'
import { RunLogProtocolSetupInfo } from './RunLogProtocolSetupInfo'
import { StepItem } from './StepItem'

import type { RunCommandSummary } from '@opentrons/api-client'
import type { RunTimeCommand, CommandStatus } from '@opentrons/shared-data'

const AVERAGE_ITEM_HEIGHT_PX = 56 // average px height of a command item
const WINDOW_OVERLAP = 40 // number of command items that fall within two adjacent windows
const NUM_EAGER_ITEMS = 5 // number of command items away from the end of the current window that will trigger a window transition if scrolled into view
const COMMANDS_REFETCH_INTERVAL = 3000
const AVERAGE_WINDOW_HEIGHT_PX =
  (RUN_LOG_WINDOW_SIZE - WINDOW_OVERLAP) * AVERAGE_ITEM_HEIGHT_PX
const NON_COMMAND_BUFFER_PX = 118 // px height of a the area below and above the windowed command items, but within the scrolled div
interface CommandRuntimeInfo {
  analysisCommand: RunTimeCommand | null // analysisCommand will only be null if protocol is nondeterministic
  runCommandSummary: RunCommandSummary | null
}

interface RunLogProps {
  robotName: string
  runId: string
}

export function RunLog({ robotName, runId }: RunLogProps): JSX.Element | null {
  const { t } = useTranslation('run_details')

  const { protocolData } = useProtocolDetailsForRun(runId)
  const { pausedAt: runPauseTime, startedAt: runStartTime } = useRunTimestamps(
    runId
  )
  const runStatus = useRunStatus(runId)
  const runErrors = useRunErrors(runId)

  const listInnerRef = React.useRef<HTMLDivElement>(null)
  const currentItemRef = React.useRef<HTMLDivElement>(null)
  const firstPostInitialPlayRunCommandIndex = React.useRef<number | null>(null)
  const lastKnownPrePlayRunCommandIndex = React.useRef<number>(-1)
  const [isDeterministic, setIsDeterministic] = React.useState<boolean>(true)
  const [windowIndex, setWindowIndex] = React.useState<number>(0)
  const [
    showDownloadRunLogToast,
    setShowDownloadRunLogToast,
  ] = React.useState<boolean>(false)

  const windowFirstCommandIndex =
    (RUN_LOG_WINDOW_SIZE - WINDOW_OVERLAP) * windowIndex
  const prePlayCommandCount =
    firstPostInitialPlayRunCommandIndex.current != null
      ? firstPostInitialPlayRunCommandIndex.current
      : lastKnownPrePlayRunCommandIndex.current + 1

  const isCurrentRun =
    useRunQuery(runId, { staleTime: Infinity }).data?.data.current ?? false
  const { data: commandsData } = useAllCommandsQuery(
    runId,
    {
      cursor: windowFirstCommandIndex + prePlayCommandCount,
      pageLength: RUN_LOG_WINDOW_SIZE,
    },
    {
      refetchInterval: COMMANDS_REFETCH_INTERVAL,
      keepPreviousData: true,
    }
  )

  const runCommands = commandsData?.data ?? []
  const currentCommandKey = commandsData?.links?.current?.meta?.key ?? null
  const currentCommandCreatedAt =
    commandsData?.links?.current?.meta?.createdAt ?? null
  const runTotalCommandCount = commandsData?.meta?.totalLength

  const [isJumpingToCurrent, setIsJumpingToCurrent] = React.useState<boolean>(
    false
  )

  const analysisCommandsWithStatus =
    protocolData?.commands != null
      ? protocolData.commands.map(command => ({
          ...command,
          status: 'queued' as CommandStatus,
        }))
      : []
  const allProtocolCommands: RunTimeCommand[] =
    protocolData != null ? analysisCommandsWithStatus : []

  const firstNonSetupIndex = allProtocolCommands.findIndex(
    command =>
      command.commandType !== 'loadLabware' &&
      command.commandType !== 'loadPipette' &&
      command.commandType !== 'loadModule'
  )

  const protocolSetupCommandList = allProtocolCommands.slice(
    0,
    firstNonSetupIndex
  )
  const postSetupAnticipatedCommands: RunTimeCommand[] = allProtocolCommands.slice(
    firstNonSetupIndex
  )

  const runStartDateTime = runStartTime != null ? new Date(runStartTime) : null
  React.useEffect(() => {
    // if viewing an historical run log, because there is no current command
    // we may get stuck with no  run commands as the default first window may
    // contain only "pre-play" commands (e.g. more LPC commands than the window size)
    // in this case, we'll walk the pointer to the first "post-play" command
    if (
      (runStatus === RUN_STATUS_FAILED ||
        runStatus === RUN_STATUS_STOPPED ||
        runStatus === RUN_STATUS_SUCCEEDED) &&
      runStartDateTime != null &&
      firstPostInitialPlayRunCommandIndex.current === null
    ) {
      const foundPostPlayRunCommandIndex = runCommands.findIndex(
        command => new Date(command?.createdAt) > runStartDateTime
      )
      if (foundPostPlayRunCommandIndex >= 0) {
        firstPostInitialPlayRunCommandIndex.current =
          lastKnownPrePlayRunCommandIndex.current +
          foundPostPlayRunCommandIndex +
          1
      } else {
        lastKnownPrePlayRunCommandIndex.current =
          lastKnownPrePlayRunCommandIndex.current + runCommands.length
      }
    }
  }, [runId, runStatus, runCommands, runStartDateTime])
  const postInitialPlayRunCommands =
    runStartDateTime != null
      ? dropWhile(
          runCommands,
          runCommandSummary =>
            new Date(runCommandSummary.createdAt) <= runStartDateTime
        )
      : []

  let currentCommandList: CommandRuntimeInfo[] = postSetupAnticipatedCommands.map(
    postSetupAnticaptedCommand => ({
      analysisCommand: postSetupAnticaptedCommand,
      runCommandSummary: null,
    })
  )
  if (
    postInitialPlayRunCommands != null &&
    postInitialPlayRunCommands.length > 0 &&
    runStartTime != null
  ) {
    const allCommands = allProtocolCommands.map((anticipatedCommand, index) => {
      const matchedRunCommand = postInitialPlayRunCommands.find(
        runCommandSummary => runCommandSummary.key === anticipatedCommand.key
      )
      return {
        analysisCommand: anticipatedCommand,
        runCommandSummary: matchedRunCommand ?? null,
      }
    })

    currentCommandList = isDeterministic
      ? allCommands.slice(firstNonSetupIndex)
      : postInitialPlayRunCommands.map(runCommandSummary => ({
          analysisCommand: null,
          runCommandSummary,
        }))
  }

  const commandWindow = currentCommandList.slice(
    windowFirstCommandIndex,
    windowFirstCommandIndex + RUN_LOG_WINDOW_SIZE
  )

  const isFinalWindow =
    currentCommandList.length <= windowFirstCommandIndex + RUN_LOG_WINDOW_SIZE

  const currentCommandIndex = currentCommandList.findIndex(
    command => command?.analysisCommand?.key === currentCommandKey
  )
  if (currentCommandIndex >= 0 && runTotalCommandCount != null) {
    firstPostInitialPlayRunCommandIndex.current =
      runTotalCommandCount - 1 - currentCommandIndex
  }

  React.useEffect(() => {
    // if the run's current command key doesn't exist in the analysis commands
    if (
      runCommands.length > 0 &&
      currentCommandIndex < 0 &&
      firstPostInitialPlayRunCommandIndex.current != null &&
      isDeterministic
    ) {
      const isRunningSetupCommand =
        protocolSetupCommandList.find(
          command => command.key === currentCommandKey
        ) != null
      // AND the run has been started and the current step is NOT an initial setup step
      if (runStartDateTime !== null && !isRunningSetupCommand) {
        // AND the current command was created after the run was started
        if (
          currentCommandCreatedAt != null &&
          new Date(currentCommandCreatedAt) > runStartDateTime
        ) {
          // then we know that the run has diverged from the analysis expectation and
          // that this protocol is non-deterministic
          setIsDeterministic(false)
        }
      }
    }
  }, [
    runCommands,
    currentCommandIndex,
    firstPostInitialPlayRunCommandIndex,
    protocolSetupCommandList,
    currentCommandKey,
    runStartDateTime,
    currentCommandCreatedAt,
    isDeterministic,
  ])

  // We normally want to initially jump to the last window that contains
  // the current command. But, if the current item is in the final window then we
  // actually want the first window that contains the current command, in order to show as many
  // commands as possible and avoid an extra small final window
  const isCurrentCommandInFinalWindow =
    currentCommandList.length - 1 - currentCommandIndex <= RUN_LOG_WINDOW_SIZE

  const indexOfFirstWindowContainingCurrentCommand = Math.ceil(
    (currentCommandIndex + 1 - RUN_LOG_WINDOW_SIZE) /
      (RUN_LOG_WINDOW_SIZE - WINDOW_OVERLAP)
  )
  const indexOfLastWindowContainingCurrentCommand = Math.floor(
    Math.max(
      currentCommandIndex + 1 - (RUN_LOG_WINDOW_SIZE - WINDOW_OVERLAP),
      0
    ) /
      (RUN_LOG_WINDOW_SIZE - WINDOW_OVERLAP)
  )

  const jumpToCurrentCommandWindow = (): void => {
    if (
      indexOfFirstWindowContainingCurrentCommand !== windowIndex &&
      indexOfLastWindowContainingCurrentCommand !== windowIndex
    ) {
      const targetWindow = isCurrentCommandInFinalWindow
        ? indexOfFirstWindowContainingCurrentCommand
        : indexOfLastWindowContainingCurrentCommand

      setWindowIndex(Math.max(targetWindow, 0))
    }
    setIsJumpingToCurrent(true)
  }

  // when we initially mount, jump to current command window
  React.useEffect(() => {
    jumpToCurrentCommandWindow()
  }, [])

  const scrollToCurrentItem = (): void => {
    currentItemRef.current?.scrollIntoView({ behavior: 'smooth' })
  }

  // if jumping to current item and on correct window index, scroll to current item
  React.useEffect(() => {
    if (
      isJumpingToCurrent &&
      (windowIndex === indexOfFirstWindowContainingCurrentCommand ||
        windowIndex === indexOfLastWindowContainingCurrentCommand)
    ) {
      scrollToCurrentItem()
      setIsJumpingToCurrent(false)
    }
  }, [windowIndex, isJumpingToCurrent])

  if (protocolData == null || runStatus == null) return null

  const topBufferHeightPx = windowFirstCommandIndex * AVERAGE_ITEM_HEIGHT_PX
  const bottomBufferHeightPx =
    (currentCommandList.length -
      (windowFirstCommandIndex + RUN_LOG_WINDOW_SIZE)) *
    AVERAGE_ITEM_HEIGHT_PX

  const onScroll = (): void => {
    if (listInnerRef.current) {
      const { scrollTop, clientHeight } = listInnerRef.current
      const potentialNextWindowFirstIndex =
        windowFirstCommandIndex + (RUN_LOG_WINDOW_SIZE - WINDOW_OVERLAP)
      const potentialPrevWindowFirstIndex =
        windowFirstCommandIndex - (RUN_LOG_WINDOW_SIZE - WINDOW_OVERLAP)

      const prevWindowBoundary =
        topBufferHeightPx + NUM_EAGER_ITEMS * AVERAGE_ITEM_HEIGHT_PX
      const nextWindowBoundary =
        topBufferHeightPx +
        Math.max(RUN_LOG_WINDOW_SIZE - NUM_EAGER_ITEMS, 0) *
          AVERAGE_ITEM_HEIGHT_PX -
        clientHeight
      if (
        !isFinalWindow &&
        potentialNextWindowFirstIndex < currentCommandList.length &&
        scrollTop >= nextWindowBoundary
      ) {
        const numberOfWindowsTraveledDown = Math.ceil(
          (scrollTop - nextWindowBoundary) / AVERAGE_WINDOW_HEIGHT_PX
        )
        setWindowIndex(windowIndex + numberOfWindowsTraveledDown)
      } else if (
        windowIndex > 0 &&
        potentialPrevWindowFirstIndex >= 0 &&
        scrollTop <= prevWindowBoundary
      ) {
        const numberOfWindowsTraveledUp = Math.ceil(
          (prevWindowBoundary - scrollTop) / AVERAGE_WINDOW_HEIGHT_PX
        )
        setWindowIndex(Math.max(windowIndex - numberOfWindowsTraveledUp, 0))
      }
    }
  }

  const onClickDownloadRunLog = (): void => {
    setShowDownloadRunLogToast(true)
  }

  const isCurrentStepBelow =
    (currentItemRef.current?.getBoundingClientRect().top != null &&
      listInnerRef.current?.getBoundingClientRect().bottom != null &&
      currentItemRef.current?.getBoundingClientRect().top >
        listInnerRef.current?.getBoundingClientRect().bottom) ||
    windowIndex < indexOfFirstWindowContainingCurrentCommand
  const isCurrentStepAbove =
    (currentItemRef.current?.getBoundingClientRect().bottom != null &&
      currentItemRef.current?.getBoundingClientRect().bottom <
        NON_COMMAND_BUFFER_PX) ||
    windowIndex > indexOfLastWindowContainingCurrentCommand

  const jumpToCurrentStepButton = (
    <PrimaryButton
      position={POSITION_FIXED}
      bottom="2.5rem" // 40px
      left={`calc(calc(100% + ${NAV_BAR_WIDTH})/2)`} // add width of half of nav bar to center within run tab
      transform="translate(-50%)"
      borderRadius={SPACING.spacing6}
      display={
        isCurrentRun && (isCurrentStepBelow || isCurrentStepAbove)
          ? DISPLAY_FLEX
          : DISPLAY_NONE
      }
      onClick={jumpToCurrentCommandWindow}
      id="RunLog_jumpToCurrentStep"
    >
      <Icon
        name={isCurrentStepBelow ? 'ot-arrow-down' : 'ot-arrow-up'}
        size={SIZE_1}
        marginRight={SPACING.spacing3}
      />
      {t('jump_to_current_step')}
    </PrimaryButton>
  )

  return (
    <Flex
      flexDirection={DIRECTION_COLUMN}
      height="39.875rem" // 638px
      width="100%"
      overflowY="hidden"
    >
      {runTotalCommandCount != null && showDownloadRunLogToast ? (
        <DownloadRunLogToast
          robotName={robotName}
          runId={runId}
          pageLength={runTotalCommandCount}
          onClose={() => setShowDownloadRunLogToast(false)}
        />
      ) : null}
      {jumpToCurrentStepButton}
      <Flex
        justifyContent={JUSTIFY_SPACE_BETWEEN}
        alignItems={ALIGN_CENTER}
        borderBottom={BORDERS.lineBorder}
        padding={SPACING.spacing4}
      >
        <Flex alignItems={ALIGN_CENTER}>
          <StyledText
            marginRight={SPACING.spacing3}
            css={TYPOGRAPHY.h3SemiBold}
            textTransform={TEXT_TRANSFORM_CAPITALIZE}
          >
<<<<<<< HEAD
            <Flex alignItems={ALIGN_CENTER}>
              <StyledText
                marginRight={SPACING.spacing3}
                css={TYPOGRAPHY.h3SemiBold}
                textTransform={TYPOGRAPHY.textTransformCapitalize}
              >
                {t('run_log')}
              </StyledText>
              <StyledText
                as="label"
                color={COLORS.darkGreyEnabled}
                id="RunLog_totalStepCount"
              >
                {isDeterministic
                  ? t('total_step_count', { count: currentCommandList.length })
                  : t('unable_to_determine_steps')}
              </StyledText>
            </Flex>
            <Btn
              color={COLORS.darkGreyEnabled}
              css={TYPOGRAPHY.labelSemiBold}
              onClick={onClickDownloadRunLog}
              id="RunLog_downloadRunLog"
            >
              {t('download_run_log')}
            </Btn>
          </Flex>
        </>
      ) : null}
=======
            {t('run_log')}
          </StyledText>
          <StyledText
            as="label"
            color={COLORS.darkGreyEnabled}
            id="RunLog_totalStepCount"
          >
            {isDeterministic
              ? t('total_step_count', { count: currentCommandList.length })
              : t('unable_to_determine_steps')}
          </StyledText>
        </Flex>
        <Btn
          color={COLORS.darkGreyEnabled}
          css={TYPOGRAPHY.labelSemiBold}
          onClick={onClickDownloadRunLog}
          id="RunLog_downloadRunLog"
        >
          {t('download_run_log')}
        </Btn>
      </Flex>
>>>>>>> 75cc2f20
      <Flex
        flexDirection={DIRECTION_COLUMN}
        padding={SPACING.spacing4}
        gridGap={SPACING.spacing3}
        height="100%"
        ref={listInnerRef}
        onScroll={onScroll}
        overflowY={OVERFLOW_SCROLL}
      >
        {runStatus === RUN_STATUS_FAILED && runErrors.length > 0
          ? runErrors.map(({ detail, errorType }, index) => (
              <StyledText
                key={index}
                color={COLORS.error}
                marginBottom={SPACING.spacing3}
              >{`${errorType}: ${detail}`}</StyledText>
            ))
          : null}
        {protocolSetupCommandList.length > 0 ? (
          <ProtocolSetupItem
            protocolSetupCommandList={protocolSetupCommandList}
            robotName={robotName}
            runId={runId}
          />
        ) : null}
        <Flex flexDirection={DIRECTION_COLUMN} gridGap={SPACING.spacing3}>
          <Box width="100%" height={`${topBufferHeightPx}px`} />
          {commandWindow?.map((command, index) => {
            const overallIndex = index + windowFirstCommandIndex
            const runHasFinished =
              runStatus === RUN_STATUS_FAILED ||
              runStatus === RUN_STATUS_STOPPED ||
              runStatus === RUN_STATUS_SUCCEEDED
            const isCurrentCommand =
              overallIndex === currentCommandIndex && !runHasFinished

            return (
              <Flex
                key={
                  command.analysisCommand?.id ?? command.runCommandSummary?.id
                }
                ref={isCurrentCommand ? currentItemRef : undefined}
              >
                <StepItem
                  robotName={robotName}
                  runId={runId}
                  analysisCommand={command.analysisCommand}
                  runCommandSummary={command.runCommandSummary}
                  isMostRecentCommand={isCurrentCommand}
                  runStatus={runStatus}
                  stepNumber={overallIndex + 1}
                  runPausedAt={runPauseTime}
                  runStartedAt={runStartTime}
                />
              </Flex>
            )
          })}
          {isFinalWindow ? (
            isDeterministic ? (
              <StyledText
                color={COLORS.darkGreyEnabled}
                css={TYPOGRAPHY.h6SemiBold}
                paddingY={SPACING.spacing2}
                textTransform={TYPOGRAPHY.textTransformUppercase}
              >
                {t('end_of_protocol')}
              </StyledText>
            ) : (
              <Flex justifyContent={JUSTIFY_CENTER} padding={SPACING.spacing3}>
                <StyledText as="p" color={COLORS.darkBlack}>
                  {t('run_has_diverged_from_predicted')}
                </StyledText>
              </Flex>
            )
          ) : (
            <Box width="100%" height={`${bottomBufferHeightPx}px`} />
          )}
        </Flex>
      </Flex>
    </Flex>
  )
}

interface ProtocolSetupItemProps {
  protocolSetupCommandList: RunTimeCommand[]
  robotName: string
  runId: string
}
function ProtocolSetupItem(props: ProtocolSetupItemProps): JSX.Element {
  const { protocolSetupCommandList, robotName, runId } = props
  const [
    showProtocolSetupInfo,
    setShowProtocolSetupInfo,
  ] = React.useState<boolean>(false)
  const { t } = useTranslation('run_details')

  const handleClick = (): void => {
    setShowProtocolSetupInfo(!showProtocolSetupInfo)
  }

  return (
    <Flex
      flexDirection={DIRECTION_COLUMN}
      padding={`0.75rem ${SPACING.spacing3}`}
      backgroundColor={COLORS.lightGrey}
      width="100%"
      alignSelf={ALIGN_STRETCH}
      alignItems={ALIGN_STRETCH}
    >
      <Btn onClick={handleClick}>
        <Flex justifyContent={JUSTIFY_SPACE_BETWEEN} alignItems={ALIGN_CENTER}>
          <StyledText
            textTransform={TYPOGRAPHY.textTransformUppercase}
            color={COLORS.darkGreyEnabled}
            css={TYPOGRAPHY.h6SemiBold}
            id={`RunDetails_ProtocolSetupTitle`}
          >
            {t('protocol_setup')}
          </StyledText>
          <Icon
            name={showProtocolSetupInfo ? 'chevron-up' : 'chevron-down'}
            size={SIZE_1}
            color={COLORS.black}
          />
        </Flex>
      </Btn>
      <Flex
        id={`RunDetails_ProtocolSetup_CommandList`}
        flexDirection={DIRECTION_COLUMN}
      >
        {showProtocolSetupInfo
          ? protocolSetupCommandList.map(command => (
              <RunLogProtocolSetupInfo
                key={command.id}
                robotName={robotName}
                runId={runId}
                setupCommand={command}
              />
            ))
          : null}
      </Flex>
    </Flex>
  )
}<|MERGE_RESOLUTION|>--- conflicted
+++ resolved
@@ -422,39 +422,8 @@
           <StyledText
             marginRight={SPACING.spacing3}
             css={TYPOGRAPHY.h3SemiBold}
-            textTransform={TEXT_TRANSFORM_CAPITALIZE}
+            textTransform={TYPOGRAPHY.textTransformCapitalize}
           >
-<<<<<<< HEAD
-            <Flex alignItems={ALIGN_CENTER}>
-              <StyledText
-                marginRight={SPACING.spacing3}
-                css={TYPOGRAPHY.h3SemiBold}
-                textTransform={TYPOGRAPHY.textTransformCapitalize}
-              >
-                {t('run_log')}
-              </StyledText>
-              <StyledText
-                as="label"
-                color={COLORS.darkGreyEnabled}
-                id="RunLog_totalStepCount"
-              >
-                {isDeterministic
-                  ? t('total_step_count', { count: currentCommandList.length })
-                  : t('unable_to_determine_steps')}
-              </StyledText>
-            </Flex>
-            <Btn
-              color={COLORS.darkGreyEnabled}
-              css={TYPOGRAPHY.labelSemiBold}
-              onClick={onClickDownloadRunLog}
-              id="RunLog_downloadRunLog"
-            >
-              {t('download_run_log')}
-            </Btn>
-          </Flex>
-        </>
-      ) : null}
-=======
             {t('run_log')}
           </StyledText>
           <StyledText
@@ -476,7 +445,6 @@
           {t('download_run_log')}
         </Btn>
       </Flex>
->>>>>>> 75cc2f20
       <Flex
         flexDirection={DIRECTION_COLUMN}
         padding={SPACING.spacing4}
