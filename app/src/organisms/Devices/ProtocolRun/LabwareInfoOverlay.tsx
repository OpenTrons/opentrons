import * as React from 'react'
import { css } from 'styled-components'
import { useTranslation } from 'react-i18next'
import { getLabwareDisplayName } from '@opentrons/shared-data'
import {
  Box,
  Flex,
  RobotCoordsForeignDiv,
  SPACING,
  COLORS,
  TYPOGRAPHY,
  OVERLAY_BLACK_80,
  DISPLAY_FLEX,
  DIRECTION_COLUMN,
  JUSTIFY_FLEX_END,
  FONT_SIZE_CAPTION,
  Icon,
  DIRECTION_ROW,
  ALIGN_FLEX_START,
  JUSTIFY_SPACE_BETWEEN,
} from '@opentrons/components'
import { StyledText } from '../../../atoms/text'

import type { LabwareDefinition2 } from '@opentrons/shared-data'
import { useLabwareOffsetForLabware } from '../../LabwarePositionCheck/hooks/useLabwareOffsetForLabware'
import { OffsetVector } from '../../../molecules/OffsetVector'
interface LabwareInfoProps {
  displayName: string | null
  definitionDisplayName: string
  labwareId: string
  runId: string
  labwareHasLiquid?: boolean
  hover?: boolean
}

const labwareDisplayNameStyle = css`
  overflow: hidden;
  white-space: initial;
  text-overflow: ellipsis;
  display: -webkit-box;
  -webkit-line-clamp: 2;
  -webkit-box-orient: vertical;
`
const LabwareInfo = (props: LabwareInfoProps): JSX.Element | null => {
  const { displayName, definitionDisplayName, labwareId, runId, hover } = props
  const { t } = useTranslation('protocol_setup')
  const vector = useLabwareOffsetForLabware(runId, labwareId)?.vector

  return (
    <Box
      backgroundColor={hover ? COLORS.blue : OVERLAY_BLACK_80}
      borderRadius={`0 0 0.4rem 0.4rem`}
      fontSize={FONT_SIZE_CAPTION}
      padding={SPACING.spacing2}
      color={COLORS.white}
      id={`LabwareInfoOverlay_slot_${labwareId}_offsetBox`}
    >
      <Flex
        flexDirection={DIRECTION_ROW}
        justifyContent={JUSTIFY_SPACE_BETWEEN}
        alignItems={ALIGN_FLEX_START}
        gridGap={SPACING.spacing2}
      >
        <StyledText
          as="h6"
          lineHeight={TYPOGRAPHY.fontSizeCaption}
          css={labwareDisplayNameStyle}
          title={definitionDisplayName}
        >
          {displayName ?? definitionDisplayName}
        </StyledText>
        {props.labwareHasLiquid && (
<<<<<<< HEAD
          <Icon
            name="water"
            color={COLORS.white}
            width="0"
            minWidth="1rem"
          />
=======
          <Icon name="water" color={COLORS.white} width={'0'} minWidth="1rem" />
>>>>>>> 4366958c
        )}
      </Flex>
      {vector != null && (
        <>
          <StyledText
            as="h6"
            lineHeight={TYPOGRAPHY.fontSizeCaption}
            fontWeight={TYPOGRAPHY.fontWeightSemiBold}
            textTransform="uppercase"
          >
            {t('offset_data')}
          </StyledText>
          <OffsetVector {...vector} />
        </>
      )}
    </Box>
  )
}

interface LabwareInfoOverlayProps {
  definition: LabwareDefinition2
  labwareId: string
  displayName: string | null
  runId: string
  hover?: boolean
  labwareHasLiquid?: boolean
}
export const LabwareInfoOverlay = (
  props: LabwareInfoOverlayProps
): JSX.Element => {
  const { definition, labwareId, displayName, runId } = props
  const width = definition.dimensions.xDimension
  const height = definition.dimensions.yDimension
  return (
    <RobotCoordsForeignDiv
      x={0}
      y={0}
      {...{ width, height }}
      innerDivProps={{
        display: DISPLAY_FLEX,
        flexDirection: DIRECTION_COLUMN,
        justifyContent: JUSTIFY_FLEX_END,
      }}
    >
      <LabwareInfo
        displayName={displayName}
        definitionDisplayName={getLabwareDisplayName(definition)}
        labwareId={labwareId}
        runId={runId}
        hover={props.hover}
        labwareHasLiquid={props.labwareHasLiquid}
      />
    </RobotCoordsForeignDiv>
  )
}<|MERGE_RESOLUTION|>--- conflicted
+++ resolved
@@ -70,16 +70,7 @@
           {displayName ?? definitionDisplayName}
         </StyledText>
         {props.labwareHasLiquid && (
-<<<<<<< HEAD
-          <Icon
-            name="water"
-            color={COLORS.white}
-            width="0"
-            minWidth="1rem"
-          />
-=======
-          <Icon name="water" color={COLORS.white} width={'0'} minWidth="1rem" />
->>>>>>> 4366958c
+          <Icon name="water" color={COLORS.white} width="0" minWidth="1rem" />
         )}
       </Flex>
       {vector != null && (
