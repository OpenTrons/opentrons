import * as React from 'react'
import { css } from 'styled-components'
import { useTranslation } from 'react-i18next'
import { getLabwareDisplayName } from '@opentrons/shared-data'
import {
  Box,
  Flex,
  RobotCoordsForeignDiv,
  SPACING,
  COLORS,
  TYPOGRAPHY,
  OVERLAY_BLACK_80,
  DISPLAY_FLEX,
  DIRECTION_COLUMN,
  JUSTIFY_FLEX_END,
  FONT_SIZE_CAPTION,
  Icon,
  DIRECTION_ROW,
  ALIGN_FLEX_START,
  JUSTIFY_SPACE_BETWEEN,
} from '@opentrons/components'
import { StyledText } from '../../../atoms/text'

import type { LabwareDefinition2 } from '@opentrons/shared-data'
import { useLabwareOffsetForLabware } from '../../LabwarePositionCheck/hooks/useLabwareOffsetForLabware'
import { OffsetVector } from '../../../molecules/OffsetVector'
interface LabwareInfoProps {
  displayName: string | null
  definitionDisplayName: string
  labwareId: string
  runId: string
  labwareHasLiquid?: boolean
  hover?: boolean
}

const labwareDisplayNameStyle = css`
  overflow: hidden;
  white-space: initial;
  text-overflow: ellipsis;
  display: -webkit-box;
  -webkit-line-clamp: 2;
  -webkit-box-orient: vertical;
`
const LabwareInfo = (props: LabwareInfoProps): JSX.Element | null => {
  const { displayName, definitionDisplayName, labwareId, runId, hover } = props
  const { t } = useTranslation('protocol_setup')
  const vector = useLabwareOffsetForLabware(runId, labwareId)?.vector

  return (
    <Box
      backgroundColor={hover ? COLORS.blue : OVERLAY_BLACK_80}
      borderRadius={`0 0 0.4rem 0.4rem`}
      fontSize={FONT_SIZE_CAPTION}
      padding={SPACING.spacing2}
      color={COLORS.white}
      id={`LabwareInfoOverlay_slot_${labwareId}_offsetBox`}
    >
      <Flex
        flexDirection={DIRECTION_ROW}
        justifyContent={JUSTIFY_SPACE_BETWEEN}
        alignItems={ALIGN_FLEX_START}
        gridGap={SPACING.spacing2}
      >
        <StyledText
          as="h6"
          lineHeight={TYPOGRAPHY.fontSizeCaption}
          css={labwareDisplayNameStyle}
          title={definitionDisplayName}
        >
          {displayName ?? definitionDisplayName}
        </StyledText>
<<<<<<< HEAD
        {vector != null && (
          <>
            <StyledText
              as="label"
              fontWeight={TYPOGRAPHY.fontWeightSemiBold}
              textTransform={TYPOGRAPHY.textTransformUppercase}
            >
              {t('offset_data')}
            </StyledText>
            <OffsetVector {...vector} />
          </>
=======
        {props.labwareHasLiquid && (
          <Icon
            name="water"
            color={COLORS.white}
            width={'0'}
            minWidth={'1rem'}
          />
>>>>>>> 75cc2f20
        )}
      </Flex>
      {vector != null && (
        <>
          <StyledText
            as="h6"
            lineHeight={TYPOGRAPHY.fontSizeCaption}
            fontWeight={TYPOGRAPHY.fontWeightSemiBold}
            textTransform={'uppercase'}
          >
            {t('offset_data')}
          </StyledText>
          <OffsetVector {...vector} />
        </>
      )}
    </Box>
  )
}

interface LabwareInfoOverlayProps {
  definition: LabwareDefinition2
  labwareId: string
  displayName: string | null
  runId: string
  hover?: boolean
  labwareHasLiquid?: boolean
}
export const LabwareInfoOverlay = (
  props: LabwareInfoOverlayProps
): JSX.Element => {
  const { definition, labwareId, displayName, runId } = props
  const width = definition.dimensions.xDimension
  const height = definition.dimensions.yDimension
  return (
    <RobotCoordsForeignDiv
      x={0}
      y={0}
      {...{ width, height }}
      innerDivProps={{
        display: DISPLAY_FLEX,
        flexDirection: DIRECTION_COLUMN,
        justifyContent: JUSTIFY_FLEX_END,
      }}
    >
      <LabwareInfo
        displayName={displayName}
        definitionDisplayName={getLabwareDisplayName(definition)}
        labwareId={labwareId}
        runId={runId}
        hover={props.hover}
        labwareHasLiquid={props.labwareHasLiquid}
      />
    </RobotCoordsForeignDiv>
  )
}<|MERGE_RESOLUTION|>--- conflicted
+++ resolved
@@ -69,19 +69,6 @@
         >
           {displayName ?? definitionDisplayName}
         </StyledText>
-<<<<<<< HEAD
-        {vector != null && (
-          <>
-            <StyledText
-              as="label"
-              fontWeight={TYPOGRAPHY.fontWeightSemiBold}
-              textTransform={TYPOGRAPHY.textTransformUppercase}
-            >
-              {t('offset_data')}
-            </StyledText>
-            <OffsetVector {...vector} />
-          </>
-=======
         {props.labwareHasLiquid && (
           <Icon
             name="water"
@@ -89,7 +76,6 @@
             width={'0'}
             minWidth={'1rem'}
           />
->>>>>>> 75cc2f20
         )}
       </Flex>
       {vector != null && (
