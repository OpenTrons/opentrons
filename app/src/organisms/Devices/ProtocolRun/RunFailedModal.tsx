import * as React from 'react'
import { useTranslation } from 'react-i18next'
import { css } from 'styled-components'

import {
  ALIGN_CENTER,
  BORDERS,
  COLORS,
  DIRECTION_COLUMN,
  DIRECTION_ROW,
  Flex,
  Icon,
  JUSTIFY_SPACE_BETWEEN,
  Link,
  OVERFLOW_AUTO,
  OVERFLOW_WRAP_ANYWHERE,
  PrimaryButton,
  SPACING,
  Modal,
  LegacyStyledText,
  TYPOGRAPHY,
} from '@opentrons/components'

import { useDownloadRunLog } from '../hooks'

<<<<<<< HEAD
import type { ModalProps } from '@opentrons/components'
import type { RunError, RunCommandErrors } from '@opentrons/api-client'
=======
import type {
  RunError,
  RunCommandErrors,
  RunStatus,
} from '@opentrons/api-client'
import { RUN_STATUS_SUCCEEDED } from '@opentrons/api-client'
import type { LegacyModalProps } from '../../../molecules/LegacyModal'
>>>>>>> ffd1c168
import type { RunCommandError } from '@opentrons/shared-data'

/**
 * This modal is for Desktop app
 * @param robotName - Robot name
 * @param runId - Run protocol id
 * @param setShowRunFailedModal - For closing modal
 * @param highestPriorityError - Run error information
 *
 * @returns JSX.Element | null
 */
// Note(kk:08/07/2023)
// This modal and run failed modal for Touchscreen app will be merged into one component like EstopModals.

interface RunFailedModalProps {
  robotName: string
  runId: string
  setShowRunFailedModal: (showRunFailedModal: boolean) => void
  highestPriorityError?: RunError | null
  commandErrorList?: RunCommandErrors | null
  runStatus: RunStatus | null
}

export function RunFailedModal({
  robotName,
  runId,
  setShowRunFailedModal,
  highestPriorityError,
  commandErrorList,
  runStatus,
}: RunFailedModalProps): JSX.Element | null {
  const { i18n, t } = useTranslation(['run_details', 'shared', 'branded'])
<<<<<<< HEAD
  const modalProps: ModalProps = {
    type: 'error',
    title: t('run_failed_modal_title'),
=======
  const modalProps: LegacyModalProps = {
    type: runStatus === RUN_STATUS_SUCCEEDED ? 'warning' : 'error',
    title:
      commandErrorList == null || commandErrorList?.data.length === 0
        ? t('run_failed_modal_title')
        : runStatus === RUN_STATUS_SUCCEEDED
        ? t('warning_details')
        : t('error_details'),
>>>>>>> ffd1c168
    onClose: () => {
      setShowRunFailedModal(false)
    },
    closeOnOutsideClick: true,
    childrenPadding: SPACING.spacing24,
    width: '31.25rem',
  }
  const { downloadRunLog } = useDownloadRunLog(robotName, runId)

  if (highestPriorityError == null && commandErrorList == null) return null

  const handleClick = (): void => {
    setShowRunFailedModal(false)
  }

  const handleDownloadClick: React.MouseEventHandler<HTMLAnchorElement> = e => {
    e.preventDefault()
    e.stopPropagation()
    downloadRunLog()
  }

  interface ErrorContentProps {
    errors: RunCommandError[]
    isSingleError: boolean
  }
  const ErrorContent = ({
    errors,
    isSingleError,
  }: ErrorContentProps): JSX.Element => {
    return (
      <>
        <LegacyStyledText as="p" fontWeight={TYPOGRAPHY.fontWeightSemiBold}>
          {isSingleError
            ? t('error_info', {
                errorType: errors[0].errorType,
                errorCode: errors[0].errorCode,
              })
            : runStatus === RUN_STATUS_SUCCEEDED
            ? t(errors.length > 1 ? 'no_of_warnings' : 'no_of_warning', {
                count: errors.length,
              })
            : t(errors.length > 1 ? 'no_of_errors' : 'no_of_error', {
                count: errors.length,
              })}
        </LegacyStyledText>
        <Flex css={ERROR_MESSAGE_STYLE}>
          {' '}
          {errors.map((error, index) => (
            <LegacyStyledText
              as="p"
              textAlign={TYPOGRAPHY.textAlignLeft}
              key={index}
            >
              {' '}
              {isSingleError
                ? error.detail
                : `${error.errorCode}: ${error.detail}`}
            </LegacyStyledText>
          ))}
        </Flex>
      </>
    )
  }

  return (
    <Modal {...modalProps}>
      <Flex flexDirection={DIRECTION_COLUMN}>
        <ErrorContent
          errors={
            highestPriorityError
              ? [highestPriorityError]
              : commandErrorList?.data && commandErrorList?.data.length > 0
              ? commandErrorList?.data
              : []
          }
          isSingleError={!!highestPriorityError}
        />
        <LegacyStyledText as="p">
          {t('branded:run_failed_modal_description_desktop')}
        </LegacyStyledText>
        <Flex
          marginTop={SPACING.spacing32}
          flexDirection={DIRECTION_ROW}
          justifyContent={JUSTIFY_SPACE_BETWEEN}
          alignItems={ALIGN_CENTER}
        >
          <Link css={TYPOGRAPHY.linkPSemiBold} onClick={handleDownloadClick}>
            <Flex gridGap={SPACING.spacing2} alignItems={ALIGN_CENTER}>
              <Icon name="download" size="1rem" />
              {i18n.format(t('download_run_log'), 'titleCase')}
            </Flex>
          </Link>
          <PrimaryButton onClick={handleClick}>
            {i18n.format(t('shared:close'), 'capitalize')}
          </PrimaryButton>
        </Flex>
      </Flex>
    </Modal>
  )
}

const ERROR_MESSAGE_STYLE = css`
  max-height: 9.5rem;
  overflow-y: ${OVERFLOW_AUTO};
  margin-top: ${SPACING.spacing8};
  margin-bottom: ${SPACING.spacing16};
  padding: ${`${SPACING.spacing8} ${SPACING.spacing12}`};
  background-color: ${COLORS.grey30};
  border-radius: ${BORDERS.borderRadius8};
  overflow-wrap: ${OVERFLOW_WRAP_ANYWHERE};

  ::-webkit-scrollbar-thumb {
    background: ${COLORS.grey40};
  }
`<|MERGE_RESOLUTION|>--- conflicted
+++ resolved
@@ -23,18 +23,13 @@
 
 import { useDownloadRunLog } from '../hooks'
 
-<<<<<<< HEAD
-import type { ModalProps } from '@opentrons/components'
-import type { RunError, RunCommandErrors } from '@opentrons/api-client'
-=======
 import type {
   RunError,
   RunCommandErrors,
   RunStatus,
 } from '@opentrons/api-client'
+import type { ModalProps } from '@opentrons/components'
 import { RUN_STATUS_SUCCEEDED } from '@opentrons/api-client'
-import type { LegacyModalProps } from '../../../molecules/LegacyModal'
->>>>>>> ffd1c168
 import type { RunCommandError } from '@opentrons/shared-data'
 
 /**
@@ -67,12 +62,7 @@
   runStatus,
 }: RunFailedModalProps): JSX.Element | null {
   const { i18n, t } = useTranslation(['run_details', 'shared', 'branded'])
-<<<<<<< HEAD
   const modalProps: ModalProps = {
-    type: 'error',
-    title: t('run_failed_modal_title'),
-=======
-  const modalProps: LegacyModalProps = {
     type: runStatus === RUN_STATUS_SUCCEEDED ? 'warning' : 'error',
     title:
       commandErrorList == null || commandErrorList?.data.length === 0
@@ -80,7 +70,6 @@
         : runStatus === RUN_STATUS_SUCCEEDED
         ? t('warning_details')
         : t('error_details'),
->>>>>>> ffd1c168
     onClose: () => {
       setShowRunFailedModal(false)
     },
