import * as React from 'react'
import { useTranslation } from 'react-i18next'
import { useSelector } from 'react-redux'
import { Link, useHistory } from 'react-router-dom'

import {
  RUN_STATUS_IDLE,
  RUN_STATUS_RUNNING,
  RUN_STATUS_PAUSE_REQUESTED,
  RUN_STATUS_PAUSED,
  RUN_STATUS_STOP_REQUESTED,
  RUN_STATUS_STOPPED,
  RUN_STATUS_FAILED,
  RUN_STATUS_FINISHING,
  RUN_STATUS_SUCCEEDED,
  RUN_STATUS_BLOCKED_BY_OPEN_DOOR,
} from '@opentrons/api-client'
import { HEATERSHAKER_MODULE_TYPE } from '@opentrons/shared-data'
import {
  Box,
  Flex,
  Icon,
  IconName,
  Tooltip,
  useHoverTooltip,
  useInterval,
  ALIGN_CENTER,
  DIRECTION_COLUMN,
  DISPLAY_FLEX,
  DIRECTION_ROW,
  JUSTIFY_CENTER,
  JUSTIFY_SPACE_BETWEEN,
  SIZE_1,
  SIZE_3,
  SIZE_4,
  SIZE_5,
  TEXT_TRANSFORM_UPPERCASE,
  BORDERS,
  COLORS,
  SPACING,
  TYPOGRAPHY,
  useConditionalConfirm,
} from '@opentrons/components'
import { useRunQuery } from '@opentrons/react-api-client'

import { Banner } from '../../../atoms/Banner'
import { PrimaryButton, SecondaryButton } from '../../../atoms/Buttons'
import { useTrackEvent } from '../../../redux/analytics'
import { getIsHeaterShakerAttached } from '../../../redux/config'
import { StyledText } from '../../../atoms/text'
import {
  useCloseCurrentRun,
  useCurrentRunId,
} from '../../../organisms/ProtocolUpload/hooks'
import { ConfirmCancelModal } from '../../../organisms/RunDetails/ConfirmCancelModal'
import { HeaterShakerIsRunningModal } from '../HeaterShakerIsRunningModal'
import {
  useRunControls,
  useRunStatus,
  useRunTimestamps,
} from '../../../organisms/RunTimeControl/hooks'
import { formatInterval } from '../../../organisms/RunTimeControl/utils'

import {
  useAttachedModules,
  useProtocolDetailsForRun,
  useRunCalibrationStatus,
  useRunCreatedAtTimestamp,
  useUnmatchedModulesForProtocol,
} from '../hooks'
import { formatTimestamp } from '../utils'
import { useHeaterShakerFromProtocol } from '../ModuleCard/hooks'
import { ConfirmAttachmentModal } from '../ModuleCard/ConfirmAttachmentModal'

import type { Run } from '@opentrons/api-client'
import type { HeaterShakerModule } from '../../../redux/modules/types'

interface ProtocolRunHeaderProps {
  protocolRunHeaderRef: React.RefObject<HTMLDivElement> | null
  robotName: string
  runId: string
}

function RunTimer({
  runStatus,
  startedAt,
  stoppedAt,
  completedAt,
}: {
  runStatus: string | null
  startedAt: string | null
  stoppedAt: string | null
  completedAt: string | null
}): JSX.Element {
  const [now, setNow] = React.useState(Date())
  useInterval(() => setNow(Date()), 500, true)

  const endTime =
    runStatus === RUN_STATUS_STOP_REQUESTED && stoppedAt != null
      ? stoppedAt
      : completedAt ?? now

  const runTime =
    startedAt != null ? formatInterval(startedAt, endTime) : '--:--:--'

  return (
    <StyledText css={TYPOGRAPHY.pRegular} color={COLORS.darkBlack}>
      {runTime}
    </StyledText>
  )
}

export function ProtocolRunHeader({
  protocolRunHeaderRef,
  robotName,
  runId,
}: ProtocolRunHeaderProps): JSX.Element | null {
  const { t } = useTranslation('run_details')
  const history = useHistory()
  const [targetProps, tooltipProps] = useHoverTooltip()
  const trackEvent = useTrackEvent()
  const heaterShakerFromProtocol = useHeaterShakerFromProtocol()
  const configHasHeaterShakerAttached = useSelector(getIsHeaterShakerAttached)
  const runRecord = useRunQuery(runId)
  const createdAtTimestamp = useRunCreatedAtTimestamp(runId)
  const { displayName } = useProtocolDetailsForRun(runId)

  // this duplicates the run query above but has additional run status processing logic
  const runStatus = useRunStatus(runId)

  const { startedAt, stoppedAt, completedAt } = useRunTimestamps(runId)

  const startedAtTimestamp =
    startedAt != null ? formatTimestamp(startedAt) : '--:--:--'

  const completedAtTimestamp =
    completedAt != null ? formatTimestamp(completedAt) : '--:--:--'

  // redirect to new run after successful reset
  const onResetSuccess = (createRunResponse: Run): void =>
    history.push(
      `/devices/${robotName}/protocol-runs/${createRunResponse.data.id}/run-log`
    )

  const {
    play,
    pause,
    reset,
    isPlayRunActionLoading,
    isPauseRunActionLoading,
    isResetRunLoading,
  } = useRunControls(runId, onResetSuccess)

  const isMutationLoading =
    isPlayRunActionLoading || isPauseRunActionLoading || isResetRunLoading

  const { missingModuleIds } = useUnmatchedModulesForProtocol(robotName, runId)
  const { complete: isCalibrationComplete } = useRunCalibrationStatus(
    robotName,
    runId
  )
  const isSetupComplete = isCalibrationComplete && missingModuleIds.length === 0

  const currentRunId = useCurrentRunId()
  const isRobotBusy = currentRunId != null && currentRunId !== runId
  const isCurrentRun = currentRunId === runId

  const [showIsShakingModal, setShowIsShakingModal] = React.useState<boolean>(
    false
  )
  const attachedModules = useAttachedModules(robotName)
  const heaterShaker = attachedModules.find(
    (module): module is HeaterShakerModule =>
      module.moduleType === HEATERSHAKER_MODULE_TYPE
  )
  const isShaking =
    heaterShaker?.data != null && heaterShaker.data.speedStatus !== 'idle'

  const handleProceedToRunClick = (): void => {
    trackEvent({ name: 'proceedToRun', properties: {} })
    play()
  }

  const {
    confirm: confirmAttachment,
    showConfirmation: showConfirmationModal,
    cancel: cancelExit,
  } = useConditionalConfirm(
    handleProceedToRunClick,
    !configHasHeaterShakerAttached
  )

  const handlePlayButtonClick = (): void => {
    if (isShaking) {
      setShowIsShakingModal(true)
    } else if (heaterShakerFromProtocol != null && !isShaking) {
      confirmAttachment()
    } else play()
  }

  const isRunControlButtonDisabled =
    !isSetupComplete ||
    isMutationLoading ||
    isRobotBusy ||
    runStatus === RUN_STATUS_FINISHING ||
    runStatus === RUN_STATUS_PAUSE_REQUESTED ||
    runStatus === RUN_STATUS_STOP_REQUESTED ||
    runStatus === RUN_STATUS_BLOCKED_BY_OPEN_DOOR

  let handleButtonClick = (): void => {}
  let buttonIconName: IconName | null = null
  let buttonText: string = ''

  switch (runStatus) {
    case RUN_STATUS_IDLE:
    case RUN_STATUS_PAUSED:
    case RUN_STATUS_PAUSE_REQUESTED:
    case RUN_STATUS_BLOCKED_BY_OPEN_DOOR:
      buttonIconName = 'play'
      buttonText =
        runStatus === RUN_STATUS_IDLE ? t('start_run') : t('resume_run')
      handleButtonClick = handlePlayButtonClick
      break
    case RUN_STATUS_RUNNING:
      buttonIconName = 'pause'
      buttonText = t('pause_run')
      handleButtonClick = pause
      break
    case RUN_STATUS_STOP_REQUESTED:
      buttonIconName = null
      buttonText = t('canceling_run')
      handleButtonClick = reset
      break
    case RUN_STATUS_STOPPED:
    case RUN_STATUS_FINISHING:
    case RUN_STATUS_FAILED:
    case RUN_STATUS_SUCCEEDED:
      buttonIconName = 'play'
      buttonText = t('run_again')
      handleButtonClick = reset
      break
  }

  let disableReason = null
  if (!isSetupComplete) {
    disableReason = t('setup_incomplete')
  } else if (isRobotBusy) {
    disableReason = t('robot_is_busy')
  }

  const buttonIcon =
    buttonIconName != null ? (
      <Icon
        name={buttonIconName}
        size={SIZE_1}
        marginRight={SPACING.spacing3}
      />
    ) : null

  const [
    showConfirmCancelModal,
    setShowConfirmCancelModal,
  ] = React.useState<boolean>(false)

  const handleCancelClick = (): void => {
    pause()
    setShowConfirmCancelModal(true)
  }

  const showCancelButton =
    runStatus === RUN_STATUS_RUNNING ||
    runStatus === RUN_STATUS_PAUSED ||
    runStatus === RUN_STATUS_PAUSE_REQUESTED ||
    runStatus === RUN_STATUS_BLOCKED_BY_OPEN_DOOR ||
    runStatus === RUN_STATUS_IDLE

  const { closeCurrentRun, isClosingCurrentRun } = useCloseCurrentRun()

  const handleClearClick = (): void => {
    closeCurrentRun()
  }

<<<<<<< HEAD
  const isClearButtonDisabled =
    isClosingCurrentRun ||
    runStatus === RUN_STATUS_RUNNING ||
    runStatus === RUN_STATUS_PAUSED ||
    runStatus === RUN_STATUS_FINISHING ||
    runStatus === RUN_STATUS_PAUSE_REQUESTED ||
    runStatus === RUN_STATUS_STOP_REQUESTED
=======
  const clearProtocolLink = (
    <Btn
      role="link"
      onClick={handleClearClick}
      id="ProtocolRunHeader_closeRunLink"
    >
      <StyledText textDecoration={TYPOGRAPHY.textDecorationUnderline}>
        {t('clear_protocol')}
      </StyledText>
    </Btn>
  )
>>>>>>> cb15749c

  const ClearProtocolBanner = (): JSX.Element | null => {
    switch (runStatus) {
      case RUN_STATUS_FAILED: {
        return (
          <Banner type="error" onCloseClick={handleClearClick}>
            <Flex justifyContent={JUSTIFY_SPACE_BETWEEN} width="100%">
              {`${t('run_failed')}.`}
            </Flex>
          </Banner>
        )
      }
      case RUN_STATUS_STOPPED: {
        return (
          <Banner type="warning">
            <Flex justifyContent={JUSTIFY_SPACE_BETWEEN} width="100%">
              {`${t('run_canceled')}.`}
            </Flex>
          </Banner>
        )
      }
      case RUN_STATUS_SUCCEEDED: {
        return (
          <Banner type="success" onCloseClick={handleClearClick}>
            <Flex justifyContent={JUSTIFY_SPACE_BETWEEN} width="100%">
              {`${t('run_completed')}.`}
            </Flex>
          </Banner>
        )
      }
    }
    return null
  }

  const ProtocolRunningContent = (): JSX.Element | null =>
    runStatus != null ? (
      <Flex
        backgroundColor={COLORS.lightGrey}
        justifyContent={JUSTIFY_SPACE_BETWEEN}
        padding={SPACING.spacing3}
      >
        <Flex gridGap={SPACING.spacing6}>
          <Box>
            <StyledText
              textTransform={TEXT_TRANSFORM_UPPERCASE}
              color={COLORS.darkGreyEnabled}
              css={TYPOGRAPHY.h6Default}
              paddingBottom={SPACING.spacing2}
            >
              {t('protocol_start')}
            </StyledText>
            <StyledText
              css={TYPOGRAPHY.pRegular}
              color={COLORS.darkBlack}
              id="ProtocolRunHeader_protocolStart"
            >
              {startedAtTimestamp}
            </StyledText>
          </Box>
          <Box>
            <StyledText
              textTransform={TEXT_TRANSFORM_UPPERCASE}
              color={COLORS.darkGreyEnabled}
              css={TYPOGRAPHY.h6Default}
              paddingBottom={SPACING.spacing2}
            >
              {t('protocol_end')}
            </StyledText>
            <StyledText
              css={TYPOGRAPHY.pRegular}
              color={COLORS.darkBlack}
              id="ProtocolRunHeader_protocolEnd"
            >
              {completedAtTimestamp}
            </StyledText>
          </Box>
        </Flex>
        {showCancelButton ? (
          <SecondaryButton
            color={COLORS.errorText}
            padding={`${SPACING.spacingSM} ${SPACING.spacing4}`}
            onClick={
              isCurrentRun && runStatus === RUN_STATUS_IDLE
                ? handleClearClick
                : handleCancelClick
            }
            id="ProtocolRunHeader_cancelRunButton"
            disabled={isClosingCurrentRun}
          >
            {t('cancel_run')}
          </SecondaryButton>
        ) : null}
      </Flex>
    ) : null

  return (
    <Flex
      ref={protocolRunHeaderRef}
      backgroundColor={COLORS.white}
      border={BORDERS.lineBorder}
      borderRadius={BORDERS.radiusSoftCorners}
      color={COLORS.black}
      flexDirection={DIRECTION_COLUMN}
      gridGap={SPACING.spacing4}
      marginBottom={SPACING.spacing4}
      padding={SPACING.spacing4}
    >
      {showConfirmationModal && (
        <ConfirmAttachmentModal
          onCloseClick={cancelExit}
          isProceedToRunModal={true}
          onConfirmClick={handleProceedToRunClick}
        />
      )}

      <Flex>
        {/* TODO(bh, 2022-03-15) will update link to a protocol key stored locally when built */}
        <Link to={`/protocols/${runRecord?.data?.data.protocolId}`}>
          <StyledText
            color={COLORS.blue}
            css={TYPOGRAPHY.h2SemiBold}
            id="ProtocolRunHeader_protocolName"
          >
            {displayName}
          </StyledText>
        </Link>
      </Flex>
      {runStatus === RUN_STATUS_BLOCKED_BY_OPEN_DOOR ? (
        <Banner type="warning">{t('close_door_to_resume')}</Banner>
      ) : null}
      {isCurrentRun ? <ClearProtocolBanner /> : null}
      <Flex justifyContent={JUSTIFY_SPACE_BETWEEN}>
        <Box minWidth={SIZE_4}>
          <StyledText
            textTransform={TEXT_TRANSFORM_UPPERCASE}
            color={COLORS.darkGreyEnabled}
            css={TYPOGRAPHY.h6Default}
            paddingBottom={SPACING.spacing2}
          >
            {t('run_id')}
          </StyledText>
          {/* this is the createdAt timestamp, not the run id */}
          <StyledText
            css={TYPOGRAPHY.pRegular}
            color={COLORS.darkBlack}
            id="ProtocolRunHeader_runRecordId"
          >
            {createdAtTimestamp}
          </StyledText>
        </Box>
        <Box minWidth={SIZE_3}>
          <StyledText
            textTransform={TEXT_TRANSFORM_UPPERCASE}
            color={COLORS.darkGreyEnabled}
            css={TYPOGRAPHY.h6Default}
            paddingBottom={SPACING.spacing2}
          >
            {t('status')}
          </StyledText>
          <Flex alignItems={ALIGN_CENTER}>
            {runStatus === RUN_STATUS_RUNNING ? (
              <Icon
                name="circle"
                color={COLORS.blue}
                size={SPACING.spacing2}
                marginRight={SPACING.spacing2}
                data-testid="running_circle"
              >
                <animate
                  attributeName="fill"
                  values={`${COLORS.blue}; transparent`}
                  dur="1s"
                  calcMode="discrete"
                  repeatCount="indefinite"
                  data-testid="pulsing_status_circle"
                />
              </Icon>
            ) : null}
            <StyledText
              css={TYPOGRAPHY.pRegular}
              color={COLORS.darkBlack}
              id="ProtocolRunHeader_runStatus"
            >
              {runStatus != null ? t(`status_${runStatus}`) : ''}
            </StyledText>
          </Flex>
        </Box>
        <Box minWidth={SIZE_3}>
          <StyledText
            textTransform={TEXT_TRANSFORM_UPPERCASE}
            color={COLORS.darkGreyEnabled}
            css={TYPOGRAPHY.h6Default}
            paddingBottom={SPACING.spacing2}
          >
            {t('run_time')}
          </StyledText>
          <RunTimer
            runStatus={runStatus}
            startedAt={startedAt}
            stoppedAt={stoppedAt}
            completedAt={completedAt}
          />
        </Box>
        {showIsShakingModal && heaterShaker != null && (
          <HeaterShakerIsRunningModal
            closeModal={() => setShowIsShakingModal(false)}
            module={heaterShaker}
            startRun={play}
          />
        )}
        <Flex
          justifyContent={'flex-end'}
          flexDirection={DIRECTION_ROW}
          gridGap={SPACING.spacingSM}
          width={SIZE_5}
        >
          <PrimaryButton
            justifyContent={JUSTIFY_CENTER}
            alignItems={ALIGN_CENTER}
            boxShadow="none"
            display={DISPLAY_FLEX}
            padding={`${SPACING.spacingSM} ${SPACING.spacing4}`}
            disabled={isRunControlButtonDisabled}
            onClick={handleButtonClick}
            id="ProtocolRunHeader_runControlButton"
            {...targetProps}
          >
            {buttonIcon}
            <StyledText css={TYPOGRAPHY.pSemiBold}>{buttonText}</StyledText>
          </PrimaryButton>
          {disableReason != null && (
            <Tooltip {...tooltipProps}>{disableReason}</Tooltip>
          )}
        </Flex>
      </Flex>
      <ProtocolRunningContent />
      {showConfirmCancelModal ? (
        <ConfirmCancelModal
          onClose={() => setShowConfirmCancelModal(false)}
          runId={runId}
        />
      ) : null}
    </Flex>
  )
}<|MERGE_RESOLUTION|>--- conflicted
+++ resolved
@@ -279,28 +279,6 @@
   const handleClearClick = (): void => {
     closeCurrentRun()
   }
-
-<<<<<<< HEAD
-  const isClearButtonDisabled =
-    isClosingCurrentRun ||
-    runStatus === RUN_STATUS_RUNNING ||
-    runStatus === RUN_STATUS_PAUSED ||
-    runStatus === RUN_STATUS_FINISHING ||
-    runStatus === RUN_STATUS_PAUSE_REQUESTED ||
-    runStatus === RUN_STATUS_STOP_REQUESTED
-=======
-  const clearProtocolLink = (
-    <Btn
-      role="link"
-      onClick={handleClearClick}
-      id="ProtocolRunHeader_closeRunLink"
-    >
-      <StyledText textDecoration={TYPOGRAPHY.textDecorationUnderline}>
-        {t('clear_protocol')}
-      </StyledText>
-    </Btn>
-  )
->>>>>>> cb15749c
 
   const ClearProtocolBanner = (): JSX.Element | null => {
     switch (runStatus) {
@@ -382,11 +360,7 @@
           <SecondaryButton
             color={COLORS.errorText}
             padding={`${SPACING.spacingSM} ${SPACING.spacing4}`}
-            onClick={
-              isCurrentRun && runStatus === RUN_STATUS_IDLE
-                ? handleClearClick
-                : handleCancelClick
-            }
+            onClick={handleCancelClick}
             id="ProtocolRunHeader_cancelRunButton"
             disabled={isClosingCurrentRun}
           >
