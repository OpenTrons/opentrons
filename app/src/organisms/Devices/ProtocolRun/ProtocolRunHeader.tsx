import * as React from 'react'
import { useTranslation } from 'react-i18next'
import { useSelector } from 'react-redux'
import { Link, useHistory } from 'react-router-dom'

import {
  RUN_STATUS_IDLE,
  RUN_STATUS_RUNNING,
  RUN_STATUS_PAUSE_REQUESTED,
  RUN_STATUS_PAUSED,
  RUN_STATUS_STOP_REQUESTED,
  RUN_STATUS_STOPPED,
  RUN_STATUS_FAILED,
  RUN_STATUS_FINISHING,
  RUN_STATUS_SUCCEEDED,
  RUN_STATUS_BLOCKED_BY_OPEN_DOOR,
  RunStatus,
} from '@opentrons/api-client'
import {
  useRunQuery,
  useModulesQuery,
  useEstopQuery,
} from '@opentrons/react-api-client'
import { HEATERSHAKER_MODULE_TYPE } from '@opentrons/shared-data'
import {
  Box,
  Flex,
  Icon,
  IconName,
  useHoverTooltip,
  ALIGN_CENTER,
  DIRECTION_COLUMN,
  DISPLAY_FLEX,
  JUSTIFY_CENTER,
  JUSTIFY_SPACE_BETWEEN,
  SIZE_1,
  BORDERS,
  COLORS,
  SPACING,
  TYPOGRAPHY,
  PrimaryButton,
  SecondaryButton,
  useConditionalConfirm,
  JUSTIFY_FLEX_END,
  Link as LinkButton,
} from '@opentrons/components'

import { getRobotUpdateDisplayInfo } from '../../../redux/robot-update'
import { ProtocolAnalysisErrorBanner } from './ProtocolAnalysisErrorBanner'
import { ProtocolAnalysisErrorModal } from './ProtocolAnalysisErrorModal'
import { Banner } from '../../../atoms/Banner'
import {
  useTrackEvent,
  ANALYTICS_PROTOCOL_PROCEED_TO_RUN,
  ANALYTICS_PROTOCOL_RUN_AGAIN,
  ANALYTICS_PROTOCOL_RUN_FINISH,
  ANALYTICS_PROTOCOL_RUN_PAUSE,
  ANALYTICS_PROTOCOL_RUN_START,
  ANALYTICS_PROTOCOL_RUN_RESUME,
} from '../../../redux/analytics'
import { getIsHeaterShakerAttached } from '../../../redux/config'
import { StyledText } from '../../../atoms/text'
import { Tooltip } from '../../../atoms/Tooltip'
import {
  useCloseCurrentRun,
  useCurrentRunId,
} from '../../../organisms/ProtocolUpload/hooks'
import { ConfirmCancelModal } from '../../../organisms/RunDetails/ConfirmCancelModal'
import { HeaterShakerIsRunningModal } from '../HeaterShakerIsRunningModal'
import {
  useRunControls,
  useRunStatus,
  useRunTimestamps,
} from '../../../organisms/RunTimeControl/hooks'
import { useIsHeaterShakerInProtocol } from '../../ModuleCard/hooks'
import { ConfirmAttachmentModal } from '../../ModuleCard/ConfirmAttachmentModal'
import {
  useProtocolDetailsForRun,
  useProtocolAnalysisErrors,
  useRunCalibrationStatus,
  useRunCreatedAtTimestamp,
  useUnmatchedModulesForProtocol,
  useIsRobotViewable,
  useTrackProtocolRunEvent,
  useRobotAnalyticsData,
  useIsOT3,
} from '../hooks'
import { formatTimestamp } from '../utils'
import { RunTimer } from './RunTimer'
import { EMPTY_TIMESTAMP } from '../constants'
import { getHighestPriorityError } from '../../OnDeviceDisplay/RunningProtocol'
import { RunFailedModal } from './RunFailedModal'
import { DISENGAGED } from '../../EmergencyStop'

import type { Run, RunError } from '@opentrons/api-client'
import type { State } from '../../../redux/types'
import type { HeaterShakerModule } from '../../../redux/modules/types'
import { RunProgressMeter } from '../../RunProgressMeter'

const EQUIPMENT_POLL_MS = 5000
const ESTOP_POLL_MS = 5000
const CANCELLABLE_STATUSES = [
  RUN_STATUS_RUNNING,
  RUN_STATUS_PAUSED,
  RUN_STATUS_PAUSE_REQUESTED,
  RUN_STATUS_BLOCKED_BY_OPEN_DOOR,
  RUN_STATUS_IDLE,
]

interface ProtocolRunHeaderProps {
  protocolRunHeaderRef: React.RefObject<HTMLDivElement> | null
  robotName: string
  runId: string
  makeHandleJumpToStep: (index: number) => () => void
}

export function ProtocolRunHeader({
  protocolRunHeaderRef,
  robotName,
  runId,
  makeHandleJumpToStep,
}: ProtocolRunHeaderProps): JSX.Element | null {
  const { t } = useTranslation('run_details')
  const history = useHistory()
  const createdAtTimestamp = useRunCreatedAtTimestamp(runId)
  const {
    protocolData,
    displayName,
    protocolKey,
    isProtocolAnalyzing,
  } = useProtocolDetailsForRun(runId)
  const { trackProtocolRunEvent } = useTrackProtocolRunEvent(runId)
  const robotAnalyticsData = useRobotAnalyticsData(robotName)
  const isRobotViewable = useIsRobotViewable(robotName)
  const runStatus = useRunStatus(runId)
  const { analysisErrors } = useProtocolAnalysisErrors(runId)
  const isRunCurrent = Boolean(useRunQuery(runId)?.data?.data?.current)
  const { closeCurrentRun, isClosingCurrentRun } = useCloseCurrentRun()
  const { startedAt, stoppedAt, completedAt } = useRunTimestamps(runId)
  const [showRunFailedModal, setShowRunFailedModal] = React.useState(false)
  const { data: runRecord } = useRunQuery(runId, { staleTime: Infinity })
  const highestPriorityError =
    runRecord?.data?.errors != null
      ? getHighestPriorityError(runRecord?.data?.errors)
      : undefined
  const { data: estopStatus, error: estopError } = useEstopQuery({
    refetchInterval: ESTOP_POLL_MS,
  })
  const [
    showEmergencyStopRunBanner,
    setShowEmergencyStopRunBanner,
  ] = React.useState<boolean>(false)
  const isOT3 = useIsOT3(robotName)

  React.useEffect(() => {
    if (estopStatus?.data.status !== DISENGAGED && estopError == null) {
      setShowEmergencyStopRunBanner(true)
    }
  }, [estopStatus?.data.status])

  React.useEffect(() => {
    if (protocolData != null && !isRobotViewable) {
      history.push(`/devices`)
    }
  }, [protocolData, isRobotViewable, history])

  React.useEffect(() => {
    if (runStatus === RUN_STATUS_STOPPED && isRunCurrent && runId != null) {
      trackProtocolRunEvent({
        name: ANALYTICS_PROTOCOL_RUN_FINISH,
        properties: {
          ...robotAnalyticsData,
        },
      })
      closeCurrentRun()
    }
  }, [runStatus, isRunCurrent, runId, closeCurrentRun])

  const startedAtTimestamp =
    startedAt != null ? formatTimestamp(startedAt) : EMPTY_TIMESTAMP

  const completedAtTimestamp =
    completedAt != null ? formatTimestamp(completedAt) : EMPTY_TIMESTAMP

  // redirect to new run after successful reset
  const onResetSuccess = (createRunResponse: Run): void =>
    history.push(
      `/devices/${robotName}/protocol-runs/${createRunResponse.data.id}/run-preview`
    )

  const { pause, play } = useRunControls(runId, onResetSuccess)

  const [showAnalysisErrorModal, setShowAnalysisErrorModal] = React.useState(
    false
  )
  const handleErrorModalCloseClick: React.MouseEventHandler = e => {
    e.preventDefault()
    e.stopPropagation()
    setShowAnalysisErrorModal(false)
  }
  React.useEffect(() => {
    if (analysisErrors != null && analysisErrors?.length > 0) {
      setShowAnalysisErrorModal(true)
    }
  }, [analysisErrors])

  const [
    showConfirmCancelModal,
    setShowConfirmCancelModal,
  ] = React.useState<boolean>(false)

  const handleCancelClick = (): void => {
    if (runStatus === RUN_STATUS_RUNNING) pause()
    setShowConfirmCancelModal(true)
  }

  const handleClearClick = (): void => {
    trackProtocolRunEvent({
      name: ANALYTICS_PROTOCOL_RUN_FINISH,
      properties: robotAnalyticsData ?? undefined,
    })
    closeCurrentRun()
  }

  return (
    <>
      {showRunFailedModal ? (
        <RunFailedModal
          robotName={robotName}
          runId={runId}
          setShowRunFailedModal={setShowRunFailedModal}
          highestPriorityError={highestPriorityError}
        />
      ) : null}
      <Flex
        ref={protocolRunHeaderRef}
        backgroundColor={COLORS.white}
        border={BORDERS.lineBorder}
        borderRadius={BORDERS.radiusSoftCorners}
        flexDirection={DIRECTION_COLUMN}
        gridGap={SPACING.spacing16}
        marginBottom={SPACING.spacing16}
        padding={SPACING.spacing16}
      >
        {showAnalysisErrorModal &&
          analysisErrors != null &&
          analysisErrors.length > 0 && (
            <ProtocolAnalysisErrorModal
              displayName={displayName}
              errors={analysisErrors}
              onClose={handleErrorModalCloseClick}
              robotName={robotName}
            />
          )}

        <Flex>
          {protocolKey != null ? (
            <Link to={`/protocols/${protocolKey}`}>
              <StyledText
                as="h2"
                fontWeight={TYPOGRAPHY.fontWeightSemiBold}
                color={COLORS.blueEnabled}
              >
                {displayName}
              </StyledText>
            </Link>
          ) : (
            <StyledText as="h2" fontWeight={TYPOGRAPHY.fontWeightSemiBold}>
              {displayName}
            </StyledText>
          )}
        </Flex>
        {analysisErrors != null && analysisErrors.length > 0 && (
          <ProtocolAnalysisErrorBanner errors={analysisErrors} />
        )}
        {runStatus === RUN_STATUS_BLOCKED_BY_OPEN_DOOR ? (
          <Banner type="warning">{t('close_door_to_resume')}</Banner>
        ) : null}
        {runStatus === RUN_STATUS_STOPPED ? (
          <Banner type="warning">{t('run_canceled')}</Banner>
        ) : null}
        {isRunCurrent ? (
          <TerminalRunBanner
            {...{
              runStatus,
              handleClearClick,
              isClosingCurrentRun,
              setShowRunFailedModal,
              highestPriorityError,
            }}
          />
        ) : null}
        {estopStatus?.data.status !== DISENGAGED &&
<<<<<<< HEAD
        estopError == null &&
        showEmergencyStopRunBanner ? (
=======
        showEmergencyStopRunBanner &&
        isOT3 ? (
>>>>>>> b349c30e
          <EmergencyStopRunBanner
            setShowEmergencyStopRunBanner={setShowEmergencyStopRunBanner}
          />
        ) : null}
        <Box display="grid" gridTemplateColumns="4fr 3fr 3fr 4fr">
          <LabeledValue label={t('run')} value={createdAtTimestamp} />
          <LabeledValue
            label={t('status')}
            value={<DisplayRunStatus runStatus={runStatus} />}
          />
          <LabeledValue
            label={t('run_time')}
            value={
              <RunTimer {...{ runStatus, startedAt, stoppedAt, completedAt }} />
            }
          />
          <Flex justifyContent={JUSTIFY_FLEX_END}>
            <ActionButton
              runId={runId}
              robotName={robotName}
              runStatus={runStatus}
              isProtocolAnalyzing={
                protocolData == null || !!isProtocolAnalyzing
              }
            />
          </Flex>
        </Box>
        {runStatus != null ? (
          <Box
            backgroundColor={COLORS.fundamentalsBackground}
            display="grid"
            gridTemplateColumns="4fr 6fr 4fr"
            padding={SPACING.spacing8}
          >
            <LabeledValue
              label={t('protocol_start')}
              value={startedAtTimestamp}
            />
            <LabeledValue
              label={t('protocol_end')}
              value={completedAtTimestamp}
            />
            <Flex justifyContent={JUSTIFY_FLEX_END}>
              {CANCELLABLE_STATUSES.includes(runStatus) && (
                <SecondaryButton
                  isDangerous
                  onClick={handleCancelClick}
                  disabled={isClosingCurrentRun}
                >
                  {t('cancel_run')}
                </SecondaryButton>
              )}
            </Flex>
          </Box>
        ) : null}
        <RunProgressMeter
          {...{
            makeHandleJumpToStep,
            runId,
            robotName,
            resumeRunHandler: play,
          }}
        />
        {showConfirmCancelModal ? (
          <ConfirmCancelModal
            onClose={() => setShowConfirmCancelModal(false)}
            runId={runId}
          />
        ) : null}
      </Flex>
    </>
  )
}

interface LabeledValueProps {
  label: string
  value: React.ReactNode
}

function LabeledValue(props: LabeledValueProps): JSX.Element {
  return (
    <Flex flexDirection={DIRECTION_COLUMN} gridGap={SPACING.spacing4}>
      <StyledText as="h6">{props.label}</StyledText>
      {typeof props.value === 'string' ? (
        <StyledText as="p">{props.value}</StyledText>
      ) : (
        props.value
      )}
    </Flex>
  )
}

interface DisplayRunStatusProps {
  runStatus: RunStatus | null
}

function DisplayRunStatus(props: DisplayRunStatusProps): JSX.Element {
  const { t } = useTranslation('run_details')
  return (
    <Flex alignItems={ALIGN_CENTER}>
      {props.runStatus === RUN_STATUS_RUNNING ? (
        <Icon
          name="circle"
          color={COLORS.blueEnabled}
          size={SPACING.spacing4}
          marginRight={SPACING.spacing4}
          data-testid="running_circle"
        >
          <animate
            attributeName="fill"
            values={`${COLORS.blueEnabled}; transparent`}
            dur="1s"
            calcMode="discrete"
            repeatCount="indefinite"
          />
        </Icon>
      ) : null}
      <StyledText as="p">
        {props.runStatus != null ? t(`status_${String(props.runStatus)}`) : ''}
      </StyledText>
    </Flex>
  )
}

const START_RUN_STATUSES: RunStatus[] = [
  RUN_STATUS_IDLE,
  RUN_STATUS_PAUSED,
  RUN_STATUS_PAUSE_REQUESTED,
  RUN_STATUS_BLOCKED_BY_OPEN_DOOR,
]
const RUN_AGAIN_STATUSES: RunStatus[] = [
  RUN_STATUS_STOPPED,
  RUN_STATUS_FINISHING,
  RUN_STATUS_FAILED,
  RUN_STATUS_SUCCEEDED,
]
const DISABLED_STATUSES: RunStatus[] = [
  RUN_STATUS_FINISHING,
  RUN_STATUS_PAUSE_REQUESTED,
  RUN_STATUS_STOP_REQUESTED,
  RUN_STATUS_BLOCKED_BY_OPEN_DOOR,
]
interface ActionButtonProps {
  runId: string
  robotName: string
  runStatus: RunStatus | null
  isProtocolAnalyzing: boolean
}
function ActionButton(props: ActionButtonProps): JSX.Element {
  const { runId, robotName, runStatus, isProtocolAnalyzing } = props
  const history = useHistory()
  const { t } = useTranslation(['run_details', 'shared'])
  const attachedModules =
    useModulesQuery({
      refetchInterval: EQUIPMENT_POLL_MS,
      enabled: runStatus != null && START_RUN_STATUSES.includes(runStatus),
    })?.data?.data ?? []
  const trackEvent = useTrackEvent()
  const { trackProtocolRunEvent } = useTrackProtocolRunEvent(runId)
  const [targetProps, tooltipProps] = useHoverTooltip()
  const {
    play,
    pause,
    reset,
    isPlayRunActionLoading,
    isPauseRunActionLoading,
    isResetRunLoading,
  } = useRunControls(runId, (createRunResponse: Run): void =>
    // redirect to new run after successful reset
    history.push(
      `/devices/${robotName}/protocol-runs/${createRunResponse.data.id}/run-preview`
    )
  )
  const { missingModuleIds } = useUnmatchedModulesForProtocol(robotName, runId)
  const { complete: isCalibrationComplete } = useRunCalibrationStatus(
    robotName,
    runId
  )
  const [showIsShakingModal, setShowIsShakingModal] = React.useState<boolean>(
    false
  )
  const isSetupComplete = isCalibrationComplete && missingModuleIds.length === 0
  const isRobotOnWrongVersionOfSoftware = ['upgrade', 'downgrade'].includes(
    useSelector((state: State) => {
      return getRobotUpdateDisplayInfo(state, robotName)
    })?.autoUpdateAction
  )
  const currentRunId = useCurrentRunId()
  const isCurrentRun = currentRunId === runId
  const isOtherRunCurrent = currentRunId != null && currentRunId !== runId
  const isRunControlButtonDisabled =
    (isCurrentRun && !isSetupComplete) ||
    isPlayRunActionLoading ||
    isPauseRunActionLoading ||
    isResetRunLoading ||
    isOtherRunCurrent ||
    isProtocolAnalyzing ||
    (runStatus != null && DISABLED_STATUSES.includes(runStatus)) ||
    isRobotOnWrongVersionOfSoftware
  const handleProceedToRunClick = (): void => {
    trackEvent({ name: ANALYTICS_PROTOCOL_PROCEED_TO_RUN, properties: {} })
    play()
  }
  const configBypassHeaterShakerAttachmentConfirmation = useSelector(
    getIsHeaterShakerAttached
  )
  const {
    confirm: confirmAttachment,
    showConfirmation: showConfirmationModal,
    cancel: cancelExit,
  } = useConditionalConfirm(
    handleProceedToRunClick,
    !configBypassHeaterShakerAttachmentConfirmation
  )
  const robotAnalyticsData = useRobotAnalyticsData(robotName)

  const isHeaterShakerInProtocol = useIsHeaterShakerInProtocol()
  const activeHeaterShaker = attachedModules.find(
    (module): module is HeaterShakerModule =>
      module.moduleType === HEATERSHAKER_MODULE_TYPE &&
      module?.data != null &&
      module.data.speedStatus !== 'idle'
  )
  const isHeaterShakerShaking = attachedModules
    .filter(
      (module): module is HeaterShakerModule =>
        module.moduleType === HEATERSHAKER_MODULE_TYPE
    )
    .some(module => module?.data != null && module.data.speedStatus !== 'idle')

  let buttonText: string = ''
  let handleButtonClick = (): void => {}
  let buttonIconName: IconName | null = null
  let disableReason = null

  if (currentRunId === runId && !isSetupComplete) {
    disableReason = t('setup_incomplete')
  } else if (isOtherRunCurrent) {
    disableReason = t('shared:robot_is_busy')
  } else if (isRobotOnWrongVersionOfSoftware) {
    disableReason = t('shared:a_software_update_is_available')
  }

  if (isProtocolAnalyzing) {
    buttonIconName = 'ot-spinner'
    buttonText = t('analyzing_on_robot')
  } else if (runStatus === RUN_STATUS_RUNNING) {
    buttonIconName = 'pause'
    buttonText = t('pause_run')
    handleButtonClick = (): void => {
      pause()
      trackProtocolRunEvent({ name: ANALYTICS_PROTOCOL_RUN_PAUSE })
    }
  } else if (runStatus === RUN_STATUS_STOP_REQUESTED) {
    buttonIconName = 'ot-spinner'
    buttonText = t('canceling_run')
  } else if (runStatus != null && START_RUN_STATUSES.includes(runStatus)) {
    buttonIconName = 'play'
    buttonText =
      runStatus === RUN_STATUS_IDLE ? t('start_run') : t('resume_run')
    handleButtonClick = () => {
      if (isHeaterShakerShaking && isHeaterShakerInProtocol) {
        setShowIsShakingModal(true)
      } else if (
        isHeaterShakerInProtocol &&
        !isHeaterShakerShaking &&
        (runStatus === RUN_STATUS_IDLE || runStatus === RUN_STATUS_STOPPED)
      ) {
        confirmAttachment()
      } else {
        play()
        history.push(`/devices/${robotName}/protocol-runs/${runId}/run-preview`)
        trackProtocolRunEvent({
          name:
            runStatus === RUN_STATUS_IDLE
              ? ANALYTICS_PROTOCOL_RUN_START
              : ANALYTICS_PROTOCOL_RUN_RESUME,
          properties:
            runStatus === RUN_STATUS_IDLE && robotAnalyticsData != null
              ? robotAnalyticsData
              : {},
        })
      }
    }
  } else if (runStatus != null && RUN_AGAIN_STATUSES.includes(runStatus)) {
    buttonIconName = 'play'
    buttonText = t('run_again')
    handleButtonClick = () => {
      reset()
      trackEvent({
        name: ANALYTICS_PROTOCOL_PROCEED_TO_RUN,
        properties: { sourceLocation: 'RunRecordDetail' },
      })
      trackProtocolRunEvent({ name: ANALYTICS_PROTOCOL_RUN_AGAIN })
    }
  }

  return (
    <>
      <PrimaryButton
        justifyContent={JUSTIFY_CENTER}
        alignItems={ALIGN_CENTER}
        boxShadow="none"
        display={DISPLAY_FLEX}
        padding={`${SPACING.spacing12} ${SPACING.spacing16}`}
        disabled={isRunControlButtonDisabled}
        onClick={handleButtonClick}
        id="ProtocolRunHeader_runControlButton"
        {...targetProps}
      >
        {buttonIconName != null ? (
          <Icon
            name={buttonIconName}
            size={SIZE_1}
            marginRight={SPACING.spacing8}
            spin={
              isProtocolAnalyzing || runStatus === RUN_STATUS_STOP_REQUESTED
            }
          />
        ) : null}
        <StyledText css={TYPOGRAPHY.pSemiBold}>{buttonText}</StyledText>
      </PrimaryButton>
      {disableReason != null && (
        <Tooltip tooltipProps={tooltipProps}>{disableReason}</Tooltip>
      )}
      {showIsShakingModal &&
        activeHeaterShaker != null &&
        isHeaterShakerInProtocol &&
        runId != null && (
          <HeaterShakerIsRunningModal
            closeModal={() => setShowIsShakingModal(false)}
            module={activeHeaterShaker}
            startRun={play}
          />
        )}
      {showConfirmationModal && (
        <ConfirmAttachmentModal
          onCloseClick={cancelExit}
          isProceedToRunModal={true}
          onConfirmClick={handleProceedToRunClick}
        />
      )}
    </>
  )
}

interface TerminalRunProps {
  runStatus: RunStatus | null
  handleClearClick: () => void
  isClosingCurrentRun: boolean
  setShowRunFailedModal: (showRunFailedModal: boolean) => void
  highestPriorityError?: RunError
}
function TerminalRunBanner(props: TerminalRunProps): JSX.Element | null {
  const {
    runStatus,
    handleClearClick,
    isClosingCurrentRun,
    setShowRunFailedModal,
    highestPriorityError,
  } = props
  const { t } = useTranslation('run_details')

  const handleClick = (): void => {
    handleClearClick()
    setShowRunFailedModal(true)
  }

  if (runStatus === RUN_STATUS_FAILED || runStatus === RUN_STATUS_SUCCEEDED) {
    return (
      <>
        {runStatus === RUN_STATUS_SUCCEEDED ? (
          <Banner
            type="success"
            onCloseClick={handleClearClick}
            isCloseActionLoading={isClosingCurrentRun}
          >
            <Flex justifyContent={JUSTIFY_SPACE_BETWEEN} width="100%">
              {t('run_completed')}
            </Flex>
          </Banner>
        ) : (
          <Banner type="error">
            <Flex justifyContent={JUSTIFY_SPACE_BETWEEN} width="100%">
              <StyledText>
                {t('error_info', {
                  errorType: highestPriorityError?.errorType,
                  errorCode: highestPriorityError?.errorCode,
                })}
              </StyledText>

              <LinkButton
                onClick={handleClick}
                textDecoration={TYPOGRAPHY.textDecorationUnderline}
              >
                {t('view_error')}
              </LinkButton>
            </Flex>
          </Banner>
        )}
      </>
    )
  }
  return null
}

interface EmergencyStopRunPropsBanner {
  setShowEmergencyStopRunBanner: (showEmergencyStopRunBanner: boolean) => void
}

function EmergencyStopRunBanner({
  setShowEmergencyStopRunBanner,
}: EmergencyStopRunPropsBanner): JSX.Element {
  const { t } = useTranslation('run_details')
  return (
    <Banner
      type="error"
      onCloseClick={() => setShowEmergencyStopRunBanner(false)}
    >
      <Flex justifyContent={JUSTIFY_SPACE_BETWEEN} width="100%">
        {t('run_failed')}
      </Flex>
    </Banner>
  )
}<|MERGE_RESOLUTION|>--- conflicted
+++ resolved
@@ -291,13 +291,8 @@
           />
         ) : null}
         {estopStatus?.data.status !== DISENGAGED &&
-<<<<<<< HEAD
         estopError == null &&
         showEmergencyStopRunBanner ? (
-=======
-        showEmergencyStopRunBanner &&
-        isOT3 ? (
->>>>>>> b349c30e
           <EmergencyStopRunBanner
             setShowEmergencyStopRunBanner={setShowEmergencyStopRunBanner}
           />
