--- conflicted
+++ resolved
@@ -66,9 +66,6 @@
   useRunTimestamps,
 } from '../../../organisms/RunTimeControl/hooks'
 import { formatInterval } from '../../../organisms/RunTimeControl/utils'
-import { useIsHeaterShakerInProtocol } from '../../ModuleCard/hooks'
-import { ConfirmAttachmentModal } from '../../ModuleCard/ConfirmAttachmentModal'
-
 import {
   useProtocolDetailsForRun,
   useProtocolAnalysisErrors,
@@ -80,12 +77,9 @@
   useRobotAnalyticsData,
 } from '../hooks'
 import { formatTimestamp } from '../utils'
-<<<<<<< HEAD
 import { EMPTY_TIMESTAMP } from '../constants'
 import { useIsHeaterShakerInProtocol } from '../ModuleCard/hooks'
 import { ConfirmAttachmentModal } from '../ModuleCard/ConfirmAttachmentModal'
-=======
->>>>>>> 1716862e
 
 import type { Run } from '@opentrons/api-client'
 import type { HeaterShakerModule } from '../../../redux/modules/types'
