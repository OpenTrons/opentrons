--- conflicted
+++ resolved
@@ -336,11 +336,7 @@
               <StyledText
                 as="h2"
                 fontWeight={TYPOGRAPHY.fontWeightSemiBold}
-<<<<<<< HEAD
                 color={COLORS.blue50}
-=======
-                color={COLORS.blueEnabled}
->>>>>>> 2524ab95
               >
                 {displayName}
               </StyledText>
@@ -507,22 +503,14 @@
       {props.runStatus === RUN_STATUS_RUNNING ? (
         <Icon
           name="circle"
-<<<<<<< HEAD
           color={COLORS.blue50}
-=======
-          color={COLORS.blueEnabled}
->>>>>>> 2524ab95
           size={SPACING.spacing4}
           marginRight={SPACING.spacing4}
           data-testid="running_circle"
         >
           <animate
             attributeName="fill"
-<<<<<<< HEAD
             values={`${COLORS.blue50}; transparent`}
-=======
-            values={`${COLORS.blueEnabled}; transparent`}
->>>>>>> 2524ab95
             dur="1s"
             calcMode="discrete"
             repeatCount="indefinite"
