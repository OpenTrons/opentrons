import * as React from 'react'
import { useTranslation } from 'react-i18next'
import { useSelector } from 'react-redux'
import { Link, useNavigate } from 'react-router-dom'

import {
  RUN_STATUS_IDLE,
  RUN_STATUS_RUNNING,
  RUN_STATUS_PAUSED,
  RUN_STATUS_STOP_REQUESTED,
  RUN_STATUS_STOPPED,
  RUN_STATUS_FAILED,
  RUN_STATUS_FINISHING,
  RUN_STATUS_SUCCEEDED,
  RUN_STATUS_BLOCKED_BY_OPEN_DOOR,
  RUN_STATUS_AWAITING_RECOVERY,
  RUN_STATUSES_TERMINAL,
  RUN_STATUS_AWAITING_RECOVERY_PAUSED,
  RUN_STATUS_AWAITING_RECOVERY_BLOCKED_BY_OPEN_DOOR,
} from '@opentrons/api-client'
import {
  useModulesQuery,
  useDoorQuery,
  useHost,
  useRunCommandErrors,
} from '@opentrons/react-api-client'
import { FLEX_ROBOT_TYPE, OT2_ROBOT_TYPE } from '@opentrons/shared-data'
import {
  ALIGN_CENTER,
  BORDERS,
  Box,
  COLORS,
  DIRECTION_COLUMN,
  DISPLAY_FLEX,
  Flex,
  Icon,
  JUSTIFY_CENTER,
  JUSTIFY_FLEX_END,
  JUSTIFY_SPACE_BETWEEN,
  LegacyStyledText,
  Link as LinkButton,
  PrimaryButton,
  SecondaryButton,
  SIZE_1,
  SPACING,
  Tooltip,
  TYPOGRAPHY,
  useConditionalConfirm,
  useHoverTooltip,
} from '@opentrons/components'

import { getRobotUpdateDisplayInfo } from '../../../redux/robot-update'
import { getRobotSettings } from '../../../redux/robot-settings'
import { getRobotSerialNumber } from '../../../redux/discovery'
import { ProtocolAnalysisErrorBanner } from './ProtocolAnalysisErrorBanner'
import {
  DropTipWizardFlows,
  useDropTipWizardFlows,
  useTipAttachmentStatus,
} from '../../DropTipWizardFlows'
import { ProtocolAnalysisErrorModal } from './ProtocolAnalysisErrorModal'
import { Banner } from '../../../atoms/Banner'
import {
  useTrackEvent,
  ANALYTICS_PROTOCOL_PROCEED_TO_RUN,
  ANALYTICS_PROTOCOL_RUN_ACTION,
} from '../../../redux/analytics'
import { getIsHeaterShakerAttached } from '../../../redux/config'
<<<<<<< HEAD
=======
import { Tooltip } from '../../../atoms/Tooltip'
>>>>>>> 243633c6
import { useCloseCurrentRun } from '../../ProtocolUpload/hooks'
import { ConfirmCancelModal } from '../../RunDetails/ConfirmCancelModal'
import { HeaterShakerIsRunningModal } from '../HeaterShakerIsRunningModal'
import {
  useRunControls,
  useRunStatus,
  useRunTimestamps,
} from '../../../organisms/RunTimeControl/hooks'
import { useIsHeaterShakerInProtocol } from '../../ModuleCard/hooks'
import { ConfirmAttachmentModal } from '../../ModuleCard/ConfirmAttachmentModal'
import { ConfirmMissingStepsModal } from './ConfirmMissingStepsModal'
import {
  useProtocolDetailsForRun,
  useProtocolAnalysisErrors,
  useRunCalibrationStatus,
  useRunCreatedAtTimestamp,
  useUnmatchedModulesForProtocol,
  useIsRobotViewable,
  useTrackProtocolRunEvent,
  useRobotAnalyticsData,
  useIsFlex,
  useModuleCalibrationStatus,
  useRobot,
} from '../hooks'
import { formatTimestamp } from '../utils'
import { RunTimer } from './RunTimer'
import { EMPTY_TIMESTAMP } from '../constants'
import { getHighestPriorityError } from '../../OnDeviceDisplay/RunningProtocol'
import { RunFailedModal } from './RunFailedModal'
import { RunProgressMeter } from '../../RunProgressMeter'
import { getIsFixtureMismatch } from '../../../resources/deck_configuration/utils'
import { useDeckConfigurationCompatibility } from '../../../resources/deck_configuration/hooks'
import { useMostRecentCompletedAnalysis } from '../../LabwarePositionCheck/useMostRecentCompletedAnalysis'
import { useMostRecentRunId } from '../../ProtocolUpload/hooks/useMostRecentRunId'
import { useNotifyRunQuery, useCurrentRunId } from '../../../resources/runs'
import {
  useErrorRecoveryFlows,
  ErrorRecoveryFlows,
} from '../../ErrorRecoveryFlows'
import { useRecoveryAnalytics } from '../../ErrorRecoveryFlows/hooks'
import {
  useProtocolDropTipModal,
  ProtocolDropTipModal,
} from './ProtocolDropTipModal'

import type {
  Run,
  RunCommandErrors,
  RunError,
  RunStatus,
} from '@opentrons/api-client'
import type { IconName } from '@opentrons/components'
import type { State } from '../../../redux/types'
import type { HeaterShakerModule } from '../../../redux/modules/types'

const EQUIPMENT_POLL_MS = 5000
const CURRENT_RUN_POLL_MS = 5000
const CANCELLABLE_STATUSES = [
  RUN_STATUS_RUNNING,
  RUN_STATUS_PAUSED,
  RUN_STATUS_BLOCKED_BY_OPEN_DOOR,
  RUN_STATUS_IDLE,
  RUN_STATUS_AWAITING_RECOVERY,
  RUN_STATUS_AWAITING_RECOVERY_PAUSED,
  RUN_STATUS_AWAITING_RECOVERY_BLOCKED_BY_OPEN_DOOR,
]

interface ProtocolRunHeaderProps {
  protocolRunHeaderRef: React.RefObject<HTMLDivElement> | null
  robotName: string
  runId: string
  makeHandleJumpToStep: (index: number) => () => void
  missingSetupSteps: string[]
}

export function ProtocolRunHeader({
  protocolRunHeaderRef,
  robotName,
  runId,
  makeHandleJumpToStep,
  missingSetupSteps,
}: ProtocolRunHeaderProps): JSX.Element | null {
  const { t } = useTranslation(['run_details', 'shared'])
  const navigate = useNavigate()
  const host = useHost()
  const createdAtTimestamp = useRunCreatedAtTimestamp(runId)
  const {
    protocolData,
    displayName,
    protocolKey,
    isProtocolAnalyzing,
  } = useProtocolDetailsForRun(runId)
  const { reportRecoveredRunResult } = useRecoveryAnalytics()

  const { trackProtocolRunEvent } = useTrackProtocolRunEvent(runId, robotName)
  const robotAnalyticsData = useRobotAnalyticsData(robotName)
  const isRobotViewable = useIsRobotViewable(robotName)
  const runStatus = useRunStatus(runId)
  const { analysisErrors } = useProtocolAnalysisErrors(runId)
  const isRunCurrent = Boolean(
    useNotifyRunQuery(runId, { refetchInterval: CURRENT_RUN_POLL_MS })?.data
      ?.data?.current
  )
  const mostRecentRunId = useMostRecentRunId()
  const isMostRecentRun = mostRecentRunId === runId
  const { closeCurrentRun, isClosingCurrentRun } = useCloseCurrentRun()
  const { startedAt, stoppedAt, completedAt } = useRunTimestamps(runId)
  const [showRunFailedModal, setShowRunFailedModal] = React.useState(false)
<<<<<<< HEAD
  const { data: commandErrorList } = useRunCommandErrors(runId, null, {
    enabled:
      runStatus != null &&
      // @ts-expect-error runStatus expected to possibly not be terminal
      RUN_STATUSES_TERMINAL.includes(runStatus) &&
      isRunCurrent,
  })
=======
  const { data: commandErrorList } = useRunCommandErrors(
    runId,
    { cursor: 0, pageLength: 100 },
    {
      enabled:
        runStatus != null &&
        // @ts-expect-error runStatus expected to possibly not be terminal
        RUN_STATUSES_TERMINAL.includes(runStatus) &&
        isMostRecentRun,
    }
  )
>>>>>>> 243633c6
  const isResetRunLoadingRef = React.useRef(false)
  const { data: runRecord } = useNotifyRunQuery(runId, { staleTime: Infinity })
  const highestPriorityError =
    runRecord?.data.errors?.[0] != null
      ? getHighestPriorityError(runRecord?.data?.errors)
      : null

  const robotSettings = useSelector((state: State) =>
    getRobotSettings(state, robotName)
  )
  const isFlex = useIsFlex(robotName)
  const robotProtocolAnalysis = useMostRecentCompletedAnalysis(runId)
  const robotType = isFlex ? FLEX_ROBOT_TYPE : OT2_ROBOT_TYPE
  const deckConfigCompatibility = useDeckConfigurationCompatibility(
    robotType,
    robotProtocolAnalysis
  )
  const isFixtureMismatch = getIsFixtureMismatch(deckConfigCompatibility)
  const { isERActive, failedCommand } = useErrorRecoveryFlows(runId, runStatus)

  const doorSafetySetting = robotSettings.find(
    setting => setting.id === 'enableDoorSafetySwitch'
  )
  const { data: doorStatus } = useDoorQuery({
    refetchInterval: EQUIPMENT_POLL_MS,
  })
  let isDoorOpen: boolean
  if (isFlex) {
    isDoorOpen = doorStatus?.data.status === 'open'
  } else if (!isFlex && Boolean(doorSafetySetting?.value)) {
    isDoorOpen = doorStatus?.data.status === 'open'
  } else {
    isDoorOpen = false
  }

  const { showDTWiz, toggleDTWiz } = useDropTipWizardFlows()
  const {
    areTipsAttached,
    determineTipStatus,
    resetTipStatus,
    setTipStatusResolved,
    aPipetteWithTip,
    initialPipettesWithTipsCount,
  } = useTipAttachmentStatus({
    runId,
    runRecord: runRecord ?? null,
    host,
  })
  const {
    showDTModal,
    onDTModalSkip,
    onDTModalRemoval,
    isDisabled: areDTModalBtnsDisabled,
  } = useProtocolDropTipModal({
    areTipsAttached,
    toggleDTWiz,
    isRunCurrent,
    currentRunId: runId,
    instrumentModelSpecs: aPipetteWithTip?.specs,
    mount: aPipetteWithTip?.mount,
    robotType,
<<<<<<< HEAD
    onClose: () => {
=======
    onSkipAndHome: () => {
>>>>>>> 243633c6
      closeCurrentRun()
    },
  })

  const enteredER = runRecord?.data.hasEverEnteredErrorRecovery ?? false
  const cancelledWithoutRecovery =
    !enteredER && runStatus === RUN_STATUS_STOPPED

  React.useEffect(() => {
    if (isFlex) {
      if (runStatus === RUN_STATUS_IDLE) {
        resetTipStatus()
      } else if (
        runStatus != null &&
        // @ts-expect-error runStatus expected to possibly not be terminal
        RUN_STATUSES_TERMINAL.includes(runStatus) &&
        enteredER === false
      ) {
        void determineTipStatus()
      }
    }
  }, [runStatus])

  React.useEffect(() => {
    if (protocolData != null && !isRobotViewable) {
      navigate('/devices')
    }
  }, [protocolData, isRobotViewable, navigate])

  React.useEffect(() => {
    if (isRunCurrent && typeof enteredER === 'boolean') {
      reportRecoveredRunResult(runStatus, enteredER)
    }
  }, [isRunCurrent, enteredER])

  // Side effects dependent on the current run state.
  React.useEffect(() => {
    if (runStatus === RUN_STATUS_STOPPED && isRunCurrent && runId != null) {
      trackProtocolRunEvent({
        name: ANALYTICS_PROTOCOL_RUN_ACTION.FINISH,
        properties: {
          ...robotAnalyticsData,
        },
      })

      // TODO(jh, 08-15-24): The enteredER condition is a hack, because errorCommands are only returned when a run is current.
      // Ideally the run should not need to be current to view errorCommands.

      // Close the run if no tips are attached after running tip check at least once.
      // This marks the robot as "not busy" as soon as a run is cancelled if drop tip CTAs are unnecessary.
      if (initialPipettesWithTipsCount === 0 && !enteredER) {
        closeCurrentRun()
      }
    }
  }, [runStatus, isRunCurrent, runId, enteredER])

  const startedAtTimestamp =
    startedAt != null ? formatTimestamp(startedAt) : EMPTY_TIMESTAMP

  const completedAtTimestamp =
    completedAt != null ? formatTimestamp(completedAt) : EMPTY_TIMESTAMP

  // redirect to new run after successful reset
  const onResetSuccess = (createRunResponse: Run): void => {
    navigate(
      `/devices/${robotName}/protocol-runs/${createRunResponse.data.id}/run-preview`
    )
  }

  const { pause, play } = useRunControls(runId, onResetSuccess)

  const [showAnalysisErrorModal, setShowAnalysisErrorModal] = React.useState(
    false
  )
  const handleErrorModalCloseClick: React.MouseEventHandler = e => {
    e.preventDefault()
    e.stopPropagation()
    setShowAnalysisErrorModal(false)
  }
  React.useEffect(() => {
    if (analysisErrors != null && analysisErrors?.length > 0) {
      setShowAnalysisErrorModal(true)
    }
  }, [analysisErrors])

  const [
    showConfirmCancelModal,
    setShowConfirmCancelModal,
  ] = React.useState<boolean>(false)

  const handleCancelClick = (): void => {
    if (runStatus === RUN_STATUS_RUNNING) pause()
    setShowConfirmCancelModal(true)
  }

  const handleClearClick = (): void => {
    trackProtocolRunEvent({
      name: ANALYTICS_PROTOCOL_RUN_ACTION.FINISH,
      properties: robotAnalyticsData ?? undefined,
    })
    closeCurrentRun()
  }

  return (
    <>
      {isERActive ? (
        <ErrorRecoveryFlows
          runStatus={runStatus}
          runId={runId}
          failedCommandByRunRecord={failedCommand}
          protocolAnalysis={robotProtocolAnalysis}
        />
      ) : null}
      {showRunFailedModal ? (
        <RunFailedModal
          robotName={robotName}
          runId={runId}
          setShowRunFailedModal={setShowRunFailedModal}
          highestPriorityError={highestPriorityError}
          commandErrorList={commandErrorList}
          runStatus={runStatus}
        />
      ) : null}
      <Flex
        ref={protocolRunHeaderRef}
        backgroundColor={COLORS.white}
        borderRadius={BORDERS.borderRadius8}
        flexDirection={DIRECTION_COLUMN}
        gridGap={SPACING.spacing16}
        marginBottom={SPACING.spacing16}
        padding={SPACING.spacing16}
      >
        {showAnalysisErrorModal &&
          analysisErrors != null &&
          analysisErrors.length > 0 && (
            <ProtocolAnalysisErrorModal
              displayName={displayName}
              errors={analysisErrors}
              onClose={handleErrorModalCloseClick}
              robotName={robotName}
            />
          )}
        <Flex>
          {protocolKey != null ? (
            <Link to={`/protocols/${protocolKey}`}>
              <LegacyStyledText
                as="h2"
                fontWeight={TYPOGRAPHY.fontWeightSemiBold}
                color={COLORS.blue50}
              >
                {displayName}
              </LegacyStyledText>
            </Link>
          ) : (
            <LegacyStyledText
              as="h2"
              fontWeight={TYPOGRAPHY.fontWeightSemiBold}
            >
              {displayName}
            </LegacyStyledText>
          )}
        </Flex>
        {analysisErrors != null && analysisErrors.length > 0 && (
          <ProtocolAnalysisErrorBanner errors={analysisErrors} />
        )}
        {runStatus === RUN_STATUS_BLOCKED_BY_OPEN_DOOR ? (
          <Banner type="warning" iconMarginLeft={SPACING.spacing4}>
            {t('close_door_to_resume')}
          </Banner>
        ) : null}
        {runStatus === RUN_STATUS_STOPPED && !enteredER ? (
          <Banner type="warning" iconMarginLeft={SPACING.spacing4}>
            {t('run_canceled')}
          </Banner>
        ) : null}
        {/* Note: This banner is for before running a protocol */}
        {isDoorOpen &&
        runStatus !== RUN_STATUS_BLOCKED_BY_OPEN_DOOR &&
        runStatus !== RUN_STATUS_AWAITING_RECOVERY_BLOCKED_BY_OPEN_DOOR &&
        runStatus != null &&
        CANCELLABLE_STATUSES.includes(runStatus) ? (
          <Banner type="warning" iconMarginLeft={SPACING.spacing4}>
            {t('shared:close_robot_door')}
          </Banner>
        ) : null}
        {isMostRecentRun ? (
          <TerminalRunBanner
            {...{
              runStatus,
              handleClearClick,
              isClosingCurrentRun,
              setShowRunFailedModal,
              commandErrorList,
              highestPriorityError,
              cancelledWithoutRecovery,
            }}
            isResetRunLoading={isResetRunLoadingRef.current}
            isRunCurrent={isRunCurrent}
          />
        ) : null}
        {showDTModal ? (
          <ProtocolDropTipModal
            onSkip={onDTModalSkip}
            onBeginRemoval={onDTModalRemoval}
            mount={aPipetteWithTip?.mount}
            isDisabled={areDTModalBtnsDisabled}
          />
        ) : null}
        <Box display="grid" gridTemplateColumns="4fr 3fr 3fr 4fr">
          <LabeledValue label={t('run')} value={createdAtTimestamp} />
          <LabeledValue
            label={t('status')}
            value={<DisplayRunStatus runStatus={runStatus} />}
          />
          <LabeledValue
            label={t('run_time')}
            value={
              <RunTimer {...{ runStatus, startedAt, stoppedAt, completedAt }} />
            }
          />
          <Flex justifyContent={JUSTIFY_FLEX_END}>
            <ActionButton
              runId={runId}
              robotName={robotName}
              runStatus={runStatus}
              isProtocolAnalyzing={
                protocolData == null || !!isProtocolAnalyzing
              }
              isDoorOpen={isDoorOpen}
              isFixtureMismatch={isFixtureMismatch}
              isResetRunLoadingRef={isResetRunLoadingRef}
              missingSetupSteps={missingSetupSteps}
            />
          </Flex>
        </Box>
        {runStatus != null ? (
          <Box
            backgroundColor={COLORS.grey10}
            display="grid"
            gridTemplateColumns="4fr 6fr 4fr"
            padding={SPACING.spacing8}
            borderRadius={BORDERS.borderRadius4}
          >
            <LabeledValue
              label={t('protocol_start')}
              value={startedAtTimestamp}
            />
            <LabeledValue
              label={t('protocol_end')}
              value={completedAtTimestamp}
            />
            <Flex justifyContent={JUSTIFY_FLEX_END}>
              {CANCELLABLE_STATUSES.includes(runStatus) && (
                <SecondaryButton
                  isDangerous
                  onClick={handleCancelClick}
                  disabled={isClosingCurrentRun}
                >
                  {t('cancel_run')}
                </SecondaryButton>
              )}
            </Flex>
          </Box>
        ) : null}
        <RunProgressMeter
          {...{
            makeHandleJumpToStep,
            runId,
            robotName,
            resumeRunHandler: play,
          }}
        />
        {showConfirmCancelModal ? (
          <ConfirmCancelModal
            onClose={() => {
              setShowConfirmCancelModal(false)
            }}
            runId={runId}
            robotName={robotName}
          />
        ) : null}
        {showDTWiz && aPipetteWithTip != null ? (
          <DropTipWizardFlows
            robotType={isFlex ? FLEX_ROBOT_TYPE : OT2_ROBOT_TYPE}
            mount={aPipetteWithTip.mount}
            instrumentModelSpecs={aPipetteWithTip.specs}
<<<<<<< HEAD
            closeFlow={() =>
              setTipStatusResolved()
                .then(toggleDTWiz)
                .then(() => {
                  closeCurrentRun()
                })
            }
=======
            closeFlow={isTakeover => {
              if (isTakeover) {
                toggleDTWiz()
              } else {
                void setTipStatusResolved(() => {
                  toggleDTWiz()
                  closeCurrentRun()
                }, toggleDTWiz)
              }
            }}
>>>>>>> 243633c6
          />
        ) : null}
      </Flex>
    </>
  )
}

interface LabeledValueProps {
  label: string
  value: React.ReactNode
}

function LabeledValue(props: LabeledValueProps): JSX.Element {
  return (
    <Flex flexDirection={DIRECTION_COLUMN} gridGap={SPACING.spacing4}>
      <LegacyStyledText as="h6" color={COLORS.grey60}>
        {props.label}
      </LegacyStyledText>
      {typeof props.value === 'string' ? (
        <LegacyStyledText as="p">{props.value}</LegacyStyledText>
      ) : (
        props.value
      )}
    </Flex>
  )
}

interface DisplayRunStatusProps {
  runStatus: RunStatus | null
}

function DisplayRunStatus(props: DisplayRunStatusProps): JSX.Element {
  const { t } = useTranslation('run_details')
  return (
    <Flex alignItems={ALIGN_CENTER}>
      {props.runStatus === RUN_STATUS_RUNNING ? (
        <Icon
          name="circle"
          color={COLORS.blue50}
          size={SPACING.spacing4}
          marginRight={SPACING.spacing4}
          data-testid="running_circle"
        >
          <animate
            attributeName="fill"
            values={`${COLORS.blue50}; transparent`}
            dur="1s"
            calcMode="discrete"
            repeatCount="indefinite"
          />
        </Icon>
      ) : null}
      <LegacyStyledText as="p">
        {props.runStatus != null ? t(`status_${String(props.runStatus)}`) : ''}
      </LegacyStyledText>
    </Flex>
  )
}

const START_RUN_STATUSES: RunStatus[] = [
  RUN_STATUS_IDLE,
  RUN_STATUS_PAUSED,
  RUN_STATUS_BLOCKED_BY_OPEN_DOOR,
]
const RUN_AGAIN_STATUSES: RunStatus[] = [
  RUN_STATUS_STOPPED,
  RUN_STATUS_FINISHING,
  RUN_STATUS_FAILED,
  RUN_STATUS_SUCCEEDED,
]
const RECOVERY_STATUSES: RunStatus[] = [
  RUN_STATUS_AWAITING_RECOVERY,
  RUN_STATUS_AWAITING_RECOVERY_BLOCKED_BY_OPEN_DOOR,
  RUN_STATUS_AWAITING_RECOVERY_PAUSED,
]
const DISABLED_STATUSES: RunStatus[] = [
  RUN_STATUS_FINISHING,
  RUN_STATUS_STOP_REQUESTED,
  RUN_STATUS_BLOCKED_BY_OPEN_DOOR,
  ...RECOVERY_STATUSES,
]
interface ActionButtonProps {
  runId: string
  robotName: string
  runStatus: RunStatus | null
  isProtocolAnalyzing: boolean
  isDoorOpen: boolean
  isFixtureMismatch: boolean
  isResetRunLoadingRef: React.MutableRefObject<boolean>
  missingSetupSteps: string[]
}

// TODO(jh, 04-22-2024): Refactor switch cases into separate factories to increase readability and testability.
function ActionButton(props: ActionButtonProps): JSX.Element {
  const {
    runId,
    robotName,
    runStatus,
    isProtocolAnalyzing,
    isDoorOpen,
    isFixtureMismatch,
    isResetRunLoadingRef,
    missingSetupSteps,
  } = props
  const navigate = useNavigate()
  const { t } = useTranslation(['run_details', 'shared'])
  const attachedModules =
    useModulesQuery({
      refetchInterval: EQUIPMENT_POLL_MS,
      enabled: runStatus != null && START_RUN_STATUSES.includes(runStatus),
    })?.data?.data ?? []
  const trackEvent = useTrackEvent()
  const { trackProtocolRunEvent } = useTrackProtocolRunEvent(runId, robotName)
  const [targetProps, tooltipProps] = useHoverTooltip()
  const {
    play,
    pause,
    reset,
    isPlayRunActionLoading,
    isPauseRunActionLoading,
    isResetRunLoading,
  } = useRunControls(runId, (createRunResponse: Run): void =>
    // redirect to new run after successful reset
    {
      navigate(
        `/devices/${robotName}/protocol-runs/${createRunResponse.data.id}/run-preview`
      )
    }
  )
  isResetRunLoadingRef.current = isResetRunLoading
  const { missingModuleIds } = useUnmatchedModulesForProtocol(robotName, runId)
  const { complete: isCalibrationComplete } = useRunCalibrationStatus(
    robotName,
    runId
  )
  const { complete: isModuleCalibrationComplete } = useModuleCalibrationStatus(
    robotName,
    runId
  )
  const [showIsShakingModal, setShowIsShakingModal] = React.useState(false)
  const isSetupComplete =
    isCalibrationComplete &&
    isModuleCalibrationComplete &&
    missingModuleIds.length === 0
  const isRobotOnWrongVersionOfSoftware = ['upgrade', 'downgrade'].includes(
    useSelector((state: State) => {
      return getRobotUpdateDisplayInfo(state, robotName)
    })?.autoUpdateAction
  )
  const currentRunId = useCurrentRunId()
  const isCurrentRun = currentRunId === runId
  const isOtherRunCurrent = currentRunId != null && currentRunId !== runId
  const isRunControlButtonDisabled =
    (isCurrentRun && !isSetupComplete) ||
    isPlayRunActionLoading ||
    isPauseRunActionLoading ||
    isResetRunLoading ||
    isOtherRunCurrent ||
    isProtocolAnalyzing ||
    isFixtureMismatch ||
    (runStatus != null && DISABLED_STATUSES.includes(runStatus)) ||
    isRobotOnWrongVersionOfSoftware ||
    // For before running a protocol, "close door to begin".
    (isDoorOpen &&
      runStatus !== RUN_STATUS_BLOCKED_BY_OPEN_DOOR &&
      runStatus != null &&
      CANCELLABLE_STATUSES.includes(runStatus))
  const robot = useRobot(robotName)
  const robotSerialNumber =
    robot?.status != null ? getRobotSerialNumber(robot) : null ?? ''
  const handleProceedToRunClick = (): void => {
    trackEvent({
      name: ANALYTICS_PROTOCOL_PROCEED_TO_RUN,
      properties: { robotSerialNumber },
    })
    play()
  }
  const configBypassHeaterShakerAttachmentConfirmation = useSelector(
    getIsHeaterShakerAttached
  )
  const {
    confirm: confirmAttachment,
    showConfirmation: showHSConfirmationModal,
    cancel: cancelExitHSConfirmation,
  } = useConditionalConfirm(
    handleProceedToRunClick,
    !configBypassHeaterShakerAttachmentConfirmation
  )
  const {
    confirm: confirmMissingSteps,
    showConfirmation: showMissingStepsConfirmationModal,
    cancel: cancelExitMissingStepsConfirmation,
  } = useConditionalConfirm(
    handleProceedToRunClick,
    missingSetupSteps.length !== 0
  )
  const robotAnalyticsData = useRobotAnalyticsData(robotName)

  const isHeaterShakerInProtocol = useIsHeaterShakerInProtocol()
  const activeHeaterShaker = attachedModules.find(
    (module): module is HeaterShakerModule =>
      module.moduleType === 'heaterShakerModuleType' &&
      module?.data != null &&
      module.data.speedStatus !== 'idle'
  )
  const isHeaterShakerShaking = attachedModules
    .filter((module): module is HeaterShakerModule => {
      return module.moduleType === 'heaterShakerModuleType'
    })
    .some(module => module?.data != null && module.data.speedStatus !== 'idle')
  const isValidRunAgain =
    runStatus != null && RUN_AGAIN_STATUSES.includes(runStatus)
  const validRunAgainButRequiresSetup = isValidRunAgain && !isSetupComplete
  const runAgainWithSpinner = validRunAgainButRequiresSetup && isResetRunLoading

  let buttonText: string = ''
  let handleButtonClick = (): void => {}
  let buttonIconName: IconName | null = null
  let disableReason = null

  if (
    currentRunId === runId &&
    (!isSetupComplete || isFixtureMismatch) &&
    !isValidRunAgain
  ) {
    disableReason = t('setup_incomplete')
  } else if (isOtherRunCurrent) {
    disableReason = t('shared:robot_is_busy')
  } else if (isRobotOnWrongVersionOfSoftware) {
    disableReason = t('shared:a_software_update_is_available')
  } else if (
    isDoorOpen &&
    runStatus != null &&
    START_RUN_STATUSES.includes(runStatus)
  ) {
    disableReason = t('close_door')
  }

  const shouldShowHSConfirm =
    isHeaterShakerInProtocol &&
    !isHeaterShakerShaking &&
    (runStatus === RUN_STATUS_IDLE || runStatus === RUN_STATUS_STOPPED)

  if (isProtocolAnalyzing) {
    buttonIconName = 'ot-spinner'
    buttonText = t('analyzing_on_robot')
  } else if (
    runStatus === RUN_STATUS_RUNNING ||
    (runStatus != null && RECOVERY_STATUSES.includes(runStatus))
  ) {
    buttonIconName = 'pause'
    buttonText = t('pause_run')
    handleButtonClick = (): void => {
      pause()
      trackProtocolRunEvent({ name: ANALYTICS_PROTOCOL_RUN_ACTION.PAUSE })
    }
  } else if (runStatus === RUN_STATUS_STOP_REQUESTED) {
    buttonIconName = 'ot-spinner'
    buttonText = t('canceling_run')
  } else if (runStatus != null && START_RUN_STATUSES.includes(runStatus)) {
    buttonIconName = 'play'
    buttonText =
      runStatus === RUN_STATUS_IDLE ? t('start_run') : t('resume_run')
    handleButtonClick = () => {
      if (isHeaterShakerShaking && isHeaterShakerInProtocol) {
        setShowIsShakingModal(true)
      } else if (
        missingSetupSteps.length !== 0 &&
        (runStatus === RUN_STATUS_IDLE || runStatus === RUN_STATUS_STOPPED)
      ) {
        confirmMissingSteps()
      } else if (shouldShowHSConfirm) {
        confirmAttachment()
      } else {
        play()
        navigate(`/devices/${robotName}/protocol-runs/${runId}/run-preview`)
        trackProtocolRunEvent({
          name:
            runStatus === RUN_STATUS_IDLE
              ? ANALYTICS_PROTOCOL_RUN_ACTION.START
              : ANALYTICS_PROTOCOL_RUN_ACTION.RESUME,
          properties:
            runStatus === RUN_STATUS_IDLE && robotAnalyticsData != null
              ? robotAnalyticsData
              : {},
        })
      }
    }
  } else if (runStatus != null && RUN_AGAIN_STATUSES.includes(runStatus)) {
    buttonIconName = runAgainWithSpinner ? 'ot-spinner' : 'play'
    buttonText = t('run_again')
    handleButtonClick = () => {
      reset()
      trackEvent({
        name: ANALYTICS_PROTOCOL_PROCEED_TO_RUN,
        properties: { sourceLocation: 'RunRecordDetail', robotSerialNumber },
      })
      trackProtocolRunEvent({
        name: ANALYTICS_PROTOCOL_RUN_ACTION.AGAIN,
      })
    }
  }

  return (
    <>
      <PrimaryButton
        justifyContent={JUSTIFY_CENTER}
        alignItems={ALIGN_CENTER}
        boxShadow="none"
        display={DISPLAY_FLEX}
        padding={`${SPACING.spacing12} ${SPACING.spacing16}`}
        disabled={isRunControlButtonDisabled && !validRunAgainButRequiresSetup}
        onClick={handleButtonClick}
        id="ProtocolRunHeader_runControlButton"
        {...targetProps}
      >
        {buttonIconName != null ? (
          <Icon
            name={buttonIconName}
            size={SIZE_1}
            marginRight={SPACING.spacing8}
            spin={
              isProtocolAnalyzing ||
              runStatus === RUN_STATUS_STOP_REQUESTED ||
              runAgainWithSpinner
            }
          />
        ) : null}
        <LegacyStyledText css={TYPOGRAPHY.pSemiBold}>
          {buttonText}
        </LegacyStyledText>
      </PrimaryButton>
      {disableReason != null && (
        <Tooltip tooltipProps={tooltipProps} width="auto" maxWidth="8rem">
          {disableReason}
        </Tooltip>
      )}
      {showIsShakingModal &&
        activeHeaterShaker != null &&
        isHeaterShakerInProtocol &&
        runId != null && (
          <HeaterShakerIsRunningModal
            closeModal={() => {
              setShowIsShakingModal(false)
            }}
            module={activeHeaterShaker}
            startRun={play}
          />
        )}
      {showHSConfirmationModal && (
        <ConfirmAttachmentModal
          onCloseClick={cancelExitHSConfirmation}
          isProceedToRunModal={true}
          onConfirmClick={handleProceedToRunClick}
        />
      )}
      {showMissingStepsConfirmationModal && (
        <ConfirmMissingStepsModal
          onCloseClick={cancelExitMissingStepsConfirmation}
          onConfirmClick={() => {
            shouldShowHSConfirm
              ? confirmAttachment()
              : handleProceedToRunClick()
          }}
          missingSteps={missingSetupSteps}
        />
      )}
      {}
    </>
  )
}

// TODO(jh 04-24-2024): Split TerminalRunBanner into a RunSuccessBanner and RunFailedBanner.
interface TerminalRunProps {
  runStatus: RunStatus | null
  handleClearClick: () => void
  isClosingCurrentRun: boolean
  setShowRunFailedModal: (showRunFailedModal: boolean) => void
  commandErrorList?: RunCommandErrors
  isResetRunLoading: boolean
  isRunCurrent: boolean
  cancelledWithoutRecovery: boolean
  highestPriorityError?: RunError | null
}
function TerminalRunBanner(props: TerminalRunProps): JSX.Element | null {
  const {
    runStatus,
    handleClearClick,
    isClosingCurrentRun,
    setShowRunFailedModal,
    commandErrorList,
    highestPriorityError,
    isResetRunLoading,
    isRunCurrent,
    cancelledWithoutRecovery,
  } = props
  const { t } = useTranslation('run_details')
  const completedWithErrors =
    commandErrorList?.data != null && commandErrorList.data.length > 0
<<<<<<< HEAD
=======

>>>>>>> 243633c6
  const handleRunSuccessClick = (): void => {
    handleClearClick()
  }

  const handleFailedRunClick = (): void => {
    // TODO(jh, 08-15-24): See TODO related to commandErrorList above.
    if (commandErrorList == null) {
      handleClearClick()
    }
    setShowRunFailedModal(true)
  }

  const buildSuccessBanner = (): JSX.Element => {
    return (
      <Banner
        type="success"
        onCloseClick={handleRunSuccessClick}
        isCloseActionLoading={isClosingCurrentRun}
        iconMarginLeft={SPACING.spacing4}
      >
        <Flex justifyContent={JUSTIFY_SPACE_BETWEEN} width="100%">
          {t('run_completed')}
        </Flex>
      </Banner>
    )
  }

  const buildErrorBanner = (): JSX.Element => {
    return (
      <Banner
        type={runStatus === RUN_STATUS_SUCCEEDED ? 'warning' : 'error'}
        iconMarginLeft={SPACING.spacing4}
      >
        <Flex justifyContent={JUSTIFY_SPACE_BETWEEN} width="100%">
          <LegacyStyledText>
            {highestPriorityError != null
              ? t('error_info', {
                  errorType: highestPriorityError?.errorType,
                  errorCode: highestPriorityError?.errorCode,
                })
              : `${
                  runStatus === RUN_STATUS_SUCCEEDED
                    ? t('run_completed_with_warnings')
<<<<<<< HEAD
                    : t('run_completed_with_errors')
=======
                    : t('run_canceled_with_errors')
>>>>>>> 243633c6
                }`}
          </LegacyStyledText>

          <LinkButton
            onClick={handleFailedRunClick}
            textDecoration={TYPOGRAPHY.textDecorationUnderline}
          >
            {runStatus === RUN_STATUS_SUCCEEDED
              ? t('view_warning_details')
              : t('view_error_details')}
          </LinkButton>
        </Flex>
      </Banner>
    )
  }

  if (
    runStatus === RUN_STATUS_SUCCEEDED &&
    isRunCurrent &&
    !isResetRunLoading &&
    !completedWithErrors
  ) {
    return buildSuccessBanner()
<<<<<<< HEAD
  } else if (
    highestPriorityError != null ||
    (completedWithErrors && !isResetRunLoading)
=======
  }
  // TODO(jh, 08-14-24): The backend never returns the "user cancelled a run" error and cancelledWithoutRecovery becomes unnecessary.
  else if (
    !cancelledWithoutRecovery &&
    !isResetRunLoading &&
    (highestPriorityError != null || completedWithErrors)
>>>>>>> 243633c6
  ) {
    return buildErrorBanner()
  } else {
    return null
  }
}<|MERGE_RESOLUTION|>--- conflicted
+++ resolved
@@ -66,10 +66,6 @@
   ANALYTICS_PROTOCOL_RUN_ACTION,
 } from '../../../redux/analytics'
 import { getIsHeaterShakerAttached } from '../../../redux/config'
-<<<<<<< HEAD
-=======
-import { Tooltip } from '../../../atoms/Tooltip'
->>>>>>> 243633c6
 import { useCloseCurrentRun } from '../../ProtocolUpload/hooks'
 import { ConfirmCancelModal } from '../../RunDetails/ConfirmCancelModal'
 import { HeaterShakerIsRunningModal } from '../HeaterShakerIsRunningModal'
@@ -178,15 +174,6 @@
   const { closeCurrentRun, isClosingCurrentRun } = useCloseCurrentRun()
   const { startedAt, stoppedAt, completedAt } = useRunTimestamps(runId)
   const [showRunFailedModal, setShowRunFailedModal] = React.useState(false)
-<<<<<<< HEAD
-  const { data: commandErrorList } = useRunCommandErrors(runId, null, {
-    enabled:
-      runStatus != null &&
-      // @ts-expect-error runStatus expected to possibly not be terminal
-      RUN_STATUSES_TERMINAL.includes(runStatus) &&
-      isRunCurrent,
-  })
-=======
   const { data: commandErrorList } = useRunCommandErrors(
     runId,
     { cursor: 0, pageLength: 100 },
@@ -198,7 +185,6 @@
         isMostRecentRun,
     }
   )
->>>>>>> 243633c6
   const isResetRunLoadingRef = React.useRef(false)
   const { data: runRecord } = useNotifyRunQuery(runId, { staleTime: Infinity })
   const highestPriorityError =
@@ -260,11 +246,7 @@
     instrumentModelSpecs: aPipetteWithTip?.specs,
     mount: aPipetteWithTip?.mount,
     robotType,
-<<<<<<< HEAD
-    onClose: () => {
-=======
     onSkipAndHome: () => {
->>>>>>> 243633c6
       closeCurrentRun()
     },
   })
@@ -551,15 +533,6 @@
             robotType={isFlex ? FLEX_ROBOT_TYPE : OT2_ROBOT_TYPE}
             mount={aPipetteWithTip.mount}
             instrumentModelSpecs={aPipetteWithTip.specs}
-<<<<<<< HEAD
-            closeFlow={() =>
-              setTipStatusResolved()
-                .then(toggleDTWiz)
-                .then(() => {
-                  closeCurrentRun()
-                })
-            }
-=======
             closeFlow={isTakeover => {
               if (isTakeover) {
                 toggleDTWiz()
@@ -570,7 +543,6 @@
                 }, toggleDTWiz)
               }
             }}
->>>>>>> 243633c6
           />
         ) : null}
       </Flex>
@@ -970,10 +942,7 @@
   const { t } = useTranslation('run_details')
   const completedWithErrors =
     commandErrorList?.data != null && commandErrorList.data.length > 0
-<<<<<<< HEAD
-=======
-
->>>>>>> 243633c6
+
   const handleRunSuccessClick = (): void => {
     handleClearClick()
   }
@@ -1017,11 +986,7 @@
               : `${
                   runStatus === RUN_STATUS_SUCCEEDED
                     ? t('run_completed_with_warnings')
-<<<<<<< HEAD
-                    : t('run_completed_with_errors')
-=======
                     : t('run_canceled_with_errors')
->>>>>>> 243633c6
                 }`}
           </LegacyStyledText>
 
@@ -1045,18 +1010,12 @@
     !completedWithErrors
   ) {
     return buildSuccessBanner()
-<<<<<<< HEAD
-  } else if (
-    highestPriorityError != null ||
-    (completedWithErrors && !isResetRunLoading)
-=======
-  }
-  // TODO(jh, 08-14-24): The backend never returns the "user cancelled a run" error and cancelledWithoutRecovery becomes unnecessary.
+  }
+  // TODO(jh, 08-14-24): Ideally, the backend never returns the "user cancelled a run" error and cancelledWithoutRecovery becomes unnecessary.
   else if (
     !cancelledWithoutRecovery &&
     !isResetRunLoading &&
     (highestPriorityError != null || completedWithErrors)
->>>>>>> 243633c6
   ) {
     return buildErrorBanner()
   } else {
