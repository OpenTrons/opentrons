--- conflicted
+++ resolved
@@ -154,9 +154,6 @@
     protocolKey,
     isProtocolAnalyzing,
   } = useProtocolDetailsForRun(runId)
-  console.log('🚀 ~ runId:', runId)
-  console.log('🚀 ~ protocolData:', protocolData)
-  console.log('🚀 ~ isProtocolAnalyzing:', isProtocolAnalyzing)
 
   const { trackProtocolRunEvent } = useTrackProtocolRunEvent(runId)
   const robotAnalyticsData = useRobotAnalyticsData(robotName)
@@ -174,12 +171,8 @@
   const [pipettesWithTip, setPipettesWithTip] = React.useState<
     PipettesWithTip[]
   >([])
-<<<<<<< HEAD
+  const isResetRunLoadingRef = React.useRef(false)
   const { data: runRecord } = useNotifyRunQuery(runId, { staleTime: Infinity })
-=======
-  const isResetRunLoadingRef = React.useRef(false)
-  const { data: runRecord } = useRunQuery(runId, { staleTime: Infinity })
->>>>>>> 8485b67e
   const highestPriorityError =
     runRecord?.data.errors?.[0] != null
       ? getHighestPriorityError(runRecord?.data?.errors)
