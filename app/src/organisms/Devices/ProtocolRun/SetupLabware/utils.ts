--- conflicted
+++ resolved
@@ -1,27 +1,3 @@
-<<<<<<< HEAD
-import { getSlotHasMatingSurfaceUnitVector } from '@opentrons/shared-data'
-import standardDeckDef from '@opentrons/shared-data/deck/definitions/3/ot2_standard.json'
-import { orderBySlot } from '../../../LabwarePositionCheck/utils/labware'
-import { getLabwareLocation } from '../utils/getLabwareLocation'
-import { getModuleInitialLoadInfo } from '../utils/getModuleInitialLoadInfo'
-
-import type {
-  LabwareDefinition2,
-  LoadedLabware,
-  RunTimeCommand,
-} from '@opentrons/shared-data'
-import type { LabwareToOrder } from '../../../LabwarePositionCheck/types'
-
-export const getAllLabwareAndTiprackIdsInOrder = (
-  labware: LoadedLabware[],
-  labwareDefinitions: Record<string, LabwareDefinition2>,
-  commands: RunTimeCommand[]
-): string[] => {
-  const unorderedLabware = labware.reduce<LabwareToOrder[]>(
-    (unorderedLabware, currentLabware) => {
-      const labwareDef = labwareDefinitions[currentLabware.definitionUri]
-      const labwareLocation = getLabwareLocation(currentLabware.id, commands)
-=======
 import partition from 'lodash/partition'
 import { getLabwareDisplayName } from '@opentrons/shared-data'
 
@@ -74,17 +50,10 @@
           displayName !== getLabwareDisplayName(definition)
             ? displayName
             : null
->>>>>>> 5a3e5e4e
 
         return [
           ...acc,
           {
-<<<<<<< HEAD
-            definition: labwareDef,
-            labwareId: currentLabware.id,
-            slot: getModuleInitialLoadInfo(labwareLocation.moduleId, commands)
-              .location.slotName,
-=======
             // NOTE: for the purposes of the labware setup step, anything loaded after
             // the initial load commands will be treated as "initially off deck"
             // even if technically loaded directly onto the deck later in the protocol
@@ -95,7 +64,6 @@
             moduleModel,
             moduleLocation,
             nickName,
->>>>>>> 5a3e5e4e
           },
         ]
       } else if (
@@ -108,23 +76,6 @@
       ) {
         beyondInitialLoadCommands = true
       }
-<<<<<<< HEAD
-      return [
-        ...unorderedLabware,
-        {
-          definition: labwareDef,
-          labwareId: currentLabware.id,
-          slot: labwareLocation.slotName,
-        },
-      ]
-    },
-    []
-  )
-  const orderedLabwareIds = unorderedLabware
-    .sort(orderBySlot)
-    .map(({ labwareId }) => labwareId)
-=======
->>>>>>> 5a3e5e4e
 
       return acc
     }, []),
