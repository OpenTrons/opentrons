import { getSlotHasMatingSurfaceUnitVector } from '@opentrons/shared-data'
import standardDeckDef from '@opentrons/shared-data/deck/definitions/3/ot2_standard.json'
import { orderBySlot } from '../../../LabwarePositionCheck/utils/labware'
import { getSlotLabwareName } from '../utils/getSlotLabwareName'

import type {
  LabwareDefinition2,
  LoadedLabware,
  RunTimeCommand,
} from '@opentrons/shared-data'
import type { LabwareToOrder } from '../../../LabwarePositionCheck/types'

export const getAllLabwareAndTiprackIdsInOrder = (
  labware: LoadedLabware[],
  labwareDefinitions: Record<string, LabwareDefinition2>,
  commands: RunTimeCommand[]
): string[] => {
  const orderedLabware = labware.reduce<LabwareToOrder[]>(
    (orderedLabware, currentLabware) => {
      const labwareDef = labwareDefinitions[currentLabware.definitionUri]
      const slotName = getSlotLabwareName(currentLabware.id, commands).slotName

<<<<<<< HEAD
      if (
        !getSlotHasMatingSurfaceUnitVector(standardDeckDef as any, slotName)
      ) {
        return [...orderedLabware]
=======
      if (labwareLocation === 'offDeck') return unorderedLabware
      if ('moduleId' in labwareLocation) {
        return [
          ...unorderedLabware,
          {
            definition: labwareDef,
            labwareId: labwareId,
            slot: getModuleInitialLoadInfo(labwareLocation.moduleId, commands)
              .location.slotName,
          },
        ]
      } else if (
        !getSlotHasMatingSurfaceUnitVector(
          standardDeckDef as any,
          labwareLocation.slotName.toString()
        )
      ) {
        return unorderedLabware
>>>>>>> 7a62ae9c
      }
      return [
        ...orderedLabware,
        {
          definition: labwareDef,
          labwareId: currentLabware.id,
          slot: slotName,
        },
      ]
    },
    []
  )
  const orderedLabwareIds = orderedLabware
    .sort(orderBySlot)
    .map(({ labwareId }) => labwareId)

  return orderedLabwareIds
}<|MERGE_RESOLUTION|>--- conflicted
+++ resolved
@@ -1,31 +1,28 @@
+import reduce from 'lodash/reduce'
 import { getSlotHasMatingSurfaceUnitVector } from '@opentrons/shared-data'
 import standardDeckDef from '@opentrons/shared-data/deck/definitions/3/ot2_standard.json'
 import { orderBySlot } from '../../../LabwarePositionCheck/utils/labware'
-import { getSlotLabwareName } from '../utils/getSlotLabwareName'
+import { getLabwareLocation } from '../utils/getLabwareLocation'
+import { getModuleInitialLoadInfo } from '../utils/getModuleInitialLoadInfo'
 
 import type {
   LabwareDefinition2,
-  LoadedLabware,
+  ProtocolFile,
   RunTimeCommand,
 } from '@opentrons/shared-data'
 import type { LabwareToOrder } from '../../../LabwarePositionCheck/types'
 
 export const getAllLabwareAndTiprackIdsInOrder = (
-  labware: LoadedLabware[],
+  labware: ProtocolFile<{}>['labware'],
   labwareDefinitions: Record<string, LabwareDefinition2>,
   commands: RunTimeCommand[]
 ): string[] => {
-  const orderedLabware = labware.reduce<LabwareToOrder[]>(
-    (orderedLabware, currentLabware) => {
-      const labwareDef = labwareDefinitions[currentLabware.definitionUri]
-      const slotName = getSlotLabwareName(currentLabware.id, commands).slotName
+  const unorderedLabware = reduce<typeof labware, LabwareToOrder[]>(
+    labware,
+    (unorderedLabware, currentLabware, labwareId) => {
+      const labwareDef = labwareDefinitions[currentLabware.definitionId]
+      const labwareLocation = getLabwareLocation(labwareId, commands)
 
-<<<<<<< HEAD
-      if (
-        !getSlotHasMatingSurfaceUnitVector(standardDeckDef as any, slotName)
-      ) {
-        return [...orderedLabware]
-=======
       if (labwareLocation === 'offDeck') return unorderedLabware
       if ('moduleId' in labwareLocation) {
         return [
@@ -44,20 +41,19 @@
         )
       ) {
         return unorderedLabware
->>>>>>> 7a62ae9c
       }
       return [
-        ...orderedLabware,
+        ...unorderedLabware,
         {
           definition: labwareDef,
-          labwareId: currentLabware.id,
-          slot: slotName,
+          labwareId: labwareId,
+          slot: labwareLocation.slotName,
         },
       ]
     },
     []
   )
-  const orderedLabwareIds = orderedLabware
+  const orderedLabwareIds = unorderedLabware
     .sort(orderBySlot)
     .map(({ labwareId }) => labwareId)
 
