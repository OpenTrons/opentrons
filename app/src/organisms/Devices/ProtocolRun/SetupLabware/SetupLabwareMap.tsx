import * as React from 'react'
import map from 'lodash/map'

import {
  Flex,
  Box,
  LabwareRender,
  Module,
  RobotWorkSpace,
  DIRECTION_COLUMN,
  SPACING,
} from '@opentrons/components'
import {
  getDeckDefFromRobotType,
  inferModuleOrientationFromXCoordinate,
  RunTimeCommand,
  THERMOCYCLER_MODULE_V1,
} from '@opentrons/shared-data'
import { useFeatureFlag } from '../../../../redux/config'
import { ModuleExtraAttention } from '../ModuleExtraAttention'
import { LabwareInfoOverlay } from '../LabwareInfoOverlay'
import {
  useLabwareRenderInfoForRunById,
  useModuleRenderInfoForProtocolById,
  useProtocolDetailsForRun,
  useRunHasStarted,
} from '../../hooks'
import type { ModuleTypesThatRequiresExtraAttention } from '../../../ProtocolSetup/RunSetupCard/LabwareSetup/utils/getModuleTypesThatRequireExtraAttention'
<<<<<<< HEAD
import { getLabwareSetupItemGroups } from './utils'
import { OffDeckLabwareList } from './OffDeckLabwareList'

const DECK_LAYER_BLOCKLIST = [
  'calibrationMarkings',
  'fixedBase',
  'doorStops',
  'metalFrame',
  'removalHandle',
  'removableDeckOutline',
  'screwHoles',
]

const DECK_MAP_VIEWBOX = '-80 -40 550 500'
=======
import { getStandardDeckViewLayerBlockList } from '../utils/getStandardDeckViewLayerBlockList'
>>>>>>> c210ee79

interface SetupLabwareMapProps {
  robotName: string
  runId: string
  commands: RunTimeCommand[]
  extraAttentionModules: ModuleTypesThatRequiresExtraAttention[]
}

export function SetupLabwareMap({
  robotName,
  runId,
  extraAttentionModules,
  commands,
}: SetupLabwareMapProps): JSX.Element {
  const moduleRenderInfoById = useModuleRenderInfoForProtocolById(
    robotName,
    runId
  )
  const { robotType } = useProtocolDetailsForRun(runId)
  const labwareRenderInfoById = useLabwareRenderInfoForRunById(runId)
  const runHasStarted = useRunHasStarted(runId)
  const enableLiquidSetup = useFeatureFlag('enableLiquidSetup')

<<<<<<< HEAD
  const { offDeckItems } = getLabwareSetupItemGroups(commands)
=======
  const deckDef = getDeckDefFromRobotType(robotType)

>>>>>>> c210ee79
  return (
    <Flex flex="1" maxHeight="180vh" flexDirection={DIRECTION_COLUMN}>
      <Flex flexDirection={DIRECTION_COLUMN} marginY={SPACING.spacing4}>
        {!runHasStarted &&
          !enableLiquidSetup &&
          extraAttentionModules.length > 0 &&
          moduleRenderInfoById ? (
          <ModuleExtraAttention
            moduleTypes={extraAttentionModules}
            modulesInfo={moduleRenderInfoById}
          />
        ) : null}
        <Box margin="0 auto" maxWidth="46.25rem" width="100%">
          <RobotWorkSpace
            deckDef={deckDef}
            deckLayerBlocklist={getStandardDeckViewLayerBlockList(robotType)}
            id="LabwareSetup_deckMap"
          >
            {() => (
              <>
                {map(
                  moduleRenderInfoById,
                  ({
                    x,
                    y,
                    moduleDef,
                    nestedLabwareDef,
                    nestedLabwareId,
                    nestedLabwareDisplayName,
                  }) => (
                    <Module
                      key={`LabwareSetup_Module_${moduleDef.model}_${x}${y}`}
                      x={x}
                      y={y}
                      orientation={inferModuleOrientationFromXCoordinate(x)}
                      def={moduleDef}
                      innerProps={
                        moduleDef.model === THERMOCYCLER_MODULE_V1
                          ? { lidMotorState: 'open' }
                          : {}
                      }
                    >
                      {nestedLabwareDef != null && nestedLabwareId != null ? (
                        <React.Fragment
                          key={`LabwareSetup_Labware_${nestedLabwareDef.metadata.displayName}_${x}${y}`}
                        >
                          <LabwareRender definition={nestedLabwareDef} />
                          <LabwareInfoOverlay
                            definition={nestedLabwareDef}
                            labwareId={nestedLabwareId}
                            displayName={nestedLabwareDisplayName}
                            runId={runId}
                          />
                        </React.Fragment>
                      ) : null}
                    </Module>
                  )
                )}
                {map(
                  labwareRenderInfoById,
                  ({ x, y, labwareDef, displayName }, labwareId) => {
                    return (
                      <React.Fragment
                        key={`LabwareSetup_Labware_${labwareDef.metadata.displayName}_${x}${y}`}
                      >
                        <g transform={`translate(${x},${y})`}>
                          <LabwareRender definition={labwareDef} />
                          <LabwareInfoOverlay
                            definition={labwareDef}
                            labwareId={labwareId}
                            displayName={displayName}
                            runId={runId}
                          />
                        </g>
                      </React.Fragment>
                    )
                  }
                )}
              </>
            )}
          </RobotWorkSpace>
        </Box>
        <OffDeckLabwareList labwareItems={offDeckItems} />
      </Flex>
    </Flex>
  )
}<|MERGE_RESOLUTION|>--- conflicted
+++ resolved
@@ -26,24 +26,9 @@
   useRunHasStarted,
 } from '../../hooks'
 import type { ModuleTypesThatRequiresExtraAttention } from '../../../ProtocolSetup/RunSetupCard/LabwareSetup/utils/getModuleTypesThatRequireExtraAttention'
-<<<<<<< HEAD
 import { getLabwareSetupItemGroups } from './utils'
 import { OffDeckLabwareList } from './OffDeckLabwareList'
-
-const DECK_LAYER_BLOCKLIST = [
-  'calibrationMarkings',
-  'fixedBase',
-  'doorStops',
-  'metalFrame',
-  'removalHandle',
-  'removableDeckOutline',
-  'screwHoles',
-]
-
-const DECK_MAP_VIEWBOX = '-80 -40 550 500'
-=======
 import { getStandardDeckViewLayerBlockList } from '../utils/getStandardDeckViewLayerBlockList'
->>>>>>> c210ee79
 
 interface SetupLabwareMapProps {
   robotName: string
@@ -67,12 +52,9 @@
   const runHasStarted = useRunHasStarted(runId)
   const enableLiquidSetup = useFeatureFlag('enableLiquidSetup')
 
-<<<<<<< HEAD
-  const { offDeckItems } = getLabwareSetupItemGroups(commands)
-=======
   const deckDef = getDeckDefFromRobotType(robotType)
 
->>>>>>> c210ee79
+  const { offDeckItems } = getLabwareSetupItemGroups(commands)
   return (
     <Flex flex="1" maxHeight="180vh" flexDirection={DIRECTION_COLUMN}>
       <Flex flexDirection={DIRECTION_COLUMN} marginY={SPACING.spacing4}>
