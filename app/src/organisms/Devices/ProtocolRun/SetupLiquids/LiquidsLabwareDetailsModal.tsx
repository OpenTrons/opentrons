--- conflicted
+++ resolved
@@ -200,11 +200,7 @@
                 <StyledText
                   as="p"
                   fontWeight={TYPOGRAPHY.fontWeightRegular}
-<<<<<<< HEAD
-                  color={COLORS.black90}
-=======
                   color={COLORS.darkBlackEnabled}
->>>>>>> 9147da8d
                 >
                   {slotName}
                 </StyledText>
@@ -223,11 +219,7 @@
                 <StyledText
                   as="p"
                   fontWeight={TYPOGRAPHY.fontWeightRegular}
-<<<<<<< HEAD
-                  color={COLORS.black90}
-=======
                   color={COLORS.darkBlackEnabled}
->>>>>>> 9147da8d
                 >
                   {labwareName}
                 </StyledText>
