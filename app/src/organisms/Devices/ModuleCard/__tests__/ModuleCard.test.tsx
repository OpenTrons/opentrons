import * as React from 'react'
import { resetAllWhenMocks } from 'jest-when'
import { fireEvent } from '@testing-library/react'
import { renderWithProviders } from '@opentrons/components'
import { i18n } from '../../../../i18n'
import { MagneticModuleData } from '../MagneticModuleData'
<<<<<<< HEAD
import { ThermocyclerModuleData } from '../ThermocyclerModuleData'
import { ModuleCard } from '..'
import {
  mockMagneticModule,
  mockThermocycler,
} from '../../../../redux/modules/__fixtures__'

jest.mock('../MagneticModuleData')
jest.mock('../ThermocyclerModuleData')
=======
import { TemperatureModuleData } from '../TemperatureModuleData'
import { ModuleCard } from '..'
import {
  mockMagneticModule,
  mockTemperatureModuleGen2,
} from '../../../../redux/modules/__fixtures__'

import type { MagneticModule } from '../../../../redux/modules/types'

jest.mock('../MagneticModuleData')
jest.mock('../TemperatureModuleData')
>>>>>>> e5d26dd4

const mockMagneticModuleData = MagneticModuleData as jest.MockedFunction<
  typeof MagneticModuleData
>
<<<<<<< HEAD
const mockThermocyclerModuleData = ThermocyclerModuleData as jest.MockedFunction<
  typeof ThermocyclerModuleData
>
=======
const mockTemperatureModuleData = TemperatureModuleData as jest.MockedFunction<
  typeof TemperatureModuleData
>

const mockMagneticModuleHub = {
  model: 'magneticModuleV1',
  type: 'magneticModuleType',
  port: '/dev/ot_module_magdeck0',
  serial: 'def456',
  revision: 'mag_deck_v4.0',
  fwVersion: 'v2.0.0',
  status: 'disengaged',
  hasAvailableUpdate: true,
  data: {
    engaged: false,
    height: 42,
  },
  usbPort: { hub: 2, port: null },
} as MagneticModule
>>>>>>> e5d26dd4

const render = (props: React.ComponentProps<typeof ModuleCard>) => {
  return renderWithProviders(<ModuleCard {...props} />, {
    i18nInstance: i18n,
  })[0]
}

describe('ModuleCard', () => {
  beforeEach(() => {
    mockMagneticModuleData.mockReturnValue(<div>Mock Magnetic Module Data</div>)
    mockThermocyclerModuleData.mockReturnValue(
      <div>Mock Thermocycler Module Data</div>
    )
  })

  afterEach(() => {
    jest.resetAllMocks()
  })
  afterEach(() => {
    resetAllWhenMocks()
  })

  it('renders information for a magnetic module with mocked status', () => {
    const { getByText, getByAltText } = render({
      module: mockMagneticModule,
    })

    getByText('Magnetic Module GEN1')
    getByText('Mock Magnetic Module Data')
    getByText('usb port 1')
    getByAltText('magneticModuleV1')
  })
  it('renders information if module is connected via hub', () => {
    props = {
      module: mockMagneticModuleHub,
    }
    const { getByText, getByAltText } = render(props)
    getByText('Magnetic Module GEN1')
    getByText('Mock Magnetic Module Data')
    getByText('usb port 2 via hub')
    getByAltText('magneticModuleV1')
  })
  it('renders information for a temperature module with mocked status', () => {
    props = {
      module: mockTemperatureModuleGen2,
    }
    mockTemperatureModuleData.mockReturnValue(
      <div>Mock Temperature Module Data</div>
    )

    const { getByText, getByAltText } = render(props)
    getByText('Temperature Module GEN2')
    getByText('Mock Temperature Module Data')
    getByText('usb port 1')
    getByAltText('temperatureModuleV2')
  })

  it('renders information for a thermocycler module with mocked status', () => {
    const { getByText, getByAltText } = render({
      module: mockThermocycler,
    })

    getByText('Thermocycler Module')
    getByText('Mock Thermocycler Module Data')
    getByText('usb port 1')
    getByAltText('thermocyclerModuleV1')
  })

  //  TODO Immediately: add more details to this test when overflow button has more functionality
  it('renders 3 dot button icon and is clickable', () => {
    const { getByRole, getByText } = render({
      module: mockMagneticModule,
    })

    const overflowButton = getByRole('button', {
      name: /overflow/i,
    })
    getByText('Magnetic Module GEN1')
    fireEvent.click(overflowButton)
    expect(overflowButton).not.toBeDisabled()
  })
})<|MERGE_RESOLUTION|>--- conflicted
+++ resolved
@@ -4,40 +4,30 @@
 import { renderWithProviders } from '@opentrons/components'
 import { i18n } from '../../../../i18n'
 import { MagneticModuleData } from '../MagneticModuleData'
-<<<<<<< HEAD
+import { TemperatureModuleData } from '../TemperatureModuleData'
 import { ThermocyclerModuleData } from '../ThermocyclerModuleData'
 import { ModuleCard } from '..'
 import {
   mockMagneticModule,
+  mockTemperatureModuleGen2,
   mockThermocycler,
-} from '../../../../redux/modules/__fixtures__'
-
-jest.mock('../MagneticModuleData')
-jest.mock('../ThermocyclerModuleData')
-=======
-import { TemperatureModuleData } from '../TemperatureModuleData'
-import { ModuleCard } from '..'
-import {
-  mockMagneticModule,
-  mockTemperatureModuleGen2,
 } from '../../../../redux/modules/__fixtures__'
 
 import type { MagneticModule } from '../../../../redux/modules/types'
 
 jest.mock('../MagneticModuleData')
 jest.mock('../TemperatureModuleData')
->>>>>>> e5d26dd4
+jest.mock('../ThermocyclerModuleData')
 
 const mockMagneticModuleData = MagneticModuleData as jest.MockedFunction<
   typeof MagneticModuleData
 >
-<<<<<<< HEAD
+const mockTemperatureModuleData = TemperatureModuleData as jest.MockedFunction<
+  typeof TemperatureModuleData
+>
+
 const mockThermocyclerModuleData = ThermocyclerModuleData as jest.MockedFunction<
   typeof ThermocyclerModuleData
->
-=======
-const mockTemperatureModuleData = TemperatureModuleData as jest.MockedFunction<
-  typeof TemperatureModuleData
 >
 
 const mockMagneticModuleHub = {
@@ -55,7 +45,6 @@
   },
   usbPort: { hub: 2, port: null },
 } as MagneticModule
->>>>>>> e5d26dd4
 
 const render = (props: React.ComponentProps<typeof ModuleCard>) => {
   return renderWithProviders(<ModuleCard {...props} />, {
@@ -89,24 +78,22 @@
     getByAltText('magneticModuleV1')
   })
   it('renders information if module is connected via hub', () => {
-    props = {
+    const { getByText, getByAltText } = render({
       module: mockMagneticModuleHub,
-    }
-    const { getByText, getByAltText } = render(props)
+    })
     getByText('Magnetic Module GEN1')
     getByText('Mock Magnetic Module Data')
     getByText('usb port 2 via hub')
     getByAltText('magneticModuleV1')
   })
   it('renders information for a temperature module with mocked status', () => {
-    props = {
-      module: mockTemperatureModuleGen2,
-    }
     mockTemperatureModuleData.mockReturnValue(
       <div>Mock Temperature Module Data</div>
     )
 
-    const { getByText, getByAltText } = render(props)
+    const { getByText, getByAltText } = render({
+      module: mockTemperatureModuleGen2,
+    })
     getByText('Temperature Module GEN2')
     getByText('Mock Temperature Module Data')
     getByText('usb port 1')
