--- conflicted
+++ resolved
@@ -75,22 +75,15 @@
 
 interface ModuleCardProps {
   module: AttachedModule
-<<<<<<< HEAD
+  robotName: string
   runId?: string
   slot?: string
-=======
-  robotName: string
->>>>>>> cd25aea5
 }
 
 export const ModuleCard = (props: ModuleCardProps): JSX.Element | null => {
   const { t } = useTranslation('device_details')
-<<<<<<< HEAD
-  const { module, runId, slot } = props
-=======
-  const { module, robotName } = props
+  const { module, robotName, runId, slot } = props
   const dispatch = useDispatch<Dispatch>()
->>>>>>> cd25aea5
   const [showOverflowMenu, setShowOverflowMenu] = React.useState(false)
   const [showSlideout, setShowSlideout] = React.useState(false)
   const [hasSecondary, setHasSecondary] = React.useState(false)
@@ -353,23 +346,6 @@
                   </Banner>
                 </Flex>
               ) : null}
-<<<<<<< HEAD
-              <Text
-                textTransform={TEXT_TRANSFORM_UPPERCASE}
-                color={COLORS.darkGrey}
-                fontWeight={FONT_WEIGHT_REGULAR}
-                fontSize={FONT_SIZE_CAPTION}
-                paddingBottom={SPACING.spacing2}
-                data-testid={`module_card_usb_port_${module.serial}`}
-              >
-                {module.type !== THERMOCYCLER_MODULE_TYPE && slot != null
-                  ? t('deck_slot', { slot: slot }) + ' - '
-                  : null}
-                {t(module.usbPort.port === null ? 'usb_hub' : 'usb_port', {
-                  port: module.usbPort.hub ?? module.usbPort.port,
-                })}
-              </Text>
-=======
               {isPending ? (
                 <Flex
                   flexDirection={DIRECTION_ROW}
@@ -394,15 +370,19 @@
                     fontWeight={FONT_WEIGHT_REGULAR}
                     fontSize={FONT_SIZE_CAPTION}
                     paddingBottom={SPACING.spacing2}
-                    data-testid={`ModuleCard_usb_port_${module.serialNumber}`}
+                    data-testid={`module_card_usb_port_${module.serialNumber}`}
                   >
+                    {module.moduleType !== THERMOCYCLER_MODULE_TYPE &&
+                    slot != null
+                      ? t('deck_slot', { slot: slot }) + ' - '
+                      : null}
                     {t(module.usbPort.port === null ? 'usb_hub' : 'usb_port', {
                       port: module.usbPort.hub ?? module.usbPort.port,
                     })}
                   </Text>
                   <Flex
                     paddingBottom={SPACING.spacing2}
-                    data-testid={`ModuleCrd_display_name_${module.serialNumber}`}
+                    data-testid={`ModuleCard_display_name_${module.serialNumber}`}
                     fontSize={TYPOGRAPHY.fontSizeP}
                   >
                     <ModuleIcon
@@ -415,7 +395,6 @@
                   </Flex>
                 </>
               )}
->>>>>>> cd25aea5
               <Flex
                 opacity={isPending ? '50%' : '100%'}
                 flexDirection={DIRECTION_COLUMN}
