--- conflicted
+++ resolved
@@ -72,12 +72,7 @@
         commandType: 'thermocycler/setTargetLidTemperature',
         params: {
           moduleId: module.id,
-<<<<<<< HEAD
           celsius: parseInt(tempValue),
-=======
-          // @ts-expect-error TODO: remove this after https://github.com/Opentrons/opentrons/pull/10178 merges
-          temperature: parseInt(tempValue),
->>>>>>> aba013fc
         },
       }
       const saveBlockCommand: TCSetAndWaitForBlockTemperatureCreateCommand = {
