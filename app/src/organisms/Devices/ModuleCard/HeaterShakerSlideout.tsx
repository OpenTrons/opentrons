--- conflicted
+++ resolved
@@ -99,12 +99,7 @@
         commandType: 'heaterShaker/setTargetTemperature',
         params: {
           moduleId: module.id,
-<<<<<<< HEAD
           celsius: parseInt(hsValue),
-=======
-          // @ts-expect-error TODO: remove this after https://github.com/Opentrons/opentrons/pull/10182 merges
-          temperature: parseInt(hsValue),
->>>>>>> aba013fc
         },
       }
       if (runId != null) {
