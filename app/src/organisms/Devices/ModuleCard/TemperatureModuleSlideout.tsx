--- conflicted
+++ resolved
@@ -39,12 +39,8 @@
   const { module, onCloseClick, isExpanded, runId } = props
   const { t } = useTranslation('device_details')
   const { createLiveCommand } = useCreateLiveCommandMutation()
-<<<<<<< HEAD
   const { createCommand } = useCreateCommandMutation()
-  const name = getModuleDisplayName(module.model)
-=======
   const name = getModuleDisplayName(module.moduleModel)
->>>>>>> cd25aea5
   const [temperatureValue, setTemperatureValue] = React.useState<string | null>(
     null
   )
