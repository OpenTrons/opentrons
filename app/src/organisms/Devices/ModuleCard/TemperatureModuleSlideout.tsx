import * as React from 'react'
import { useTranslation } from 'react-i18next'
import {
  useCreateCommandMutation,
  useCreateLiveCommandMutation,
} from '@opentrons/react-api-client'
import {
  Flex,
  Text,
  FONT_WEIGHT_REGULAR,
  TYPOGRAPHY,
  SPACING,
  COLORS,
  DIRECTION_COLUMN,
} from '@opentrons/components'
import {
  CELSIUS,
  getModuleDisplayName,
  TEMP_MAX,
  TEMP_MIN,
} from '@opentrons/shared-data'
import { Slideout } from '../../../atoms/Slideout'
import { PrimaryButton } from '../../../atoms/buttons'
import { InputField } from '../../../atoms/InputField'
import { TemperatureModuleSetTargetTemperatureCreateCommand } from '@opentrons/shared-data/protocol/types/schemaV6/command/module'

import type { TemperatureModule } from '../../../redux/modules/types'

interface TemperatureModuleSlideoutProps {
  module: TemperatureModule
  onCloseClick: () => unknown
  isExpanded: boolean
  runId?: string
}

export const TemperatureModuleSlideout = (
  props: TemperatureModuleSlideoutProps
): JSX.Element | null => {
  const { module, onCloseClick, isExpanded, runId } = props
  const { t } = useTranslation('device_details')
  const { createLiveCommand } = useCreateLiveCommandMutation()
  const { createCommand } = useCreateCommandMutation()
  const name = getModuleDisplayName(module.moduleModel)
  const [temperatureValue, setTemperatureValue] = React.useState<string | null>(
    null
  )

  const handleSubmitTemperature = (): void => {
    if (temperatureValue != null) {
      const saveTempCommand: TemperatureModuleSetTargetTemperatureCreateCommand = {
        commandType: 'temperatureModule/setTargetTemperature',
        params: {
          moduleId: module.id,
<<<<<<< HEAD
          // @ts-expect-error TODO: remove this after https://github.com/Opentrons/opentrons/pull/10176 merges
          temperature: parseInt(temperatureValue),
=======
          celsius: parseInt(temperatureValue),
>>>>>>> aba013fc
        },
      }
      if (runId != null) {
        createCommand({
          runId: runId,
          command: saveTempCommand,
        }).catch((e: Error) => {
          console.error(
            `error setting module status with command type ${saveTempCommand.commandType} and run id ${runId}: ${e.message}`
          )
        })
      } else {
        createLiveCommand({
          command: saveTempCommand,
        }).catch((e: Error) => {
          console.error(
            `error setting module status with command type ${saveTempCommand.commandType}: ${e.message}`
          )
        })
      }
    }
    setTemperatureValue(null)
  }

  const valueOutOfRange =
    temperatureValue != null &&
    (parseInt(temperatureValue) < TEMP_MIN ||
      parseInt(temperatureValue) > TEMP_MAX)

  return (
    <Slideout
      title={t('tempdeck_slideout_title', { name: name })}
      onCloseClick={onCloseClick}
      isExpanded={isExpanded}
      footer={
        <PrimaryButton
          width="100%"
          onClick={handleSubmitTemperature}
          disabled={temperatureValue === null || valueOutOfRange}
          data-testid={`TemperatureSlideout_btn_${module.serialNumber}`}
        >
          {t('confirm')}
        </PrimaryButton>
      }
    >
      <Text
        fontWeight={FONT_WEIGHT_REGULAR}
        fontSize={TYPOGRAPHY.fontSizeP}
        paddingTop={SPACING.spacing2}
        data-testid={`TemperatureSlideout_body_text_${module.serialNumber}`}
      >
        {t('tempdeck_slideout_body', {
          model: name,
        })}
      </Text>
      <Flex
        marginTop={SPACING.spacing4}
        flexDirection={DIRECTION_COLUMN}
        data-testid={`TemperatureSlideout_input_field_${module.serialNumber}`}
      >
        <Text
          fontWeight={TYPOGRAPHY.fontWeightSemiBold}
          fontSize={TYPOGRAPHY.fontSizeH6}
          color={COLORS.black}
          paddingBottom={SPACING.spacing3}
        >
          {t('set_temperature')}
        </Text>
        <InputField
          id={`${module.moduleModel}`}
          data-testid={`${module.moduleModel}`}
          autoFocus
          units={CELSIUS}
          value={temperatureValue}
          onChange={e => setTemperatureValue(e.target.value)}
          type="number"
          caption={t('module_status_range', {
            min: TEMP_MIN,
            max: TEMP_MAX,
            unit: CELSIUS,
          })}
          error={valueOutOfRange ? t('input_out_of_range') : null}
        />
      </Flex>
    </Slideout>
  )
}<|MERGE_RESOLUTION|>--- conflicted
+++ resolved
@@ -51,12 +51,7 @@
         commandType: 'temperatureModule/setTargetTemperature',
         params: {
           moduleId: module.id,
-<<<<<<< HEAD
-          // @ts-expect-error TODO: remove this after https://github.com/Opentrons/opentrons/pull/10176 merges
-          temperature: parseInt(temperatureValue),
-=======
           celsius: parseInt(temperatureValue),
->>>>>>> aba013fc
         },
       }
       if (runId != null) {
