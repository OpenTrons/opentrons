import * as React from 'react'
import { useTranslation } from 'react-i18next'
import { useDispatch } from 'react-redux'
import { Link } from 'react-router-dom'
import {
  COLORS,
  DIRECTION_COLUMN,
  Flex,
  POSITION_ABSOLUTE,
  POSITION_RELATIVE,
  SPACING,
  TEXT_TRANSFORM_CAPITALIZE,
} from '@opentrons/components'
import { RUN_STATUS_RUNNING } from '@opentrons/api-client'
import { restartRobot } from '../../redux/robot-admin'
import { home, ROBOT } from '../../redux/robot-controls'
<<<<<<< HEAD
import { UNREACHABLE } from '../../redux/discovery'
import { Portal } from '../../App/portal'
=======
>>>>>>> fce784c1
import { MenuItem } from '../../atoms/MenuList/MenuItem'
import { OverflowBtn } from '../../atoms/MenuList/OverflowBtn'
import { Divider } from '../../atoms/structure'
import { useCurrentRunStatus } from '../RunTimeControl/hooks'
import { useMenuHandleClickOutside } from '../../atoms/MenuList/hooks'

import type { DiscoveredRobot } from '../../redux/discovery/types'
import type { Dispatch } from '../../redux/types'

interface RobotOverviewOverflowMenuProps {
  robot: DiscoveredRobot
}

export const RobotOverviewOverflowMenu = (
  props: RobotOverviewOverflowMenuProps
): JSX.Element => {
  const { robot } = props
  const { t } = useTranslation(['devices_landing', 'robot_controls'])
  const {
    MenuOverlay,
    handleOverflowClick,
    showOverflowMenu,
    setShowOverflowMenu,
  } = useMenuHandleClickOutside()
  const currentRunStatus = useCurrentRunStatus()
  const buttonDisabledReason =
    currentRunStatus === RUN_STATUS_RUNNING || robot.status === UNREACHABLE

  const dispatch = useDispatch<Dispatch>()

  const handleClickRestart: React.MouseEventHandler<HTMLButtonElement> = e => {
    e.preventDefault()
    dispatch(restartRobot(robot.name))
    setShowOverflowMenu(false)
  }

  const handleClickHomeGantry: React.MouseEventHandler<HTMLButtonElement> = e => {
    e.preventDefault()
    dispatch(home(robot.name, ROBOT))
    setShowOverflowMenu(false)
  }

  return (
    <Flex
      data-testid={`RobotOverview_overflowMenu`}
      position={POSITION_RELATIVE}
      onClick={e => {
        e.preventDefault()
      }}
    >
      <OverflowBtn aria-label="overflow" onClick={handleOverflowClick} />
      {showOverflowMenu ? (
        <Flex
          width={'12rem'}
          zIndex={10}
          borderRadius={'4px 4px 0px 0px'}
          boxShadow={'0px 1px 3px rgba(0, 0, 0, 0.2)'}
          position={POSITION_ABSOLUTE}
          backgroundColor={COLORS.white}
          top={SPACING.spacing7}
          right={0}
          flexDirection={DIRECTION_COLUMN}
        >
          {/* TODO(sh, 2022-04-19): complete wiring up menu items below and disabled reasons */}
          <MenuItem disabled={buttonDisabledReason}>
            {t('update_robot_software')}
          </MenuItem>
          <MenuItem
            onClick={handleClickRestart}
            textTransform={TEXT_TRANSFORM_CAPITALIZE}
            disabled={buttonDisabledReason}
          >
            {t('robot_controls:restart_label')}
          </MenuItem>
          <MenuItem
            onClick={handleClickHomeGantry}
            disabled={buttonDisabledReason}
          >
            {t('home_gantry')}
          </MenuItem>
          <Divider marginY={'0'} />
          <MenuItem
            to={`/devices/${robot.name}/robot-settings`}
            as={Link}
            textTransform={TEXT_TRANSFORM_CAPITALIZE}
            disabled={buttonDisabledReason}
          >
            {t('robot_settings')}
          </MenuItem>
        </Flex>
      ) : null}
      <MenuOverlay />
    </Flex>
  )
}<|MERGE_RESOLUTION|>--- conflicted
+++ resolved
@@ -14,11 +14,7 @@
 import { RUN_STATUS_RUNNING } from '@opentrons/api-client'
 import { restartRobot } from '../../redux/robot-admin'
 import { home, ROBOT } from '../../redux/robot-controls'
-<<<<<<< HEAD
 import { UNREACHABLE } from '../../redux/discovery'
-import { Portal } from '../../App/portal'
-=======
->>>>>>> fce784c1
 import { MenuItem } from '../../atoms/MenuList/MenuItem'
 import { OverflowBtn } from '../../atoms/MenuList/OverflowBtn'
 import { Divider } from '../../atoms/structure'
