--- conflicted
+++ resolved
@@ -37,13 +37,11 @@
 const mockChooseProtocolSlideout = ChooseProtocolSlideout as jest.MockedFunction<
   typeof ChooseProtocolSlideout
 >
-<<<<<<< HEAD
+const mockUpdateRobotBanner = UpdateRobotBanner as jest.MockedFunction<
+  typeof UpdateRobotBanner
+>
 const mockRobotOverviewOverflowMenu = RobotOverviewOverflowMenu as jest.MockedFunction<
   typeof RobotOverviewOverflowMenu
-=======
-const mockUpdateRobotBanner = UpdateRobotBanner as jest.MockedFunction<
-  typeof UpdateRobotBanner
->>>>>>> 76cab374
 >
 
 const mockToggleLights = jest.fn()
