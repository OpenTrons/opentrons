import * as React from 'react'
import { MemoryRouter } from 'react-router-dom'

import { renderWithProviders } from '@opentrons/components'

import { i18n } from '../../../i18n'
import { mockFetchModulesSuccessActionPayloadModules } from '../../../redux/modules/__fixtures__'
import {
  mockLeftProtoPipette,
  mockRightProtoPipette,
} from '../../../redux/pipettes/__fixtures__'
import { mockConnectableRobot } from '../../../redux/discovery/__fixtures__'
import { useAttachedModules, useAttachedPipettes } from '../hooks'
import { ChooseProtocolSlideout } from '../../ChooseProtocolSlideout'
import { UpdateRobotBanner } from '../../UpdateRobotBanner'
import { RobotStatusBanner } from '../RobotStatusBanner'
import { RobotCard } from '../RobotCard'

jest.mock('../../ProtocolUpload/hooks')
jest.mock('../hooks')
jest.mock('../RobotStatusBanner')
jest.mock('../../UpdateRobotBanner')
jest.mock('../../ChooseProtocolSlideout')

const OT2_PNG_FILE_NAME = 'OT2-R_HERO.png'

const mockUseAttachedModules = useAttachedModules as jest.MockedFunction<
  typeof useAttachedModules
>
const mockUseAttachedPipettes = useAttachedPipettes as jest.MockedFunction<
  typeof useAttachedPipettes
>
const mockRobotStatusBanner = RobotStatusBanner as jest.MockedFunction<
  typeof RobotStatusBanner
>
const mockChooseProtocolSlideout = ChooseProtocolSlideout as jest.MockedFunction<
  typeof ChooseProtocolSlideout
>
const mockUpdateRobotBanner = UpdateRobotBanner as jest.MockedFunction<
  typeof UpdateRobotBanner
>

const render = () => {
  return renderWithProviders(
    <MemoryRouter>
      <RobotCard robot={mockConnectableRobot} />
    </MemoryRouter>,
    {
      i18nInstance: i18n,
    }
  )
}

describe('RobotCard', () => {
  beforeEach(() => {
    mockUseAttachedModules.mockReturnValue(
      mockFetchModulesSuccessActionPayloadModules
    )
    mockUseAttachedPipettes.mockReturnValue({
      left: mockLeftProtoPipette,
      right: mockRightProtoPipette,
    })
    mockRobotStatusBanner.mockReturnValue(<div>Mock RobotStatusBanner</div>)
    mockChooseProtocolSlideout.mockImplementation(({ showSlideout }) => (
      <div>
        Mock Choose Protocol Slideout {showSlideout ? 'showing' : 'hidden'}
      </div>
    ))
    mockUpdateRobotBanner.mockReturnValue(<div>Mock UpdateRobotBanner</div>)
  })
  afterEach(() => {
    jest.resetAllMocks()
  })

  it('renders an OT image', () => {
    const [{ getByRole }] = render()
    const image = getByRole('img')

    expect(image.getAttribute('src')).toEqual(OT2_PNG_FILE_NAME)
  })

  it('renders a RobotStatusBanner component', () => {
    const [{ getByText }] = render()
    getByText('Mock RobotStatusBanner')
  })

<<<<<<< HEAD
  it('renders a UpdateRobotBanner component', () => {
    const [{ getByText }] = render()
    getByText('Mock UpdateRobotBanner')
  })
=======
  // TODO: uncomment this test when it's uncommented in the component
  // it('renders a UpdateRobotBanner component', () => {
  //   const [{ getByText }] = render()
  //   getByText('Mock UpdateRobotBanner')
  // })
>>>>>>> 76cab374

  it('renders the type of pipettes attached to left and right mounts', () => {
    const [{ getByText }] = render()

    getByText('Left Mount')
    getByText('Left Pipette')
    getByText('Right Mount')
    getByText('Right Pipette')
  })

  it('renders a modules section', () => {
    const [{ getByText }] = render()

    getByText('Modules')
  })
})<|MERGE_RESOLUTION|>--- conflicted
+++ resolved
@@ -84,18 +84,11 @@
     getByText('Mock RobotStatusBanner')
   })
 
-<<<<<<< HEAD
-  it('renders a UpdateRobotBanner component', () => {
-    const [{ getByText }] = render()
-    getByText('Mock UpdateRobotBanner')
-  })
-=======
   // TODO: uncomment this test when it's uncommented in the component
   // it('renders a UpdateRobotBanner component', () => {
   //   const [{ getByText }] = render()
   //   getByText('Mock UpdateRobotBanner')
   // })
->>>>>>> 76cab374
 
   it('renders the type of pipettes attached to left and right mounts', () => {
     const [{ getByText }] = render()
