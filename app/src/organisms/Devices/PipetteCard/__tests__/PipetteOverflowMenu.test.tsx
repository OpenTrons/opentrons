--- conflicted
+++ resolved
@@ -1,3 +1,4 @@
+//
 import * as React from 'react'
 import { fireEvent, screen } from '@testing-library/react'
 import { describe, it, vi, beforeEach, expect } from 'vitest'
@@ -133,11 +134,7 @@
   })
 
   it('should disable certain menu items if a run is active for Flex pipette', () => {
-<<<<<<< HEAD
      vi.mocked(isFlexPipette).mockReturnValue(true)
-=======
-    mockisFlexPipette.mockReturnValue(true)
->>>>>>> d6d9416c
     props = {
       ...props,
       isRunActive: true,
@@ -161,11 +158,7 @@
   })
 
   it('should disable certain menu items if a run is active for OT-2 pipette', () => {
-<<<<<<< HEAD
     vi.mocked(isFlexPipette).mockReturnValue(false)
-=======
-    mockisFlexPipette.mockReturnValue(false)
->>>>>>> d6d9416c
     props = {
       ...props,
       isRunActive: true,
