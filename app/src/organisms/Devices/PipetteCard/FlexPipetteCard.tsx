--- conflicted
+++ resolved
@@ -91,13 +91,9 @@
 
   const { showDTWiz, toggleDTWiz } = useDropTipWizardFlows()
 
-<<<<<<< HEAD
-  const handleLaunchPipetteWizardFlows = (flowType: PipetteWizardFlow): void =>
-=======
   const handleLaunchPipetteWizardFlows = (
     flowType: PipetteWizardFlow
   ): void => {
->>>>>>> f531fb33
     handlePipetteWizardFlows({
       flowType,
       mount,
@@ -184,13 +180,9 @@
           {
             label: i18n.format(t('drop_tips'), 'capitalize'),
             disabled: attachedPipette == null || isRunActive,
-<<<<<<< HEAD
-            onClick: () => toggleDTWiz(),
-=======
             onClick: () => {
               toggleDTWiz()
             },
->>>>>>> f531fb33
           },
         ]
   return (
