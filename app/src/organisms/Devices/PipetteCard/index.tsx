--- conflicted
+++ resolved
@@ -268,13 +268,8 @@
               </Flex>
             ) : null}
             <StyledText
-<<<<<<< HEAD
-              textTransform={TEXT_TRANSFORM_UPPERCASE}
-              color={COLORS.darkGreyEnabled}
-=======
               textTransform={TYPOGRAPHY.textTransformUppercase}
               color={COLORS.darkGrey}
->>>>>>> 0c9530e4
               fontWeight={FONT_WEIGHT_REGULAR}
               fontSize={FONT_SIZE_CAPTION}
               paddingBottom={SPACING.spacing2}
