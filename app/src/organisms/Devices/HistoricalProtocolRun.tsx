import * as React from 'react'
import { useTranslation } from 'react-i18next'
import { css } from 'styled-components'
import {
  ALIGN_CENTER,
  BORDERS,
  Box,
  COLORS,
  Flex,
  Icon,
  JUSTIFY_SPACE_BETWEEN,
  OVERFLOW_HIDDEN,
  SPACING,
  LegacyStyledText,
} from '@opentrons/components'
import { useAllCsvFilesQuery } from '@opentrons/react-api-client'
import { useFeatureFlag } from '../../redux/config'
import { formatInterval } from '../RunTimeControl/utils'
import { formatTimestamp } from './utils'
import { EMPTY_TIMESTAMP } from './constants'
import { HistoricalProtocolRunOverflowMenu as OverflowMenu } from './HistoricalProtocolRunOverflowMenu'
import { HistoricalProtocolRunDrawer as Drawer } from './HistoricalProtocolRunDrawer'
import type { RunData } from '@opentrons/api-client'

const PROTOCOL_NAME_STYLE = css`
  overflow: ${OVERFLOW_HIDDEN};
  white-space: nowrap;
  text-overflow: ellipsis;
`

interface HistoricalProtocolRunProps {
  run: RunData
  protocolName: string
  robotName: string
  robotIsBusy: boolean
  protocolKey?: string
}

export function HistoricalProtocolRun(
  props: HistoricalProtocolRunProps
): JSX.Element | null {
  const { t } = useTranslation('run_details')
  const { run, protocolName, robotIsBusy, robotName, protocolKey } = props
  const [drawerOpen, setDrawerOpen] = React.useState(false)
  const { data: protocolFileData } = useAllCsvFilesQuery(run.protocolId ?? '')
  const allProtocolDataFiles =
    protocolFileData != null ? protocolFileData.data.files : []
  const runStatus = run.status
  const runDisplayName = formatTimestamp(run.createdAt)
  let duration = EMPTY_TIMESTAMP
  if (runStatus !== 'idle') {
    if (run.completedAt != null && run.startedAt != null) {
      duration = formatInterval(run.startedAt, run.completedAt)
    } else if (run.startedAt != null) {
      duration = formatInterval(run.startedAt, new Date().toString())
    }
  }
  const enableCsvFile = useFeatureFlag('enableCsvFile')

  return (
    <>
      <Flex
        justifyContent={JUSTIFY_SPACE_BETWEEN}
        alignItems={ALIGN_CENTER}
        padding={SPACING.spacing8}
        borderTop={BORDERS.lineBorder}
        backgroundColor={
          run.status === 'running' ? COLORS.blue10 : COLORS.white
        }
        width="100%"
        onClick={() => {
          setDrawerOpen(!drawerOpen)
        }}
        cursor="pointer"
      >
<<<<<<< HEAD
        <Flex width="88%" gridGap={SPACING.spacing20}>
          <StyledText
=======
        <Box
          onClick={() => {
            setOffsetDrawerOpen(!offsetDrawerOpen)
          }}
          role="button"
        >
          <Icon
            name={offsetDrawerOpen ? 'chevron-up' : 'chevron-down'}
            width="15px"
            marginRight={SPACING.spacing8}
            css={{ cursor: 'pointer' }}
          />
        </Box>
        <LegacyStyledText
          as="p"
          width="25%"
          data-testid={`RecentProtocolRuns_Run_${String(protocolKey)}`}
          onClick={() => {
            history.push(
              `${robotName}/protocol-runs/${run.id}/protocolRunDetailsTab?`
            )
          }}
          css={css`
            cursor: pointer;
          `}
          color={COLORS.grey60}
        >
          {runDisplayName}
        </LegacyStyledText>
        {protocolKeyInStoredKeys != null ? (
          <LegacyStyledText
>>>>>>> 24298303
            as="p"
            width="25%"
            data-testid={`RecentProtocolRuns_Run_${protocolKey}`}
          >
<<<<<<< HEAD
            {runDisplayName}
          </StyledText>
          <StyledText
=======
            {protocolName}
          </LegacyStyledText>
        ) : (
          <LegacyStyledText
>>>>>>> 24298303
            as="p"
            width="27%"
            data-testid={`RecentProtocolRuns_Protocol_${protocolKey}`}
            css={PROTOCOL_NAME_STYLE}
          >
            {protocolName}
<<<<<<< HEAD
          </StyledText>
          {enableCsvFile ? (
            <StyledText
              as="p"
              width="5%"
              data-testid={`RecentProtocolRuns_Files_${protocolKey}`}
            >
              {allProtocolDataFiles.length}
            </StyledText>
          ) : null}
          <StyledText
            as="p"
            width="14%"
            data-testid={`RecentProtocolRuns_Status_${protocolKey}`}
          >
            {runStatus === 'running' ? (
              <Icon
                name="circle"
                color={COLORS.blue50}
                size={SPACING.spacing4}
                marginX={SPACING.spacing4}
                marginBottom={SPACING.spacing4}
              />
            ) : null}
            {runStatus != null ? t(`status_${runStatus}`) : ''}
          </StyledText>
          <StyledText
            as="p"
            width="14%"
            data-testid="RecentProtocolRuns_Duration"
          >
            {duration}
          </StyledText>
        </Flex>
        <Flex alignItems={ALIGN_CENTER} gridGap={SPACING.spacing8}>
          <Box>
=======
          </LegacyStyledText>
        )}
        <LegacyStyledText
          as="p"
          width="20%"
          textTransform="capitalize"
          data-testid={`RecentProtocolRuns_Status_${String(protocolKey)}`}
          color={COLORS.grey60}
        >
          {runStatus === 'running' && (
>>>>>>> 24298303
            <Icon
              name={drawerOpen ? 'chevron-up' : 'chevron-down'}
              size="1.25rem"
              css={{ cursor: 'pointer' }}
            />
<<<<<<< HEAD
          </Box>
          <OverflowMenu
            runId={run.id}
            robotName={robotName}
            robotIsBusy={robotIsBusy}
          />
        </Flex>
=======
          )}
          {runStatus != null ? t(`status_${String(runStatus)}`) : ''}
        </LegacyStyledText>
        <LegacyStyledText
          as="p"
          width="20%"
          data-testid="RecentProtocolRuns_Duration"
        >
          {duration}
        </LegacyStyledText>
        <OverflowMenu
          runId={run.id}
          robotName={robotName}
          robotIsBusy={robotIsBusy}
        />
>>>>>>> 24298303
      </Flex>
      {drawerOpen ? <Drawer run={run} robotName={robotName} /> : null}
    </>
  )
}<|MERGE_RESOLUTION|>--- conflicted
+++ resolved
@@ -73,74 +73,32 @@
         }}
         cursor="pointer"
       >
-<<<<<<< HEAD
         <Flex width="88%" gridGap={SPACING.spacing20}>
-          <StyledText
-=======
-        <Box
-          onClick={() => {
-            setOffsetDrawerOpen(!offsetDrawerOpen)
-          }}
-          role="button"
-        >
-          <Icon
-            name={offsetDrawerOpen ? 'chevron-up' : 'chevron-down'}
-            width="15px"
-            marginRight={SPACING.spacing8}
-            css={{ cursor: 'pointer' }}
-          />
-        </Box>
-        <LegacyStyledText
-          as="p"
-          width="25%"
-          data-testid={`RecentProtocolRuns_Run_${String(protocolKey)}`}
-          onClick={() => {
-            history.push(
-              `${robotName}/protocol-runs/${run.id}/protocolRunDetailsTab?`
-            )
-          }}
-          css={css`
-            cursor: pointer;
-          `}
-          color={COLORS.grey60}
-        >
-          {runDisplayName}
-        </LegacyStyledText>
-        {protocolKeyInStoredKeys != null ? (
           <LegacyStyledText
->>>>>>> 24298303
             as="p"
             width="25%"
             data-testid={`RecentProtocolRuns_Run_${protocolKey}`}
           >
-<<<<<<< HEAD
             {runDisplayName}
-          </StyledText>
-          <StyledText
-=======
-            {protocolName}
           </LegacyStyledText>
-        ) : (
           <LegacyStyledText
->>>>>>> 24298303
             as="p"
             width="27%"
             data-testid={`RecentProtocolRuns_Protocol_${protocolKey}`}
             css={PROTOCOL_NAME_STYLE}
           >
             {protocolName}
-<<<<<<< HEAD
-          </StyledText>
+          </LegacyStyledText>
           {enableCsvFile ? (
-            <StyledText
+            <LegacyStyledText
               as="p"
               width="5%"
               data-testid={`RecentProtocolRuns_Files_${protocolKey}`}
             >
               {allProtocolDataFiles.length}
-            </StyledText>
+            </LegacyStyledText>
           ) : null}
-          <StyledText
+          <LegacyStyledText
             as="p"
             width="14%"
             data-testid={`RecentProtocolRuns_Status_${protocolKey}`}
@@ -155,35 +113,22 @@
               />
             ) : null}
             {runStatus != null ? t(`status_${runStatus}`) : ''}
-          </StyledText>
-          <StyledText
+          </LegacyStyledText>
+          <LegacyStyledText
             as="p"
             width="14%"
             data-testid="RecentProtocolRuns_Duration"
           >
             {duration}
-          </StyledText>
+          </LegacyStyledText>
         </Flex>
         <Flex alignItems={ALIGN_CENTER} gridGap={SPACING.spacing8}>
           <Box>
-=======
-          </LegacyStyledText>
-        )}
-        <LegacyStyledText
-          as="p"
-          width="20%"
-          textTransform="capitalize"
-          data-testid={`RecentProtocolRuns_Status_${String(protocolKey)}`}
-          color={COLORS.grey60}
-        >
-          {runStatus === 'running' && (
->>>>>>> 24298303
             <Icon
               name={drawerOpen ? 'chevron-up' : 'chevron-down'}
               size="1.25rem"
               css={{ cursor: 'pointer' }}
             />
-<<<<<<< HEAD
           </Box>
           <OverflowMenu
             runId={run.id}
@@ -191,23 +136,6 @@
             robotIsBusy={robotIsBusy}
           />
         </Flex>
-=======
-          )}
-          {runStatus != null ? t(`status_${String(runStatus)}`) : ''}
-        </LegacyStyledText>
-        <LegacyStyledText
-          as="p"
-          width="20%"
-          data-testid="RecentProtocolRuns_Duration"
-        >
-          {duration}
-        </LegacyStyledText>
-        <OverflowMenu
-          runId={run.id}
-          robotName={robotName}
-          robotIsBusy={robotIsBusy}
-        />
->>>>>>> 24298303
       </Flex>
       {drawerOpen ? <Drawer run={run} robotName={robotName} /> : null}
     </>
