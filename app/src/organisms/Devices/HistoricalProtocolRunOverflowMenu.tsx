--- conflicted
+++ resolved
@@ -6,6 +6,7 @@
 import {
   ALIGN_CENTER,
   ALIGN_FLEX_END,
+  FLEX_MAX_CONTENT,
   Box,
   COLORS,
   DIRECTION_COLUMN,
@@ -16,16 +17,11 @@
   POSITION_ABSOLUTE,
   POSITION_RELATIVE,
   SIZE_1,
-<<<<<<< HEAD
   SPACING,
   Tooltip,
   useHoverTooltip,
   useMenuHandleClickOutside,
   useOnClickOutside,
-=======
-  ALIGN_CENTER,
-  FLEX_MAX_CONTENT,
->>>>>>> 80261779
 } from '@opentrons/components'
 import { useDeleteRunMutation } from '@opentrons/react-api-client'
 
