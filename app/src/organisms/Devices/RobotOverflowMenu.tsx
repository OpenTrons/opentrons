import * as React from 'react'
import { useTranslation } from 'react-i18next'
import { useDispatch, useSelector } from 'react-redux'
import { Link } from 'react-router-dom'

import {
  Flex,
  COLORS,
  POSITION_ABSOLUTE,
  DIRECTION_COLUMN,
  POSITION_RELATIVE,
  ALIGN_FLEX_END,
  TYPOGRAPHY,
  useHoverTooltip,
} from '@opentrons/components'

import { CONNECTABLE, removeRobot } from '../../redux/discovery'
import { getBuildrootUpdateDisplayInfo } from '../../redux/buildroot'
import { OverflowBtn } from '../../atoms/MenuList/OverflowBtn'
import { Tooltip } from '../../atoms/Tooltip'
import { Divider } from '../../atoms/structure'
import { MenuItem } from '../../atoms/MenuList/MenuItem'
import { Portal } from '../../App/portal'
import { ChooseProtocolSlideout } from '../ChooseProtocolSlideout'
import { useCurrentRunId } from '../ProtocolUpload/hooks'
import { ConnectionTroubleshootingModal } from './ConnectionTroubleshootingModal'
import { useMenuHandleClickOutside } from '../../atoms/MenuList/hooks'

import type { StyleProps } from '@opentrons/components'
import type { DiscoveredRobot } from '../../redux/discovery/types'
import type { Dispatch, State } from '../../redux/types'

interface RobotOverflowMenuProps extends StyleProps {
  robot: DiscoveredRobot
}

export function RobotOverflowMenu(props: RobotOverflowMenuProps): JSX.Element {
  const { robot, ...styleProps } = props
  const { t } = useTranslation(['devices_landing', 'shared'])
  const {
    menuOverlay,
    handleOverflowClick,
    showOverflowMenu,
    setShowOverflowMenu,
  } = useMenuHandleClickOutside()
  const [targetProps, tooltipProps] = useHoverTooltip()
  const dispatch = useDispatch<Dispatch>()
  const runId = useCurrentRunId()
  const [
    showChooseProtocolSlideout,
    setShowChooseProtocolSlideout,
  ] = React.useState<boolean>(false)
  const [
    showConnectionTroubleshootingModal,
    setShowConnectionTroubleshootingModal,
  ] = React.useState<boolean>(false)

  const { autoUpdateAction } = useSelector((state: State) => {
    return getBuildrootUpdateDisplayInfo(state, robot.name)
  })
  const isRobotOnWrongVersionOfSoftware =
    autoUpdateAction === 'upgrade' || autoUpdateAction === 'downgrade'

  const handleClickRun: React.MouseEventHandler<HTMLButtonElement> = e => {
    e.preventDefault()
    e.stopPropagation()
    setShowChooseProtocolSlideout(true)
    setShowOverflowMenu(false)
  }
  const handleClickConnectionTroubleshooting: React.MouseEventHandler<HTMLButtonElement> = e => {
    e.preventDefault()
    e.stopPropagation()
    setShowConnectionTroubleshootingModal(true)
    setShowOverflowMenu(false)
  }

  let menuItems: React.ReactNode
  if (robot.status === CONNECTABLE && runId == null) {
    menuItems = (
      <>
        <MenuItem
          {...targetProps}
          onClick={handleClickRun}
          disabled={isRobotOnWrongVersionOfSoftware}
          data-testid={`RobotOverflowMenu_${robot.name}_runProtocol`}
        >
          {t('run_a_protocol')}
        </MenuItem>
        {isRobotOnWrongVersionOfSoftware && (
          <Tooltip tooltipProps={tooltipProps} whiteSpace="normal">
            {t('shared:a_software_update_is_available')}
          </Tooltip>
        )}
        <Divider marginY="0" />
        <MenuItem
          to={`/devices/${robot.name}/robot-settings`}
          as={Link}
          textTransform={TYPOGRAPHY.textTransformCapitalize}
          id={`RobotOverflowMenu_${robot.name}_robotSettings`}
        >
          {t('robot_settings')}
        </MenuItem>
      </>
    )
  } else if (robot.status === CONNECTABLE && runId != null) {
    menuItems = (
      <MenuItem
        to={`/devices/${robot.name}/robot-settings`}
        as={Link}
        textTransform={TYPOGRAPHY.textTransformCapitalize}
<<<<<<< HEAD
        id={`RobotOverflowMenu_${robot.name}_robotSettings_${runId}`}
=======
        id={`RobotOverflowMenu_${String(robot.name)}_robotSettings`}
>>>>>>> c50e1454
      >
        {t('robot_settings')}
      </MenuItem>
    )
  } else {
    menuItems = (
      <>
        <MenuItem
          onClick={handleClickConnectionTroubleshooting}
          id={`RobotOverflowMenu_${String(robot.name)}_robotUnavailable`}
        >
          {t('why_is_this_robot_unavailable')}
        </MenuItem>
        <MenuItem
          onClick={() => dispatch(removeRobot(robot.name))}
          id={`RobotOverflowMenu_${String(robot.name)}_removeRobot`}
        >
          {t('forget_unavailable_robot')}
        </MenuItem>
      </>
    )
  }
  return (
    <Flex
      data-testid={`RobotCard_${String(robot.name)}_overflowMenu`}
      flexDirection={DIRECTION_COLUMN}
      position={POSITION_RELATIVE}
      onClick={e => {
        e.stopPropagation()
      }}
      {...styleProps}
    >
      <OverflowBtn
        alignSelf={ALIGN_FLEX_END}
        aria-label="RobotOverflowMenu_button"
        onClick={handleOverflowClick}
      />
      {showOverflowMenu && !showConnectionTroubleshootingModal ? (
        <Flex
          whiteSpace="nowrap"
          zIndex={10}
          borderRadius="4px 4px 0px 0px"
          boxShadow="0px 1px 3px rgba(0, 0, 0, 0.2)"
          position={POSITION_ABSOLUTE}
          backgroundColor={COLORS.white}
          top="2.25rem"
          right="0"
          flexDirection={DIRECTION_COLUMN}
          id={`RobotOverflowMenu_${String(robot.name)}_buttons`}
        >
          {menuItems}
        </Flex>
      ) : null}
      {robot.status === CONNECTABLE ? (
        <ChooseProtocolSlideout
          robot={robot}
          showSlideout={showChooseProtocolSlideout}
          onCloseClick={() => {
            setShowChooseProtocolSlideout(false)
          }}
        />
      ) : null}
      <Portal level="top">
        {showOverflowMenu && menuOverlay}

        {showConnectionTroubleshootingModal ? (
          <ConnectionTroubleshootingModal
            onClose={() => {
              setShowConnectionTroubleshootingModal(false)
            }}
          />
        ) : null}
      </Portal>
    </Flex>
  )
}<|MERGE_RESOLUTION|>--- conflicted
+++ resolved
@@ -108,11 +108,7 @@
         to={`/devices/${robot.name}/robot-settings`}
         as={Link}
         textTransform={TYPOGRAPHY.textTransformCapitalize}
-<<<<<<< HEAD
         id={`RobotOverflowMenu_${robot.name}_robotSettings_${runId}`}
-=======
-        id={`RobotOverflowMenu_${String(robot.name)}_robotSettings`}
->>>>>>> c50e1454
       >
         {t('robot_settings')}
       </MenuItem>
