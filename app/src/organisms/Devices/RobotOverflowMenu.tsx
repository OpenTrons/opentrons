--- conflicted
+++ resolved
@@ -146,12 +146,7 @@
             {menuItems}
           </Flex>
           <Portal level="top">
-            {showOverflowMenu ? (
-              <Overlay
-                onClick={handleClickOutside}
-                backgroundColor={COLORS.transparent}
-              />
-            ) : null}
+            <MenuOverlay />
             {robot.status === CONNECTABLE ? (
               <ChooseProtocolSlideout
                 robot={robot}
@@ -167,24 +162,6 @@
           </Portal>
         </>
       ) : null}
-<<<<<<< HEAD
-=======
-      <Portal level="top">
-        <MenuOverlay />
-        {robot.status === CONNECTABLE ? (
-          <ChooseProtocolSlideout
-            robot={robot}
-            showSlideout={showChooseProtocolSlideout}
-            onCloseClick={() => setShowChooseProtocolSlideout(false)}
-          />
-        ) : null}
-        {showConnectionTroubleshootingModal ? (
-          <ConnectionTroubleshootingModal
-            onClose={() => setShowConnectionTroubleshootingModal(false)}
-          />
-        ) : null}
-      </Portal>
->>>>>>> fce784c1
     </Flex>
   )
 }