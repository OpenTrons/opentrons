--- conflicted
+++ resolved
@@ -18,10 +18,6 @@
 
 import OT2_PNG from '../../assets/images/OT2-R_HERO.png'
 import { StyledText } from '../../atoms/text'
-<<<<<<< HEAD
-import { ModuleIcon } from './ModuleIcon'
-=======
->>>>>>> 9354302c
 import { useAttachedModules, useAttachedPipettes } from './hooks'
 import { RobotStatusBanner } from './RobotStatusBanner'
 
