import * as React from 'react'
import { useTranslation } from 'react-i18next'
import { Link, useHistory } from 'react-router-dom'
import { css } from 'styled-components'

import {
  Box,
  Flex,
  Icon,
  ALIGN_CENTER,
  ALIGN_START,
  SIZE_1,
  JUSTIFY_SPACE_BETWEEN,
  DIRECTION_COLUMN,
  DIRECTION_ROW,
  SPACING,
  COLORS,
  BORDERS,
  TYPOGRAPHY,
} from '@opentrons/components'
import { getModuleDisplayName } from '@opentrons/shared-data'

import OT2_PNG from '../../assets/images/OT2-R_HERO.png'
import { StyledText } from '../../atoms/text'
import { SecondaryTertiaryButton } from '../../atoms/buttons'
import { CONNECTABLE, UNREACHABLE } from '../../redux/discovery'
import { ModuleIcon } from '../../molecules/ModuleIcon'
import { useCurrentRunId } from '../../organisms/ProtocolUpload/hooks'
import { useCurrentRunStatus } from '../../organisms/RunTimeControl/hooks'
import { UpdateRobotBanner } from '../UpdateRobotBanner'
import {
  useAttachedModules,
  useAttachedPipettes,
  useProtocolDetailsForRun,
} from './hooks'
import { ReachableBanner } from './ReachableBanner'
import { RobotOverflowMenu } from './RobotOverflowMenu'

import type { DiscoveredRobot } from '../../redux/discovery/types'

const ROBOT_CARD_STYLE = css`
  border: 1px solid ${COLORS.medGrey};
  &:hover {
    border: 1px solid ${COLORS.medGreyHover};
  }
`

const ROBOT_CARD_BREAKPOINT = '750px'

const ROBOT_CARD_ATTACHMENTS_GRID = css`
  display: grid;
  grid-template-columns: none;
  grid-template-rows: 2fr 1fr;

  @media (min-width: ${ROBOT_CARD_BREAKPOINT}) {
    grid-template-columns: 4fr 1fr;
    grid-template-rows: none;
  }
`

const ROBOT_CARD_PIPETTES_GRID = css`
  display: grid;
  grid-template-columns: none;
  grid-template-rows: 1fr;

  @media (min-width: ${ROBOT_CARD_BREAKPOINT}) {
    grid-template-columns: 1fr 1fr;
    grid-template-rows: none;
  }
`

interface RobotCardProps {
  robot: DiscoveredRobot
}

export function RobotCard(props: RobotCardProps): JSX.Element | null {
  const { robot } = props
  const { name: robotName = null, local } = robot
  const history = useHistory()

  return robotName != null ? (
    <Flex
      alignItems={ALIGN_CENTER}
      backgroundColor={COLORS.white}
<<<<<<< HEAD
      border={`1px solid ${COLORS.medGreyEnabled}`}
=======
      css={ROBOT_CARD_STYLE}
>>>>>>> 0c9530e4
      borderRadius={BORDERS.radiusSoftCorners}
      flexDirection={DIRECTION_ROW}
      marginBottom={SPACING.spacing3}
      padding={`${SPACING.spacing2} ${SPACING.spacing2} ${SPACING.spacing3} ${SPACING.spacing3}`}
      width="100%"
      onClick={() => history.push(`/devices/${robotName}`)}
      cursor="pointer"
    >
      <img
        src={OT2_PNG}
        style={{ width: '6rem' }}
        id={`RobotCard_${robotName}_robotImage`}
      />
      <Box padding={SPACING.spacing3} width="100%">
        <UpdateRobotBanner robot={robot} marginBottom={SPACING.spacing3} />
        <ReachableBanner robot={robot} />
        <Flex justifyContent={JUSTIFY_SPACE_BETWEEN} alignItems={ALIGN_START}>
          <Flex flexDirection={DIRECTION_COLUMN}>
            <StyledText
              as="h6"
              paddingBottom={SPACING.spacing1}
              id={`RobotStatusBanner_${robotName}_robotModel`}
              color={COLORS.darkGreyEnabled}
            >
              {/* robot_model can be seen in the health response, but only for "connectable" robots. Probably best to leave as "OT-2" for now */}
              OT-2
            </StyledText>
            <Flex alignItems={ALIGN_CENTER} paddingBottom={SPACING.spacing4}>
              <Flex alignItems={ALIGN_CENTER}>
                <StyledText
                  as="h3"
                  marginRight={SPACING.spacing4}
                  id={`RobotStatusBanner_${robotName}_robotName`}
                >
                  {robotName}
                </StyledText>
                {robot.status !== UNREACHABLE && local != null ? (
                  <Icon
                    // local boolean corresponds to a wired usb connection
                    name={local ? 'usb' : 'wifi'}
                    size={SIZE_1}
                    marginRight={SPACING.spacing3}
                  />
                ) : null}
              </Flex>
            </Flex>
          </Flex>

          {robot.status === CONNECTABLE ? (
            <RunningProtocolBanner robotName={robotName} />
          ) : null}
        </Flex>
        {robot.status === CONNECTABLE ? (
          <Box css={ROBOT_CARD_ATTACHMENTS_GRID}>
            <AttachedPipettes robotName={robotName} />
            <AttachedModules robotName={robotName} />
          </Box>
        ) : null}
      </Box>
      <RobotOverflowMenu robot={robot} alignSelf={ALIGN_START} />
    </Flex>
  ) : null
}

function AttachedModules(props: { robotName: string }): JSX.Element | null {
  const { robotName } = props
  const { t } = useTranslation('devices_landing')
  const attachedModules = useAttachedModules()
  return attachedModules.length > 0 ? (
    <Box
      display="grid"
      gridTemplateRows="1fr 1fr"
      paddingRight={SPACING.spacing4}
    >
      <StyledText
        as="h6"
        textTransform={TYPOGRAPHY.textTransformUppercase}
        color={COLORS.darkGreyEnabled}
        marginBottom={SPACING.spacing2}
      >
        {t('modules')}
      </StyledText>
      <Flex>
        {attachedModules.map((module, i) => (
          <ModuleIcon
            key={`${module.moduleModel}_${i}_${robotName}`}
            tooltipText={t('this_robot_has_connected_and_power_on_module', {
              moduleName: getModuleDisplayName(module.moduleModel),
            })}
            module={module}
          />
        ))}
      </Flex>
    </Box>
  ) : (
    <Flex width="100%"></Flex>
  )
}
function AttachedPipettes(props: { robotName: string }): JSX.Element {
  const { robotName } = props
  const { t } = useTranslation('devices_landing')
  const attachedPipettes = useAttachedPipettes()

  return (
    <Box css={ROBOT_CARD_PIPETTES_GRID}>
      <Box gridTemplateRows="1fr 1fr" paddingRight={SPACING.spacing4}>
        <StyledText
          as="h6"
          textTransform={TYPOGRAPHY.textTransformUppercase}
          color={COLORS.darkGreyEnabled}
          marginBottom={SPACING.spacing2}
        >
          {t('left_mount')}
        </StyledText>
        <StyledText as="p" id={`RobotCard_${robotName}_leftMountPipette`}>
          {attachedPipettes?.left?.modelSpecs.displayName ?? t('empty')}
        </StyledText>
      </Box>
      <Box gridTemplateRows="1fr 1fr" paddingRight={SPACING.spacing4}>
        <StyledText
          as="h6"
          textTransform={TYPOGRAPHY.textTransformUppercase}
          color={COLORS.darkGreyEnabled}
          marginBottom={SPACING.spacing2}
        >
          {t('right_mount')}
        </StyledText>
        <StyledText as="p" id={`RobotCard_${robotName}_rightMountPipette`}>
          {attachedPipettes?.right?.modelSpecs.displayName ?? t('empty')}
        </StyledText>
      </Box>
    </Box>
  )
}

function RunningProtocolBanner(props: {
  robotName: string
}): JSX.Element | null {
  const { robotName } = props
  const { t } = useTranslation('devices_landing')
  const currentRunId = useCurrentRunId()
  const currentRunStatus = useCurrentRunStatus()
  const { displayName } = useProtocolDetailsForRun(currentRunId)

  return currentRunId != null &&
    currentRunStatus != null &&
    displayName != null ? (
    <Flex alignItems={ALIGN_CENTER} onClick={e => e.stopPropagation()}>
      <StyledText as="label" paddingRight={SPACING.spacing3}>
        {`${displayName}; ${t(`run_details:status_${currentRunStatus}`)}`}
      </StyledText>
      <Link
        to={`/devices/${robotName}/protocol-runs/${currentRunId}/run-log`}
        id={`RobotStatusBanner_${robotName}_goToRun`}
      >
        <SecondaryTertiaryButton>{t('go_to_run')}</SecondaryTertiaryButton>
      </Link>
    </Flex>
  ) : null
}<|MERGE_RESOLUTION|>--- conflicted
+++ resolved
@@ -39,7 +39,7 @@
 import type { DiscoveredRobot } from '../../redux/discovery/types'
 
 const ROBOT_CARD_STYLE = css`
-  border: 1px solid ${COLORS.medGrey};
+  border: 1px solid ${COLORS.medGreyEnabled};
   &:hover {
     border: 1px solid ${COLORS.medGreyHover};
   }
@@ -82,11 +82,7 @@
     <Flex
       alignItems={ALIGN_CENTER}
       backgroundColor={COLORS.white}
-<<<<<<< HEAD
-      border={`1px solid ${COLORS.medGreyEnabled}`}
-=======
       css={ROBOT_CARD_STYLE}
->>>>>>> 0c9530e4
       borderRadius={BORDERS.radiusSoftCorners}
       flexDirection={DIRECTION_ROW}
       marginBottom={SPACING.spacing3}
