--- conflicted
+++ resolved
@@ -41,7 +41,6 @@
   const currentRunId = useCurrentRunId()
   const { isRunTerminal } = useRunStatuses()
   const isOT3 = useIsOT3(robotName)
-<<<<<<< HEAD
 
   // TODO(BC, 2022-12-05): replace with attachedGripper after RLAB-88 is done
   const [tempAttachedGripper, tempSetAttachedGripper] = React.useState<{
@@ -49,11 +48,9 @@
     serialNumber: string
   } | null>(null)
 
-=======
   const is96ChannelAttached = getIs96ChannelPipetteAttached(
     attachedPipettes?.left ?? null
   )
->>>>>>> 329a7894
   const attachedModules =
     useModulesQuery({ refetchInterval: EQUIPMENT_POLL_MS })?.data?.data ?? []
   // split modules in half and map into each column separately to avoid
