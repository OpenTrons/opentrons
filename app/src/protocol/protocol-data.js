// @flow
// functions for parsing protocol files
import { createLogger } from '../logger'
import { TYPE_JSON, TYPE_PYTHON, TYPE_ZIP } from './constants'

import type { ProtocolFile, ProtocolData, ProtocolType } from './types'

const log = createLogger(__filename)

const RE_JSON_EXT = /\.json$/i
const RE_PY_EXT = /\.py$/i
const RE_ZIP_EXT = /\.zip$/i

export function filenameToType(filename: string): ProtocolType | null {
<<<<<<< HEAD
  if (filename.endsWith('.json')) return TYPE_JSON
  if (filename.endsWith('.py')) return TYPE_PYTHON
  if (filename.endsWith('.zip')) return TYPE_ZIP
=======
  if (RE_JSON_EXT.test(filename)) return TYPE_JSON
  if (RE_PY_EXT.test(filename)) return TYPE_PYTHON
  if (RE_ZIP_EXT.test(filename)) return TYPE_ZIP
>>>>>>> 12cce544
  return null
}

export function fileToProtocolFile(file: File): ProtocolFile {
  return {
    name: file.name,
    type: filenameToType(file.name),
    lastModified: file.lastModified,
  }
}

export function parseProtocolData(
  file: ProtocolFile,
  contents: string,
  // optional Python protocol metadata
  metadata: ?$PropertyType<ProtocolData, 'metadata'>
): ProtocolData | null {
  if (fileIsJson(file)) {
    try {
      return JSON.parse(contents)
    } catch (e) {
      // TODO(mc, 2018-09-05): surface parse error to user prior to upload
      log.warn('Failed to parse JSON', { contents, message: e.message })
    }
  } else if (metadata) {
    // grab Python protocol metadata, if any
    // $FlowFixMe: (ka, 2019-06-10): cant differentiate which file schema file is needed
    return { metadata }
  }

  return null
}

export function fileIsPython(file: ProtocolFile): boolean {
  return file.type === TYPE_PYTHON || file.type == null
}

export function fileIsJson(file: ProtocolFile): boolean {
  return file.type === TYPE_JSON
}

export function fileIsBundle(file: ProtocolFile): boolean {
  return file.type === TYPE_ZIP
}

export function fileIsBinary(file: ProtocolFile): boolean {
  // bundles are always binary files, and currently nothing else is binary
  return fileIsBundle(file)
}<|MERGE_RESOLUTION|>--- conflicted
+++ resolved
@@ -12,15 +12,9 @@
 const RE_ZIP_EXT = /\.zip$/i
 
 export function filenameToType(filename: string): ProtocolType | null {
-<<<<<<< HEAD
-  if (filename.endsWith('.json')) return TYPE_JSON
-  if (filename.endsWith('.py')) return TYPE_PYTHON
-  if (filename.endsWith('.zip')) return TYPE_ZIP
-=======
   if (RE_JSON_EXT.test(filename)) return TYPE_JSON
   if (RE_PY_EXT.test(filename)) return TYPE_PYTHON
   if (RE_ZIP_EXT.test(filename)) return TYPE_ZIP
->>>>>>> 12cce544
   return null
 }
 
