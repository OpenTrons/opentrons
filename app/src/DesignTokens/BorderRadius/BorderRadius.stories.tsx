import * as React from 'react'
import {
  Flex,
  COLORS,
  DIRECTION_COLUMN,
  SPACING,
  TYPOGRAPHY,
  Box,
  ALIGN_FLEX_START,
  BORDERS,
} from '@opentrons/components'

import type { Story, Meta } from '@storybook/react'

import { StyledText } from '../../atoms/text'

export default {
  title: 'Design Tokens/BorderRadius',
} as Meta

interface BorderRadiusStorybookProps {
  borderRadius: string[]
}

const Template: Story<BorderRadiusStorybookProps> = args => {
  const targetBorderRadiuses = args.borderRadius.filter(s =>
    s[0].includes('borderRadiusSize')
  )
  return (
    <Flex
      flexDirection={DIRECTION_COLUMN}
      gridGap={SPACING.spacing8}
      padding={SPACING.spacing24}
    >
      {targetBorderRadiuses.map((br, index) => (
        <Flex
          key={`spacing_${index}`}
          flexDirection={DIRECTION_COLUMN}
          alignItems={ALIGN_FLEX_START}
          padding={SPACING.spacing16}
          gridGap={SPACING.spacing8}
          width="100%"
          height="6rem"
        >
          <StyledText as="h2" fontWeight={TYPOGRAPHY.fontWeightRegular}>
            {`${br[0]}" ${br[1]}`}
          </StyledText>
          <Box
            width="10rem"
            height="4rem"
<<<<<<< HEAD
            backgroundColor={COLORS.blue50}
=======
            backgroundColor={COLORS.blueEnabled}
>>>>>>> 2524ab95
            borderRadius={br[1]}
          />
        </Flex>
      ))}
    </Flex>
  )
}

export const AllBorderRadiuses = Template.bind({})
const allBorderRadiuses = Object.entries(BORDERS)
AllBorderRadiuses.args = {
  borderRadius: allBorderRadiuses,
}<|MERGE_RESOLUTION|>--- conflicted
+++ resolved
@@ -48,11 +48,7 @@
           <Box
             width="10rem"
             height="4rem"
-<<<<<<< HEAD
             backgroundColor={COLORS.blue50}
-=======
-            backgroundColor={COLORS.blueEnabled}
->>>>>>> 2524ab95
             borderRadius={br[1]}
           />
         </Flex>
