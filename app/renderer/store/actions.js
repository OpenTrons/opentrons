import Vue from 'vue'
import * as types from './mutation-types'
import Opentrons from '../rest_api_wrapper'
<<<<<<< HEAD
import {addHrefs, processTasks} from '../util'

const actions = {
  connect_robot({ commit }, port) {
    const payload = {is_connected: true, 'port': port}
    Opentrons.connect(port).then((was_successful) => {
      if (was_successful) {
=======
import {processTasks} from '../util'

const actions = {
  connectRobot ({ commit }, port) {
    const payload = {isConnected: true, port}
    Opentrons.connect(port).then((wasSuccessful) => {
      if (wasSuccessful) {
>>>>>>> f9328fe6
        commit(types.UPDATE_ROBOT_CONNECTION, payload)
        if (window.confirm('Successfully Connected. Do you want to home now?')) {
          Opentrons.home('all')
        }
        Opentrons.getVersions().then((result) => {
          let versions = result
          commit(types.UPDATE_ROBOT_VERSIONS, {versions})
        })
      }
    })
  },
<<<<<<< HEAD
  disconnect_robot({ commit }) {
    Opentrons.disconnect().then((was_successful) => {
      if (was_successful) {
        commit(types.UPDATE_ROBOT_CONNECTION, {'is_connected': false, 'port': null})
=======
  disconnectRobot ({ commit }) {
    Opentrons.disconnect().then((wasSuccessful) => {
      if (wasSuccessful) {
        commit(types.UPDATE_ROBOT_CONNECTION, {'isConnected': false, 'port': null})
>>>>>>> f9328fe6
      }
    })
  },
  uploadProtocol({commit}, formData) {
    commit(types.UPDATE_ROBOT_STATE, {'busy': true})
    commit(types.UPLOADING, {'uploading': true})
    Opentrons.uploadProtocol(formData).then((result) => {
      let tasks
      if (result.success) {
        tasks = processTasks(result, commit)
      } else {
        tasks = []
      }
      commit(types.UPDATE_WARNINGS, {warning: result.warnings})
      commit(types.UPDATE_ERROR, {errors: result.errors})
      commit(types.UPDATE_ROBOT_STATE, {'busy': false})
      commit(types.UPLOADING, {'uploading': false})
      commit(types.UPDATE_TASK_LIST, {tasks})
    })
  },
  loadProtocol({commit}) {
    Opentrons.loadProtocol().then((result) => {
      if (result.success) {
        let tasks = processTasks(result, commit)
        commit(types.UPDATE_TASK_LIST, {tasks})
      } else {
        commit(types.UPDATE_TASK_LIST, {tasks: []})
      }
    })
  },
<<<<<<< HEAD
  selectIncrement({commit}, data) {
    commit(types.UPDATE_INCREMENT, { 'current_increment': data.inc })
  },
  selectIncrementPlunger({commit}, data) {
    commit(types.UPDATE_INCREMENT_PLUNGER, { 'current_increment_plunger': data.inc })
=======
  selectIncrement ({commit}, data) {
    commit(types.UPDATE_INCREMENT, { 'currentIncrement': data.inc })
  },
  selectIncrementPlunger ({commit}, data) {
    commit(types.UPDATE_INCREMENT_PLUNGER, { 'currentIncrementPlunger': data.inc })
>>>>>>> f9328fe6
  },
  jog({commit}, coords) {
    commit(types.UPDATE_ROBOT_STATE, {'busy': true})
    Opentrons.jog(coords).then((result) => {
      commit(types.UPDATE_ROBOT_STATE, {'busy': false})
    })
  },
  jogToSlot({commit}, data) {
    commit(types.UPDATE_ROBOT_STATE, {'busy': true})
    Opentrons.jogToSlot(data).then(() => {
      commit(types.UPDATE_ROBOT_STATE, {'busy': false})
    })
  },
<<<<<<< HEAD
  calibrate({commit}, data) {
=======
  calibrate ({commit}, data) {
>>>>>>> f9328fe6
    let type = 'plunger'
    if (data.slot) { type = 'placeable' }
    Opentrons.calibrate(data, type).then((tasks) => {
      if (tasks) {
        commit('UPDATE_TASK_LIST', {tasks})
      }
    })
  },
  moveToPlaceable ({commit}, data) {
    commit(types.UPDATE_ROBOT_STATE, {'busy': true})
    Vue.http
    .post('http://localhost:31950/move_to_container', JSON.stringify(data), {emulateJSON: true})
    .then((response) => {
      commit(types.UPDATE_ROBOT_STATE, {'busy': false})
      console.log('success', response)
    }, (response) => {
      commit(types.UPDATE_ROBOT_STATE, {'busy': true})
      console.log('failed', response)
    })
  },
  runProtocol ({ commit }) {
    commit(types.UPDATE_RUNNING, {'running': true})
    commit(types.UPDATE_PROTOCOL_FINISHED, {'running': true})
    commit(types.RESET_RUN_LOG)
    commit(types.UPDATE_ROBOT_STATE, {'busy': true})
    Opentrons.runProtocol()
  },
  pauseProtocol ({ commit }) {
    Opentrons.pauseProtocol().then((wasSuccessful) => {
      console.log(wasSuccessful)
      if (wasSuccessful) {
        commit(types.UPDATE_PAUSED, wasSuccessful)
      }
    })
  },
  resumeProtocol ({ commit }) {
    Opentrons.resumeProtocol().then((wasSuccessful) => {
      console.log(wasSuccessful)
      if (wasSuccessful) {
        commit(types.UPDATE_PAUSED, !wasSuccessful)
      }
    })
  },
  cancelProtocol ({ commit }) {
    Opentrons.cancelProtocol()
  },
<<<<<<< HEAD
  moveToPosition({commit}, data) {
=======
  finishRun ({ commit }) {
    commit(types.UPDATE_PROTOCOL_FINISHED, {'running': false})
  },
  moveToPosition ({commit}, data) {
>>>>>>> f9328fe6
    let type = 'plunger'
    if (data.slot) { type = 'placeable' }
    commit(types.UPDATE_ROBOT_STATE, {'busy': true})
    Opentrons.moveToPosition(data, type).then(() => {
      commit(types.UPDATE_ROBOT_STATE, {'busy': false})
    })
  },
  pickUpTip({commit}, data) {
    commit(types.UPDATE_ROBOT_STATE, {'busy': true})
    Opentrons.pickUpTip(data).then(() => {
      commit(types.UPDATE_ROBOT_STATE, {'busy': false})
    })
  },
  dropTip({commit}, data) {
    Opentrons.dropTip(data)
  },
  aspirate({commit}, data) {
    Opentrons.aspirate(data)
  },
  dispense({commit}, data) {
    Opentrons.dispense(data)
  },
  maxVolume ({commit}, data) {
    Opentrons.maxVolume(data).then((result) => {
      if (result) {
        Opentrons.loadProtocol().then((result) => {
          if (result.success) {
            let tasks = processTasks(result, commit)
            commit(types.UPDATE_TASK_LIST, {tasks})
          } else {
            commit(types.UPDATE_TASK_LIST, {tasks: []})
          }
        })
      }
    })
  },
  home({commit}, data) {
    commit(types.UPDATE_ROBOT_STATE, {'busy': true})
    Opentrons.home(data.axis).then(() => {
      commit(types.UPDATE_ROBOT_STATE, {'busy': false})
    })
  }
}

export default {
  actions
}<|MERGE_RESOLUTION|>--- conflicted
+++ resolved
@@ -1,15 +1,6 @@
 import Vue from 'vue'
 import * as types from './mutation-types'
 import Opentrons from '../rest_api_wrapper'
-<<<<<<< HEAD
-import {addHrefs, processTasks} from '../util'
-
-const actions = {
-  connect_robot({ commit }, port) {
-    const payload = {is_connected: true, 'port': port}
-    Opentrons.connect(port).then((was_successful) => {
-      if (was_successful) {
-=======
 import {processTasks} from '../util'
 
 const actions = {
@@ -17,7 +8,6 @@
     const payload = {isConnected: true, port}
     Opentrons.connect(port).then((wasSuccessful) => {
       if (wasSuccessful) {
->>>>>>> f9328fe6
         commit(types.UPDATE_ROBOT_CONNECTION, payload)
         if (window.confirm('Successfully Connected. Do you want to home now?')) {
           Opentrons.home('all')
@@ -29,21 +19,14 @@
       }
     })
   },
-<<<<<<< HEAD
-  disconnect_robot({ commit }) {
-    Opentrons.disconnect().then((was_successful) => {
-      if (was_successful) {
-        commit(types.UPDATE_ROBOT_CONNECTION, {'is_connected': false, 'port': null})
-=======
   disconnectRobot ({ commit }) {
     Opentrons.disconnect().then((wasSuccessful) => {
       if (wasSuccessful) {
         commit(types.UPDATE_ROBOT_CONNECTION, {'isConnected': false, 'port': null})
->>>>>>> f9328fe6
       }
     })
   },
-  uploadProtocol({commit}, formData) {
+  uploadProtocol ({commit}, formData) {
     commit(types.UPDATE_ROBOT_STATE, {'busy': true})
     commit(types.UPLOADING, {'uploading': true})
     Opentrons.uploadProtocol(formData).then((result) => {
@@ -60,7 +43,7 @@
       commit(types.UPDATE_TASK_LIST, {tasks})
     })
   },
-  loadProtocol({commit}) {
+  loadProtocol ({commit}) {
     Opentrons.loadProtocol().then((result) => {
       if (result.success) {
         let tasks = processTasks(result, commit)
@@ -70,37 +53,25 @@
       }
     })
   },
-<<<<<<< HEAD
-  selectIncrement({commit}, data) {
-    commit(types.UPDATE_INCREMENT, { 'current_increment': data.inc })
-  },
-  selectIncrementPlunger({commit}, data) {
-    commit(types.UPDATE_INCREMENT_PLUNGER, { 'current_increment_plunger': data.inc })
-=======
   selectIncrement ({commit}, data) {
     commit(types.UPDATE_INCREMENT, { 'currentIncrement': data.inc })
   },
   selectIncrementPlunger ({commit}, data) {
     commit(types.UPDATE_INCREMENT_PLUNGER, { 'currentIncrementPlunger': data.inc })
->>>>>>> f9328fe6
   },
-  jog({commit}, coords) {
+  jog ({commit}, coords) {
     commit(types.UPDATE_ROBOT_STATE, {'busy': true})
     Opentrons.jog(coords).then((result) => {
       commit(types.UPDATE_ROBOT_STATE, {'busy': false})
     })
   },
-  jogToSlot({commit}, data) {
+  jogToSlot ({commit}, data) {
     commit(types.UPDATE_ROBOT_STATE, {'busy': true})
     Opentrons.jogToSlot(data).then(() => {
       commit(types.UPDATE_ROBOT_STATE, {'busy': false})
     })
   },
-<<<<<<< HEAD
-  calibrate({commit}, data) {
-=======
   calibrate ({commit}, data) {
->>>>>>> f9328fe6
     let type = 'plunger'
     if (data.slot) { type = 'placeable' }
     Opentrons.calibrate(data, type).then((tasks) => {
@@ -147,14 +118,10 @@
   cancelProtocol ({ commit }) {
     Opentrons.cancelProtocol()
   },
-<<<<<<< HEAD
-  moveToPosition({commit}, data) {
-=======
   finishRun ({ commit }) {
     commit(types.UPDATE_PROTOCOL_FINISHED, {'running': false})
   },
   moveToPosition ({commit}, data) {
->>>>>>> f9328fe6
     let type = 'plunger'
     if (data.slot) { type = 'placeable' }
     commit(types.UPDATE_ROBOT_STATE, {'busy': true})
@@ -162,19 +129,19 @@
       commit(types.UPDATE_ROBOT_STATE, {'busy': false})
     })
   },
-  pickUpTip({commit}, data) {
+  pickUpTip ({commit}, data) {
     commit(types.UPDATE_ROBOT_STATE, {'busy': true})
     Opentrons.pickUpTip(data).then(() => {
       commit(types.UPDATE_ROBOT_STATE, {'busy': false})
     })
   },
-  dropTip({commit}, data) {
+  dropTip ({commit}, data) {
     Opentrons.dropTip(data)
   },
-  aspirate({commit}, data) {
+  aspirate ({commit}, data) {
     Opentrons.aspirate(data)
   },
-  dispense({commit}, data) {
+  dispense ({commit}, data) {
     Opentrons.dispense(data)
   },
   maxVolume ({commit}, data) {
@@ -191,7 +158,7 @@
       }
     })
   },
-  home({commit}, data) {
+  home ({commit}, data) {
     commit(types.UPDATE_ROBOT_STATE, {'busy': true})
     Opentrons.home(data.axis).then(() => {
       commit(types.UPDATE_ROBOT_STATE, {'busy': false})
