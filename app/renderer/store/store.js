import Vue from 'vue'
import Vuex from 'vuex'
import io from 'socket.io-client/socket.io'
import appMutations from './mutations'
import appActions from './actions'
import { createModule } from 'vuex-toast'
import wsp from './websocket-plugin'
const { WebSocketPlugin } = wsp

const { mutations, state } = appMutations
const { actions } = appActions
<<<<<<< HEAD
=======
Vue.use(Vuex)

function createWebSocketPlugin (socket) {
  return store => {
    socket.on('event', data => {
      if (data.type === 'connection_status') {
        if (data.isConnected === false) {
          store.commit(types.UPDATE_ROBOT_CONNECTION, {'isConnected': false, 'port': null})
        }
      }
      if (data.name === 'command-run') {
        if (data.caller === 'ui') {
          let newDate = new Date()
          data.timestamp = newDate.toUTCString().split(' ').slice(-2).join(' ')
          store.commit(types.UPDATE_RUN_LOG, data)
          store.commit(types.UPDATE_RUN_LENGTH, data)
        }
      }
      if (data.name === 'notification') {
        if (data.text.length > 0) {
          let {text, type} = data
          text = `${text}`
          store.dispatch(ADD_TOAST_MESSAGE, {text, type})
>>>>>>> ca670434

Vue.use(Vuex)

const socket = io.connect('ws://localhost:31950')
socket.on('connect', function () {
  console.log('WebSocket has connected.')
  socket.emit('connected')
})
socket.on('disconnect', function () {
  console.log('WebSocket has disconnected')
})

const websocketplugin = new WebSocketPlugin(socket)
const toast = createModule({dismissInterval: 12000})

export default new Vuex.Store({
  state,
  actions,
  mutations,
  plugins: [websocketplugin],
  modules: {toast}
})<|MERGE_RESOLUTION|>--- conflicted
+++ resolved
@@ -9,32 +9,7 @@
 
 const { mutations, state } = appMutations
 const { actions } = appActions
-<<<<<<< HEAD
-=======
-Vue.use(Vuex)
 
-function createWebSocketPlugin (socket) {
-  return store => {
-    socket.on('event', data => {
-      if (data.type === 'connection_status') {
-        if (data.isConnected === false) {
-          store.commit(types.UPDATE_ROBOT_CONNECTION, {'isConnected': false, 'port': null})
-        }
-      }
-      if (data.name === 'command-run') {
-        if (data.caller === 'ui') {
-          let newDate = new Date()
-          data.timestamp = newDate.toUTCString().split(' ').slice(-2).join(' ')
-          store.commit(types.UPDATE_RUN_LOG, data)
-          store.commit(types.UPDATE_RUN_LENGTH, data)
-        }
-      }
-      if (data.name === 'notification') {
-        if (data.text.length > 0) {
-          let {text, type} = data
-          text = `${text}`
-          store.dispatch(ADD_TOAST_MESSAGE, {text, type})
->>>>>>> ca670434
 
 Vue.use(Vuex)
 
