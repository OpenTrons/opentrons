--- conflicted
+++ resolved
@@ -5,13 +5,9 @@
     <div class="instructions">Run screen instructions.</div>
       <div class="step step-run">
         <div class="run-info">
-<<<<<<< HEAD
-          <div class="current-command">Current Command Here</div>
-          <div class="progress" v-bind:style="{ width: runPercent + '%' }">{{runPercent}}%</div>   
-=======
-          <!--<div class="current-command">Current Command Here</div>-->
-          <div class="progress" v-bind:style="{ width: runPercent + '%' }">{{ runPercent }}% Complete</div>
->>>>>>> fbe314fd
+
+          <!-- <div class="current-command">Current Command Here</div> -->
+          <div class="progress" v-bind:style="{ width: runPercent + '%' }">{{ runPercent }}%</div>   
         </div>
         <!-- We will need to update store to have the current run state to toggle appropriate buttons, the run-state does nothing for now-->
         <div class="run-modal" v-bind:class="runState">
