// robot actions tests

import {actions, actionTypes} from '../'

describe('robot actions', () => {
  test('CONNECT action', () => {
    const expected = {
      type: actionTypes.CONNECT,
      meta: {robotCommand: true}
    }

    expect(actions.connect()).toEqual(expected)
  })

<<<<<<< HEAD
  test('CONNECT_RESPONSE action', () => {
    const success = {
      type: actionTypes.CONNECT_RESPONSE,
      error: false
    }
    const failure = {
=======
  test('connect response action', () => {
    // TODO(mc, 2017-10-02): In FSA, action.error is bool, payload is an Error
    const expected = {
>>>>>>> f6983dc7
      type: actionTypes.CONNECT_RESPONSE,
      error: true,
      payload: new Error('AH')
    }

    expect(actions.connectResponse()).toEqual(success)
    expect(actions.connectResponse(new Error('AH'))).toEqual(failure)
  })

  test('DISCONNECT action', () => {
    const expected = {
      type: actionTypes.DISCONNECT,
      meta: {robotCommand: true}
    }

    expect(actions.disconnect()).toEqual(expected)
  })

<<<<<<< HEAD
  test('DISCONNECT_RESPONSE action', () => {
    const success = {
=======
  test('disconnect response action', () => {
    // TODO(mc, 2017-10-02): In FSA, action.error is bool, payload is an Error
    const expected = {
>>>>>>> f6983dc7
      type: actionTypes.DISCONNECT_RESPONSE,
      error: false
    }
    const failure = {
      type: actionTypes.DISCONNECT_RESPONSE,
      error: true,
      payload: new Error('AH')
    }

    expect(actions.disconnectResponse()).toEqual(success)
    expect(actions.disconnectResponse(new Error('AH'))).toEqual(failure)
  })

  test('session action', () => {
    const file = {name: '/foo/bar/baz.py'}
    const expected = {
      type: actionTypes.SESSION,
      payload: {file},
      meta: {robotCommand: true}
    }

    expect(actions.session(file)).toEqual(expected)
  })

  test('session response', () => {
    const session = {state: 'READY'}
    const error = new Error('AH')
<<<<<<< HEAD

    const success = {
=======
    const session = {name: 'session-name'}
    // TODO(mc, 2017-10-02): In FSA, action.error is bool, payload is an Error
    const expected = {
>>>>>>> f6983dc7
      type: actionTypes.SESSION_RESPONSE,
      payload: session,
      error: false
    }
    const failure = {
      type: actionTypes.SESSION_RESPONSE,
      payload: error,
      error: true
    }

    expect(actions.sessionResponse(null, session)).toEqual(success)
    expect(actions.sessionResponse(error)).toEqual(failure)
  })

  test('set labware reviewed action', () => {
    const expected = {
      type: actionTypes.SET_LABWARE_REVIEWED,
      payload: false
    }

    expect(actions.setLabwareReviewed(false)).toEqual(expected)
  })

  test('move tip to front action', () => {
    const expected = {
      type: actionTypes.MOVE_TO_FRONT,
      payload: {instrument: 'right'},
      meta: {robotCommand: true}
    }

    expect(actions.moveToFront('right')).toEqual(expected)
  })

  test('move tip to front response action', () => {
    const success = {
      type: actionTypes.MOVE_TO_FRONT_RESPONSE,
      error: false
    }
    const failure = {
      type: actionTypes.MOVE_TO_FRONT_RESPONSE,
      error: true,
      payload: new Error('AH')
    }

    expect(actions.moveToFrontResponse()).toEqual(success)
    expect(actions.moveToFrontResponse(new Error('AH'))).toEqual(failure)
  })

  test('probe tip action', () => {
    const expected = {
      type: actionTypes.PROBE_TIP,
      payload: {instrument: 'left'},
      meta: {robotCommand: true}
    }

    expect(actions.probeTip('left')).toEqual(expected)
  })

  test('probe tip response action', () => {
    const success = {
      type: actionTypes.PROBE_TIP_RESPONSE,
      error: false
    }
    const failure = {
      type: actionTypes.PROBE_TIP_RESPONSE,
      error: true,
      payload: new Error('AH')
    }

    expect(actions.probeTipResponse()).toEqual(success)
    expect(actions.probeTipResponse(new Error('AH'))).toEqual(failure)
  })

  test('move to action', () => {
    const expected = {
      type: actionTypes.MOVE_TO,
      payload: {instrument: 'left', labware: 3},
      meta: {robotCommand: true}
    }

    expect(actions.moveTo('left', 3)).toEqual(expected)
  })

  test('move to response action', () => {
    const success = {
      type: actionTypes.MOVE_TO_RESPONSE,
      error: false
    }
    const failure = {
      type: actionTypes.MOVE_TO_RESPONSE,
      error: true,
      payload: new Error('AH')
    }

    expect(actions.moveToResponse()).toEqual(success)
    expect(actions.moveToResponse(new Error('AH'))).toEqual(failure)
  })

  test('jog action', () => {
    const expected = {
      type: actionTypes.JOG,
      payload: {instrument: 'left', axis: 'x', direction: -1},
      meta: {robotCommand: true}
    }

    expect(actions.jog('left', 'x', -1)).toEqual(expected)
  })

  test('jog response action', () => {
    const success = {
      type: actionTypes.JOG_RESPONSE,
      error: false
    }
    const failure = {
      type: actionTypes.JOG_RESPONSE,
      error: true,
      payload: new Error('AH')
    }

    expect(actions.jogResponse()).toEqual(success)
    expect(actions.jogResponse(new Error('AH'))).toEqual(failure)
  })

<<<<<<< HEAD
  test('update offset action', () => {
=======
  test('home response action', () => {
    // TODO(mc, 2017-10-02): In FSA, action.error is bool, payload is an Error
>>>>>>> f6983dc7
    const expected = {
      type: actionTypes.UPDATE_OFFSET,
      payload: {instrument: 'left', labware: 2},
      meta: {robotCommand: true}
    }

    expect(actions.updateOffset('left', 2)).toEqual(expected)
  })

  test('update offset response action', () => {
    const success = {
      type: actionTypes.UPDATE_OFFSET_RESPONSE,
      error: false
    }
    const failure = {
      type: actionTypes.UPDATE_OFFSET_RESPONSE,
      error: true,
      payload: new Error('AH')
    }

    expect(actions.updateOffsetResponse()).toEqual(success)
    expect(actions.updateOffsetResponse(new Error('AH'))).toEqual(failure)
  })

  test('confirm labware action', () => {
    const expected = {
      type: actionTypes.CONFIRM_LABWARE,
      payload: {labware: 2}
    }

    expect(actions.confirmLabware(2)).toEqual(expected)
  })

  test('set current instrument', () => {
    const expected = {
      type: actionTypes.SET_CURRENT_INSTRUMENT,
      payload: {instrument: 'right'}
    }

    expect(actions.setCurrentInstrument('right')).toEqual(expected)
  })

  test('set current labware', () => {
    const expected = {
      type: actionTypes.SET_CURRENT_LABWARE,
      payload: {labware: 2}
    }

    expect(actions.setCurrentLabware(2)).toEqual(expected)
  })

  test('move tip to front action', () => {
    const expected = {
      type: actionTypes.MOVE_TO_FRONT,
      payload: {instrument: 'right'},
      meta: {robotCommand: true}
    }

    expect(actions.moveToFront('right')).toEqual(expected)
  })

  test('move tip to front response action', () => {
    const success = {
      type: actionTypes.MOVE_TO_FRONT_RESPONSE,
      error: false
    }
    const failure = {
      type: actionTypes.MOVE_TO_FRONT_RESPONSE,
      error: true,
      payload: new Error('AH')
    }

    expect(actions.moveToFrontResponse()).toEqual(success)
    expect(actions.moveToFrontResponse(new Error('AH'))).toEqual(failure)
  })

  test('probe tip action', () => {
    const expected = {
      type: actionTypes.PROBE_TIP,
      payload: {instrument: 'left'},
      meta: {robotCommand: true}
    }

    expect(actions.probeTip('left')).toEqual(expected)
  })

  test('probe tip response action', () => {
    const success = {
      type: actionTypes.PROBE_TIP_RESPONSE,
      error: false
    }
    const failure = {
      type: actionTypes.PROBE_TIP_RESPONSE,
      error: true,
      payload: new Error('AH')
    }

    expect(actions.probeTipResponse()).toEqual(success)
    expect(actions.probeTipResponse(new Error('AH'))).toEqual(failure)
  })

  test('move to action', () => {
    const expected = {
      type: actionTypes.MOVE_TO,
      payload: {instrument: 'left', labware: 3},
      meta: {robotCommand: true}
    }

    expect(actions.moveTo('left', 3)).toEqual(expected)
  })

  test('move to response action', () => {
    const success = {
      type: actionTypes.MOVE_TO_RESPONSE,
      error: false
    }
    const failure = {
      type: actionTypes.MOVE_TO_RESPONSE,
      error: true,
      payload: new Error('AH')
    }

    expect(actions.moveToResponse()).toEqual(success)
    expect(actions.moveToResponse(new Error('AH'))).toEqual(failure)
  })

  test('jog action', () => {
    const expected = {
      type: actionTypes.JOG,
      payload: {instrument: 'left', axis: 'x', direction: -1},
      meta: {robotCommand: true}
    }

    expect(actions.jog('left', 'x', -1)).toEqual(expected)
  })

  test('jog response action', () => {
    const success = {
      type: actionTypes.JOG_RESPONSE,
      error: false
    }
    const failure = {
      type: actionTypes.JOG_RESPONSE,
      error: true,
      payload: new Error('AH')
    }

    expect(actions.jogResponse()).toEqual(success)
    expect(actions.jogResponse(new Error('AH'))).toEqual(failure)
  })

  test('update offset action', () => {
    const expected = {
      type: actionTypes.UPDATE_OFFSET,
      payload: {instrument: 'left', labware: 2},
      meta: {robotCommand: true}
    }

    expect(actions.updateOffset('left', 2)).toEqual(expected)
  })

  test('update offset response action', () => {
    const success = {
      type: actionTypes.UPDATE_OFFSET_RESPONSE,
      error: false
    }
    const failure = {
      type: actionTypes.UPDATE_OFFSET_RESPONSE,
      error: true,
      payload: new Error('AH')
    }

    expect(actions.updateOffsetResponse()).toEqual(success)
    expect(actions.updateOffsetResponse(new Error('AH'))).toEqual(failure)
  })

  test('run action', () => {
    const expected = {
      type: actionTypes.RUN,
      meta: {robotCommand: true}
    }

    expect(actions.run()).toEqual(expected)
  })

  test('run response action', () => {
    const success = {type: actionTypes.RUN_RESPONSE, error: false}
    const failure = {
      type: actionTypes.RUN_RESPONSE,
      payload: new Error('AH'),
      error: true
    }

    expect(actions.runResponse()).toEqual(success)
    expect(actions.runResponse(new Error('AH'))).toEqual(failure)
  })

  test('pause action', () => {
    const expected = {
      type: actionTypes.PAUSE,
      meta: {robotCommand: true}
    }

    expect(actions.pause()).toEqual(expected)
  })

  test('pause response action', () => {
    const success = {type: actionTypes.PAUSE_RESPONSE, error: false}
    const failure = {
      type: actionTypes.PAUSE_RESPONSE,
      payload: new Error('AH'),
      error: true
    }

    expect(actions.pauseResponse()).toEqual(success)
    expect(actions.pauseResponse(new Error('AH'))).toEqual(failure)
  })

  test('resume action', () => {
    const expected = {
      type: actionTypes.RESUME,
      meta: {robotCommand: true}
    }

    expect(actions.resume()).toEqual(expected)
  })

  test('resume response action', () => {
    const success = {type: actionTypes.RESUME_RESPONSE, error: false}
    const failure = {
      type: actionTypes.RESUME_RESPONSE,
      payload: new Error('AHHH'),
      error: true
    }

    expect(actions.resumeResponse()).toEqual(success)
    expect(actions.resumeResponse(new Error('AHHH'))).toEqual(failure)
  })

  test('cancel action', () => {
    const expected = {
      type: actionTypes.CANCEL,
      meta: {robotCommand: true}
    }

    expect(actions.cancel()).toEqual(expected)
  })

  test('cancel response action', () => {
    const success = {type: actionTypes.CANCEL_RESPONSE, error: false}
    const failure = {
      type: actionTypes.CANCEL_RESPONSE,
      payload: new Error('AHHH'),
      error: true
    }

    expect(actions.cancelResponse()).toEqual(success)
    expect(actions.cancelResponse(new Error('AHHH'))).toEqual(failure)
  })

  test('tick run time action', () => {
    const expected = {type: actionTypes.TICK_RUN_TIME}

    expect(actions.tickRunTime()).toEqual(expected)
  })
})<|MERGE_RESOLUTION|>--- conflicted
+++ resolved
@@ -12,18 +12,12 @@
     expect(actions.connect()).toEqual(expected)
   })
 
-<<<<<<< HEAD
   test('CONNECT_RESPONSE action', () => {
     const success = {
       type: actionTypes.CONNECT_RESPONSE,
       error: false
     }
     const failure = {
-=======
-  test('connect response action', () => {
-    // TODO(mc, 2017-10-02): In FSA, action.error is bool, payload is an Error
-    const expected = {
->>>>>>> f6983dc7
       type: actionTypes.CONNECT_RESPONSE,
       error: true,
       payload: new Error('AH')
@@ -42,14 +36,8 @@
     expect(actions.disconnect()).toEqual(expected)
   })
 
-<<<<<<< HEAD
   test('DISCONNECT_RESPONSE action', () => {
     const success = {
-=======
-  test('disconnect response action', () => {
-    // TODO(mc, 2017-10-02): In FSA, action.error is bool, payload is an Error
-    const expected = {
->>>>>>> f6983dc7
       type: actionTypes.DISCONNECT_RESPONSE,
       error: false
     }
@@ -77,14 +65,8 @@
   test('session response', () => {
     const session = {state: 'READY'}
     const error = new Error('AH')
-<<<<<<< HEAD
-
-    const success = {
-=======
-    const session = {name: 'session-name'}
-    // TODO(mc, 2017-10-02): In FSA, action.error is bool, payload is an Error
-    const expected = {
->>>>>>> f6983dc7
+
+    const success = {
       type: actionTypes.SESSION_RESPONSE,
       payload: session,
       error: false
@@ -208,12 +190,7 @@
     expect(actions.jogResponse(new Error('AH'))).toEqual(failure)
   })
 
-<<<<<<< HEAD
   test('update offset action', () => {
-=======
-  test('home response action', () => {
-    // TODO(mc, 2017-10-02): In FSA, action.error is bool, payload is an Error
->>>>>>> f6983dc7
     const expected = {
       type: actionTypes.UPDATE_OFFSET,
       payload: {instrument: 'left', labware: 2},
