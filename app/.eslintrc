--- conflicted
+++ resolved
@@ -22,18 +22,12 @@
     "import/no-unresolved": "error",
     "import/no-extraneous-dependencies": "off",
     "no-console": "off",
-<<<<<<< HEAD
-    "no-use-before-define": ["error", "nofunc"],
-    "no-multi-assign": "off",
-    "object-curly-spacing": ["error", "never"],
-=======
-    "no-multi-assign": "off",
     "no-param-reassign": "off",
     "no-plusplus": "off",
     "no-return-assign": ["error", "except-parens"],
     "no-underscore-dangle": "off",
     "no-use-before-define": ["error", "nofunc"],
->>>>>>> d1b8635d
+    "object-curly-spacing": ["error", "never"],
     "promise/param-names": "error",
     "promise/always-return": "off",
     "promise/catch-or-return": "off",
