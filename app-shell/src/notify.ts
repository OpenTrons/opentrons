/* eslint-disable @typescript-eslint/no-dynamic-delete */
import mqtt from 'mqtt'

import { createLogger } from './log'

import type { BrowserWindow } from 'electron'
import type { NotifyTopic } from '@opentrons/app/src/redux/shell/types'
import type { Action, Dispatch } from './types'

// TODO(jh, 2024-03-01): after refactoring notify connectivity and subscription logic, uncomment logs.

// Manages MQTT broker connections via a connection store, establishing a connection to the broker only if a connection does not
// already exist. A redundant connection to the same broker results in the older connection forcibly closing, which we want to avoid.
// However, redundant subscriptions are permitted and result in the broker sending the retained message for that topic.

const FAILURE_STATUSES = {
  ECONNREFUSED: 'ECONNREFUSED',
  ECONNFAILED: 'ECONNFAILED',
} as const

interface ConnectionStore {
  [hostname: string]: {
    client: mqtt.MqttClient | null
<<<<<<< HEAD
    subscriptions: Set<NotifyTopic>
=======
    subscriptions: Record<NotifyTopic, number>
>>>>>>> 1e66720d
    pendingSubs: Set<NotifyTopic>
  }
}

const connectionStore: ConnectionStore = {}
const unreachableHosts = new Set<string>()
<<<<<<< HEAD
const pendingUnsubs = new Set<NotifyTopic>()
=======
>>>>>>> 1e66720d
const log = createLogger('notify')
// MQTT is somewhat particular about the clientId format and will connect erratically if an unexpected string is supplied.
// This clientId is derived from the mqttjs library.
const CLIENT_ID = 'app-' + Math.random().toString(16).slice(2, 8)

const connectOptions: mqtt.IClientOptions = {
  clientId: CLIENT_ID,
  port: 1883,
  keepalive: 60,
  protocolVersion: 5,
  reconnectPeriod: 1000,
  connectTimeout: 30 * 1000,
  clean: true,
  resubscribe: true,
}

/**
 * @property {number} qos: "Quality of Service", "at least once". Because we use React Query, which does not trigger
  a render update event if duplicate data is received, we can avoid the additional overhead
  to guarantee "exactly once" delivery.
 */
const subscribeOptions: mqtt.IClientSubscribeOptions = {
  qos: 1,
}

export function registerNotify(
  dispatch: Dispatch,
  mainWindow: BrowserWindow
): (action: Action) => unknown {
  return function handleAction(action: Action) {
    switch (action.type) {
      case 'shell:NOTIFY_SUBSCRIBE':
        return subscribe({
          ...action.payload,
          browserWindow: mainWindow,
        })
    }
  }
}

const CHECK_CONNECTION_INTERVAL = 500
let hasReportedAPortBlockEvent = false

interface NotifyParams {
  browserWindow: BrowserWindow
  hostname: string
  topic: NotifyTopic
}

function subscribe(notifyParams: NotifyParams): Promise<void> {
  const { hostname, topic, browserWindow } = notifyParams
  if (unreachableHosts.has(hostname)) {
    sendToBrowserDeserialized({
      browserWindow,
      hostname,
      topic,
      message: FAILURE_STATUSES.ECONNFAILED,
    })
    return Promise.resolve()
  }
  // true if no subscription (and therefore connection) to host exists
  else if (connectionStore[hostname] == null) {
    connectionStore[hostname] = {
      client: null,
<<<<<<< HEAD
      subscriptions: new Set(),
=======
      // eslint-disable-next-line @typescript-eslint/consistent-type-assertions
      subscriptions: { [topic]: 1 } as Record<NotifyTopic, number>,
>>>>>>> 1e66720d
      pendingSubs: new Set(),
    }
    return connectAsync(`mqtt://${hostname}`)
      .then(client => {
        const { pendingSubs } = connectionStore[hostname]
        log.info(`Successfully connected to ${hostname}`)
        connectionStore[hostname].client = client
        pendingSubs.add(topic)
        establishListeners({ ...notifyParams, client })
        return new Promise<void>(() => {
          client.subscribe(topic, subscribeOptions, subscribeCb)
          pendingSubs.delete(topic)
        })
      })
      .catch((error: Error) => {
        log.warn(
          `Failed to connect to ${hostname} - ${error.name}: ${error.message} `
        )
        let failureMessage: string = FAILURE_STATUSES.ECONNFAILED
        if (connectionStore[hostname]?.client == null) {
          unreachableHosts.add(hostname)
          if (
            error.message.includes(FAILURE_STATUSES.ECONNREFUSED) &&
            !hasReportedAPortBlockEvent
          ) {
            failureMessage = FAILURE_STATUSES.ECONNREFUSED
            hasReportedAPortBlockEvent = true
          }
        }

        sendToBrowserDeserialized({
          browserWindow,
          hostname,
          topic,
          message: failureMessage,
        })
        if (hostname in connectionStore) delete connectionStore[hostname]
      })
  }
  // true if the connection store has an entry for the hostname.
  else {
    return waitUntilActiveOrErrored('client')
      .then(() => {
        const { client, subscriptions, pendingSubs } = connectionStore[hostname]
<<<<<<< HEAD
        const activeClient = client as mqtt.MqttClient
        if (!subscriptions.has(topic)) {
          if (!pendingSubs.has(topic)) {
            pendingSubs.add(topic)
            return new Promise<void>(() => {
              activeClient.subscribe(topic, subscribeOptions, subscribeCb)
              pendingSubs.delete(topic)
            })
          } else {
            void waitUntilActiveOrErrored('subscription').catch(() => {
=======
        const activeClient = client as mqtt.Client
        const isNotActiveSubscription = (subscriptions[topic] ?? 0) <= 0
        if (!pendingSubs.has(topic) && isNotActiveSubscription) {
          pendingSubs.add(topic)
          return new Promise<void>(() => {
            activeClient.subscribe(topic, subscribeOptions, subscribeCb)
            pendingSubs.delete(topic)
          })
        } else {
          void waitUntilActiveOrErrored('subscription')
            .then(() => {
              subscriptions[topic] += 1
            })
            .catch(() => {
>>>>>>> 1e66720d
              sendToBrowserDeserialized({
                browserWindow,
                hostname,
                topic,
                message: FAILURE_STATUSES.ECONNFAILED,
              })
            })
<<<<<<< HEAD
          }
=======
>>>>>>> 1e66720d
        }
      })
      .catch(() => {
        sendToBrowserDeserialized({
          browserWindow,
          hostname,
          topic,
          message: FAILURE_STATUSES.ECONNFAILED,
        })
      })
  }
  function subscribeCb(error: Error, result: mqtt.ISubscriptionGrant[]): void {
    const { subscriptions } = connectionStore[hostname]
    if (error != null) {
      // log.warn(`Failed to subscribe on ${hostname} to topic: ${topic}`)
      sendToBrowserDeserialized({
        browserWindow,
        hostname,
        topic,
        message: FAILURE_STATUSES.ECONNFAILED,
      })
<<<<<<< HEAD
    } else {
      // log.info(`Successfully subscribed on ${hostname} to topic: ${topic}`)
      subscriptions.add(topic)
=======
      setTimeout(() => {
        if (Object.keys(connectionStore[hostname].subscriptions).length <= 0) {
          connectionStore[hostname].client?.end()
        }
      }, RENDER_TIMEOUT)
    } else {
      // log.info(`Successfully subscribed on ${hostname} to topic: ${topic}`)
      if (subscriptions[topic] > 0) {
        subscriptions[topic] += 1
      } else {
        subscriptions[topic] = 1
      }
>>>>>>> 1e66720d
    }
  }

  // Check every 500ms for 2 seconds before failing.
  function waitUntilActiveOrErrored(
    connection: 'client' | 'subscription'
  ): Promise<void> {
    return new Promise<void>((resolve, reject) => {
      const MAX_RETRIES = 4
      let counter = 0
      const intervalId = setInterval(() => {
        const host = connectionStore[hostname]
        const hasReceivedAck =
          connection === 'client'
            ? host?.client != null
<<<<<<< HEAD
            : host?.subscriptions.has(topic)
=======
            : host?.subscriptions[topic] > 0
>>>>>>> 1e66720d
        if (hasReceivedAck) {
          clearInterval(intervalId)
          resolve()
        }

        counter++
        if (counter === MAX_RETRIES) {
          clearInterval(intervalId)
          // log.warn(`Failed to subscribe on ${hostname} to topic: ${topic}`)
<<<<<<< HEAD
          sendToBrowserDeserialized({
            browserWindow,
            hostname,
            topic,
            message: FAILURE_STATUSES.ECONNFAILED,
          })
=======
          reject(new Error('Maximum subscription retries exceeded.'))
>>>>>>> 1e66720d
        }
      }, CHECK_CONNECTION_INTERVAL)
    })
  }
}

function checkForUnsubscribeFlag(
  deserializedMessage: string | Record<string, unknown>,
  hostname: string,
  topic: NotifyTopic
): void {
  const messageContainsUnsubFlag =
    typeof deserializedMessage !== 'string' &&
    'unsubscribe' in deserializedMessage

  if (messageContainsUnsubFlag) void unsubscribe(hostname, topic)
}

function unsubscribe(hostname: string, topic: NotifyTopic): Promise<void> {
  return new Promise<void>(() => {
    if (hostname in connectionStore && !pendingUnsubs.has(topic)) {
      pendingUnsubs.add(topic)
      const { client } = connectionStore[hostname]
      client?.unsubscribe(topic, {}, (error, result) => {
        if (error != null) {
          // log.warn(
          //   `Failed to unsubscribe on ${hostname} from topic: ${topic}`
          // )
        } else {
          // log.info(
          //   `Successfully unsubscribed on ${hostname} from topic: ${topic}`
          // )
          const { subscriptions } = connectionStore[hostname]
          subscriptions.delete(topic)
          pendingUnsubs.delete(topic)
        }
      })
    } else {
      // log.info(
      //   `Attempted to unsubscribe from unconnected hostname: ${hostname}`
      // )
    }
  })
}

function connectAsync(brokerURL: string): Promise<mqtt.Client> {
  const client = mqtt.connect(brokerURL, connectOptions)

  return new Promise((resolve, reject) => {
    // Listeners added to client to trigger promise resolution
    const promiseListeners: {
      [key: string]: (...args: any[]) => void
    } = {
      connect: () => {
        removePromiseListeners()
        return resolve(client)
      },
      // A connection error event will close the connection without a retry.
      error: (error: Error | string) => {
        removePromiseListeners()
        const clientEndPromise = new Promise((resolve, reject) =>
          client.end(true, {}, () => resolve(error))
        )
        return clientEndPromise.then(() => reject(error))
      },
      end: () => promiseListeners.error(`Couldn't connect to ${brokerURL}`),
    }

    function removePromiseListeners(): void {
      Object.keys(promiseListeners).forEach(eventName => {
        client.removeListener(eventName, promiseListeners[eventName])
      })
    }

    Object.keys(promiseListeners).forEach(eventName => {
      client.on(eventName, promiseListeners[eventName])
    })
  })
}

interface ListenerParams {
  client: mqtt.MqttClient
  browserWindow: BrowserWindow
  hostname: string
}

function establishListeners({
  client,
  browserWindow,
  hostname,
}: ListenerParams): void {
  client.on(
    'message',
    (topic: NotifyTopic, message: Buffer, packet: mqtt.IPublishPacket) => {
      const deserializedMessage = deserialize(message.toString())
      checkForUnsubscribeFlag(deserializedMessage, hostname, topic)

      browserWindow.webContents.send(
        'notify',
        hostname,
        topic,
        deserializedMessage
      )
    }
  )

  client.on('reconnect', () => {
    log.info(`Attempting to reconnect to ${hostname}`)
  })
  // handles transport layer errors only
  client.on('error', error => {
    log.warn(`Error - ${error.name}: ${error.message}`)
    sendToBrowserDeserialized({
      browserWindow,
      hostname,
      topic: 'ALL_TOPICS',
      message: FAILURE_STATUSES.ECONNFAILED,
    })
    client.end()
  })

  client.on('end', () => {
    log.info(`Closed connection to ${hostname}`)
    if (hostname in connectionStore) delete connectionStore[hostname]
  })

  client.on('disconnect', packet => {
    log.warn(
      `Disconnected from ${hostname} with code ${
        packet.reasonCode ?? 'undefined'
      }`
    )
    sendToBrowserDeserialized({
      browserWindow,
      hostname,
      topic: 'ALL_TOPICS',
      message: FAILURE_STATUSES.ECONNFAILED,
    })
  })
}

export function closeAllNotifyConnections(): Promise<unknown[]> {
  return new Promise((resolve, reject) => {
    setTimeout(() => {
      reject(Error('Failed to close all connections within the time limit.'))
    }, 2000)

    log.debug('Stopping notify service connections')
    const closeConnections = Object.values(connectionStore).map(
      ({ client }) => {
        return new Promise((resolve, reject) => {
          client?.end(true, {}, () => resolve(null))
        })
      }
    )
    Promise.all(closeConnections).then(resolve).catch(reject)
  })
}

interface SendToBrowserParams {
  browserWindow: BrowserWindow
  hostname: string
  topic: NotifyTopic
  message: string
}

function sendToBrowserDeserialized({
  browserWindow,
  hostname,
  topic,
  message,
}: SendToBrowserParams): void {
  const deserializedMessage = deserialize(message)

  // log.info('Received notification data from main via IPC', {
  //   hostname,
  //   topic,
  // })

  browserWindow.webContents.send('notify', hostname, topic, deserializedMessage)
}

function deserialize(message: string): string | Record<string, unknown> {
  let deserializedMessage: string | Record<string, unknown>

  try {
    deserializedMessage = JSON.parse(message)
  } catch {
    deserializedMessage = message
  }
  return deserializedMessage
}<|MERGE_RESOLUTION|>--- conflicted
+++ resolved
@@ -21,21 +21,14 @@
 interface ConnectionStore {
   [hostname: string]: {
     client: mqtt.MqttClient | null
-<<<<<<< HEAD
     subscriptions: Set<NotifyTopic>
-=======
-    subscriptions: Record<NotifyTopic, number>
->>>>>>> 1e66720d
     pendingSubs: Set<NotifyTopic>
   }
 }
 
 const connectionStore: ConnectionStore = {}
 const unreachableHosts = new Set<string>()
-<<<<<<< HEAD
 const pendingUnsubs = new Set<NotifyTopic>()
-=======
->>>>>>> 1e66720d
 const log = createLogger('notify')
 // MQTT is somewhat particular about the clientId format and will connect erratically if an unexpected string is supplied.
 // This clientId is derived from the mqttjs library.
@@ -100,12 +93,7 @@
   else if (connectionStore[hostname] == null) {
     connectionStore[hostname] = {
       client: null,
-<<<<<<< HEAD
       subscriptions: new Set(),
-=======
-      // eslint-disable-next-line @typescript-eslint/consistent-type-assertions
-      subscriptions: { [topic]: 1 } as Record<NotifyTopic, number>,
->>>>>>> 1e66720d
       pendingSubs: new Set(),
     }
     return connectAsync(`mqtt://${hostname}`)
@@ -150,7 +138,6 @@
     return waitUntilActiveOrErrored('client')
       .then(() => {
         const { client, subscriptions, pendingSubs } = connectionStore[hostname]
-<<<<<<< HEAD
         const activeClient = client as mqtt.MqttClient
         if (!subscriptions.has(topic)) {
           if (!pendingSubs.has(topic)) {
@@ -161,22 +148,6 @@
             })
           } else {
             void waitUntilActiveOrErrored('subscription').catch(() => {
-=======
-        const activeClient = client as mqtt.Client
-        const isNotActiveSubscription = (subscriptions[topic] ?? 0) <= 0
-        if (!pendingSubs.has(topic) && isNotActiveSubscription) {
-          pendingSubs.add(topic)
-          return new Promise<void>(() => {
-            activeClient.subscribe(topic, subscribeOptions, subscribeCb)
-            pendingSubs.delete(topic)
-          })
-        } else {
-          void waitUntilActiveOrErrored('subscription')
-            .then(() => {
-              subscriptions[topic] += 1
-            })
-            .catch(() => {
->>>>>>> 1e66720d
               sendToBrowserDeserialized({
                 browserWindow,
                 hostname,
@@ -184,10 +155,7 @@
                 message: FAILURE_STATUSES.ECONNFAILED,
               })
             })
-<<<<<<< HEAD
           }
-=======
->>>>>>> 1e66720d
         }
       })
       .catch(() => {
@@ -209,24 +177,9 @@
         topic,
         message: FAILURE_STATUSES.ECONNFAILED,
       })
-<<<<<<< HEAD
     } else {
       // log.info(`Successfully subscribed on ${hostname} to topic: ${topic}`)
       subscriptions.add(topic)
-=======
-      setTimeout(() => {
-        if (Object.keys(connectionStore[hostname].subscriptions).length <= 0) {
-          connectionStore[hostname].client?.end()
-        }
-      }, RENDER_TIMEOUT)
-    } else {
-      // log.info(`Successfully subscribed on ${hostname} to topic: ${topic}`)
-      if (subscriptions[topic] > 0) {
-        subscriptions[topic] += 1
-      } else {
-        subscriptions[topic] = 1
-      }
->>>>>>> 1e66720d
     }
   }
 
@@ -242,11 +195,7 @@
         const hasReceivedAck =
           connection === 'client'
             ? host?.client != null
-<<<<<<< HEAD
             : host?.subscriptions.has(topic)
-=======
-            : host?.subscriptions[topic] > 0
->>>>>>> 1e66720d
         if (hasReceivedAck) {
           clearInterval(intervalId)
           resolve()
@@ -256,16 +205,7 @@
         if (counter === MAX_RETRIES) {
           clearInterval(intervalId)
           // log.warn(`Failed to subscribe on ${hostname} to topic: ${topic}`)
-<<<<<<< HEAD
-          sendToBrowserDeserialized({
-            browserWindow,
-            hostname,
-            topic,
-            message: FAILURE_STATUSES.ECONNFAILED,
-          })
-=======
           reject(new Error('Maximum subscription retries exceeded.'))
->>>>>>> 1e66720d
         }
       }, CHECK_CONNECTION_INTERVAL)
     })
