#!/usr/bin/env python

from collections import OrderedDict
import glob
import json
import os
import platform
import re
import shutil
import subprocess
import time


import util
import cantor


script_tag = "[OT-App frontend build] "
script_tab = "                        "

# The project_root_dir depends on the location of this file, so it cannot be
# moved without updating this line
project_root_dir = \
    os.path.dirname(                                  # going up 1 level
        os.path.dirname(os.path.realpath(__file__)))  # folder dir of this


def get_app_version():
    """
    Get the OT App version as specified in the electron package.json file
    :return: string of app version
    """
<<<<<<< HEAD
=======

    import opentrons
    semver_match = re.match(r'[(\d+)\.]+\+(\d+)', opentrons.__version__)
    app_version = semver_match.group(0)
    version, build = app_version.split('+')
    major, minor, patch = version.split('.')

    # encode patch/build
    fake_patch = cantor.cantor_calculate(int(patch), int(build))
    fake_app_version = '{}.{}.{}'.format(major, minor, fake_patch)

>>>>>>> e8d88e95
    app_json_path = os.path.join(project_root_dir, "app", "package.json")
    with open(app_json_path, 'r') as json_file:
        app_json = json.load(json_file, object_pairs_hook=OrderedDict)

    real_app_version = app_json['version']
    app_json['version'] = fake_app_version
    with open(app_json_path, 'w') as json_file:
        json.dump(app_json, json_file, indent=2)

    return real_app_version


def remove_directory(dir_to_remove):
    """ :param dir_to_remove: Directory to remove. """
    if os.path.exists(dir_to_remove):
        print(script_tab + "Removing directory %s" % dir_to_remove)
        shutil.rmtree(dir_to_remove)
    else:
        print(script_tab + "Directory %s was not found." % dir_to_remove)


def get_build_tag(os_type):
    """
    Gets the OS, CPU architecture (32 vs 64 bit), and current time stamp and
    appends CI branch, commit, or pull request info
    :return: string of os, arch, and time stamp and if CI info if available
    """
    arch_time_stamp = "{}{}_{}".format(
        platform.system(),
        64,  # struct.calcsize('P') * 8,
        time.strftime("%Y-%m-%d_%H.%M")
    )

    ci_tag = None

    if os_type in {"mac", "linux"}:
        print(script_tag + "Checking Travis-CI environment variables for tag:")
        ci_tag = tag_from_ci_env_vars(
            ci_name='Travis-CI',
            pull_request_var='TRAVIS_PULL_REQUEST',
            branch_var='TRAVIS_BRANCH',
            commit_var='TRAVIS_COMMIT'
        )

    if os_type == "win":
        print(script_tag + "Checking Appveyor-CI enironment variables for tag:")
        ci_tag = tag_from_ci_env_vars(
            ci_name='Appveyor-CI',
            pull_request_var='APPVEYOR_PULL_REQUEST_NUMBER',
            branch_var='APPVEYOR_REPO_BRANCH',
            commit_var='APPVEYOR_REPO_COMMIT'
        )

    app_version = get_app_version()

    build_tag = "v{app_version}-{arch_time_stamp}".format(
        app_version=app_version,
        arch_time_stamp=arch_time_stamp
    )

    if ci_tag:
        return "{}_{}".format(build_tag, ci_tag)
    return build_tag



def tag_from_ci_env_vars(ci_name, pull_request_var, branch_var, commit_var):
    pull_request = os.environ.get(pull_request_var)
    branch = os.environ.get(branch_var)
    commit = os.environ.get(commit_var)

    if pull_request and pull_request != 'false':
        try:
            pr_number = int(re.findall("\d+", pull_request)[0])
            print(script_tab + "Pull Request valid {} variable found: "
                               "{}".format(ci_name, pr_number))
            return 'pull_{}'.format(pr_number)
        except (ValueError, TypeError):
            print(script_tab + 'The pull request environmental variable {} '
                               'value {} from {} is not a valid number'.format(
                pull_request_var, pull_request, ci_name
            ))

    if branch and commit:
        print(script_tab + "\tBranch and commit valid {} variables found "
                           "{} {}".format(
            ci_name, branch, commit
        ))
        return "{}_{}".format(branch, commit[:10])

    print(script_tab + "The environmental variables for {} were deemed "
                       "invalid".format(ci_name))
    print(script_tab + "--{}: {}".format(pull_request_var, pull_request))
    print(script_tab + "--{}: {}".format(branch_var, branch))
    print(script_tab + "--{}: {}".format(commit_var, commit))

    return None


def which(pgm):
    path = os.getenv('PATH')
    for p in path.split(os.path.pathsep):
        p = os.path.join(p, pgm)
        if os.path.exists(p) and os.access(p, os.X_OK):
            return p


def build_electron_app():
    print(script_tag + "Running electron-builder process.")

    platform_type = util.get_os()
    process_args = [
        os.path.join(project_root_dir, 'node_modules', '.bin', 'build'),
        os.path.join(project_root_dir, 'app'),
        "--{}".format(platform_type),
        "--{}".format(util.get_arch())
    ]
<<<<<<< HEAD
=======

    if util.get_branch().strip() == 'master' or os.environ.get('PUBLISH'):
        if 'CHANNEL' not in os.environ:
            os.environ['CHANNEL'] = 'beta'
        process_args.extend(["-p", "always"])
    if 'CHANNEL' not in os.environ:
        os.environ['CHANNEL'] = 'dev'

>>>>>>> e8d88e95
    print(process_args)

    if platform_type in {'mac'}:
        electron_builder_process = subprocess.Popen(
            process_args, env=os.environ.copy()
        )
    elif platform_type in {'win', 'linux'}:
        electron_builder_process = subprocess.Popen(
            process_args, shell=True, env=os.environ.copy()
        )

    electron_builder_process.communicate()

    if electron_builder_process.returncode != 0:
        raise SystemExit(script_tag + 'Failed to properly build electron app')

    # Run windows repulish
    if platform_type == 'win' and 'always' in process_args:
        print(os.listdir(os.path.join(project_root_dir, 'dist')))
        yml_file = os.path.join(
            project_root_dir, 'dist', '{}.yml'.format(os.environ['CHANNEL'])
        )
        exe_file = glob.glob(
            os.path.join(project_root_dir, 'dist', '*.exe')
        )[0]
        util.republish_win_s3(yml_file, exe_file)

    print(script_tab + 'electron-builder process completed successfully')

def clean_build_dist(build_tag):
    """
    Simply moves application to the releases dir and properly names it.

    For Mac:
        Moves and renames zip & dmg files in <project root>/dist/mac/ to <project root>/releases

    :param build_tag:
    :return:
    """

    platform_type = util.get_os()
    if platform_type == "win":
        platform_dist_dir = ""
    elif platform_type == "linux":
        platform_dist_dir = "linux-unpacked"
    elif platform_type == "mac":
        platform_dist_dir = ""

    electron_builder_dist = os.path.join(project_root_dir, "dist", platform_dist_dir)
    print(script_tab + 'Contents electron-builder dist dir: {}'.format(
        str(os.listdir(os.path.join(project_root_dir, "dist", platform_dist_dir)))
    ))

    print(script_tab + 'Searching for build artifacts in electron-builder '
                       'dist dir: {}'.format(electron_builder_dist))


    build_artifacts_globs = []
    if platform_type == "win":
        build_artifacts_globs = ["RELEASES", "*.nupkg", "*.exe"]
    elif platform_type == "mac":
        build_artifacts_globs = ["*.dmg", "*.zip"]
    elif platform_type == "linux":
        build_artifacts_globs = ["../*.deb"]

    found_build_artifacts = []  # Holds tuples of (filepath, ext)

    for glb in build_artifacts_globs:
        artifact_paths = glob.glob(os.path.join(electron_builder_dist, glb))

        for artifact_path in artifact_paths:
            _, file_extension = os.path.splitext(artifact_path)
            found_build_artifacts.append((artifact_path, file_extension))


    if len(found_build_artifacts) == 0:
        raise SystemExit(script_tab + 'No build artifacts found..')

    # Prepare releases dir where artifacts will be placed
    releases_dir = os.path.join(project_root_dir, 'releases')
    remove_directory(releases_dir)
    os.mkdir(releases_dir)

    for artifact_path, artifact_ext in found_build_artifacts:
        print(script_tab + 'Detected the following artifact for moving to '
                           'releases dir: {} with extension: "{}"'.format(
            artifact_path, artifact_ext
        ))

    for artifact_path, artifact_ext in found_build_artifacts:
        # If a file doesn't have an extension, make the extension the file name
        if not artifact_ext:
            artifact_ext = '-' + os.path.basename(artifact_path)

        new_artifact_path = os.path.join(
            project_root_dir,
            "releases",
            "OpenTrons-{build_tag}{extension}".format(
                build_tag=build_tag, extension=artifact_ext
            )
        )
        shutil.move(artifact_path, new_artifact_path)

    print(script_tab + 'Builds successfully moved to {}'.format(releases_dir))


if __name__ == '__main__':
    print('Detected branch is', util.get_branch(), util.get_branch() == 'master')
    get_app_version()
    build_electron_app()
    build_tag = get_build_tag(util.get_os())
    clean_build_dist(build_tag)<|MERGE_RESOLUTION|>--- conflicted
+++ resolved
@@ -30,20 +30,6 @@
     Get the OT App version as specified in the electron package.json file
     :return: string of app version
     """
-<<<<<<< HEAD
-=======
-
-    import opentrons
-    semver_match = re.match(r'[(\d+)\.]+\+(\d+)', opentrons.__version__)
-    app_version = semver_match.group(0)
-    version, build = app_version.split('+')
-    major, minor, patch = version.split('.')
-
-    # encode patch/build
-    fake_patch = cantor.cantor_calculate(int(patch), int(build))
-    fake_app_version = '{}.{}.{}'.format(major, minor, fake_patch)
-
->>>>>>> e8d88e95
     app_json_path = os.path.join(project_root_dir, "app", "package.json")
     with open(app_json_path, 'r') as json_file:
         app_json = json.load(json_file, object_pairs_hook=OrderedDict)
@@ -156,22 +142,10 @@
 
     platform_type = util.get_os()
     process_args = [
-        os.path.join(project_root_dir, 'node_modules', '.bin', 'build'),
         os.path.join(project_root_dir, 'app'),
         "--{}".format(platform_type),
         "--{}".format(util.get_arch())
     ]
-<<<<<<< HEAD
-=======
-
-    if util.get_branch().strip() == 'master' or os.environ.get('PUBLISH'):
-        if 'CHANNEL' not in os.environ:
-            os.environ['CHANNEL'] = 'beta'
-        process_args.extend(["-p", "always"])
-    if 'CHANNEL' not in os.environ:
-        os.environ['CHANNEL'] = 'dev'
-
->>>>>>> e8d88e95
     print(process_args)
 
     if platform_type in {'mac'}:
