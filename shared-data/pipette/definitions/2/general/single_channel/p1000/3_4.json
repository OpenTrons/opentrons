{
  "$otSharedSchema": "#/pipette/schemas/2/pipettePropertiesSchema.json",
  "displayName": "Flex 1-Channel 1000 μL",
  "model": "p1000",
  "displayCategory": "FLEX",
  "pickUpTipConfigurations": {
    "current": 0.2,
    "presses": 1,
    "speed": 10,
    "increment": 0.0,
    "distance": 13.0
  },
<<<<<<< HEAD
  "dropTipConfigurations": {
    "current": 1.0,
    "speed": 15
  },
  "plungerMotorConfigurations": {
    "idle": 0.3,
    "run": 1.0
  },
=======
  "dropTipConfigurations": { "current": 1.0, "speed": 15 },
  "plungerMotorConfigurations": { "idle": 0.3, "run": 1.0 },
>>>>>>> 70123ba2
  "plungerPositionsConfigurations": {
    "top": 0.0,
    "bottom": 71.5,
    "blowout": 76.5,
    "drop": 90.5
  },
  "availableSensors": {
    "sensors": ["pressure", "capacitive", "environment"],
    "pressure": { "count": 1 },
    "capacitive": { "count": 1 },
    "environment": { "count": 1 }
  },
  "partialTipConfigurations": { "partialTipSupported": false },
  "backCompatNames": [],
  "channels": 1,
  "shaftDiameter": 4.5,
  "shaftULperMM": 15.904,
  "backlashDistance": 0.1,
  "quirks": []
}<|MERGE_RESOLUTION|>--- conflicted
+++ resolved
@@ -10,19 +10,8 @@
     "increment": 0.0,
     "distance": 13.0
   },
-<<<<<<< HEAD
-  "dropTipConfigurations": {
-    "current": 1.0,
-    "speed": 15
-  },
-  "plungerMotorConfigurations": {
-    "idle": 0.3,
-    "run": 1.0
-  },
-=======
   "dropTipConfigurations": { "current": 1.0, "speed": 15 },
   "plungerMotorConfigurations": { "idle": 0.3, "run": 1.0 },
->>>>>>> 70123ba2
   "plungerPositionsConfigurations": {
     "top": 0.0,
     "bottom": 71.5,
