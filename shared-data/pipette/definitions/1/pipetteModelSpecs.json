--- conflicted
+++ resolved
@@ -7369,21 +7369,21 @@
         "type": "float"
       },
       "bottom": {
-        "value": 71.5,
+        "value": 64.5,
         "min": 55,
         "max": 80,
         "type": "float",
         "units": "mm"
       },
       "blowout": {
-        "value": 76.5,
+        "value": 68.5,
         "min": 60,
         "max": 85,
         "units": "mm",
         "type": "float"
       },
       "dropTip": {
-        "value": 90.5,
+        "value": 80.5,
         "min": 78,
         "max": 110,
         "units": "mm",
@@ -7564,25 +7564,21 @@
         "type": "float"
       },
       "bottom": {
-        "value": 64.5,
+        "value": 71.5,
         "min": 55,
         "max": 80,
         "type": "float",
         "units": "mm"
       },
       "blowout": {
-        "value": 68.5,
+        "value": 76.5,
         "min": 60,
         "max": 85,
         "units": "mm",
         "type": "float"
       },
       "dropTip": {
-<<<<<<< HEAD
-        "value": 80.5,
-=======
         "value": 92.5,
->>>>>>> c87e2700
         "min": 78,
         "max": 110,
         "units": "mm",
