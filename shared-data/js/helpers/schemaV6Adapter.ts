import type {
  LoadLabwareRunTimeCommand,
  LoadModuleRunTimeCommand,
} from '../../protocol/types/schemaV6/command/setup'
import type { RunTimeCommand, ProtocolAnalysisFile } from '../../protocol'
import type { PipetteName } from '../pipettes'
import type {
  PendingProtocolAnalysis,
  CompletedProtocolAnalysis,
  LabwareDefinition2,
  ModuleModel,
} from '../types'
// This adapter exists to resolve the interface mismatch between the PE analysis response
// and the protocol schema v6 interface. Much of this logic should be deleted once we resolve
// these discrepencies on the server side
const TRASH_ID = 'fixedTrash'

/**
 * @deprecated No longer necessary, do not use
 */
export const schemaV6Adapter = (
  protocolAnalysis: PendingProtocolAnalysis | CompletedProtocolAnalysis
): ProtocolAnalysisFile<{}> | null => {
  if (protocolAnalysis != null && protocolAnalysis.status === 'completed') {
    const pipettes: {
      [pipetteId: string]: { name: PipetteName }
    } = protocolAnalysis.pipettes.reduce((acc, pipette) => {
      return {
        ...acc,
        [pipette.id]: {
          name: pipette.pipetteName,
        },
      }
    }, {})

    const labware: {
      [labwareId: string]: {
        definitionId: string
        displayName?: string
      }
    } = protocolAnalysis.labware.reduce((acc, labware) => {
      const labwareId = labware.id
      if (labwareId === TRASH_ID) {
        return { ...acc }
      }
      const loadCommand: LoadLabwareRunTimeCommand | null =
        protocolAnalysis.commands.find(
          (command: RunTimeCommand): command is LoadLabwareRunTimeCommand =>
            command.commandType === 'loadLabware' &&
            command.result?.labwareId === labwareId
        ) ?? null
      const displayName: string | null = loadCommand?.params.displayName ?? null

      return {
        ...acc,
        [labwareId]: {
          definitionId: `${labware.definitionUri}_id`,
          displayName: displayName,
        },
      }
    }, {})

    const labwareDefinitions: {
      [definitionId: string]: LabwareDefinition2
    } = protocolAnalysis.commands
      .filter(
        (command: RunTimeCommand): command is LoadLabwareRunTimeCommand =>
          command.commandType === 'loadLabware'
      )
      .reduce((acc, command: LoadLabwareRunTimeCommand) => {
        const labwareDef: LabwareDefinition2 = command.result?.definition
        const labwareId = command.result?.labwareId ?? ''
        const definitionUri = protocolAnalysis.labware.find(
          labware => labware.id === labwareId
        )?.definitionUri
        const definitionId = `${definitionUri}_id`

        return {
          ...acc,
          [definitionId]: labwareDef,
        }
      }, {})

    const modules: {
      [moduleId: string]: { model: ModuleModel }
    } = protocolAnalysis.commands
      .filter(
        (command: RunTimeCommand): command is LoadModuleRunTimeCommand =>
          command.commandType === 'loadModule'
      )
      .reduce((acc, command: LoadModuleRunTimeCommand) => {
        const moduleId = command.result?.moduleId ?? ''
        const moduleModel = command.params.model

        return {
          ...acc,
          [moduleId]: { model: moduleModel },
        }
      }, {})

<<<<<<< HEAD
    const liquids: {
      [liquidId: string]: {
        displayName: string
        description: string
        displayColor?: string
      }
    } = (protocolAnalysis?.liquids ?? []).reduce((acc, liquid) => {
      return {
        ...acc,
        [liquid.id]: {
          displayName: liquid.displayName,
          description: liquid.description,
          displayColor: liquid.displayColor,
        },
      }
    }, {})

=======
>>>>>>> 27830abb
    // @ts-expect-error this is a v6 like object that does not quite match the v6 spec at the moment
    return {
      ...protocolAnalysis,
      pipettes,
      labware,
      modules,
      labwareDefinitions,
      commands: protocolAnalysis.commands,
    }
  }
  return null
}<|MERGE_RESOLUTION|>--- conflicted
+++ resolved
@@ -98,26 +98,6 @@
         }
       }, {})
 
-<<<<<<< HEAD
-    const liquids: {
-      [liquidId: string]: {
-        displayName: string
-        description: string
-        displayColor?: string
-      }
-    } = (protocolAnalysis?.liquids ?? []).reduce((acc, liquid) => {
-      return {
-        ...acc,
-        [liquid.id]: {
-          displayName: liquid.displayName,
-          description: liquid.description,
-          displayColor: liquid.displayColor,
-        },
-      }
-    }, {})
-
-=======
->>>>>>> 27830abb
     // @ts-expect-error this is a v6 like object that does not quite match the v6 spec at the moment
     return {
       ...protocolAnalysis,
