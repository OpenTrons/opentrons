import uniq from 'lodash/uniq'

import { OPENTRONS_LABWARE_NAMESPACE } from '../constants'
import standardOt2DeckDef from '../../deck/definitions/5/ot2_standard.json'
import standardFlexDeckDef from '../../deck/definitions/5/ot3_standard.json'
import type {
  DeckDefinition,
  LabwareDefinition2,
<<<<<<< HEAD
  LiquidClass,
=======
  LabwareDefinition3,
>>>>>>> ecb3fef2
  ModuleModel,
  RobotType,
  ThermalAdapterName,
} from '../types'
import { getAllLiquidClassDefs } from '../liquidClasses'
import type { AddressableAreaName, CutoutId } from '../../deck/types/schemaV5'

export { getWellNamePerMultiTip } from './getWellNamePerMultiTip'
export { getWellTotalVolume } from './getWellTotalVolume'
export { wellIsRect } from './wellIsRect'
export { orderWells } from './orderWells'
export { get96Channel384WellPlateWells } from './get96Channel384WellPlateWells'
export { getTipTypeFromTipRackDefinition } from './getTipTypeFromTipRackDefinition'

export * from './__fixtures__'
export * from './parseProtocolCommands'
export * from './parseProtocolData'
export * from './volume'
export * from './wellSets'
export * from './getAreFlexSlotsAdjacent'
export * from './getModuleVizDims'
export * from './getVectorDifference'
export * from './getVectorSum'
export * from './getLoadedLabwareDefinitionsByUri'
export * from './getFixedTrashLabwareDefinition'
export * from './getOccludedSlotCountForModule'
export * from './labwareInference'
export * from './linearInterpolate'
export * from './getAddressableAreasInProtocol'
export * from './getFlexSurroundingSlots'
export * from './getSimplestFlexDeckConfig'
export * from './formatRunTimeParameterDefaultValue'
export * from './formatRunTimeParameterValue'
export * from './formatRunTimeParameterMinMax'
export * from './orderRuntimeParameterRangeOptions'
export * from './sortRunTimeParameters'

export const getLabwareDefIsStandard = (def: LabwareDefinition2): boolean =>
  def?.namespace === OPENTRONS_LABWARE_NAMESPACE

export const getLabwareDefURI = (
  def: LabwareDefinition2 | LabwareDefinition3
): string =>
  constructLabwareDefURI(
    def.namespace,
    def.parameters.loadName,
    String(def.version)
  )

export const constructLabwareDefURI = (
  namespace: string,
  loadName: string,
  version: string
): string => `${namespace}/${loadName}/${version}`

// Load names of "retired" labware
// TODO(mc, 2019-12-3): how should this correspond to LABWAREV2_DO_NOT_LIST?
// see shared-data/js/getLabware.js
export const RETIRED_LABWARE = [
  'geb_96_tiprack_10ul',
  'geb_96_tiprack_1000ul',
  'opentrons_1_trash_850ml_fixed',
  'opentrons_10_tuberack_falcon_4x50ml_6x15ml_conical_acrylic',
  'opentrons_24_tuberack_eppendorf_2ml_safelock_snapcap_acrylic',
  'opentrons_24_tuberack_generic_0.75ml_snapcap_acrylic',
  'opentrons_40_aluminumblock_eppendorf_24x2ml_safelock_snapcap_generic_16x0.2ml_pcr_strip',
  'opentrons_96_aluminumblock_biorad_wellplate_200ul',
  'tipone_96_tiprack_200ul',
  'eppendorf_96_tiprack_1000ul_eptips',
  'eppendorf_96_tiprack_10ul_eptips',
  // Replaced by opentrons_96_wellplate_200ul_pcr_full_skirt
  // https://opentrons.atlassian.net/browse/RLAB-230
  'armadillo_96_wellplate_200ul_pcr_full_skirt',
]

export const getLabwareDisplayName = (
  labwareDef: LabwareDefinition2
): string => {
  const { displayName } = labwareDef.metadata

  if (
    getLabwareDefIsStandard(labwareDef) &&
    RETIRED_LABWARE.includes(labwareDef.parameters.loadName)
  ) {
    return `(Retired) ${displayName}`
  }

  return displayName
}

export const getTiprackVolume = (labwareDef: LabwareDefinition2): number => {
  console.assert(
    labwareDef.parameters.isTiprack,
    `getTiprackVolume expected a tiprack labware ${getLabwareDefURI(
      labwareDef
    )}, but 'isTiprack' isn't true`
  )
  // NOTE: Ian 2019-04-16 assuming all tips are the same volume across the rack
  const volume = labwareDef.wells.A1.totalLiquidVolume
  console.assert(
    volume >= 0,
    `getTiprackVolume expected tip volume to be at least 0, got ${volume}`
  )
  return volume
}

export function getLabwareHasQuirk(
  labwareDef: LabwareDefinition2,
  quirk: string
): boolean {
  const quirks = labwareDef.parameters.quirks
  return quirks ? quirks.includes(quirk) : false
}

export const intToAlphabetLetter = (
  i: number,
  lowerCase: boolean = false
): string => String.fromCharCode((lowerCase ? 96 : 65) + i)
// These utils are great candidates for unit tests
export const toWellName = ({
  rowNum,
  colNum,
}: {
  rowNum: number
  colNum: number
}): string => String.fromCharCode(rowNum + 65) + (colNum + 1)

function _parseWell(well: string): [string, number] {
  const res = well.match(/([A-Z]+)(\d+)/)
  const letters = res && res[1]
  const number = res && parseInt(res[2])

  if (!letters || number == null || Number.isNaN(number)) {
    console.warn(
      `Could not parse well ${well}. Got letters: "${
        letters || 'void'
      }", number: "${number || 'void'}"`
    )
    return ['', NaN]
  }

  return [letters, number]
}

/** A compareFunction for sorting an array of well names
 * Goes down the columns (A1 to H1 on 96 plate)
 * Then L to R across rows (1 to 12 on 96 plate)
 */
export function sortWells(a: string, b: string): number {
  const [letterA, numberA] = _parseWell(a)

  const [letterB, numberB] = _parseWell(b)

  if (numberA !== numberB) {
    return numberA > numberB ? 1 : -1
  }

  if (letterA.length !== letterB.length) {
    // Eg 'B' vs 'AA'
    return letterA.length > letterB.length ? 1 : -1
  }

  return letterA > letterB ? 1 : -1
}

export function splitWellsOnColumn(sortedArray: string[]): string[][] {
  return sortedArray.reduce<string[][]>((acc, curr) => {
    const lastColumn = acc.slice(-1)

    if (lastColumn === undefined || lastColumn.length === 0) {
      return [[curr]]
    }

    const lastEle = lastColumn[0].slice(-1)[0].slice(1)

    if (Number(curr.slice(1)) > Number(lastEle)) {
      return [...acc, [curr]]
    } else {
      return [...acc.slice(0, -1), [...lastColumn[0], curr]]
    }
  }, [])
}

export const getWellDepth = (
  labwareDef: LabwareDefinition2,
  well: string
): number => labwareDef.wells[well].depth

// NOTE: this is used in PD for converting "offset from top" to "mm from bottom".
// Assumes all wells have same offset because multi-offset not yet supported.
// TODO: Ian 2019-07-13 return {[string: well]: offset} to support multi-offset
export const getWellsDepth = (
  labwareDef: LabwareDefinition2,
  wells: string[]
): number => {
  const offsets = wells.map(well => getWellDepth(labwareDef, well))

  if (uniq(offsets).length !== 1) {
    console.warn(
      `expected wells ${JSON.stringify(
        wells
      )} to all have same offset, but they were different. Labware def is ${getLabwareDefURI(
        labwareDef
      )}`
    )
  }

  return offsets[0]
}

export const getWellDimension = (
  labwareDef: LabwareDefinition2,
  wells: string[],
  position: 'x' | 'y'
): number => {
  const offsets = wells.map(well => {
    const labwareWell = labwareDef.wells[well]
    const shape = labwareWell.shape
    if (shape === 'circular') {
      return labwareWell.diameter
    } else {
      return position === 'x' ? labwareWell.xDimension : labwareWell.yDimension
    }
  })
  return offsets[0]
}

export const getSlotHasMatingSurfaceUnitVector = (
  deckDef: DeckDefinition,
  addressableAreaName: string
): boolean => {
  const matingSurfaceUnitVector = deckDef.locations.addressableAreas.find(
    aa => aa.id === addressableAreaName
  )?.matingSurfaceUnitVector

  return Boolean(matingSurfaceUnitVector)
}

export const getAreSlotsHorizontallyAdjacent = (
  slotNameA?: string | null,
  slotNameB?: string | null
): boolean => {
  if (slotNameA == null || slotNameB == null) {
    return false
  }
  const slotANumber = parseInt(slotNameA)
  const slotBNumber = parseInt(slotNameB)
  if (isNaN(slotBNumber) || isNaN(slotANumber)) {
    return false
  }
  const orderedSlots = standardOt2DeckDef.locations.cutouts
  // intentionally not substracting by 1 because trash (slot 12) should not count
  const numSlots = orderedSlots.length
  if (slotBNumber > numSlots || slotANumber > numSlots) {
    return false
  }
  const slotWidth = orderedSlots[1].position[0] - orderedSlots[0].position[0]
  const slotAPosition = orderedSlots[slotANumber - 1].position
  const slotBPosition = orderedSlots[slotBNumber - 1].position

  const yPositionSlotA = slotAPosition[1]
  const yPositionSlotB = slotBPosition[1]

  const xPositionSlotA = slotAPosition[0]
  const xPositionSlotB = slotBPosition[0]

  const areSlotsHorizontallyAdjacent =
    yPositionSlotA === yPositionSlotB &&
    Math.abs(xPositionSlotA - xPositionSlotB) === slotWidth

  return areSlotsHorizontallyAdjacent
}
export const getAreSlotsVerticallyAdjacent = (
  slotNameA?: string | null,
  slotNameB?: string | null
): boolean => {
  if (slotNameA == null || slotNameB == null) {
    return false
  }
  const slotANumber = parseInt(slotNameA)
  const slotBNumber = parseInt(slotNameB)

  if (isNaN(slotBNumber) || isNaN(slotANumber)) {
    return false
  }
  const orderedSlots = standardOt2DeckDef.locations.cutouts
  // intentionally not substracting by 1 because trash (slot 12) should not count
  const numSlots = orderedSlots.length

  if (slotBNumber > numSlots || slotANumber > numSlots) {
    return false
  }
  // take the y coord of slot 4, and subtact from y coord of slot 1
  const slotHeight = orderedSlots[3].position[1] - orderedSlots[0].position[1]
  const slotAPosition = orderedSlots[slotANumber - 1].position
  const slotBPosition = orderedSlots[slotBNumber - 1].position

  const yPositionSlotA = slotAPosition[1]
  const yPositionSlotB = slotBPosition[1]

  const xPositionSlotA = slotAPosition[0]
  const xPositionSlotB = slotBPosition[0]

  const areSlotsVerticallyAdjacent =
    xPositionSlotA === xPositionSlotB &&
    Math.abs(yPositionSlotA - yPositionSlotB) === slotHeight

  return areSlotsVerticallyAdjacent
}
//  TODO(jr, 11/12/23): rename this utility to mention that it
//  is only used in the OT-2, same with getAreSlotsHorizontallyAdjacent
//  and getAreSlotsVerticallyAdjacent
export const getAreSlotsAdjacent = (
  slotNameA?: string | null,
  slotNameB?: string | null
): boolean =>
  getAreSlotsHorizontallyAdjacent(slotNameA, slotNameB) ||
  getAreSlotsVerticallyAdjacent(slotNameA, slotNameB)

export const getIsLabwareAboveHeight = (
  labwareDef: LabwareDefinition2,
  height: number
): boolean => labwareDef.dimensions.zDimension > height

export const getAdapterName = (labwareLoadname: string): ThermalAdapterName => {
  let adapterName: ThermalAdapterName = 'Universal Flat Adapter'

  if (
    labwareLoadname ===
    'opentrons_96_pcr_adapter_nest_wellplate_100ul_pcr_full_skirt'
  ) {
    adapterName = 'PCR Adapter'
  } else if (
    labwareLoadname === 'opentrons_96_deep_well_adapter_nest_wellplate_2ml_deep'
  ) {
    adapterName = 'Deep Well Adapter'
  } else if (
    labwareLoadname ===
    'opentrons_96_flat_bottom_adapter_nest_wellplate_200ul_flat'
  ) {
    adapterName = '96 Flat Bottom Adapter'
  }

  return adapterName
}

export const getCalibrationAdapterLoadName = (
  moduleModel: ModuleModel
): string | null => {
  switch (moduleModel) {
    case 'heaterShakerModuleV1':
      return 'opentrons_calibration_adapter_heatershaker_module'
    case 'temperatureModuleV2':
      return 'opentrons_calibration_adapter_temperature_module'
    case 'thermocyclerModuleV2':
      return 'opentrons_calibration_adapter_thermocycler_module'
    default:
      console.error(
        `${moduleModel} does not have an associated calibration adapter`
      )
      return null
  }
}

export const getDeckDefFromRobotType = (
  robotType: RobotType
): DeckDefinition => {
  // @ts-expect-error imported JSON not playing nice with TS. see https://github.com/microsoft/TypeScript/issues/32063
  return robotType === 'OT-3 Standard'
    ? standardFlexDeckDef
    : standardOt2DeckDef
}

export const getCutoutIdFromAddressableArea = (
  addressableAreaName: string,
  deckDefinition: DeckDefinition
): CutoutId | null => {
  /**
   * Given an addressable area name, returns the cutout ID associated with it, or null if there is none
   */

  for (const cutoutFixture of deckDefinition.cutoutFixtures) {
    for (const [cutoutId, providedAreas] of Object.entries(
      cutoutFixture.providesAddressableAreas
    ) as Array<[CutoutId, AddressableAreaName[]]>) {
      if (providedAreas.includes(addressableAreaName as AddressableAreaName)) {
        return cutoutId
      }
    }
  }

  console.error(
    `${addressableAreaName} is not provided by any cutout fixtures in deck definition ${deckDefinition.otId}`
  )

  return null
}

export const getSortedLiquidClassDefs = (): Record<string, LiquidClass> => {
  const liquidClassDefs = getAllLiquidClassDefs()
  return Object.fromEntries(
    Object.entries(liquidClassDefs).sort(([, valueA], [, valueB]) =>
      valueA.displayName.localeCompare(valueB.displayName)
    )
  )
}<|MERGE_RESOLUTION|>--- conflicted
+++ resolved
@@ -6,11 +6,8 @@
 import type {
   DeckDefinition,
   LabwareDefinition2,
-<<<<<<< HEAD
+  LabwareDefinition3,
   LiquidClass,
-=======
-  LabwareDefinition3,
->>>>>>> ecb3fef2
   ModuleModel,
   RobotType,
   ThermalAdapterName,
