import ethanol80V1Uncasted from '../liquid-class/definitions/1/ethanol_80.json'
import glycerol50V1Uncasted from '../liquid-class/definitions/1/glycerol_50.json'
import waterV1Uncasted from '../liquid-class/definitions/1/water.json'
import ethanolV1Uncasted from '../liquid-class/definitions/1/ethanol_80.json'
import glycerolV1Uncasted from '../liquid-class/definitions/1/glycerol_50.json'
import type { LiquidClass } from '.'

const ethanol80V1 = ethanol80V1Uncasted as LiquidClass
const glycerol50V1 = glycerol50V1Uncasted as LiquidClass
const waterV1 = waterV1Uncasted as LiquidClass
const glycerolV1 = glycerolV1Uncasted as LiquidClass
const ethanolV1 = ethanolV1Uncasted as LiquidClass

<<<<<<< HEAD
const defs = { waterV1, glycerolV1, ethanolV1 }
=======
const defs = { ethanol80V1, glycerol50V1, waterV1 }
>>>>>>> 0c370c36

export const getAllLiquidClassDefs = (): Record<string, LiquidClass> => defs<|MERGE_RESOLUTION|>--- conflicted
+++ resolved
@@ -11,10 +11,6 @@
 const glycerolV1 = glycerolV1Uncasted as LiquidClass
 const ethanolV1 = ethanolV1Uncasted as LiquidClass
 
-<<<<<<< HEAD
-const defs = { waterV1, glycerolV1, ethanolV1 }
-=======
 const defs = { ethanol80V1, glycerol50V1, waterV1 }
->>>>>>> 0c370c36
 
 export const getAllLiquidClassDefs = (): Record<string, LiquidClass> => defs