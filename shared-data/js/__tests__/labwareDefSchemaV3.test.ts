import path from 'path'
import glob from 'glob'
import { describe, expect, it, test } from 'vitest'

import type { LabwareDefinition3 } from '../types'
import Ajv from 'ajv'
import schema from '../../labware/schemas/3.json'

const fixturesDir = path.join(__dirname, '../../labware/fixtures/3')
const definitionsDir = path.join(__dirname, '../../labware/definitions/3')
const globPattern = '**/*.json'

const ajv = new Ajv({ allErrors: true, jsonPointers: true })
const validate = ajv.compile(schema)

<<<<<<< HEAD
const checkGeometryDefinitions = (labwareDef: LabwareDefinition3): void => {
  test('all geometryDefinitionIds should have an accompanying valid entry in innerLabwareGeometry', () => {
=======
const checkGeometryDefinitions = (
  labwareDef: LabwareDefinition3,
  filename: string
): void => {
  test('innerLabwareGeometry sections should be sorted top to bottom', () => {
    const geometries = Object.values(labwareDef.innerLabwareGeometry ?? [])
    for (const geometry of geometries) {
      const sectionList = geometry.sections
      const sortedSectionList = sectionList.toSorted(
        (a, b) => b.topHeight - a.topHeight
      )
      expect(sortedSectionList).toStrictEqual(sectionList)
    }
  })

  test(`all geometryDefinitionIds specified in {filename} should have an accompanying valid entry in innerLabwareGeometry`, () => {
>>>>>>> d3e189d9
    for (const wellName in labwareDef.wells) {
      const wellGeometryId = labwareDef.wells[wellName].geometryDefinitionId

      if (wellGeometryId === undefined) {
        return
      }
      if (
        labwareDef.innerLabwareGeometry === null ||
        labwareDef.innerLabwareGeometry === undefined
      ) {
        return
      }

      expect(wellGeometryId in labwareDef.innerLabwareGeometry).toBe(true)

      // FIXME(mm, 2025-02-04):
      // - `sections` is not necessarily sorted, so `sections[0]` is not necessarily the top.
      // - Even after solving that, `wellDepth` != `topFrustumHeight` for ~26/60 definitions.
      //
      // const wellDepth = labwareDef.wells[wellName].depth
      // const topFrustumHeight =
      //   labwareDef.innerLabwareGeometry[wellGeometryId].sections[0].topHeight
      // expect(wellDepth).toEqual(topFrustumHeight)
    }
  })
}

describe(`test labware definitions with schema v3`, () => {
  const definitionPaths = glob.sync(globPattern, {
    cwd: definitionsDir,
    absolute: true,
  })
  const fixturePaths = glob.sync(globPattern, {
    cwd: fixturesDir,
    absolute: true,
  })
  const allPaths = definitionPaths.concat(fixturePaths)

  test("paths didn't break, which would give false positives", () => {
    expect(definitionPaths.length).toBeGreaterThan(0)
    expect(fixturePaths.length).toBeGreaterThan(0)
  })

  describe.each(allPaths)('%s', labwarePath => {
    const labwareDef = require(labwarePath) as LabwareDefinition3

    it('validates against schema', () => {
      const valid = validate(labwareDef)
      const validationErrors = validate.errors

      // FIXME(mm, 2025-02-04): These new definitions have a displayCategory that
      // the schema does not recognized. Either they need to change or the schema does.
      const expectFailure = [
        'opentrons_flex_tiprack_lid',
        'opentrons_tough_pcr_auto_sealing_lid',
        'protocol_engine_lid_stack_object',
      ].includes(labwareDef.parameters.loadName)

      if (expectFailure) expect(validationErrors).not.toBe(null)
      else expect(validationErrors).toBe(null)
      expect(valid).toBe(!expectFailure)
    })

    checkGeometryDefinitions(labwareDef)
  })
})<|MERGE_RESOLUTION|>--- conflicted
+++ resolved
@@ -13,14 +13,7 @@
 const ajv = new Ajv({ allErrors: true, jsonPointers: true })
 const validate = ajv.compile(schema)
 
-<<<<<<< HEAD
 const checkGeometryDefinitions = (labwareDef: LabwareDefinition3): void => {
-  test('all geometryDefinitionIds should have an accompanying valid entry in innerLabwareGeometry', () => {
-=======
-const checkGeometryDefinitions = (
-  labwareDef: LabwareDefinition3,
-  filename: string
-): void => {
   test('innerLabwareGeometry sections should be sorted top to bottom', () => {
     const geometries = Object.values(labwareDef.innerLabwareGeometry ?? [])
     for (const geometry of geometries) {
@@ -32,8 +25,7 @@
     }
   })
 
-  test(`all geometryDefinitionIds specified in {filename} should have an accompanying valid entry in innerLabwareGeometry`, () => {
->>>>>>> d3e189d9
+  test('all geometryDefinitionIds should have an accompanying valid entry in innerLabwareGeometry', () => {
     for (const wellName in labwareDef.wells) {
       const wellGeometryId = labwareDef.wells[wellName].geometryDefinitionId
 
@@ -50,8 +42,7 @@
       expect(wellGeometryId in labwareDef.innerLabwareGeometry).toBe(true)
 
       // FIXME(mm, 2025-02-04):
-      // - `sections` is not necessarily sorted, so `sections[0]` is not necessarily the top.
-      // - Even after solving that, `wellDepth` != `topFrustumHeight` for ~26/60 definitions.
+      // `wellDepth` != `topFrustumHeight` for ~23/60 definitions.
       //
       // const wellDepth = labwareDef.wells[wellName].depth
       // const topFrustumHeight =
