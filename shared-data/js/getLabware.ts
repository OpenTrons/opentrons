--- conflicted
+++ resolved
@@ -41,22 +41,15 @@
   // out ot-3 labware definitions right now. We should
   // have a way to filter these in the future to display
   // the definitions. See RLIQ-117 for details.
-<<<<<<< HEAD
-  'opentrons_ot3_96_tiprack_20ul',
-  'opentrons_ot3_96_tiprack_200ul',
-  'opentrons_ot3_96_tiprack_1000ul',
-  'opentrons_ot3_96_tiprack_50ul',
+  'opentrons_flex_96_tiprack_20ul',
+  'opentrons_flex_96_tiprack_200ul',
+  'opentrons_flex_96_tiprack_1000ul',
+  'opentrons_flex_96_tiprack_50ul',
   // TODO(ba, 2023-06-23): exclude module calibration adapters
   'opentrons_calibration_adapter_heatershaker_module',
   'opentrons_calibration_adapter_magnetic_module',
   'opentrons_calibration_adapter_temperature_module',
   'opentrons_calibration_adapter_thermocycler_module',
-=======
-  'opentrons_flex_96_tiprack_20ul',
-  'opentrons_flex_96_tiprack_200ul',
-  'opentrons_flex_96_tiprack_1000ul',
-  'opentrons_flex_96_tiprack_50ul',
->>>>>>> 5fe3f130
 ]
 // NOTE(sa, 2020-7-14): in PD we do not want to list calibration blocks
 // but we still might want the rest of the labware in LABWAREV2_DO_NOT_LIST
