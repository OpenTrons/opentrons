--- conflicted
+++ resolved
@@ -58,11 +58,7 @@
     [liquidId: string]: {
       displayName: string
       description: string
-<<<<<<< HEAD
-      displayColor: string
-=======
       displayColor?: string
->>>>>>> 869b992c
     }
   }
   commands: CreateCommand[]
