import { PipetteName } from '../../../js'
import type { CreateCommand, RunTimeCommand } from './command'
import type { LabwareDefinition2, ModuleModel } from '../../../js/types'

export * from './command'

// NOTE: must be kept in sync with '../schemas/6.json'
export interface ProtocolFile<DesignerApplicationData = {}> {
  $otSharedSchema: '#/protocol/schemas/6'
  schemaVersion: 6
  metadata: {
    protocolName?: string
    author?: string
    description?: string | null | undefined
    created?: number
    lastModified?: number | null | undefined
    category?: string | null | undefined
    subcategory?: string | null | undefined
    tags?: string[]
  }
  designerApplication?: {
    name?: string
    version?: string
    data?: DesignerApplicationData
  }
  robot: {
    model: 'OT-2 Standard' | 'OT-3 Standard'
    deckId: 'ot2_standard' | 'ot2_short_trash'
  }
  pipettes: {
    [pipetteId: string]: { name: PipetteName }
  }
  labwareDefinitions: {
    [definitionId: string]: LabwareDefinition2
  }
  labware: {
    [labwareId: string]: {
      definitionId: string
      displayName?: string
    }
  }
  modules: {
    [moduleId: string]: {
      model: ModuleModel
    }
  }
  liquids: {
    [liquidId: string]: {
      displayName: string
      description: string
    }
  }
  commands: CreateCommand[]
  commandAnnotations?: {
    commandIds: string[]
    annotationType: string
    params?: { [key: string]: any }
  }
}

/**
 * This type should not be used, any time you want a function/hook/component to take in
 * a protocol file with run time commands, split your function signature to take in each param
 * separately, and import the RunTimeCommand type separately. RunTimeCommand is a server concept
 * and should not be mixed with our Protocol types
 * @deprecated Use {@link ProtocolFile}
 */
export interface ProtocolAnalysisFile<DesignerApplicationData = {}>
  extends Omit<ProtocolFile<DesignerApplicationData>, 'commands'> {
  commands: RunTimeCommand[]
}

/**
 * This type interface is represents the output of the opentrons analyze cli tool
 * which contains the protocol analysis engine
 * TODO: reconcile this type with that of the analysis returned from
 * the protocols record endpoints on the robot-server
 */
export interface ProtocolAnalysisOutput {
  createdAt: string
  files: AnalysisSourceFile[]
  config: JsonConfig | PythonConfig
  metadata: { [key: string]: any }
  commands: RunTimeCommand[]
  errors: AnalysisError[]
}

interface AnalysisSourceFile {
  name: string
  role: 'main' | 'labware'
}
<<<<<<< HEAD
export interface JsonConfig {
  protocolType: 'json'
  schemaVersion: number
}
export interface PythonConfig {
  protocolType: 'python'
  apiVersion: number
=======
interface JsonConfig {
  protocolType: 'json'
  schemaVersion: number
}
interface PythonConfig {
  protocolType: 'python'
  apiVersion: [major: number, minor: number]
>>>>>>> c8aa4208
}

interface AnalysisError {
  id: string
  errorType: string
  createdAt: string
  detail: string
}<|MERGE_RESOLUTION|>--- conflicted
+++ resolved
@@ -89,15 +89,6 @@
   name: string
   role: 'main' | 'labware'
 }
-<<<<<<< HEAD
-export interface JsonConfig {
-  protocolType: 'json'
-  schemaVersion: number
-}
-export interface PythonConfig {
-  protocolType: 'python'
-  apiVersion: number
-=======
 interface JsonConfig {
   protocolType: 'json'
   schemaVersion: number
@@ -105,7 +96,6 @@
 interface PythonConfig {
   protocolType: 'python'
   apiVersion: [major: number, minor: number]
->>>>>>> c8aa4208
 }
 
 interface AnalysisError {
