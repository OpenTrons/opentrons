{
  "$defs": {
    "AddressableAreaLocation": {
      "description": "The location of something place in an addressable area. This is a superset of deck slots.",
      "properties": {
        "addressableAreaName": {
          "description": "The name of the addressable area that you want to use. Valid values are the `id`s of `addressableArea`s in the [deck definition](https://github.com/Opentrons/opentrons/tree/edge/shared-data/deck).",
          "title": "Addressableareaname",
          "type": "string"
        }
      },
      "required": ["addressableAreaName"],
      "title": "AddressableAreaLocation",
      "type": "object"
    },
    "AddressableOffsetVector": {
      "description": "Offset, in deck coordinates, from nominal to actual position of an addressable area.",
      "properties": {
        "x": {
          "title": "X",
          "type": "number"
        },
        "y": {
          "title": "Y",
          "type": "number"
        },
        "z": {
          "title": "Z",
          "type": "number"
        }
      },
      "required": ["x", "y", "z"],
      "title": "AddressableOffsetVector",
      "type": "object"
    },
    "AirGapInPlaceCreate": {
      "description": "AirGapInPlace command request model.",
      "properties": {
        "commandType": {
          "const": "airGapInPlace",
          "default": "airGapInPlace",
          "enum": ["airGapInPlace"],
          "title": "Commandtype",
          "type": "string"
        },
        "intent": {
          "$ref": "#/$defs/CommandIntent",
          "description": "The reason the command was added. If not specified or `protocol`, the command will be treated as part of the protocol run itself, and added to the end of the existing command queue.\n\nIf `setup`, the command will be treated as part of run setup. A setup command may only be enqueued if the run has not started.\n\nUse setup commands for activities like pre-run calibration checks and module setup, like pre-heating.",
          "title": "Intent"
        },
        "key": {
          "description": "A key value, unique in this run, that can be used to track the same logical command across multiple runs of the same protocol. If a value is not provided, one will be generated.",
          "title": "Key",
          "type": "string"
        },
        "params": {
          "$ref": "#/$defs/AirGapInPlaceParams"
        }
      },
      "required": ["params"],
      "title": "AirGapInPlaceCreate",
      "type": "object"
    },
    "AirGapInPlaceParams": {
      "description": "Payload required to air gap in place.",
      "properties": {
        "correctionVolume": {
          "anyOf": [
            {
              "type": "number"
            },
            {
              "type": "null"
            }
          ],
          "default": null,
          "description": "The correction volume in uL.",
          "title": "Correctionvolume"
        },
        "flowRate": {
          "description": "Speed in \u00b5L/s configured for the pipette",
          "exclusiveMinimum": 0.0,
          "title": "Flowrate",
          "type": "number"
        },
        "pipetteId": {
          "description": "Identifier of pipette to use for liquid handling.",
          "title": "Pipetteid",
          "type": "string"
        },
        "volume": {
          "description": "The amount of liquid to aspirate, in \u00b5L. Must not be greater than the remaining available amount, which depends on the pipette (see `loadPipette`), its configuration (see `configureForVolume`), the tip (see `pickUpTip`), and the amount you've aspirated so far. There is some tolerance for floating point rounding errors.",
          "minimum": 0.0,
          "title": "Volume",
          "type": "number"
        }
      },
      "required": ["flowRate", "volume", "pipetteId"],
      "title": "AirGapInPlaceParams",
      "type": "object"
    },
    "AllNozzleLayoutConfiguration": {
      "description": "All basemodel to represent a reset to the nozzle configuration. Sending no parameters resets to default.",
      "properties": {
        "style": {
          "const": "ALL",
          "default": "ALL",
          "enum": ["ALL"],
          "title": "Style",
          "type": "string"
        }
      },
      "title": "AllNozzleLayoutConfiguration",
      "type": "object"
    },
    "AspirateCreate": {
      "description": "Create aspirate command request model.",
      "properties": {
        "commandType": {
          "const": "aspirate",
          "default": "aspirate",
          "enum": ["aspirate"],
          "title": "Commandtype",
          "type": "string"
        },
        "intent": {
          "$ref": "#/$defs/CommandIntent",
          "description": "The reason the command was added. If not specified or `protocol`, the command will be treated as part of the protocol run itself, and added to the end of the existing command queue.\n\nIf `setup`, the command will be treated as part of run setup. A setup command may only be enqueued if the run has not started.\n\nUse setup commands for activities like pre-run calibration checks and module setup, like pre-heating.",
          "title": "Intent"
        },
        "key": {
          "description": "A key value, unique in this run, that can be used to track the same logical command across multiple runs of the same protocol. If a value is not provided, one will be generated.",
          "title": "Key",
          "type": "string"
        },
        "params": {
          "$ref": "#/$defs/AspirateParams"
        }
      },
      "required": ["params"],
      "title": "AspirateCreate",
      "type": "object"
    },
    "AspirateInPlaceCreate": {
      "description": "AspirateInPlace command request model.",
      "properties": {
        "commandType": {
          "const": "aspirateInPlace",
          "default": "aspirateInPlace",
          "enum": ["aspirateInPlace"],
          "title": "Commandtype",
          "type": "string"
        },
        "intent": {
          "$ref": "#/$defs/CommandIntent",
          "description": "The reason the command was added. If not specified or `protocol`, the command will be treated as part of the protocol run itself, and added to the end of the existing command queue.\n\nIf `setup`, the command will be treated as part of run setup. A setup command may only be enqueued if the run has not started.\n\nUse setup commands for activities like pre-run calibration checks and module setup, like pre-heating.",
          "title": "Intent"
        },
        "key": {
          "description": "A key value, unique in this run, that can be used to track the same logical command across multiple runs of the same protocol. If a value is not provided, one will be generated.",
          "title": "Key",
          "type": "string"
        },
        "params": {
          "$ref": "#/$defs/AspirateInPlaceParams"
        }
      },
      "required": ["params"],
      "title": "AspirateInPlaceCreate",
      "type": "object"
    },
    "AspirateInPlaceParams": {
      "description": "Payload required to aspirate in place.",
      "properties": {
        "correctionVolume": {
          "anyOf": [
            {
              "type": "number"
            },
            {
              "type": "null"
            }
          ],
          "default": null,
          "description": "The correction volume in uL.",
          "title": "Correctionvolume"
        },
        "flowRate": {
          "description": "Speed in \u00b5L/s configured for the pipette",
          "exclusiveMinimum": 0.0,
          "title": "Flowrate",
          "type": "number"
        },
        "pipetteId": {
          "description": "Identifier of pipette to use for liquid handling.",
          "title": "Pipetteid",
          "type": "string"
        },
        "volume": {
          "description": "The amount of liquid to aspirate, in \u00b5L. Must not be greater than the remaining available amount, which depends on the pipette (see `loadPipette`), its configuration (see `configureForVolume`), the tip (see `pickUpTip`), and the amount you've aspirated so far. There is some tolerance for floating point rounding errors.",
          "minimum": 0.0,
          "title": "Volume",
          "type": "number"
        }
      },
      "required": ["flowRate", "volume", "pipetteId"],
      "title": "AspirateInPlaceParams",
      "type": "object"
    },
    "AspirateParams": {
      "description": "Parameters required to aspirate from a specific well.",
      "properties": {
        "correctionVolume": {
          "anyOf": [
            {
              "type": "number"
            },
            {
              "type": "null"
            }
          ],
          "default": null,
          "description": "The correction volume in uL.",
          "title": "Correctionvolume"
        },
        "flowRate": {
          "description": "Speed in \u00b5L/s configured for the pipette",
          "exclusiveMinimum": 0.0,
          "title": "Flowrate",
          "type": "number"
        },
        "labwareId": {
          "description": "Identifier of labware to use.",
          "title": "Labwareid",
          "type": "string"
        },
        "pipetteId": {
          "description": "Identifier of pipette to use for liquid handling.",
          "title": "Pipetteid",
          "type": "string"
        },
        "volume": {
          "description": "The amount of liquid to aspirate, in \u00b5L. Must not be greater than the remaining available amount, which depends on the pipette (see `loadPipette`), its configuration (see `configureForVolume`), the tip (see `pickUpTip`), and the amount you've aspirated so far. There is some tolerance for floating point rounding errors.",
          "minimum": 0.0,
          "title": "Volume",
          "type": "number"
        },
        "wellLocation": {
          "$ref": "#/$defs/LiquidHandlingWellLocation",
          "description": "Relative well location at which to perform the operation"
        },
        "wellName": {
          "description": "Name of well to use in labware.",
          "title": "Wellname",
          "type": "string"
        }
      },
      "required": ["labwareId", "wellName", "flowRate", "volume", "pipetteId"],
      "title": "AspirateParams",
      "type": "object"
    },
    "AspirateProperties": {
      "description": "Properties specific to the aspirate function.",
      "properties": {
        "correctionByVolume": {
          "description": "Settings for volume correction keyed by by target aspiration volume, representing additional volume the plunger should move to accurately hit target volume.",
          "items": {
            "maxItems": 2,
            "minItems": 2,
            "prefixItems": [
              {
                "anyOf": [
                  {
                    "minimum": 0,
                    "type": "integer"
                  },
                  {
                    "minimum": 0.0,
                    "type": "number"
                  }
                ]
              },
              {
                "anyOf": [
                  {
                    "type": "integer"
                  },
                  {
                    "type": "number"
                  }
                ]
              }
            ],
            "type": "array"
          },
          "title": "Correctionbyvolume",
          "type": "array"
        },
        "delay": {
          "$ref": "#/$defs/DelayProperties",
          "description": "Delay settings after an aspirate"
        },
        "flowRateByVolume": {
          "description": "Settings for flow rate keyed by target aspiration volume.",
          "items": {
            "maxItems": 2,
            "minItems": 2,
            "prefixItems": [
              {
                "anyOf": [
                  {
                    "minimum": 0,
                    "type": "integer"
                  },
                  {
                    "minimum": 0.0,
                    "type": "number"
                  }
                ]
              },
              {
                "anyOf": [
                  {
                    "minimum": 0,
                    "type": "integer"
                  },
                  {
                    "minimum": 0.0,
                    "type": "number"
                  }
                ]
              }
            ],
            "type": "array"
          },
          "title": "Flowratebyvolume",
          "type": "array"
        },
        "mix": {
          "$ref": "#/$defs/MixProperties",
          "description": "Mixing settings for before an aspirate"
        },
        "offset": {
          "$ref": "#/$defs/Coordinate",
          "description": "Relative offset for aspiration."
        },
        "positionReference": {
          "$ref": "#/$defs/PositionReference",
          "description": "Position reference for aspiration."
        },
        "preWet": {
          "description": "Whether to perform a pre-wet action.",
          "title": "Prewet",
          "type": "boolean"
        },
        "retract": {
          "$ref": "#/$defs/RetractAspirate",
          "description": "Pipette retract settings after an aspirate."
        },
        "submerge": {
          "$ref": "#/$defs/Submerge",
          "description": "Submerge settings for aspirate."
        }
      },
      "required": [
        "submerge",
        "retract",
        "positionReference",
        "offset",
        "flowRateByVolume",
        "correctionByVolume",
        "preWet",
        "mix",
        "delay"
      ],
      "title": "AspirateProperties",
      "type": "object"
    },
    "AspirateWhileTrackingCreate": {
      "description": "Create aspirateWhileTracking command request model.",
      "properties": {
        "commandType": {
          "const": "aspirateWhileTracking",
          "default": "aspirateWhileTracking",
          "enum": ["aspirateWhileTracking"],
          "title": "Commandtype",
          "type": "string"
        },
        "intent": {
          "$ref": "#/$defs/CommandIntent",
          "description": "The reason the command was added. If not specified or `protocol`, the command will be treated as part of the protocol run itself, and added to the end of the existing command queue.\n\nIf `setup`, the command will be treated as part of run setup. A setup command may only be enqueued if the run has not started.\n\nUse setup commands for activities like pre-run calibration checks and module setup, like pre-heating.",
          "title": "Intent"
        },
        "key": {
          "description": "A key value, unique in this run, that can be used to track the same logical command across multiple runs of the same protocol. If a value is not provided, one will be generated.",
          "title": "Key",
          "type": "string"
        },
        "params": {
          "$ref": "#/$defs/AspirateWhileTrackingParams"
        }
      },
      "required": ["params"],
      "title": "AspirateWhileTrackingCreate",
      "type": "object"
    },
    "AspirateWhileTrackingParams": {
      "description": "Parameters required to aspirate from a specific well.",
      "properties": {
        "correctionVolume": {
          "anyOf": [
            {
              "type": "number"
            },
            {
              "type": "null"
            }
          ],
          "default": null,
          "description": "The correction volume in uL.",
          "title": "Correctionvolume"
        },
        "flowRate": {
          "description": "Speed in \u00b5L/s configured for the pipette",
          "exclusiveMinimum": 0.0,
          "title": "Flowrate",
          "type": "number"
        },
        "labwareId": {
          "description": "Identifier of labware to use.",
          "title": "Labwareid",
          "type": "string"
        },
        "pipetteId": {
          "description": "Identifier of pipette to use for liquid handling.",
          "title": "Pipetteid",
          "type": "string"
        },
        "volume": {
          "description": "The amount of liquid to aspirate, in \u00b5L. Must not be greater than the remaining available amount, which depends on the pipette (see `loadPipette`), its configuration (see `configureForVolume`), the tip (see `pickUpTip`), and the amount you've aspirated so far. There is some tolerance for floating point rounding errors.",
          "minimum": 0.0,
          "title": "Volume",
          "type": "number"
        },
        "wellLocation": {
          "$ref": "#/$defs/LiquidHandlingWellLocation",
          "description": "Relative well location at which to perform the operation"
        },
        "wellName": {
          "description": "Name of well to use in labware.",
          "title": "Wellname",
          "type": "string"
        }
      },
      "required": ["labwareId", "wellName", "flowRate", "volume", "pipetteId"],
      "title": "AspirateWhileTrackingParams",
      "type": "object"
    },
    "BlowOutCreate": {
      "description": "Create blow-out command request model.",
      "properties": {
        "commandType": {
          "const": "blowout",
          "default": "blowout",
          "enum": ["blowout"],
          "title": "Commandtype",
          "type": "string"
        },
        "intent": {
          "$ref": "#/$defs/CommandIntent",
          "description": "The reason the command was added. If not specified or `protocol`, the command will be treated as part of the protocol run itself, and added to the end of the existing command queue.\n\nIf `setup`, the command will be treated as part of run setup. A setup command may only be enqueued if the run has not started.\n\nUse setup commands for activities like pre-run calibration checks and module setup, like pre-heating.",
          "title": "Intent"
        },
        "key": {
          "description": "A key value, unique in this run, that can be used to track the same logical command across multiple runs of the same protocol. If a value is not provided, one will be generated.",
          "title": "Key",
          "type": "string"
        },
        "params": {
          "$ref": "#/$defs/BlowOutParams"
        }
      },
      "required": ["params"],
      "title": "BlowOutCreate",
      "type": "object"
    },
    "BlowOutInPlaceCreate": {
      "description": "BlowOutInPlace command request model.",
      "properties": {
        "commandType": {
          "const": "blowOutInPlace",
          "default": "blowOutInPlace",
          "enum": ["blowOutInPlace"],
          "title": "Commandtype",
          "type": "string"
        },
        "intent": {
          "$ref": "#/$defs/CommandIntent",
          "description": "The reason the command was added. If not specified or `protocol`, the command will be treated as part of the protocol run itself, and added to the end of the existing command queue.\n\nIf `setup`, the command will be treated as part of run setup. A setup command may only be enqueued if the run has not started.\n\nUse setup commands for activities like pre-run calibration checks and module setup, like pre-heating.",
          "title": "Intent"
        },
        "key": {
          "description": "A key value, unique in this run, that can be used to track the same logical command across multiple runs of the same protocol. If a value is not provided, one will be generated.",
          "title": "Key",
          "type": "string"
        },
        "params": {
          "$ref": "#/$defs/BlowOutInPlaceParams"
        }
      },
      "required": ["params"],
      "title": "BlowOutInPlaceCreate",
      "type": "object"
    },
    "BlowOutInPlaceParams": {
      "description": "Payload required to blow-out in place.",
      "properties": {
        "flowRate": {
          "description": "Speed in \u00b5L/s configured for the pipette",
          "exclusiveMinimum": 0.0,
          "title": "Flowrate",
          "type": "number"
        },
        "pipetteId": {
          "description": "Identifier of pipette to use for liquid handling.",
          "title": "Pipetteid",
          "type": "string"
        }
      },
      "required": ["flowRate", "pipetteId"],
      "title": "BlowOutInPlaceParams",
      "type": "object"
    },
    "BlowOutParams": {
      "description": "Payload required to blow-out a specific well.",
      "properties": {
        "flowRate": {
          "description": "Speed in \u00b5L/s configured for the pipette",
          "exclusiveMinimum": 0.0,
          "title": "Flowrate",
          "type": "number"
        },
        "labwareId": {
          "description": "Identifier of labware to use.",
          "title": "Labwareid",
          "type": "string"
        },
        "pipetteId": {
          "description": "Identifier of pipette to use for liquid handling.",
          "title": "Pipetteid",
          "type": "string"
        },
        "wellLocation": {
          "$ref": "#/$defs/WellLocation",
          "description": "Relative well location at which to perform the operation"
        },
        "wellName": {
          "description": "Name of well to use in labware.",
          "title": "Wellname",
          "type": "string"
        }
      },
      "required": ["labwareId", "wellName", "flowRate", "pipetteId"],
      "title": "BlowOutParams",
      "type": "object"
    },
    "BlowoutLocation": {
      "description": "Location for blowout during a transfer function.",
      "enum": ["source", "destination", "trash"],
      "title": "BlowoutLocation",
      "type": "string"
    },
    "BlowoutParams": {
      "description": "Parameters for blowout.",
      "properties": {
        "flowRate": {
          "anyOf": [
            {
              "minimum": 0,
              "type": "integer"
            },
            {
              "minimum": 0.0,
              "type": "number"
            }
          ],
          "description": "Flow rate for blow out, in microliters per second.",
          "title": "Flowrate"
        },
        "location": {
          "$ref": "#/$defs/BlowoutLocation",
          "description": "Location well or trash entity for blow out."
        }
      },
      "required": ["location", "flowRate"],
      "title": "BlowoutParams",
      "type": "object"
    },
    "BlowoutProperties": {
      "description": "Blowout properties.",
      "properties": {
        "enable": {
          "description": "Whether blow-out is enabled.",
          "title": "Enable",
          "type": "boolean"
        },
        "params": {
          "$ref": "#/$defs/BlowoutParams",
          "description": "Parameters for the blowout function.",
          "title": "Params"
        }
      },
      "required": ["enable"],
      "title": "BlowoutProperties",
      "type": "object"
    },
    "CalibrateGripperCreate": {
      "description": "A request to create a `calibrateGripper` command.",
      "properties": {
        "commandType": {
          "const": "calibration/calibrateGripper",
          "default": "calibration/calibrateGripper",
          "enum": ["calibration/calibrateGripper"],
          "title": "Commandtype",
          "type": "string"
        },
        "intent": {
          "$ref": "#/$defs/CommandIntent",
          "description": "The reason the command was added. If not specified or `protocol`, the command will be treated as part of the protocol run itself, and added to the end of the existing command queue.\n\nIf `setup`, the command will be treated as part of run setup. A setup command may only be enqueued if the run has not started.\n\nUse setup commands for activities like pre-run calibration checks and module setup, like pre-heating.",
          "title": "Intent"
        },
        "key": {
          "description": "A key value, unique in this run, that can be used to track the same logical command across multiple runs of the same protocol. If a value is not provided, one will be generated.",
          "title": "Key",
          "type": "string"
        },
        "params": {
          "$ref": "#/$defs/CalibrateGripperParams"
        }
      },
      "required": ["params"],
      "title": "CalibrateGripperCreate",
      "type": "object"
    },
    "CalibrateGripperParams": {
      "description": "Parameters for a `calibrateGripper` command.",
      "properties": {
        "jaw": {
          "$ref": "#/$defs/CalibrateGripperParamsJaw",
          "description": "Which of the gripper's jaws to use to measure its offset. The robot will assume that a human operator has already attached the capacitive probe to the jaw and none is attached to the other jaw."
        },
        "otherJawOffset": {
          "$ref": "#/$defs/Vec3f",
          "description": "If an offset for the other probe is already found, then specifying it here will enable the CalibrateGripper command to complete the calibration process by calculating the total offset and saving it to disk. If this param is not specified then the command will only find and return the offset for the specified probe.",
          "title": "Otherjawoffset"
        }
      },
      "required": ["jaw"],
      "title": "CalibrateGripperParams",
      "type": "object"
    },
    "CalibrateGripperParamsJaw": {
      "enum": ["front", "rear"],
      "title": "CalibrateGripperParamsJaw",
      "type": "string"
    },
    "CalibrateModuleCreate": {
      "description": "Create calibrate-module command request model.",
      "properties": {
        "commandType": {
          "const": "calibration/calibrateModule",
          "default": "calibration/calibrateModule",
          "enum": ["calibration/calibrateModule"],
          "title": "Commandtype",
          "type": "string"
        },
        "intent": {
          "$ref": "#/$defs/CommandIntent",
          "description": "The reason the command was added. If not specified or `protocol`, the command will be treated as part of the protocol run itself, and added to the end of the existing command queue.\n\nIf `setup`, the command will be treated as part of run setup. A setup command may only be enqueued if the run has not started.\n\nUse setup commands for activities like pre-run calibration checks and module setup, like pre-heating.",
          "title": "Intent"
        },
        "key": {
          "description": "A key value, unique in this run, that can be used to track the same logical command across multiple runs of the same protocol. If a value is not provided, one will be generated.",
          "title": "Key",
          "type": "string"
        },
        "params": {
          "$ref": "#/$defs/CalibrateModuleParams"
        }
      },
      "required": ["params"],
      "title": "CalibrateModuleCreate",
      "type": "object"
    },
    "CalibrateModuleParams": {
      "description": "Payload required to calibrate-module.",
      "properties": {
        "labwareId": {
          "description": "The unique id of module calibration adapter labware.",
          "title": "Labwareid",
          "type": "string"
        },
        "moduleId": {
          "description": "The unique id of module to calibrate.",
          "title": "Moduleid",
          "type": "string"
        },
        "mount": {
          "$ref": "#/$defs/MountType",
          "description": "The instrument mount used to calibrate the module."
        }
      },
      "required": ["moduleId", "labwareId", "mount"],
      "title": "CalibrateModuleParams",
      "type": "object"
    },
    "CalibratePipetteCreate": {
      "description": "Create calibrate-pipette command request model.",
      "properties": {
        "commandType": {
          "const": "calibration/calibratePipette",
          "default": "calibration/calibratePipette",
          "enum": ["calibration/calibratePipette"],
          "title": "Commandtype",
          "type": "string"
        },
        "intent": {
          "$ref": "#/$defs/CommandIntent",
          "description": "The reason the command was added. If not specified or `protocol`, the command will be treated as part of the protocol run itself, and added to the end of the existing command queue.\n\nIf `setup`, the command will be treated as part of run setup. A setup command may only be enqueued if the run has not started.\n\nUse setup commands for activities like pre-run calibration checks and module setup, like pre-heating.",
          "title": "Intent"
        },
        "key": {
          "description": "A key value, unique in this run, that can be used to track the same logical command across multiple runs of the same protocol. If a value is not provided, one will be generated.",
          "title": "Key",
          "type": "string"
        },
        "params": {
          "$ref": "#/$defs/CalibratePipetteParams"
        }
      },
      "required": ["params"],
      "title": "CalibratePipetteCreate",
      "type": "object"
    },
    "CalibratePipetteParams": {
      "description": "Payload required to calibrate-pipette.",
      "properties": {
        "mount": {
          "$ref": "#/$defs/MountType",
          "description": "Instrument mount to calibrate."
        }
      },
      "required": ["mount"],
      "title": "CalibratePipetteParams",
      "type": "object"
    },
    "CloseLabwareLatchCreate": {
      "description": "A request to create a Heater-Shaker's close latch command.",
      "properties": {
        "commandType": {
          "const": "heaterShaker/closeLabwareLatch",
          "default": "heaterShaker/closeLabwareLatch",
          "enum": ["heaterShaker/closeLabwareLatch"],
          "title": "Commandtype",
          "type": "string"
        },
        "intent": {
          "$ref": "#/$defs/CommandIntent",
          "description": "The reason the command was added. If not specified or `protocol`, the command will be treated as part of the protocol run itself, and added to the end of the existing command queue.\n\nIf `setup`, the command will be treated as part of run setup. A setup command may only be enqueued if the run has not started.\n\nUse setup commands for activities like pre-run calibration checks and module setup, like pre-heating.",
          "title": "Intent"
        },
        "key": {
          "description": "A key value, unique in this run, that can be used to track the same logical command across multiple runs of the same protocol. If a value is not provided, one will be generated.",
          "title": "Key",
          "type": "string"
        },
        "params": {
          "$ref": "#/$defs/CloseLabwareLatchParams"
        }
      },
      "required": ["params"],
      "title": "CloseLabwareLatchCreate",
      "type": "object"
    },
    "CloseLabwareLatchParams": {
      "description": "Input parameters to close a Heater-Shaker Module's labware latch.",
      "properties": {
        "moduleId": {
          "description": "Unique ID of the Heater-Shaker Module.",
          "title": "Moduleid",
          "type": "string"
        }
      },
      "required": ["moduleId"],
      "title": "CloseLabwareLatchParams",
      "type": "object"
    },
    "CloseLatchCreate": {
      "description": "A request to execute a Flex Stacker CloseLatch command.",
      "properties": {
        "commandType": {
          "const": "flexStacker/closeLatch",
          "default": "flexStacker/closeLatch",
          "enum": ["flexStacker/closeLatch"],
          "title": "Commandtype",
          "type": "string"
        },
        "intent": {
          "$ref": "#/$defs/CommandIntent",
          "description": "The reason the command was added. If not specified or `protocol`, the command will be treated as part of the protocol run itself, and added to the end of the existing command queue.\n\nIf `setup`, the command will be treated as part of run setup. A setup command may only be enqueued if the run has not started.\n\nUse setup commands for activities like pre-run calibration checks and module setup, like pre-heating.",
          "title": "Intent"
        },
        "key": {
          "description": "A key value, unique in this run, that can be used to track the same logical command across multiple runs of the same protocol. If a value is not provided, one will be generated.",
          "title": "Key",
          "type": "string"
        },
        "params": {
          "$ref": "#/$defs/CloseLatchParams"
        }
      },
      "required": ["params"],
      "title": "CloseLatchCreate",
      "type": "object"
    },
    "CloseLatchParams": {
      "description": "The parameters defining how a stacker should close its latch.",
      "properties": {
        "moduleId": {
          "description": "Unique ID of the Flex Stacker",
          "title": "Moduleid",
          "type": "string"
        }
      },
      "required": ["moduleId"],
      "title": "CloseLatchParams",
      "type": "object"
    },
    "ColumnNozzleLayoutConfiguration": {
      "description": "Information required for nozzle configurations of type ROW and COLUMN.",
      "properties": {
        "primaryNozzle": {
          "description": "The primary nozzle to use in the layout configuration. This nozzle will update the critical point of the current pipette. For now, this is also the back left corner of your rectangle.",
          "enum": ["A1", "H1", "A12", "H12"],
          "title": "Primarynozzle",
          "type": "string"
        },
        "style": {
          "const": "COLUMN",
          "default": "COLUMN",
          "enum": ["COLUMN"],
          "title": "Style",
          "type": "string"
        }
      },
      "required": ["primaryNozzle"],
      "title": "ColumnNozzleLayoutConfiguration",
      "type": "object"
    },
    "CommandIntent": {
      "description": "Run intent for a given command.\n\nProps:\n    PROTOCOL: the command is part of the protocol run itself.\n    SETUP: the command is part of the setup phase of a run.",
      "enum": ["protocol", "setup", "fixit"],
      "title": "CommandIntent",
      "type": "string"
    },
    "CommentCreate": {
      "description": "Comment command request model.",
      "properties": {
        "commandType": {
          "const": "comment",
          "default": "comment",
          "enum": ["comment"],
          "title": "Commandtype",
          "type": "string"
        },
        "intent": {
          "$ref": "#/$defs/CommandIntent",
          "description": "The reason the command was added. If not specified or `protocol`, the command will be treated as part of the protocol run itself, and added to the end of the existing command queue.\n\nIf `setup`, the command will be treated as part of run setup. A setup command may only be enqueued if the run has not started.\n\nUse setup commands for activities like pre-run calibration checks and module setup, like pre-heating.",
          "title": "Intent"
        },
        "key": {
          "description": "A key value, unique in this run, that can be used to track the same logical command across multiple runs of the same protocol. If a value is not provided, one will be generated.",
          "title": "Key",
          "type": "string"
        },
        "params": {
          "$ref": "#/$defs/CommentParams"
        }
      },
      "required": ["params"],
      "title": "CommentCreate",
      "type": "object"
    },
    "CommentParams": {
      "description": "Payload required to annotate execution with a comment.",
      "properties": {
        "message": {
          "description": "A user-facing message",
          "title": "Message",
          "type": "string"
        }
      },
      "required": ["message"],
      "title": "CommentParams",
      "type": "object"
    },
    "ConfigureForVolumeCreate": {
      "description": "Configure for volume command creation request model.",
      "properties": {
        "commandType": {
          "const": "configureForVolume",
          "default": "configureForVolume",
          "enum": ["configureForVolume"],
          "title": "Commandtype",
          "type": "string"
        },
        "intent": {
          "$ref": "#/$defs/CommandIntent",
          "description": "The reason the command was added. If not specified or `protocol`, the command will be treated as part of the protocol run itself, and added to the end of the existing command queue.\n\nIf `setup`, the command will be treated as part of run setup. A setup command may only be enqueued if the run has not started.\n\nUse setup commands for activities like pre-run calibration checks and module setup, like pre-heating.",
          "title": "Intent"
        },
        "key": {
          "description": "A key value, unique in this run, that can be used to track the same logical command across multiple runs of the same protocol. If a value is not provided, one will be generated.",
          "title": "Key",
          "type": "string"
        },
        "params": {
          "$ref": "#/$defs/ConfigureForVolumeParams"
        }
      },
      "required": ["params"],
      "title": "ConfigureForVolumeCreate",
      "type": "object"
    },
    "ConfigureForVolumeParams": {
      "description": "Parameters required to configure volume for a specific pipette.",
      "properties": {
        "pipetteId": {
          "description": "Identifier of pipette to use for liquid handling.",
          "title": "Pipetteid",
          "type": "string"
        },
        "tipOverlapNotAfterVersion": {
          "description": "A version of tip overlap data to not exceed. The highest-versioned tip overlap data that does not exceed this version will be used. Versions are expressed as vN where N is an integer, counting up from v0. If None, the current highest version will be used.",
          "title": "Tipoverlapnotafterversion",
          "type": "string"
        },
        "volume": {
          "description": "Amount of liquid in uL. Must be at least 0 and no greater than a pipette-specific maximum volume.",
          "minimum": 0.0,
          "title": "Volume",
          "type": "number"
        }
      },
      "required": ["pipetteId", "volume"],
      "title": "ConfigureForVolumeParams",
      "type": "object"
    },
    "ConfigureNozzleLayoutCreate": {
      "description": "Configure nozzle layout creation request model.",
      "properties": {
        "commandType": {
          "const": "configureNozzleLayout",
          "default": "configureNozzleLayout",
          "enum": ["configureNozzleLayout"],
          "title": "Commandtype",
          "type": "string"
        },
        "intent": {
          "$ref": "#/$defs/CommandIntent",
          "description": "The reason the command was added. If not specified or `protocol`, the command will be treated as part of the protocol run itself, and added to the end of the existing command queue.\n\nIf `setup`, the command will be treated as part of run setup. A setup command may only be enqueued if the run has not started.\n\nUse setup commands for activities like pre-run calibration checks and module setup, like pre-heating.",
          "title": "Intent"
        },
        "key": {
          "description": "A key value, unique in this run, that can be used to track the same logical command across multiple runs of the same protocol. If a value is not provided, one will be generated.",
          "title": "Key",
          "type": "string"
        },
        "params": {
          "$ref": "#/$defs/ConfigureNozzleLayoutParams"
        }
      },
      "required": ["params"],
      "title": "ConfigureNozzleLayoutCreate",
      "type": "object"
    },
    "ConfigureNozzleLayoutParams": {
      "description": "Parameters required to configure the nozzle layout for a specific pipette.",
      "properties": {
        "configurationParams": {
          "anyOf": [
            {
              "$ref": "#/$defs/AllNozzleLayoutConfiguration"
            },
            {
              "$ref": "#/$defs/SingleNozzleLayoutConfiguration"
            },
            {
              "$ref": "#/$defs/RowNozzleLayoutConfiguration"
            },
            {
              "$ref": "#/$defs/ColumnNozzleLayoutConfiguration"
            },
            {
              "$ref": "#/$defs/QuadrantNozzleLayoutConfiguration"
            }
          ],
          "title": "Configurationparams"
        },
        "pipetteId": {
          "description": "Identifier of pipette to use for liquid handling.",
          "title": "Pipetteid",
          "type": "string"
        }
      },
      "required": ["pipetteId", "configurationParams"],
      "title": "ConfigureNozzleLayoutParams",
      "type": "object"
    },
    "Coordinate": {
      "description": "Three-dimensional coordinates.",
      "properties": {
        "x": {
          "anyOf": [
            {
              "type": "integer"
            },
            {
              "type": "number"
            }
          ],
          "title": "X"
        },
        "y": {
          "anyOf": [
            {
              "type": "integer"
            },
            {
              "type": "number"
            }
          ],
          "title": "Y"
        },
        "z": {
          "anyOf": [
            {
              "type": "integer"
            },
            {
              "type": "number"
            }
          ],
          "title": "Z"
        }
      },
      "required": ["x", "y", "z"],
      "title": "Coordinate",
      "type": "object"
    },
    "CustomCreate": {
      "description": "A request to create a custom command.",
      "properties": {
        "commandType": {
          "const": "custom",
          "default": "custom",
          "enum": ["custom"],
          "title": "Commandtype",
          "type": "string"
        },
        "intent": {
          "$ref": "#/$defs/CommandIntent",
          "description": "The reason the command was added. If not specified or `protocol`, the command will be treated as part of the protocol run itself, and added to the end of the existing command queue.\n\nIf `setup`, the command will be treated as part of run setup. A setup command may only be enqueued if the run has not started.\n\nUse setup commands for activities like pre-run calibration checks and module setup, like pre-heating.",
          "title": "Intent"
        },
        "key": {
          "description": "A key value, unique in this run, that can be used to track the same logical command across multiple runs of the same protocol. If a value is not provided, one will be generated.",
          "title": "Key",
          "type": "string"
        },
        "params": {
          "$ref": "#/$defs/CustomParams"
        }
      },
      "required": ["params"],
      "title": "CustomCreate",
      "type": "object"
    },
    "CustomParams": {
      "additionalProperties": true,
      "description": "Payload used by a custom command.",
      "properties": {},
      "title": "CustomParams",
      "type": "object"
    },
    "DeactivateBlockCreate": {
      "description": "A request to create a Thermocycler's deactivate block command.",
      "properties": {
        "commandType": {
          "const": "thermocycler/deactivateBlock",
          "default": "thermocycler/deactivateBlock",
          "enum": ["thermocycler/deactivateBlock"],
          "title": "Commandtype",
          "type": "string"
        },
        "intent": {
          "$ref": "#/$defs/CommandIntent",
          "description": "The reason the command was added. If not specified or `protocol`, the command will be treated as part of the protocol run itself, and added to the end of the existing command queue.\n\nIf `setup`, the command will be treated as part of run setup. A setup command may only be enqueued if the run has not started.\n\nUse setup commands for activities like pre-run calibration checks and module setup, like pre-heating.",
          "title": "Intent"
        },
        "key": {
          "description": "A key value, unique in this run, that can be used to track the same logical command across multiple runs of the same protocol. If a value is not provided, one will be generated.",
          "title": "Key",
          "type": "string"
        },
        "params": {
          "$ref": "#/$defs/DeactivateBlockParams"
        }
      },
      "required": ["params"],
      "title": "DeactivateBlockCreate",
      "type": "object"
    },
    "DeactivateBlockParams": {
      "description": "Input parameters to unset a Thermocycler's target block temperature.",
      "properties": {
        "moduleId": {
          "description": "Unique ID of the Thermocycler.",
          "title": "Moduleid",
          "type": "string"
        }
      },
      "required": ["moduleId"],
      "title": "DeactivateBlockParams",
      "type": "object"
    },
    "DeactivateHeaterCreate": {
      "description": "A request to create a Heater-Shaker's deactivate heater command.",
      "properties": {
        "commandType": {
          "const": "heaterShaker/deactivateHeater",
          "default": "heaterShaker/deactivateHeater",
          "enum": ["heaterShaker/deactivateHeater"],
          "title": "Commandtype",
          "type": "string"
        },
        "intent": {
          "$ref": "#/$defs/CommandIntent",
          "description": "The reason the command was added. If not specified or `protocol`, the command will be treated as part of the protocol run itself, and added to the end of the existing command queue.\n\nIf `setup`, the command will be treated as part of run setup. A setup command may only be enqueued if the run has not started.\n\nUse setup commands for activities like pre-run calibration checks and module setup, like pre-heating.",
          "title": "Intent"
        },
        "key": {
          "description": "A key value, unique in this run, that can be used to track the same logical command across multiple runs of the same protocol. If a value is not provided, one will be generated.",
          "title": "Key",
          "type": "string"
        },
        "params": {
          "$ref": "#/$defs/DeactivateHeaterParams"
        }
      },
      "required": ["params"],
      "title": "DeactivateHeaterCreate",
      "type": "object"
    },
    "DeactivateHeaterParams": {
      "description": "Input parameters to unset a Heater-Shaker's target temperature.",
      "properties": {
        "moduleId": {
          "description": "Unique ID of the Heater-Shaker Module.",
          "title": "Moduleid",
          "type": "string"
        }
      },
      "required": ["moduleId"],
      "title": "DeactivateHeaterParams",
      "type": "object"
    },
    "DeactivateLidCreate": {
      "description": "A request to create a Thermocycler's deactivate lid command.",
      "properties": {
        "commandType": {
          "const": "thermocycler/deactivateLid",
          "default": "thermocycler/deactivateLid",
          "enum": ["thermocycler/deactivateLid"],
          "title": "Commandtype",
          "type": "string"
        },
        "intent": {
          "$ref": "#/$defs/CommandIntent",
          "description": "The reason the command was added. If not specified or `protocol`, the command will be treated as part of the protocol run itself, and added to the end of the existing command queue.\n\nIf `setup`, the command will be treated as part of run setup. A setup command may only be enqueued if the run has not started.\n\nUse setup commands for activities like pre-run calibration checks and module setup, like pre-heating.",
          "title": "Intent"
        },
        "key": {
          "description": "A key value, unique in this run, that can be used to track the same logical command across multiple runs of the same protocol. If a value is not provided, one will be generated.",
          "title": "Key",
          "type": "string"
        },
        "params": {
          "$ref": "#/$defs/DeactivateLidParams"
        }
      },
      "required": ["params"],
      "title": "DeactivateLidCreate",
      "type": "object"
    },
    "DeactivateLidParams": {
      "description": "Input parameters to unset a Thermocycler's target lid temperature.",
      "properties": {
        "moduleId": {
          "description": "Unique ID of the Thermocycler.",
          "title": "Moduleid",
          "type": "string"
        }
      },
      "required": ["moduleId"],
      "title": "DeactivateLidParams",
      "type": "object"
    },
    "DeactivateShakerCreate": {
      "description": "A request to create a Heater-Shaker's deactivate shaker command.",
      "properties": {
        "commandType": {
          "const": "heaterShaker/deactivateShaker",
          "default": "heaterShaker/deactivateShaker",
          "enum": ["heaterShaker/deactivateShaker"],
          "title": "Commandtype",
          "type": "string"
        },
        "intent": {
          "$ref": "#/$defs/CommandIntent",
          "description": "The reason the command was added. If not specified or `protocol`, the command will be treated as part of the protocol run itself, and added to the end of the existing command queue.\n\nIf `setup`, the command will be treated as part of run setup. A setup command may only be enqueued if the run has not started.\n\nUse setup commands for activities like pre-run calibration checks and module setup, like pre-heating.",
          "title": "Intent"
        },
        "key": {
          "description": "A key value, unique in this run, that can be used to track the same logical command across multiple runs of the same protocol. If a value is not provided, one will be generated.",
          "title": "Key",
          "type": "string"
        },
        "params": {
          "$ref": "#/$defs/DeactivateShakerParams"
        }
      },
      "required": ["params"],
      "title": "DeactivateShakerCreate",
      "type": "object"
    },
    "DeactivateShakerParams": {
      "description": "Input parameters to deactivate shaker for a Heater-Shaker Module.",
      "properties": {
        "moduleId": {
          "description": "Unique ID of the Heater-Shaker Module.",
          "title": "Moduleid",
          "type": "string"
        }
      },
      "required": ["moduleId"],
      "title": "DeactivateShakerParams",
      "type": "object"
    },
    "DeactivateTemperatureCreate": {
      "description": "A request to deactivate a Temperature Module.",
      "properties": {
        "commandType": {
          "const": "temperatureModule/deactivate",
          "default": "temperatureModule/deactivate",
          "enum": ["temperatureModule/deactivate"],
          "title": "Commandtype",
          "type": "string"
        },
        "intent": {
          "$ref": "#/$defs/CommandIntent",
          "description": "The reason the command was added. If not specified or `protocol`, the command will be treated as part of the protocol run itself, and added to the end of the existing command queue.\n\nIf `setup`, the command will be treated as part of run setup. A setup command may only be enqueued if the run has not started.\n\nUse setup commands for activities like pre-run calibration checks and module setup, like pre-heating.",
          "title": "Intent"
        },
        "key": {
          "description": "A key value, unique in this run, that can be used to track the same logical command across multiple runs of the same protocol. If a value is not provided, one will be generated.",
          "title": "Key",
          "type": "string"
        },
        "params": {
          "$ref": "#/$defs/DeactivateTemperatureParams"
        }
      },
      "required": ["params"],
      "title": "DeactivateTemperatureCreate",
      "type": "object"
    },
    "DeactivateTemperatureParams": {
      "description": "Input parameters to deactivate a Temperature Module.",
      "properties": {
        "moduleId": {
          "description": "Unique ID of the Temperature Module.",
          "title": "Moduleid",
          "type": "string"
        }
      },
      "required": ["moduleId"],
      "title": "DeactivateTemperatureParams",
      "type": "object"
    },
    "DeckPoint": {
      "description": "Coordinates of a point in deck space.",
      "properties": {
        "x": {
          "title": "X",
          "type": "number"
        },
        "y": {
          "title": "Y",
          "type": "number"
        },
        "z": {
          "title": "Z",
          "type": "number"
        }
      },
      "required": ["x", "y", "z"],
      "title": "DeckPoint",
      "type": "object"
    },
    "DeckSlotLocation": {
      "description": "The location of something placed in a single deck slot.",
      "properties": {
        "slotName": {
          "$ref": "#/$defs/DeckSlotName",
          "description": "A slot on the robot's deck.\n\nThe plain numbers like `\"5\"` are for the OT-2, and the coordinates like `\"C2\"` are for the Flex.\n\nWhen you provide one of these values, you can use either style. It will automatically be converted to match the robot.\n\nWhen one of these values is returned, it will always match the robot."
        }
      },
      "required": ["slotName"],
      "title": "DeckSlotLocation",
      "type": "object"
    },
    "DeckSlotName": {
      "description": "Deck slot identifiers.",
      "enum": [
        "1",
        "2",
        "3",
        "4",
        "5",
        "6",
        "7",
        "8",
        "9",
        "10",
        "11",
        "12",
        "A1",
        "A2",
        "A3",
        "B1",
        "B2",
        "B3",
        "C1",
        "C2",
        "C3",
        "D1",
        "D2",
        "D3"
      ],
      "title": "DeckSlotName",
      "type": "string"
    },
    "DelayParams": {
      "description": "Parameters for delay.",
      "properties": {
        "duration": {
          "anyOf": [
            {
              "minimum": 0,
              "type": "integer"
            },
            {
              "minimum": 0.0,
              "type": "number"
            }
          ],
          "description": "Duration of delay, in seconds.",
          "title": "Duration"
        }
      },
      "required": ["duration"],
      "title": "DelayParams",
      "type": "object"
    },
    "DelayProperties": {
      "description": "Shared properties for delay..",
      "properties": {
        "enable": {
          "description": "Whether delay is enabled.",
          "title": "Enable",
          "type": "boolean"
        },
        "params": {
          "$ref": "#/$defs/DelayParams",
          "description": "Parameters for the delay function.",
          "title": "Params"
        }
      },
      "required": ["enable"],
      "title": "DelayProperties",
      "type": "object"
    },
    "DisengageCreate": {
      "description": "A request to create a Magnetic Module disengage command.",
      "properties": {
        "commandType": {
          "const": "magneticModule/disengage",
          "default": "magneticModule/disengage",
          "enum": ["magneticModule/disengage"],
          "title": "Commandtype",
          "type": "string"
        },
        "intent": {
          "$ref": "#/$defs/CommandIntent",
          "description": "The reason the command was added. If not specified or `protocol`, the command will be treated as part of the protocol run itself, and added to the end of the existing command queue.\n\nIf `setup`, the command will be treated as part of run setup. A setup command may only be enqueued if the run has not started.\n\nUse setup commands for activities like pre-run calibration checks and module setup, like pre-heating.",
          "title": "Intent"
        },
        "key": {
          "description": "A key value, unique in this run, that can be used to track the same logical command across multiple runs of the same protocol. If a value is not provided, one will be generated.",
          "title": "Key",
          "type": "string"
        },
        "params": {
          "$ref": "#/$defs/DisengageParams"
        }
      },
      "required": ["params"],
      "title": "DisengageCreate",
      "type": "object"
    },
    "DisengageParams": {
      "description": "Input data to disengage a Magnetic Module's magnets.",
      "properties": {
        "moduleId": {
          "description": "The ID of the Magnetic Module whose magnets you want to disengage, from a prior `loadModule` command.",
          "title": "Moduleid",
          "type": "string"
        }
      },
      "required": ["moduleId"],
      "title": "DisengageParams",
      "type": "object"
    },
    "DispenseCreate": {
      "description": "Create dispense command request model.",
      "properties": {
        "commandType": {
          "const": "dispense",
          "default": "dispense",
          "enum": ["dispense"],
          "title": "Commandtype",
          "type": "string"
        },
        "intent": {
          "$ref": "#/$defs/CommandIntent",
          "description": "The reason the command was added. If not specified or `protocol`, the command will be treated as part of the protocol run itself, and added to the end of the existing command queue.\n\nIf `setup`, the command will be treated as part of run setup. A setup command may only be enqueued if the run has not started.\n\nUse setup commands for activities like pre-run calibration checks and module setup, like pre-heating.",
          "title": "Intent"
        },
        "key": {
          "description": "A key value, unique in this run, that can be used to track the same logical command across multiple runs of the same protocol. If a value is not provided, one will be generated.",
          "title": "Key",
          "type": "string"
        },
        "params": {
          "$ref": "#/$defs/DispenseParams"
        }
      },
      "required": ["params"],
      "title": "DispenseCreate",
      "type": "object"
    },
    "DispenseInPlaceCreate": {
      "description": "DispenseInPlace command request model.",
      "properties": {
        "commandType": {
          "const": "dispenseInPlace",
          "default": "dispenseInPlace",
          "enum": ["dispenseInPlace"],
          "title": "Commandtype",
          "type": "string"
        },
        "intent": {
          "$ref": "#/$defs/CommandIntent",
          "description": "The reason the command was added. If not specified or `protocol`, the command will be treated as part of the protocol run itself, and added to the end of the existing command queue.\n\nIf `setup`, the command will be treated as part of run setup. A setup command may only be enqueued if the run has not started.\n\nUse setup commands for activities like pre-run calibration checks and module setup, like pre-heating.",
          "title": "Intent"
        },
        "key": {
          "description": "A key value, unique in this run, that can be used to track the same logical command across multiple runs of the same protocol. If a value is not provided, one will be generated.",
          "title": "Key",
          "type": "string"
        },
        "params": {
          "$ref": "#/$defs/DispenseInPlaceParams"
        }
      },
      "required": ["params"],
      "title": "DispenseInPlaceCreate",
      "type": "object"
    },
    "DispenseInPlaceParams": {
      "description": "Payload required to dispense in place.",
      "properties": {
        "correctionVolume": {
          "anyOf": [
            {
              "type": "number"
            },
            {
              "type": "null"
            }
          ],
          "default": null,
          "description": "The correction volume in uL.",
          "title": "Correctionvolume"
        },
        "flowRate": {
          "description": "Speed in \u00b5L/s configured for the pipette",
          "exclusiveMinimum": 0.0,
          "title": "Flowrate",
          "type": "number"
        },
        "pipetteId": {
          "description": "Identifier of pipette to use for liquid handling.",
          "title": "Pipetteid",
          "type": "string"
        },
        "pushOut": {
          "description": "push the plunger a small amount farther than necessary for accurate low-volume dispensing",
          "title": "Pushout",
          "type": "number"
        },
        "volume": {
          "description": "The amount of liquid to dispense, in \u00b5L. Must not be greater than the currently aspirated volume. There is some tolerance for floating point rounding errors.",
          "minimum": 0.0,
          "title": "Volume",
          "type": "number"
        }
      },
      "required": ["flowRate", "volume", "pipetteId"],
      "title": "DispenseInPlaceParams",
      "type": "object"
    },
    "DispenseParams": {
      "description": "Payload required to dispense to a specific well.",
      "properties": {
        "correctionVolume": {
          "anyOf": [
            {
              "type": "number"
            },
            {
              "type": "null"
            }
          ],
          "default": null,
          "description": "The correction volume in uL.",
          "title": "Correctionvolume"
        },
        "flowRate": {
          "description": "Speed in \u00b5L/s configured for the pipette",
          "exclusiveMinimum": 0.0,
          "title": "Flowrate",
          "type": "number"
        },
        "labwareId": {
          "description": "Identifier of labware to use.",
          "title": "Labwareid",
          "type": "string"
        },
        "pipetteId": {
          "description": "Identifier of pipette to use for liquid handling.",
          "title": "Pipetteid",
          "type": "string"
        },
        "pushOut": {
          "description": "push the plunger a small amount farther than necessary for accurate low-volume dispensing",
          "title": "Pushout",
          "type": "number"
        },
        "volume": {
          "description": "The amount of liquid to dispense, in \u00b5L. Must not be greater than the currently aspirated volume. There is some tolerance for floating point rounding errors.",
          "minimum": 0.0,
          "title": "Volume",
          "type": "number"
        },
        "wellLocation": {
          "$ref": "#/$defs/LiquidHandlingWellLocation",
          "description": "Relative well location at which to perform the operation"
        },
        "wellName": {
          "description": "Name of well to use in labware.",
          "title": "Wellname",
          "type": "string"
        }
      },
      "required": ["labwareId", "wellName", "flowRate", "volume", "pipetteId"],
      "title": "DispenseParams",
      "type": "object"
    },
    "DispenseWhileTrackingCreate": {
      "description": "Create dispenseWhileTracking command request model.",
      "properties": {
        "commandType": {
          "const": "dispenseWhileTracking",
          "default": "dispenseWhileTracking",
          "enum": ["dispenseWhileTracking"],
          "title": "Commandtype",
          "type": "string"
        },
        "intent": {
          "$ref": "#/$defs/CommandIntent",
          "description": "The reason the command was added. If not specified or `protocol`, the command will be treated as part of the protocol run itself, and added to the end of the existing command queue.\n\nIf `setup`, the command will be treated as part of run setup. A setup command may only be enqueued if the run has not started.\n\nUse setup commands for activities like pre-run calibration checks and module setup, like pre-heating.",
          "title": "Intent"
        },
        "key": {
          "description": "A key value, unique in this run, that can be used to track the same logical command across multiple runs of the same protocol. If a value is not provided, one will be generated.",
          "title": "Key",
          "type": "string"
        },
        "params": {
          "$ref": "#/$defs/DispenseWhileTrackingParams"
        }
      },
      "required": ["params"],
      "title": "DispenseWhileTrackingCreate",
      "type": "object"
    },
    "DispenseWhileTrackingParams": {
      "description": "Payload required to dispense to a specific well.",
      "properties": {
        "correctionVolume": {
          "anyOf": [
            {
              "type": "number"
            },
            {
              "type": "null"
            }
          ],
          "default": null,
          "description": "The correction volume in uL.",
          "title": "Correctionvolume"
        },
        "flowRate": {
          "description": "Speed in \u00b5L/s configured for the pipette",
          "exclusiveMinimum": 0.0,
          "title": "Flowrate",
          "type": "number"
        },
        "labwareId": {
          "description": "Identifier of labware to use.",
          "title": "Labwareid",
          "type": "string"
        },
        "pipetteId": {
          "description": "Identifier of pipette to use for liquid handling.",
          "title": "Pipetteid",
          "type": "string"
        },
        "pushOut": {
          "description": "push the plunger a small amount farther than necessary for accurate low-volume dispensing",
          "title": "Pushout",
          "type": "number"
        },
        "volume": {
          "description": "The amount of liquid to dispense, in \u00b5L. Must not be greater than the currently aspirated volume. There is some tolerance for floating point rounding errors.",
          "minimum": 0.0,
          "title": "Volume",
          "type": "number"
        },
        "wellLocation": {
          "$ref": "#/$defs/LiquidHandlingWellLocation",
          "description": "Relative well location at which to perform the operation"
        },
        "wellName": {
          "description": "Name of well to use in labware.",
          "title": "Wellname",
          "type": "string"
        }
      },
      "required": ["labwareId", "wellName", "flowRate", "volume", "pipetteId"],
      "title": "DispenseWhileTrackingParams",
      "type": "object"
    },
    "DropTipCreate": {
      "description": "Drop tip command creation request model.",
      "properties": {
        "commandType": {
          "const": "dropTip",
          "default": "dropTip",
          "enum": ["dropTip"],
          "title": "Commandtype",
          "type": "string"
        },
        "intent": {
          "$ref": "#/$defs/CommandIntent",
          "description": "The reason the command was added. If not specified or `protocol`, the command will be treated as part of the protocol run itself, and added to the end of the existing command queue.\n\nIf `setup`, the command will be treated as part of run setup. A setup command may only be enqueued if the run has not started.\n\nUse setup commands for activities like pre-run calibration checks and module setup, like pre-heating.",
          "title": "Intent"
        },
        "key": {
          "description": "A key value, unique in this run, that can be used to track the same logical command across multiple runs of the same protocol. If a value is not provided, one will be generated.",
          "title": "Key",
          "type": "string"
        },
        "params": {
          "$ref": "#/$defs/DropTipParams"
        }
      },
      "required": ["params"],
      "title": "DropTipCreate",
      "type": "object"
    },
    "DropTipInPlaceCreate": {
      "description": "Drop tip in place command creation request model.",
      "properties": {
        "commandType": {
          "const": "dropTipInPlace",
          "default": "dropTipInPlace",
          "enum": ["dropTipInPlace"],
          "title": "Commandtype",
          "type": "string"
        },
        "intent": {
          "$ref": "#/$defs/CommandIntent",
          "description": "The reason the command was added. If not specified or `protocol`, the command will be treated as part of the protocol run itself, and added to the end of the existing command queue.\n\nIf `setup`, the command will be treated as part of run setup. A setup command may only be enqueued if the run has not started.\n\nUse setup commands for activities like pre-run calibration checks and module setup, like pre-heating.",
          "title": "Intent"
        },
        "key": {
          "description": "A key value, unique in this run, that can be used to track the same logical command across multiple runs of the same protocol. If a value is not provided, one will be generated.",
          "title": "Key",
          "type": "string"
        },
        "params": {
          "$ref": "#/$defs/DropTipInPlaceParams"
        }
      },
      "required": ["params"],
      "title": "DropTipInPlaceCreate",
      "type": "object"
    },
    "DropTipInPlaceParams": {
      "description": "Payload required to drop a tip in place.",
      "properties": {
        "homeAfter": {
          "description": "Whether to home this pipette's plunger after dropping the tip. You should normally leave this unspecified to let the robot choose a safe default depending on its hardware.",
          "title": "Homeafter",
          "type": "boolean"
        },
        "pipetteId": {
          "description": "Identifier of pipette to use for liquid handling.",
          "title": "Pipetteid",
          "type": "string"
        }
      },
      "required": ["pipetteId"],
      "title": "DropTipInPlaceParams",
      "type": "object"
    },
    "DropTipParams": {
      "description": "Payload required to drop a tip in a specific well.",
      "properties": {
        "alternateDropLocation": {
          "description": "Whether to alternate location where tip is dropped within the labware. If True, this command will ignore the wellLocation provided and alternate between dropping tips at two predetermined locations inside the specified labware well. If False, the tip will be dropped at the top center of the well.",
          "title": "Alternatedroplocation",
          "type": "boolean"
        },
        "homeAfter": {
          "description": "Whether to home this pipette's plunger after dropping the tip. You should normally leave this unspecified to let the robot choose a safe default depending on its hardware.",
          "title": "Homeafter",
          "type": "boolean"
        },
        "labwareId": {
          "description": "Identifier of labware to use.",
          "title": "Labwareid",
          "type": "string"
        },
        "pipetteId": {
          "description": "Identifier of pipette to use for liquid handling.",
          "title": "Pipetteid",
          "type": "string"
        },
        "scrape_tips": {
          "description": "Whether or not to scrape off the tips with the ejector all the way down. If True, and the target location is a tip rack well, it will move the pipette. Towards the center of the tip rack with the ejector in the 'drop_tip' position. If False, no horizontal movement will occur.",
          "title": "Scrape Tips",
          "type": "boolean"
        },
        "wellLocation": {
          "$ref": "#/$defs/DropTipWellLocation",
          "description": "Relative well location at which to drop the tip."
        },
        "wellName": {
          "description": "Name of well to use in labware.",
          "title": "Wellname",
          "type": "string"
        }
      },
      "required": ["pipetteId", "labwareId", "wellName"],
      "title": "DropTipParams",
      "type": "object"
    },
    "DropTipWellLocation": {
      "description": "Like WellLocation, but for dropping tips.\n\nUnlike a typical WellLocation, the location for a drop tip\ndefaults to location based on the tip length rather than the well's top.",
      "properties": {
        "offset": {
          "$ref": "#/$defs/WellOffset"
        },
        "origin": {
          "$ref": "#/$defs/DropTipWellOrigin",
          "default": "default"
        }
      },
      "title": "DropTipWellLocation",
      "type": "object"
    },
    "DropTipWellOrigin": {
      "description": "The origin of a DropTipWellLocation offset.\n\nProps:\n    TOP: the top-center of the well\n    BOTTOM: the bottom-center of the well\n    CENTER: the middle-center of the well\n    DEFAULT: the default drop-tip location of the well,\n        based on pipette configuration and length of the tip.",
      "enum": ["top", "bottom", "center", "default"],
      "title": "DropTipWellOrigin",
      "type": "string"
    },
    "EmptyCreate": {
      "description": "A request to execute a Flex Stacker empty command.",
      "properties": {
        "commandType": {
          "const": "flexStacker/empty",
          "default": "flexStacker/empty",
          "enum": ["flexStacker/empty"],
          "title": "Commandtype",
          "type": "string"
        },
        "intent": {
          "$ref": "#/$defs/CommandIntent",
          "description": "The reason the command was added. If not specified or `protocol`, the command will be treated as part of the protocol run itself, and added to the end of the existing command queue.\n\nIf `setup`, the command will be treated as part of run setup. A setup command may only be enqueued if the run has not started.\n\nUse setup commands for activities like pre-run calibration checks and module setup, like pre-heating.",
          "title": "Intent"
        },
        "key": {
          "description": "A key value, unique in this run, that can be used to track the same logical command across multiple runs of the same protocol. If a value is not provided, one will be generated.",
          "title": "Key",
          "type": "string"
        },
        "params": {
          "$ref": "#/$defs/EmptyParams"
        }
      },
      "required": ["params"],
      "title": "EmptyCreate",
      "type": "object"
    },
    "EmptyParams": {
      "description": "The parameters defining how a stacker should be emptied.",
      "properties": {
        "count": {
          "anyOf": [
            {
              "minimum": 0,
              "type": "integer"
            },
            {
              "type": "null"
            }
          ],
          "default": null,
          "description": "The new count of labware in the pool. If None, default to an empty pool. If this number is larger than the amount of labware currently in the pool, default to the smaller amount. Do not use the value in the parameters as an outside observer; instead, use the count value from the results.",
          "title": "Count"
        },
        "message": {
          "anyOf": [
            {
              "type": "string"
            },
            {
              "type": "null"
            }
          ],
          "default": null,
          "description": "The message to display on connected clients during a manualWithPause strategy empty.",
          "title": "Message"
        },
        "moduleId": {
          "description": "Unique ID of the Flex Stacker",
          "title": "Moduleid",
          "type": "string"
        },
        "strategy": {
          "$ref": "#/$defs/StackerFillEmptyStrategy",
          "description": "How to empty the stacker. If manualWithPause, pause the protocol until the client sends an interaction, and mark the labware pool as empty thereafter. If logical, do not pause but immediately apply the specified count."
        }
      },
      "required": ["moduleId", "strategy"],
      "title": "EmptyParams",
      "type": "object"
    },
    "EngageCreate": {
      "description": "A request to create a Magnetic Module engage command.",
      "properties": {
        "commandType": {
          "const": "magneticModule/engage",
          "default": "magneticModule/engage",
          "enum": ["magneticModule/engage"],
          "title": "Commandtype",
          "type": "string"
        },
        "intent": {
          "$ref": "#/$defs/CommandIntent",
          "description": "The reason the command was added. If not specified or `protocol`, the command will be treated as part of the protocol run itself, and added to the end of the existing command queue.\n\nIf `setup`, the command will be treated as part of run setup. A setup command may only be enqueued if the run has not started.\n\nUse setup commands for activities like pre-run calibration checks and module setup, like pre-heating.",
          "title": "Intent"
        },
        "key": {
          "description": "A key value, unique in this run, that can be used to track the same logical command across multiple runs of the same protocol. If a value is not provided, one will be generated.",
          "title": "Key",
          "type": "string"
        },
        "params": {
          "$ref": "#/$defs/EngageParams"
        }
      },
      "required": ["params"],
      "title": "EngageCreate",
      "type": "object"
    },
    "EngageParams": {
      "description": "Input data to engage a Magnetic Module.",
      "properties": {
        "height": {
          "description": "How high, in millimeters, to raise the magnets.\n\nZero means the tops of the magnets are level with the ledge that the labware rests on. This will be slightly above the magnets' minimum height, the hardware home position. Negative values are allowed, to put the magnets below the ledge.\n\nUnits are always true millimeters. This is unlike certain labware definitions, engage commands in the Python Protocol API, and engage commands in older versions of the JSON protocol schema. Take care to convert properly.",
          "title": "Height",
          "type": "number"
        },
        "moduleId": {
          "description": "The ID of the Magnetic Module whose magnets you want to raise, from a prior `loadModule` command.",
          "title": "Moduleid",
          "type": "string"
        }
      },
      "required": ["moduleId", "height"],
      "title": "EngageParams",
      "type": "object"
    },
    "EvotipDispenseCreate": {
      "description": "DispenseInPlace command request model.",
      "properties": {
        "commandType": {
          "const": "evotipDispense",
          "default": "evotipDispense",
          "enum": ["evotipDispense"],
          "title": "Commandtype",
          "type": "string"
        },
        "intent": {
          "$ref": "#/$defs/CommandIntent",
          "description": "The reason the command was added. If not specified or `protocol`, the command will be treated as part of the protocol run itself, and added to the end of the existing command queue.\n\nIf `setup`, the command will be treated as part of run setup. A setup command may only be enqueued if the run has not started.\n\nUse setup commands for activities like pre-run calibration checks and module setup, like pre-heating.",
          "title": "Intent"
        },
        "key": {
          "description": "A key value, unique in this run, that can be used to track the same logical command across multiple runs of the same protocol. If a value is not provided, one will be generated.",
          "title": "Key",
          "type": "string"
        },
        "params": {
          "$ref": "#/$defs/EvotipDispenseParams"
        }
      },
      "required": ["params"],
      "title": "EvotipDispenseCreate",
      "type": "object"
    },
    "EvotipDispenseParams": {
      "description": "Payload required to dispense in place.",
      "properties": {
        "correctionVolume": {
          "anyOf": [
            {
              "type": "number"
            },
            {
              "type": "null"
            }
          ],
          "default": null,
          "description": "The correction volume in uL.",
          "title": "Correctionvolume"
        },
        "flowRate": {
          "description": "Speed in \u00b5L/s configured for the pipette",
          "exclusiveMinimum": 0.0,
          "title": "Flowrate",
          "type": "number"
        },
        "labwareId": {
          "description": "Identifier of labware to use.",
          "title": "Labwareid",
          "type": "string"
        },
        "pipetteId": {
          "description": "Identifier of pipette to use for liquid handling.",
          "title": "Pipetteid",
          "type": "string"
        },
        "volume": {
          "description": "The amount of liquid to dispense, in \u00b5L. Must not be greater than the currently aspirated volume. There is some tolerance for floating point rounding errors.",
          "minimum": 0.0,
          "title": "Volume",
          "type": "number"
        },
        "wellLocation": {
          "$ref": "#/$defs/LiquidHandlingWellLocation",
          "description": "Relative well location at which to perform the operation"
        },
        "wellName": {
          "description": "Name of well to use in labware.",
          "title": "Wellname",
          "type": "string"
        }
      },
      "required": ["labwareId", "wellName", "flowRate", "volume", "pipetteId"],
      "title": "EvotipDispenseParams",
      "type": "object"
    },
    "EvotipSealPipetteCreate": {
      "description": "Seal evotip resin tip command creation request model.",
      "properties": {
        "commandType": {
          "const": "evotipSealPipette",
          "default": "evotipSealPipette",
          "enum": ["evotipSealPipette"],
          "title": "Commandtype",
          "type": "string"
        },
        "intent": {
          "$ref": "#/$defs/CommandIntent",
          "description": "The reason the command was added. If not specified or `protocol`, the command will be treated as part of the protocol run itself, and added to the end of the existing command queue.\n\nIf `setup`, the command will be treated as part of run setup. A setup command may only be enqueued if the run has not started.\n\nUse setup commands for activities like pre-run calibration checks and module setup, like pre-heating.",
          "title": "Intent"
        },
        "key": {
          "description": "A key value, unique in this run, that can be used to track the same logical command across multiple runs of the same protocol. If a value is not provided, one will be generated.",
          "title": "Key",
          "type": "string"
        },
        "params": {
          "$ref": "#/$defs/EvotipSealPipetteParams"
        }
      },
      "required": ["params"],
      "title": "EvotipSealPipetteCreate",
      "type": "object"
    },
    "EvotipSealPipetteParams": {
      "description": "Payload needed to seal resin tips to a pipette.",
      "properties": {
        "labwareId": {
          "description": "Identifier of labware to use.",
          "title": "Labwareid",
          "type": "string"
        },
        "pipetteId": {
          "description": "Identifier of pipette to use for liquid handling.",
          "title": "Pipetteid",
          "type": "string"
        },
        "tipPickUpParams": {
          "anyOf": [
            {
              "$ref": "#/$defs/TipPickUpParams"
            },
            {
              "type": "null"
            }
          ],
          "default": null,
          "description": "Specific parameters for "
        },
        "wellLocation": {
          "$ref": "#/$defs/PickUpTipWellLocation",
          "description": "Relative well location at which to pick up the tip."
        },
        "wellName": {
          "description": "Name of well to use in labware.",
          "title": "Wellname",
          "type": "string"
        }
      },
      "required": ["pipetteId", "labwareId", "wellName"],
      "title": "EvotipSealPipetteParams",
      "type": "object"
    },
    "EvotipUnsealPipetteCreate": {
      "description": "Evotip unseal command creation request model.",
      "properties": {
        "commandType": {
          "const": "evotipUnsealPipette",
          "default": "evotipUnsealPipette",
          "enum": ["evotipUnsealPipette"],
          "title": "Commandtype",
          "type": "string"
        },
        "intent": {
          "$ref": "#/$defs/CommandIntent",
          "description": "The reason the command was added. If not specified or `protocol`, the command will be treated as part of the protocol run itself, and added to the end of the existing command queue.\n\nIf `setup`, the command will be treated as part of run setup. A setup command may only be enqueued if the run has not started.\n\nUse setup commands for activities like pre-run calibration checks and module setup, like pre-heating.",
          "title": "Intent"
        },
        "key": {
          "description": "A key value, unique in this run, that can be used to track the same logical command across multiple runs of the same protocol. If a value is not provided, one will be generated.",
          "title": "Key",
          "type": "string"
        },
        "params": {
          "$ref": "#/$defs/EvotipUnsealPipetteParams"
        }
      },
      "required": ["params"],
      "title": "EvotipUnsealPipetteCreate",
      "type": "object"
    },
    "EvotipUnsealPipetteParams": {
      "description": "Payload required to drop a tip in a specific well.",
      "properties": {
        "labwareId": {
          "description": "Identifier of labware to use.",
          "title": "Labwareid",
          "type": "string"
        },
        "pipetteId": {
          "description": "Identifier of pipette to use for liquid handling.",
          "title": "Pipetteid",
          "type": "string"
        },
        "wellLocation": {
          "$ref": "#/$defs/DropTipWellLocation",
          "description": "Relative well location at which to drop the tip."
        },
        "wellName": {
          "description": "Name of well to use in labware.",
          "title": "Wellname",
          "type": "string"
        }
      },
      "required": ["pipetteId", "labwareId", "wellName"],
      "title": "EvotipUnsealPipetteParams",
      "type": "object"
    },
    "FillCreate": {
      "description": "A request to execute a Flex Stacker fill command.",
      "properties": {
        "commandType": {
          "const": "flexStacker/fill",
          "default": "flexStacker/fill",
          "enum": ["flexStacker/fill"],
          "title": "Commandtype",
          "type": "string"
        },
        "intent": {
          "$ref": "#/$defs/CommandIntent",
          "description": "The reason the command was added. If not specified or `protocol`, the command will be treated as part of the protocol run itself, and added to the end of the existing command queue.\n\nIf `setup`, the command will be treated as part of run setup. A setup command may only be enqueued if the run has not started.\n\nUse setup commands for activities like pre-run calibration checks and module setup, like pre-heating.",
          "title": "Intent"
        },
        "key": {
          "description": "A key value, unique in this run, that can be used to track the same logical command across multiple runs of the same protocol. If a value is not provided, one will be generated.",
          "title": "Key",
          "type": "string"
        },
        "params": {
          "$ref": "#/$defs/FillParams"
        }
      },
      "required": ["params"],
      "title": "FillCreate",
      "type": "object"
    },
    "FillParams": {
      "description": "The parameters defining how a stacker should be filled.",
      "properties": {
        "count": {
          "anyOf": [
            {
              "minimum": 1,
              "type": "integer"
            },
            {
              "type": "null"
            }
          ],
          "default": null,
          "description": "How full the labware pool should now be. If None, default to the maximum amount of the currently-configured labware the pool can hold. If this number is larger than the maximum the pool can hold, it will be clamped to the maximum. If this number is smaller than the current amount of labware the pool holds, it will be clamped to that minimum. Do not use the value in the parameters as an outside observer; instead, use the count value from the results.",
          "title": "Count"
        },
        "message": {
          "anyOf": [
            {
              "type": "string"
            },
            {
              "type": "null"
            }
          ],
          "default": null,
          "description": "The message to display on connected clients during a manualWithPause strategy fill.",
          "title": "Message"
        },
        "moduleId": {
          "description": "Unique ID of the Flex Stacker",
          "title": "Moduleid",
          "type": "string"
        },
        "strategy": {
          "$ref": "#/$defs/StackerFillEmptyStrategy",
          "description": "How to fill the stacker. If manualWithPause, pause the protocol until the client sends an interaction, and apply the new specified count thereafter. If logical, do not pause but immediately apply the specified count."
        }
      },
      "required": ["moduleId", "strategy"],
      "title": "FillParams",
      "type": "object"
    },
    "GetNextTipCreate": {
      "description": "Get next tip command creation request model.",
      "properties": {
        "commandType": {
          "const": "getNextTip",
          "default": "getNextTip",
          "enum": ["getNextTip"],
          "title": "Commandtype",
          "type": "string"
        },
        "intent": {
          "$ref": "#/$defs/CommandIntent",
          "description": "The reason the command was added. If not specified or `protocol`, the command will be treated as part of the protocol run itself, and added to the end of the existing command queue.\n\nIf `setup`, the command will be treated as part of run setup. A setup command may only be enqueued if the run has not started.\n\nUse setup commands for activities like pre-run calibration checks and module setup, like pre-heating.",
          "title": "Intent"
        },
        "key": {
          "description": "A key value, unique in this run, that can be used to track the same logical command across multiple runs of the same protocol. If a value is not provided, one will be generated.",
          "title": "Key",
          "type": "string"
        },
        "params": {
          "$ref": "#/$defs/GetNextTipParams"
        }
      },
      "required": ["params"],
      "title": "GetNextTipCreate",
      "type": "object"
    },
    "GetNextTipParams": {
      "description": "Payload needed to resolve the next available tip.",
      "properties": {
        "labwareIds": {
          "description": "Labware ID(s) of tip racks to resolve next available tip(s) from Labware IDs will be resolved sequentially",
          "items": {
            "type": "string"
          },
          "title": "Labwareids",
          "type": "array"
        },
        "pipetteId": {
          "description": "Identifier of pipette to use for liquid handling.",
          "title": "Pipetteid",
          "type": "string"
        },
        "startingTipWell": {
          "description": "Name of starting tip rack 'well'. This only applies to the first tip rack in the list provided in labwareIDs",
          "title": "Startingtipwell",
          "type": "string"
        }
      },
      "required": ["pipetteId", "labwareIds"],
      "title": "GetNextTipParams",
      "type": "object"
    },
    "GetTipPresenceCreate": {
      "description": "GetTipPresence command creation request model.",
      "properties": {
        "commandType": {
          "const": "getTipPresence",
          "default": "getTipPresence",
          "enum": ["getTipPresence"],
          "title": "Commandtype",
          "type": "string"
        },
        "intent": {
          "$ref": "#/$defs/CommandIntent",
          "description": "The reason the command was added. If not specified or `protocol`, the command will be treated as part of the protocol run itself, and added to the end of the existing command queue.\n\nIf `setup`, the command will be treated as part of run setup. A setup command may only be enqueued if the run has not started.\n\nUse setup commands for activities like pre-run calibration checks and module setup, like pre-heating.",
          "title": "Intent"
        },
        "key": {
          "description": "A key value, unique in this run, that can be used to track the same logical command across multiple runs of the same protocol. If a value is not provided, one will be generated.",
          "title": "Key",
          "type": "string"
        },
        "params": {
          "$ref": "#/$defs/GetTipPresenceParams"
        }
      },
      "required": ["params"],
      "title": "GetTipPresenceCreate",
      "type": "object"
    },
    "GetTipPresenceParams": {
      "description": "Payload required for a GetTipPresence command.",
      "properties": {
        "pipetteId": {
          "description": "Identifier of pipette to use for liquid handling.",
          "title": "Pipetteid",
          "type": "string"
        }
      },
      "required": ["pipetteId"],
      "title": "GetTipPresenceParams",
      "type": "object"
    },
    "HomeCreate": {
      "description": "Data to create a Home command.",
      "properties": {
        "commandType": {
          "const": "home",
          "default": "home",
          "enum": ["home"],
          "title": "Commandtype",
          "type": "string"
        },
        "intent": {
          "$ref": "#/$defs/CommandIntent",
          "description": "The reason the command was added. If not specified or `protocol`, the command will be treated as part of the protocol run itself, and added to the end of the existing command queue.\n\nIf `setup`, the command will be treated as part of run setup. A setup command may only be enqueued if the run has not started.\n\nUse setup commands for activities like pre-run calibration checks and module setup, like pre-heating.",
          "title": "Intent"
        },
        "key": {
          "description": "A key value, unique in this run, that can be used to track the same logical command across multiple runs of the same protocol. If a value is not provided, one will be generated.",
          "title": "Key",
          "type": "string"
        },
        "params": {
          "$ref": "#/$defs/HomeParams"
        }
      },
      "required": ["params"],
      "title": "HomeCreate",
      "type": "object"
    },
    "HomeParams": {
      "description": "Payload required for a Home command.",
      "properties": {
        "axes": {
          "description": "Axes to return to their home positions. If omitted, will home all motors. Extra axes may be implicitly homed to ensure accurate homing of the explicitly specified axes.",
          "items": {
            "$ref": "#/$defs/MotorAxis"
          },
          "title": "Axes",
          "type": "array"
        },
        "skipIfMountPositionOk": {
          "$ref": "#/$defs/MountType",
          "description": "If this parameter is provided, the gantry will only be homed if the specified mount has an invalid position. If omitted, the homing action will be executed unconditionally.",
          "title": "Skipifmountpositionok"
        }
      },
      "title": "HomeParams",
      "type": "object"
    },
    "InitializeCreate": {
      "description": "A request to execute an Absorbance Reader measurement.",
      "properties": {
        "commandType": {
          "const": "absorbanceReader/initialize",
          "default": "absorbanceReader/initialize",
          "enum": ["absorbanceReader/initialize"],
          "title": "Commandtype",
          "type": "string"
        },
        "intent": {
          "$ref": "#/$defs/CommandIntent",
          "description": "The reason the command was added. If not specified or `protocol`, the command will be treated as part of the protocol run itself, and added to the end of the existing command queue.\n\nIf `setup`, the command will be treated as part of run setup. A setup command may only be enqueued if the run has not started.\n\nUse setup commands for activities like pre-run calibration checks and module setup, like pre-heating.",
          "title": "Intent"
        },
        "key": {
          "description": "A key value, unique in this run, that can be used to track the same logical command across multiple runs of the same protocol. If a value is not provided, one will be generated.",
          "title": "Key",
          "type": "string"
        },
        "params": {
          "$ref": "#/$defs/InitializeParams"
        }
      },
      "required": ["params"],
      "title": "InitializeCreate",
      "type": "object"
    },
    "InitializeParams": {
      "description": "Input parameters to initialize an absorbance reading.",
      "properties": {
        "measureMode": {
          "description": "Initialize single or multi measurement mode.",
          "enum": ["single", "multi"],
          "title": "Measuremode",
          "type": "string"
        },
        "moduleId": {
          "description": "Unique ID of the absorbance reader.",
          "title": "Moduleid",
          "type": "string"
        },
        "referenceWavelength": {
          "description": "Optional reference wavelength in nm.",
          "title": "Referencewavelength",
          "type": "integer"
        },
        "sampleWavelengths": {
          "description": "Sample wavelengths in nm.",
          "items": {
            "type": "integer"
          },
          "title": "Samplewavelengths",
          "type": "array"
        }
      },
      "required": ["moduleId", "measureMode", "sampleWavelengths"],
      "title": "InitializeParams",
      "type": "object"
    },
    "InstrumentSensorId": {
      "description": "Primary and secondary sensor ids.",
      "enum": ["primary", "secondary", "both"],
      "title": "InstrumentSensorId",
      "type": "string"
    },
    "LabwareMovementStrategy": {
      "description": "Strategy to use for labware movement.",
      "enum": ["usingGripper", "manualMoveWithPause", "manualMoveWithoutPause"],
      "title": "LabwareMovementStrategy",
      "type": "string"
    },
    "LabwareOffsetVector": {
      "description": "Offset, in deck coordinates from nominal to actual position.",
      "properties": {
        "x": {
          "title": "X",
          "type": "number"
        },
        "y": {
          "title": "Y",
          "type": "number"
        },
        "z": {
          "title": "Z",
          "type": "number"
        }
      },
      "required": ["x", "y", "z"],
      "title": "LabwareOffsetVector",
      "type": "object"
    },
    "LiquidClassRecord": {
      "description": "LiquidClassRecord is our internal representation of an (immutable) liquid class.\n\nConceptually, a liquid class record is the tuple (name, pipette, tip, transfer properties).\nWe consider two liquid classes to be the same if every entry in that tuple is the same; and liquid\nclasses are different if any entry in the tuple is different.\n\nThis class defines the tuple via inheritance so that we can reuse the definitions from shared_data.",
      "properties": {
        "aspirate": {
          "$ref": "#/$defs/AspirateProperties",
          "description": "Aspirate parameters for this tip type."
        },
        "liquidClassName": {
          "description": "Identifier for the liquid of this liquid class, e.g. glycerol50.",
          "title": "Liquidclassname",
          "type": "string"
        },
        "multiDispense": {
          "$ref": "#/$defs/MultiDispenseProperties",
          "description": "Optional multi-dispense parameters for this tip type.",
          "title": "Multidispense"
        },
        "pipetteModel": {
          "description": "Identifier for the pipette of this liquid class.",
          "title": "Pipettemodel",
          "type": "string"
        },
        "singleDispense": {
          "$ref": "#/$defs/SingleDispenseProperties",
          "description": "Single dispense parameters for this tip type."
        },
        "tiprack": {
          "description": "The name of tiprack whose tip will be used when handling this specific liquid class with this pipette",
          "title": "Tiprack",
          "type": "string"
        }
      },
      "required": [
        "tiprack",
        "aspirate",
        "singleDispense",
        "liquidClassName",
        "pipetteModel"
      ],
      "title": "LiquidClassRecord",
      "type": "object"
    },
    "LiquidClassTouchTipParams": {
      "description": "Parameters for touch-tip.",
      "properties": {
        "mmToEdge": {
          "anyOf": [
            {
              "type": "integer"
            },
            {
              "type": "number"
            }
          ],
          "description": "Offset away from the the well edge, in millimeters.",
          "title": "Mmtoedge"
        },
        "speed": {
          "anyOf": [
            {
              "exclusiveMinimum": 0,
              "type": "integer"
            },
            {
              "exclusiveMinimum": 0.0,
              "type": "number"
            }
          ],
          "description": "Touch-tip speed, in millimeters per second.",
          "title": "Speed"
        },
        "zOffset": {
          "anyOf": [
            {
              "type": "integer"
            },
            {
              "type": "number"
            }
          ],
          "description": "Offset from the top of the well for touch-tip, in millimeters.",
          "title": "Zoffset"
        }
      },
      "required": ["zOffset", "mmToEdge", "speed"],
      "title": "LiquidClassTouchTipParams",
      "type": "object"
    },
    "LiquidHandlingWellLocation": {
      "description": "A relative location in reference to a well's location.\n\nTo be used with commands that handle liquids.",
      "properties": {
        "offset": {
          "$ref": "#/$defs/WellOffset"
        },
        "origin": {
          "$ref": "#/$defs/WellOrigin",
          "default": "top"
        },
        "volumeOffset": {
          "anyOf": [
            {
              "type": "number"
            },
            {
              "const": "operationVolume",
              "enum": ["operationVolume"],
              "type": "string"
            }
          ],
          "default": 0.0,
          "description": "A volume of liquid, in \u00b5L, to offset the z-axis offset. When \"operationVolume\" is specified, this volume is pulled from the command volume parameter.",
          "title": "Volumeoffset"
        }
      },
      "title": "LiquidHandlingWellLocation",
      "type": "object"
    },
    "LiquidProbeCreate": {
      "description": "The request model for a `liquidProbe` command.",
      "properties": {
        "commandType": {
          "const": "liquidProbe",
          "default": "liquidProbe",
          "enum": ["liquidProbe"],
          "title": "Commandtype",
          "type": "string"
        },
        "intent": {
          "$ref": "#/$defs/CommandIntent",
          "description": "The reason the command was added. If not specified or `protocol`, the command will be treated as part of the protocol run itself, and added to the end of the existing command queue.\n\nIf `setup`, the command will be treated as part of run setup. A setup command may only be enqueued if the run has not started.\n\nUse setup commands for activities like pre-run calibration checks and module setup, like pre-heating.",
          "title": "Intent"
        },
        "key": {
          "description": "A key value, unique in this run, that can be used to track the same logical command across multiple runs of the same protocol. If a value is not provided, one will be generated.",
          "title": "Key",
          "type": "string"
        },
        "params": {
          "$ref": "#/$defs/LiquidProbeParams"
        }
      },
      "required": ["params"],
      "title": "LiquidProbeCreate",
      "type": "object"
    },
    "LiquidProbeParams": {
      "description": "Parameters required for a `liquidProbe` command.",
      "properties": {
        "labwareId": {
          "description": "Identifier of labware to use.",
          "title": "Labwareid",
          "type": "string"
        },
        "pipetteId": {
          "description": "Identifier of pipette to use for liquid handling.",
          "title": "Pipetteid",
          "type": "string"
        },
        "wellLocation": {
          "$ref": "#/$defs/WellLocation",
          "description": "Relative well location at which to perform the operation"
        },
        "wellName": {
          "description": "Name of well to use in labware.",
          "title": "Wellname",
          "type": "string"
        }
      },
      "required": ["labwareId", "wellName", "pipetteId"],
      "title": "LiquidProbeParams",
      "type": "object"
    },
    "LoadLabwareCreate": {
      "description": "Load labware command creation request.",
      "properties": {
        "commandType": {
          "const": "loadLabware",
          "default": "loadLabware",
          "enum": ["loadLabware"],
          "title": "Commandtype",
          "type": "string"
        },
        "intent": {
          "$ref": "#/$defs/CommandIntent",
          "description": "The reason the command was added. If not specified or `protocol`, the command will be treated as part of the protocol run itself, and added to the end of the existing command queue.\n\nIf `setup`, the command will be treated as part of run setup. A setup command may only be enqueued if the run has not started.\n\nUse setup commands for activities like pre-run calibration checks and module setup, like pre-heating.",
          "title": "Intent"
        },
        "key": {
          "description": "A key value, unique in this run, that can be used to track the same logical command across multiple runs of the same protocol. If a value is not provided, one will be generated.",
          "title": "Key",
          "type": "string"
        },
        "params": {
          "$ref": "#/$defs/LoadLabwareParams"
        }
      },
      "required": ["params"],
      "title": "LoadLabwareCreate",
      "type": "object"
    },
    "LoadLabwareParams": {
      "description": "Payload required to load a labware into a slot.",
      "properties": {
        "displayName": {
          "description": "An optional user-specified display name or label for this labware.",
          "title": "Displayname",
          "type": "string"
        },
        "labwareId": {
          "description": "An optional ID to assign to this labware. If None, an ID will be generated.",
          "title": "Labwareid",
          "type": "string"
        },
        "loadName": {
          "description": "Name used to reference a labware definition.",
          "title": "Loadname",
          "type": "string"
        },
        "location": {
          "anyOf": [
            {
              "$ref": "#/$defs/DeckSlotLocation"
            },
            {
              "$ref": "#/$defs/ModuleLocation"
            },
            {
              "$ref": "#/$defs/OnLabwareLocation"
            },
            {
              "const": "offDeck",
              "enum": ["offDeck"],
              "type": "string"
            },
            {
              "const": "systemLocation",
              "enum": ["systemLocation"],
              "type": "string"
            },
            {
              "$ref": "#/$defs/AddressableAreaLocation"
            }
          ],
          "description": "Location the labware should be loaded into.",
          "title": "Location"
        },
        "namespace": {
          "description": "The namespace the labware definition belongs to.",
          "title": "Namespace",
          "type": "string"
        },
        "version": {
          "description": "The labware definition version.",
          "title": "Version",
          "type": "integer"
        }
      },
      "required": ["location", "loadName", "namespace", "version"],
      "title": "LoadLabwareParams",
      "type": "object"
    },
    "LoadLidCreate": {
      "description": "Load lid command creation request.",
      "properties": {
        "commandType": {
          "const": "loadLid",
          "default": "loadLid",
          "enum": ["loadLid"],
          "title": "Commandtype",
          "type": "string"
        },
        "intent": {
          "$ref": "#/$defs/CommandIntent",
          "description": "The reason the command was added. If not specified or `protocol`, the command will be treated as part of the protocol run itself, and added to the end of the existing command queue.\n\nIf `setup`, the command will be treated as part of run setup. A setup command may only be enqueued if the run has not started.\n\nUse setup commands for activities like pre-run calibration checks and module setup, like pre-heating.",
          "title": "Intent"
        },
        "key": {
          "description": "A key value, unique in this run, that can be used to track the same logical command across multiple runs of the same protocol. If a value is not provided, one will be generated.",
          "title": "Key",
          "type": "string"
        },
        "params": {
          "$ref": "#/$defs/LoadLidParams"
        }
      },
      "required": ["params"],
      "title": "LoadLidCreate",
      "type": "object"
    },
    "LoadLidParams": {
      "description": "Payload required to load a lid onto a labware.",
      "properties": {
        "loadName": {
          "description": "Name used to reference a lid labware definition.",
          "title": "Loadname",
          "type": "string"
        },
        "location": {
          "anyOf": [
            {
              "$ref": "#/$defs/DeckSlotLocation"
            },
            {
              "$ref": "#/$defs/ModuleLocation"
            },
            {
              "$ref": "#/$defs/OnLabwareLocation"
            },
            {
              "const": "offDeck",
              "enum": ["offDeck"],
              "type": "string"
            },
            {
              "const": "systemLocation",
              "enum": ["systemLocation"],
              "type": "string"
            },
            {
              "$ref": "#/$defs/AddressableAreaLocation"
            }
          ],
          "description": "Labware the lid should be loaded onto.",
          "title": "Location"
        },
        "namespace": {
          "description": "The namespace the lid labware definition belongs to.",
          "title": "Namespace",
          "type": "string"
        },
        "version": {
          "description": "The lid labware definition version.",
          "title": "Version",
          "type": "integer"
        }
      },
      "required": ["location", "loadName", "namespace", "version"],
      "title": "LoadLidParams",
      "type": "object"
    },
    "LoadLidStackCreate": {
      "description": "Load lid stack command creation request.",
      "properties": {
        "commandType": {
          "const": "loadLidStack",
          "default": "loadLidStack",
          "enum": ["loadLidStack"],
          "title": "Commandtype",
          "type": "string"
        },
        "intent": {
          "$ref": "#/$defs/CommandIntent",
          "description": "The reason the command was added. If not specified or `protocol`, the command will be treated as part of the protocol run itself, and added to the end of the existing command queue.\n\nIf `setup`, the command will be treated as part of run setup. A setup command may only be enqueued if the run has not started.\n\nUse setup commands for activities like pre-run calibration checks and module setup, like pre-heating.",
          "title": "Intent"
        },
        "key": {
          "description": "A key value, unique in this run, that can be used to track the same logical command across multiple runs of the same protocol. If a value is not provided, one will be generated.",
          "title": "Key",
          "type": "string"
        },
        "params": {
          "$ref": "#/$defs/LoadLidStackParams"
        }
      },
      "required": ["params"],
      "title": "LoadLidStackCreate",
      "type": "object"
    },
    "LoadLidStackParams": {
      "description": "Payload required to load a lid stack onto a location.",
      "properties": {
        "labwareIds": {
          "description": "An optional list of IDs to assign to the lids in the stack.If None, an ID will be generated.",
          "items": {
            "type": "string"
          },
          "title": "Labwareids",
          "type": "array"
        },
        "loadName": {
          "description": "Name used to reference a lid labware definition.",
          "title": "Loadname",
          "type": "string"
        },
        "location": {
          "anyOf": [
            {
              "$ref": "#/$defs/DeckSlotLocation"
            },
            {
              "$ref": "#/$defs/ModuleLocation"
            },
            {
              "$ref": "#/$defs/OnLabwareLocation"
            },
            {
              "const": "offDeck",
              "enum": ["offDeck"],
              "type": "string"
            },
            {
              "const": "systemLocation",
              "enum": ["systemLocation"],
              "type": "string"
            },
            {
              "$ref": "#/$defs/AddressableAreaLocation"
            }
          ],
          "description": "Location the lid stack should be loaded into.",
          "title": "Location"
        },
        "namespace": {
          "description": "The namespace the lid labware definition belongs to.",
          "title": "Namespace",
          "type": "string"
        },
        "quantity": {
          "description": "The quantity of lids to load.",
          "title": "Quantity",
          "type": "integer"
        },
        "stackLabwareId": {
          "description": "An optional ID to assign to the lid stack labware object created.If None, an ID will be generated.",
          "title": "Stacklabwareid",
          "type": "string"
        },
        "version": {
          "description": "The lid labware definition version.",
          "title": "Version",
          "type": "integer"
        }
      },
      "required": ["location", "loadName", "namespace", "version", "quantity"],
      "title": "LoadLidStackParams",
      "type": "object"
    },
    "LoadLiquidClassCreate": {
      "description": "Load Liquid Class command creation request.",
      "properties": {
        "commandType": {
          "const": "loadLiquidClass",
          "default": "loadLiquidClass",
          "enum": ["loadLiquidClass"],
          "title": "Commandtype",
          "type": "string"
        },
        "intent": {
          "$ref": "#/$defs/CommandIntent",
          "description": "The reason the command was added. If not specified or `protocol`, the command will be treated as part of the protocol run itself, and added to the end of the existing command queue.\n\nIf `setup`, the command will be treated as part of run setup. A setup command may only be enqueued if the run has not started.\n\nUse setup commands for activities like pre-run calibration checks and module setup, like pre-heating.",
          "title": "Intent"
        },
        "key": {
          "description": "A key value, unique in this run, that can be used to track the same logical command across multiple runs of the same protocol. If a value is not provided, one will be generated.",
          "title": "Key",
          "type": "string"
        },
        "params": {
          "$ref": "#/$defs/LoadLiquidClassParams"
        }
      },
      "required": ["params"],
      "title": "LoadLiquidClassCreate",
      "type": "object"
    },
    "LoadLiquidClassParams": {
      "description": "The liquid class transfer properties to store.",
      "properties": {
        "liquidClassId": {
          "description": "Unique identifier for the liquid class to store. If you do not supply a liquidClassId, we will generate one.",
          "title": "Liquidclassid",
          "type": "string"
        },
        "liquidClassRecord": {
          "$ref": "#/$defs/LiquidClassRecord",
          "description": "The liquid class to store."
        }
      },
      "required": ["liquidClassRecord"],
      "title": "LoadLiquidClassParams",
      "type": "object"
    },
    "LoadLiquidCreate": {
      "description": "Load liquid command creation request.",
      "properties": {
        "commandType": {
          "const": "loadLiquid",
          "default": "loadLiquid",
          "enum": ["loadLiquid"],
          "title": "Commandtype",
          "type": "string"
        },
        "intent": {
          "$ref": "#/$defs/CommandIntent",
          "description": "The reason the command was added. If not specified or `protocol`, the command will be treated as part of the protocol run itself, and added to the end of the existing command queue.\n\nIf `setup`, the command will be treated as part of run setup. A setup command may only be enqueued if the run has not started.\n\nUse setup commands for activities like pre-run calibration checks and module setup, like pre-heating.",
          "title": "Intent"
        },
        "key": {
          "description": "A key value, unique in this run, that can be used to track the same logical command across multiple runs of the same protocol. If a value is not provided, one will be generated.",
          "title": "Key",
          "type": "string"
        },
        "params": {
          "$ref": "#/$defs/LoadLiquidParams"
        }
      },
      "required": ["params"],
      "title": "LoadLiquidCreate",
      "type": "object"
    },
    "LoadLiquidParams": {
      "description": "Payload required to load a liquid into a well.",
      "properties": {
        "labwareId": {
          "description": "Unique identifier of labware to load liquid into.",
          "title": "Labwareid",
          "type": "string"
        },
        "liquidId": {
          "anyOf": [
            {
              "type": "string"
            },
            {
              "const": "EMPTY",
              "enum": ["EMPTY"],
              "type": "string"
            }
          ],
          "description": "Unique identifier of the liquid to load. If this is the sentinel value EMPTY, all values of volumeByWell must be 0.",
          "title": "Liquidid"
        },
        "volumeByWell": {
          "additionalProperties": {
            "type": "number"
          },
          "description": "Volume of liquid, in \u00b5L, loaded into each well by name, in this labware. If the liquid id is the sentinel value EMPTY, all volumes must be 0.",
          "title": "Volumebywell",
          "type": "object"
        }
      },
      "required": ["liquidId", "labwareId", "volumeByWell"],
      "title": "LoadLiquidParams",
      "type": "object"
    },
    "LoadModuleCreate": {
      "description": "The model for a creation request for a load module command.",
      "properties": {
        "commandType": {
          "const": "loadModule",
          "default": "loadModule",
          "enum": ["loadModule"],
          "title": "Commandtype",
          "type": "string"
        },
        "intent": {
          "$ref": "#/$defs/CommandIntent",
          "description": "The reason the command was added. If not specified or `protocol`, the command will be treated as part of the protocol run itself, and added to the end of the existing command queue.\n\nIf `setup`, the command will be treated as part of run setup. A setup command may only be enqueued if the run has not started.\n\nUse setup commands for activities like pre-run calibration checks and module setup, like pre-heating.",
          "title": "Intent"
        },
        "key": {
          "description": "A key value, unique in this run, that can be used to track the same logical command across multiple runs of the same protocol. If a value is not provided, one will be generated.",
          "title": "Key",
          "type": "string"
        },
        "params": {
          "$ref": "#/$defs/LoadModuleParams"
        }
      },
      "required": ["params"],
      "title": "LoadModuleCreate",
      "type": "object"
    },
    "LoadModuleParams": {
      "description": "Payload required to load a module.",
      "properties": {
        "location": {
          "$ref": "#/$defs/DeckSlotLocation",
          "description": "The location into which this module should be loaded.\n\nFor the Thermocycler Module, which occupies multiple deck slots, this should be the front-most occupied slot (normally slot 7)."
        },
        "model": {
          "$ref": "#/$defs/ModuleModel",
          "description": "The model name of the module to load.\n\nProtocol Engine will look for a connected module that either exactly matches this one, or is compatible.\n\n For example, if you request a `temperatureModuleV1` here, Protocol Engine might load a `temperatureModuleV1` or a `temperatureModuleV2`.\n\n The model that it finds connected will be available through `result.model`."
        },
        "moduleId": {
          "description": "An optional ID to assign to this module. If None, an ID will be generated.",
          "title": "Moduleid",
          "type": "string"
        }
      },
      "required": ["model", "location"],
      "title": "LoadModuleParams",
      "type": "object"
    },
    "LoadPipetteCreate": {
      "description": "Load pipette command creation request model.",
      "properties": {
        "commandType": {
          "const": "loadPipette",
          "default": "loadPipette",
          "enum": ["loadPipette"],
          "title": "Commandtype",
          "type": "string"
        },
        "intent": {
          "$ref": "#/$defs/CommandIntent",
          "description": "The reason the command was added. If not specified or `protocol`, the command will be treated as part of the protocol run itself, and added to the end of the existing command queue.\n\nIf `setup`, the command will be treated as part of run setup. A setup command may only be enqueued if the run has not started.\n\nUse setup commands for activities like pre-run calibration checks and module setup, like pre-heating.",
          "title": "Intent"
        },
        "key": {
          "description": "A key value, unique in this run, that can be used to track the same logical command across multiple runs of the same protocol. If a value is not provided, one will be generated.",
          "title": "Key",
          "type": "string"
        },
        "params": {
          "$ref": "#/$defs/LoadPipetteParams"
        }
      },
      "required": ["params"],
      "title": "LoadPipetteCreate",
      "type": "object"
    },
    "LoadPipetteParams": {
      "description": "Payload needed to load a pipette on to a mount.",
      "properties": {
        "liquidPresenceDetection": {
          "description": "Enable liquid presence detection for this pipette. Defaults to False.",
          "title": "Liquidpresencedetection",
          "type": "boolean"
        },
        "mount": {
          "$ref": "#/$defs/MountType",
          "description": "The mount the pipette should be present on."
        },
        "pipetteId": {
          "description": "An optional ID to assign to this pipette. If None, an ID will be generated.",
          "title": "Pipetteid",
          "type": "string"
        },
        "pipetteName": {
          "$ref": "#/$defs/PipetteNameType",
          "description": "The load name of the pipette to be required."
        },
        "tipOverlapNotAfterVersion": {
          "description": "A version of tip overlap data to not exceed. The highest-versioned tip overlap data that does not exceed this version will be used. Versions are expressed as vN where N is an integer, counting up from v0. If None, the current highest version will be used.",
          "title": "Tipoverlapnotafterversion",
          "type": "string"
        }
      },
      "required": ["pipetteName", "mount"],
      "title": "LoadPipetteParams",
      "type": "object"
    },
    "MaintenancePosition": {
      "description": "Maintenance position options.",
      "enum": ["attachPlate", "attachInstrument"],
      "title": "MaintenancePosition",
      "type": "string"
    },
    "MixParams": {
      "description": "Parameters for mix.",
      "properties": {
        "repetitions": {
          "description": "Number of mixing repetitions. 0 is valid, but no mixing will occur.",
          "minimum": 0,
          "title": "Repetitions",
          "type": "integer"
        },
        "volume": {
          "anyOf": [
            {
              "exclusiveMinimum": 0,
              "type": "integer"
            },
            {
              "exclusiveMinimum": 0.0,
              "type": "number"
            }
          ],
          "description": "Volume used for mixing, in microliters.",
          "title": "Volume"
        }
      },
      "required": ["repetitions", "volume"],
      "title": "MixParams",
      "type": "object"
    },
    "MixProperties": {
      "description": "Mixing properties.",
      "properties": {
        "enable": {
          "description": "Whether mix is enabled.",
          "title": "Enable",
          "type": "boolean"
        },
        "params": {
          "$ref": "#/$defs/MixParams",
          "description": "Parameters for the mix function.",
          "title": "Params"
        }
      },
      "required": ["enable"],
      "title": "MixProperties",
      "type": "object"
    },
    "ModuleLocation": {
      "description": "The location of something placed atop a hardware module.",
      "properties": {
        "moduleId": {
          "description": "The ID of a loaded module from a prior `loadModule` command.",
          "title": "Moduleid",
          "type": "string"
        }
      },
      "required": ["moduleId"],
      "title": "ModuleLocation",
      "type": "object"
    },
    "ModuleModel": {
      "description": "All available modules' models.",
      "enum": [
        "temperatureModuleV1",
        "temperatureModuleV2",
        "magneticModuleV1",
        "magneticModuleV2",
        "thermocyclerModuleV1",
        "thermocyclerModuleV2",
        "heaterShakerModuleV1",
        "magneticBlockV1",
        "absorbanceReaderV1",
        "flexStackerModuleV1"
      ],
      "title": "ModuleModel",
      "type": "string"
    },
    "MotorAxis": {
      "description": "Motor axis on which to issue a home command.",
      "enum": [
        "x",
        "y",
        "leftZ",
        "rightZ",
        "leftPlunger",
        "rightPlunger",
        "extensionZ",
        "extensionJaw",
        "axis96ChannelCam"
      ],
      "title": "MotorAxis",
      "type": "string"
    },
    "MountType": {
      "enum": ["left", "right", "extension"],
      "title": "MountType",
      "type": "string"
    },
    "MoveAxesRelativeCreate": {
      "description": "MoveAxesRelative command request model.",
      "properties": {
        "commandType": {
          "const": "robot/moveAxesRelative",
          "default": "robot/moveAxesRelative",
          "enum": ["robot/moveAxesRelative"],
          "title": "Commandtype",
          "type": "string"
        },
        "intent": {
          "$ref": "#/$defs/CommandIntent",
          "description": "The reason the command was added. If not specified or `protocol`, the command will be treated as part of the protocol run itself, and added to the end of the existing command queue.\n\nIf `setup`, the command will be treated as part of run setup. A setup command may only be enqueued if the run has not started.\n\nUse setup commands for activities like pre-run calibration checks and module setup, like pre-heating.",
          "title": "Intent"
        },
        "key": {
          "description": "A key value, unique in this run, that can be used to track the same logical command across multiple runs of the same protocol. If a value is not provided, one will be generated.",
          "title": "Key",
          "type": "string"
        },
        "params": {
          "$ref": "#/$defs/MoveAxesRelativeParams"
        }
      },
      "required": ["params"],
      "title": "MoveAxesRelativeCreate",
      "type": "object"
    },
    "MoveAxesRelativeParams": {
      "description": "Payload required to move axes relative to position.",
      "properties": {
        "axis_map": {
          "additionalProperties": {
            "type": "number"
          },
          "description": "A dictionary mapping axes to relative movements in mm.",
          "title": "Axis Map",
          "type": "object"
        },
        "speed": {
          "description": "The max velocity to move the axes at. Will fall to hardware defaults if none provided.",
          "title": "Speed",
          "type": "number"
        }
      },
      "required": ["axis_map"],
      "title": "MoveAxesRelativeParams",
      "type": "object"
    },
    "MoveAxesToCreate": {
      "description": "MoveAxesTo command request model.",
      "properties": {
        "commandType": {
          "const": "robot/moveAxesTo",
          "default": "robot/moveAxesTo",
          "enum": ["robot/moveAxesTo"],
          "title": "Commandtype",
          "type": "string"
        },
        "intent": {
          "$ref": "#/$defs/CommandIntent",
          "description": "The reason the command was added. If not specified or `protocol`, the command will be treated as part of the protocol run itself, and added to the end of the existing command queue.\n\nIf `setup`, the command will be treated as part of run setup. A setup command may only be enqueued if the run has not started.\n\nUse setup commands for activities like pre-run calibration checks and module setup, like pre-heating.",
          "title": "Intent"
        },
        "key": {
          "description": "A key value, unique in this run, that can be used to track the same logical command across multiple runs of the same protocol. If a value is not provided, one will be generated.",
          "title": "Key",
          "type": "string"
        },
        "params": {
          "$ref": "#/$defs/MoveAxesToParams"
        }
      },
      "required": ["params"],
      "title": "MoveAxesToCreate",
      "type": "object"
    },
    "MoveAxesToParams": {
      "description": "Payload required to move axes to absolute position.",
      "properties": {
        "axis_map": {
          "additionalProperties": {
            "type": "number"
          },
          "description": "The specified axes to move to an absolute deck position with.",
          "title": "Axis Map",
          "type": "object"
        },
        "critical_point": {
          "additionalProperties": {
            "type": "number"
          },
          "description": "The critical point to move the mount with.",
          "title": "Critical Point",
          "type": "object"
        },
        "speed": {
          "description": "The max velocity to move the axes at. Will fall to hardware defaults if none provided.",
          "title": "Speed",
          "type": "number"
        }
      },
      "required": ["axis_map"],
      "title": "MoveAxesToParams",
      "type": "object"
    },
    "MoveLabwareCreate": {
      "description": "A request to create a ``moveLabware`` command.",
      "properties": {
        "commandType": {
          "const": "moveLabware",
          "default": "moveLabware",
          "enum": ["moveLabware"],
          "title": "Commandtype",
          "type": "string"
        },
        "intent": {
          "$ref": "#/$defs/CommandIntent",
          "description": "The reason the command was added. If not specified or `protocol`, the command will be treated as part of the protocol run itself, and added to the end of the existing command queue.\n\nIf `setup`, the command will be treated as part of run setup. A setup command may only be enqueued if the run has not started.\n\nUse setup commands for activities like pre-run calibration checks and module setup, like pre-heating.",
          "title": "Intent"
        },
        "key": {
          "description": "A key value, unique in this run, that can be used to track the same logical command across multiple runs of the same protocol. If a value is not provided, one will be generated.",
          "title": "Key",
          "type": "string"
        },
        "params": {
          "$ref": "#/$defs/MoveLabwareParams"
        }
      },
      "required": ["params"],
      "title": "MoveLabwareCreate",
      "type": "object"
    },
    "MoveLabwareParams": {
      "description": "Input parameters for a ``moveLabware`` command.",
      "properties": {
        "dropOffset": {
          "$ref": "#/$defs/LabwareOffsetVector",
          "description": "Offset to use when dropping off labware. Experimental param, subject to change",
          "title": "Dropoffset"
        },
        "labwareId": {
          "description": "The ID of the labware to move.",
          "title": "Labwareid",
          "type": "string"
        },
        "newLocation": {
          "anyOf": [
            {
              "$ref": "#/$defs/DeckSlotLocation"
            },
            {
              "$ref": "#/$defs/ModuleLocation"
            },
            {
              "$ref": "#/$defs/OnLabwareLocation"
            },
            {
              "const": "offDeck",
              "enum": ["offDeck"],
              "type": "string"
            },
            {
              "const": "systemLocation",
              "enum": ["systemLocation"],
              "type": "string"
            },
            {
              "$ref": "#/$defs/AddressableAreaLocation"
            }
          ],
          "description": "Where to move the labware.",
          "title": "Newlocation"
        },
        "pickUpOffset": {
          "$ref": "#/$defs/LabwareOffsetVector",
          "description": "Offset to use when picking up labware. Experimental param, subject to change",
          "title": "Pickupoffset"
        },
        "strategy": {
          "$ref": "#/$defs/LabwareMovementStrategy",
          "description": "Whether to use the gripper to perform the labware movement or to perform a manual movement with an option to pause."
        }
      },
      "required": ["labwareId", "newLocation", "strategy"],
      "title": "MoveLabwareParams",
      "type": "object"
    },
    "MoveRelativeCreate": {
      "description": "Data to create a MoveRelative command.",
      "properties": {
        "commandType": {
          "const": "moveRelative",
          "default": "moveRelative",
          "enum": ["moveRelative"],
          "title": "Commandtype",
          "type": "string"
        },
        "intent": {
          "$ref": "#/$defs/CommandIntent",
          "description": "The reason the command was added. If not specified or `protocol`, the command will be treated as part of the protocol run itself, and added to the end of the existing command queue.\n\nIf `setup`, the command will be treated as part of run setup. A setup command may only be enqueued if the run has not started.\n\nUse setup commands for activities like pre-run calibration checks and module setup, like pre-heating.",
          "title": "Intent"
        },
        "key": {
          "description": "A key value, unique in this run, that can be used to track the same logical command across multiple runs of the same protocol. If a value is not provided, one will be generated.",
          "title": "Key",
          "type": "string"
        },
        "params": {
          "$ref": "#/$defs/MoveRelativeParams"
        }
      },
      "required": ["params"],
      "title": "MoveRelativeCreate",
      "type": "object"
    },
    "MoveRelativeParams": {
      "description": "Payload required for a MoveRelative command.",
      "properties": {
        "axis": {
          "$ref": "#/$defs/MovementAxis",
          "description": "Axis along which to move."
        },
        "distance": {
          "description": "Distance to move in millimeters. A positive number will move towards the right (x), back (y), top (z) of the deck.",
          "title": "Distance",
          "type": "number"
        },
        "pipetteId": {
          "description": "Pipette to move.",
          "title": "Pipetteid",
          "type": "string"
        }
      },
      "required": ["pipetteId", "axis", "distance"],
      "title": "MoveRelativeParams",
      "type": "object"
    },
    "MoveToAddressableAreaCreate": {
      "description": "Move to addressable area command creation request model.",
      "properties": {
        "commandType": {
          "const": "moveToAddressableArea",
          "default": "moveToAddressableArea",
          "enum": ["moveToAddressableArea"],
          "title": "Commandtype",
          "type": "string"
        },
        "intent": {
          "$ref": "#/$defs/CommandIntent",
          "description": "The reason the command was added. If not specified or `protocol`, the command will be treated as part of the protocol run itself, and added to the end of the existing command queue.\n\nIf `setup`, the command will be treated as part of run setup. A setup command may only be enqueued if the run has not started.\n\nUse setup commands for activities like pre-run calibration checks and module setup, like pre-heating.",
          "title": "Intent"
        },
        "key": {
          "description": "A key value, unique in this run, that can be used to track the same logical command across multiple runs of the same protocol. If a value is not provided, one will be generated.",
          "title": "Key",
          "type": "string"
        },
        "params": {
          "$ref": "#/$defs/MoveToAddressableAreaParams"
        }
      },
      "required": ["params"],
      "title": "MoveToAddressableAreaCreate",
      "type": "object"
    },
    "MoveToAddressableAreaForDropTipCreate": {
      "description": "Move to addressable area for drop tip command creation request model.",
      "properties": {
        "commandType": {
          "const": "moveToAddressableAreaForDropTip",
          "default": "moveToAddressableAreaForDropTip",
          "enum": ["moveToAddressableAreaForDropTip"],
          "title": "Commandtype",
          "type": "string"
        },
        "intent": {
          "$ref": "#/$defs/CommandIntent",
          "description": "The reason the command was added. If not specified or `protocol`, the command will be treated as part of the protocol run itself, and added to the end of the existing command queue.\n\nIf `setup`, the command will be treated as part of run setup. A setup command may only be enqueued if the run has not started.\n\nUse setup commands for activities like pre-run calibration checks and module setup, like pre-heating.",
          "title": "Intent"
        },
        "key": {
          "description": "A key value, unique in this run, that can be used to track the same logical command across multiple runs of the same protocol. If a value is not provided, one will be generated.",
          "title": "Key",
          "type": "string"
        },
        "params": {
          "$ref": "#/$defs/MoveToAddressableAreaForDropTipParams"
        }
      },
      "required": ["params"],
      "title": "MoveToAddressableAreaForDropTipCreate",
      "type": "object"
    },
    "MoveToAddressableAreaForDropTipParams": {
      "description": "Payload required to move a pipette to a specific addressable area.\n\nAn *addressable area* is a space in the robot that may or may not be usable depending on how\nthe robot's deck is configured. For example, if a Flex is configured with a waste chute, it will\nhave additional addressable areas representing the opening of the waste chute, where tips and\nlabware can be dropped.\n\nThis moves the pipette so all of its nozzles are centered over the addressable area.\nIf the pipette is currently configured with a partial tip layout, this centering is over all\nthe pipette's physical nozzles, not just the nozzles that are active.\n\nThe z-position will be chosen to put the bottom of the tips---or the bottom of the nozzles,\nif there are no tips---level with the top of the addressable area.\n\nWhen this command is executed, Protocol Engine will make sure the robot's deck is configured\nsuch that the requested addressable area actually exists. For example, if you request\nthe addressable area B4, it will make sure the robot is set up with a B3/B4 staging area slot.\nIf that's not the case, the command will fail.",
      "properties": {
        "addressableAreaName": {
          "description": "The name of the addressable area that you want to use. Valid values are the `id`s of `addressableArea`s in the [deck definition](https://github.com/Opentrons/opentrons/tree/edge/shared-data/deck).",
          "title": "Addressableareaname",
          "type": "string"
        },
        "alternateDropLocation": {
          "description": "Whether to alternate location where tip is dropped within the addressable area. If True, this command will ignore the offset provided and alternate between dropping tips at two predetermined locations inside the specified labware well. If False, the tip will be dropped at the top center of the area.",
          "title": "Alternatedroplocation",
          "type": "boolean"
        },
        "forceDirect": {
          "default": false,
          "description": "If true, moving from one labware/well to another will not arc to the default safe z, but instead will move directly to the specified location. This will also force the `minimumZHeight` param to be ignored. A 'direct' movement is in X/Y/Z simultaneously.",
          "title": "Forcedirect",
          "type": "boolean"
        },
        "ignoreTipConfiguration": {
          "description": "Whether to utilize the critical point of the tip configuraiton when moving to an addressable area. If True, this command will ignore the tip configuration and use the center of the entire instrument as the critical point for movement. If False, this command will use the critical point provided by the current tip configuration.",
          "title": "Ignoretipconfiguration",
          "type": "boolean"
        },
        "minimumZHeight": {
          "description": "Optional minimal Z margin in mm. If this is larger than the API's default safe Z margin, it will make the arc higher. If it's smaller, it will have no effect.",
          "title": "Minimumzheight",
          "type": "number"
        },
        "offset": {
          "$ref": "#/$defs/AddressableOffsetVector",
          "default": {
            "x": 0.0,
            "y": 0.0,
            "z": 0.0
          },
          "description": "Relative offset of addressable area to move pipette's critical point."
        },
        "pipetteId": {
          "description": "Identifier of pipette to use for liquid handling.",
          "title": "Pipetteid",
          "type": "string"
        },
        "speed": {
          "description": "Override the travel speed in mm/s. This controls the straight linear speed of motion.",
          "title": "Speed",
          "type": "number"
        }
      },
      "required": ["pipetteId", "addressableAreaName"],
      "title": "MoveToAddressableAreaForDropTipParams",
      "type": "object"
    },
    "MoveToAddressableAreaParams": {
      "description": "Payload required to move a pipette to a specific addressable area.\n\nAn *addressable area* is a space in the robot that may or may not be usable depending on how\nthe robot's deck is configured. For example, if a Flex is configured with a waste chute, it will\nhave additional addressable areas representing the opening of the waste chute, where tips and\nlabware can be dropped.\n\nThis moves the pipette so all of its nozzles are centered over the addressable area.\nIf the pipette is currently configured with a partial tip layout, this centering is over all\nthe pipette's physical nozzles, not just the nozzles that are active.\n\nThe z-position will be chosen to put the bottom of the tips---or the bottom of the nozzles,\nif there are no tips---level with the top of the addressable area.\n\nWhen this command is executed, Protocol Engine will make sure the robot's deck is configured\nsuch that the requested addressable area actually exists. For example, if you request\nthe addressable area B4, it will make sure the robot is set up with a B3/B4 staging area slot.\nIf that's not the case, the command will fail.",
      "properties": {
        "addressableAreaName": {
          "description": "The name of the addressable area that you want to use. Valid values are the `id`s of `addressableArea`s in the [deck definition](https://github.com/Opentrons/opentrons/tree/edge/shared-data/deck).",
          "title": "Addressableareaname",
          "type": "string"
        },
        "forceDirect": {
          "default": false,
          "description": "If true, moving from one labware/well to another will not arc to the default safe z, but instead will move directly to the specified location. This will also force the `minimumZHeight` param to be ignored. A 'direct' movement is in X/Y/Z simultaneously.",
          "title": "Forcedirect",
          "type": "boolean"
        },
        "minimumZHeight": {
          "description": "Optional minimal Z margin in mm. If this is larger than the API's default safe Z margin, it will make the arc higher. If it's smaller, it will have no effect.",
          "title": "Minimumzheight",
          "type": "number"
        },
        "offset": {
          "$ref": "#/$defs/AddressableOffsetVector",
          "default": {
            "x": 0.0,
            "y": 0.0,
            "z": 0.0
          },
          "description": "Relative offset of addressable area to move pipette's critical point."
        },
        "pipetteId": {
          "description": "Identifier of pipette to use for liquid handling.",
          "title": "Pipetteid",
          "type": "string"
        },
        "speed": {
          "description": "Override the travel speed in mm/s. This controls the straight linear speed of motion.",
          "title": "Speed",
          "type": "number"
        },
        "stayAtHighestPossibleZ": {
          "default": false,
          "description": "If `true`, the pipette will retract to its highest possible height and stay there instead of descending to the destination. `minimumZHeight` will be ignored.",
          "title": "Stayathighestpossiblez",
          "type": "boolean"
        }
      },
      "required": ["pipetteId", "addressableAreaName"],
      "title": "MoveToAddressableAreaParams",
      "type": "object"
    },
    "MoveToCoordinatesCreate": {
      "description": "Move to coordinates command creation request model.",
      "properties": {
        "commandType": {
          "const": "moveToCoordinates",
          "default": "moveToCoordinates",
          "enum": ["moveToCoordinates"],
          "title": "Commandtype",
          "type": "string"
        },
        "intent": {
          "$ref": "#/$defs/CommandIntent",
          "description": "The reason the command was added. If not specified or `protocol`, the command will be treated as part of the protocol run itself, and added to the end of the existing command queue.\n\nIf `setup`, the command will be treated as part of run setup. A setup command may only be enqueued if the run has not started.\n\nUse setup commands for activities like pre-run calibration checks and module setup, like pre-heating.",
          "title": "Intent"
        },
        "key": {
          "description": "A key value, unique in this run, that can be used to track the same logical command across multiple runs of the same protocol. If a value is not provided, one will be generated.",
          "title": "Key",
          "type": "string"
        },
        "params": {
          "$ref": "#/$defs/MoveToCoordinatesParams"
        }
      },
      "required": ["params"],
      "title": "MoveToCoordinatesCreate",
      "type": "object"
    },
    "MoveToCoordinatesParams": {
      "description": "Payload required to move a pipette to coordinates.",
      "properties": {
        "coordinates": {
          "$ref": "#/$defs/DeckPoint",
          "description": "X, Y and Z coordinates in mm from deck's origin location (left-front-bottom corner of work space)"
        },
        "forceDirect": {
          "default": false,
          "description": "If true, moving from one labware/well to another will not arc to the default safe z, but instead will move directly to the specified location. This will also force the `minimumZHeight` param to be ignored. A 'direct' movement is in X/Y/Z simultaneously.",
          "title": "Forcedirect",
          "type": "boolean"
        },
        "minimumZHeight": {
          "description": "Optional minimal Z margin in mm. If this is larger than the API's default safe Z margin, it will make the arc higher. If it's smaller, it will have no effect.",
          "title": "Minimumzheight",
          "type": "number"
        },
        "pipetteId": {
          "description": "Identifier of pipette to use for liquid handling.",
          "title": "Pipetteid",
          "type": "string"
        },
        "speed": {
          "description": "Override the travel speed in mm/s. This controls the straight linear speed of motion.",
          "title": "Speed",
          "type": "number"
        }
      },
      "required": ["pipetteId", "coordinates"],
      "title": "MoveToCoordinatesParams",
      "type": "object"
    },
    "MoveToCreate": {
      "description": "MoveTo command request model.",
      "properties": {
        "commandType": {
          "const": "robot/moveTo",
          "default": "robot/moveTo",
          "enum": ["robot/moveTo"],
          "title": "Commandtype",
          "type": "string"
        },
        "intent": {
          "$ref": "#/$defs/CommandIntent",
          "description": "The reason the command was added. If not specified or `protocol`, the command will be treated as part of the protocol run itself, and added to the end of the existing command queue.\n\nIf `setup`, the command will be treated as part of run setup. A setup command may only be enqueued if the run has not started.\n\nUse setup commands for activities like pre-run calibration checks and module setup, like pre-heating.",
          "title": "Intent"
        },
        "key": {
          "description": "A key value, unique in this run, that can be used to track the same logical command across multiple runs of the same protocol. If a value is not provided, one will be generated.",
          "title": "Key",
          "type": "string"
        },
        "params": {
          "$ref": "#/$defs/MoveToParams"
        }
      },
      "required": ["params"],
      "title": "MoveToCreate",
      "type": "object"
    },
    "MoveToMaintenancePositionCreate": {
      "description": "Calibration set up position command creation request model.",
      "properties": {
        "commandType": {
          "const": "calibration/moveToMaintenancePosition",
          "default": "calibration/moveToMaintenancePosition",
          "enum": ["calibration/moveToMaintenancePosition"],
          "title": "Commandtype",
          "type": "string"
        },
        "intent": {
          "$ref": "#/$defs/CommandIntent",
          "description": "The reason the command was added. If not specified or `protocol`, the command will be treated as part of the protocol run itself, and added to the end of the existing command queue.\n\nIf `setup`, the command will be treated as part of run setup. A setup command may only be enqueued if the run has not started.\n\nUse setup commands for activities like pre-run calibration checks and module setup, like pre-heating.",
          "title": "Intent"
        },
        "key": {
          "description": "A key value, unique in this run, that can be used to track the same logical command across multiple runs of the same protocol. If a value is not provided, one will be generated.",
          "title": "Key",
          "type": "string"
        },
        "params": {
          "$ref": "#/$defs/MoveToMaintenancePositionParams"
        }
      },
      "required": ["params"],
      "title": "MoveToMaintenancePositionCreate",
      "type": "object"
    },
    "MoveToMaintenancePositionParams": {
      "description": "Calibration set up position command parameters.",
      "properties": {
        "maintenancePosition": {
          "$ref": "#/$defs/MaintenancePosition",
          "default": "attachInstrument",
          "description": "The position the gantry mount needs to move to."
        },
        "mount": {
          "$ref": "#/$defs/MountType",
          "description": "Gantry mount to move maintenance position."
        }
      },
      "required": ["mount"],
      "title": "MoveToMaintenancePositionParams",
      "type": "object"
    },
    "MoveToParams": {
      "description": "Payload required to move to a destination position.",
      "properties": {
        "destination": {
          "$ref": "#/$defs/DeckPoint",
          "description": "X, Y and Z coordinates in mm from deck's origin location (left-front-bottom corner of work space)"
        },
        "mount": {
          "$ref": "#/$defs/MountType",
          "description": "The mount to move to the destination point."
        },
        "speed": {
          "description": "The max velocity to move the axes at. Will fall to hardware defaults if none provided.",
          "title": "Speed",
          "type": "number"
        }
      },
      "required": ["mount", "destination"],
      "title": "MoveToParams",
      "type": "object"
    },
    "MoveToWellCreate": {
      "description": "Move to well command creation request model.",
      "properties": {
        "commandType": {
          "const": "moveToWell",
          "default": "moveToWell",
          "enum": ["moveToWell"],
          "title": "Commandtype",
          "type": "string"
        },
        "intent": {
          "$ref": "#/$defs/CommandIntent",
          "description": "The reason the command was added. If not specified or `protocol`, the command will be treated as part of the protocol run itself, and added to the end of the existing command queue.\n\nIf `setup`, the command will be treated as part of run setup. A setup command may only be enqueued if the run has not started.\n\nUse setup commands for activities like pre-run calibration checks and module setup, like pre-heating.",
          "title": "Intent"
        },
        "key": {
          "description": "A key value, unique in this run, that can be used to track the same logical command across multiple runs of the same protocol. If a value is not provided, one will be generated.",
          "title": "Key",
          "type": "string"
        },
        "params": {
          "$ref": "#/$defs/MoveToWellParams"
        }
      },
      "required": ["params"],
      "title": "MoveToWellCreate",
      "type": "object"
    },
    "MoveToWellParams": {
      "description": "Payload required to move a pipette to a specific well.",
      "properties": {
        "forceDirect": {
          "default": false,
          "description": "If true, moving from one labware/well to another will not arc to the default safe z, but instead will move directly to the specified location. This will also force the `minimumZHeight` param to be ignored. A 'direct' movement is in X/Y/Z simultaneously.",
          "title": "Forcedirect",
          "type": "boolean"
        },
        "labwareId": {
          "description": "Identifier of labware to use.",
          "title": "Labwareid",
          "type": "string"
        },
        "minimumZHeight": {
          "description": "Optional minimal Z margin in mm. If this is larger than the API's default safe Z margin, it will make the arc higher. If it's smaller, it will have no effect.",
          "title": "Minimumzheight",
          "type": "number"
        },
        "pipetteId": {
          "description": "Identifier of pipette to use for liquid handling.",
          "title": "Pipetteid",
          "type": "string"
        },
        "speed": {
          "description": "Override the travel speed in mm/s. This controls the straight linear speed of motion.",
          "title": "Speed",
          "type": "number"
        },
        "wellLocation": {
          "$ref": "#/$defs/WellLocation",
          "description": "Relative well location at which to perform the operation"
        },
        "wellName": {
          "description": "Name of well to use in labware.",
          "title": "Wellname",
          "type": "string"
        }
      },
      "required": ["labwareId", "wellName", "pipetteId"],
      "title": "MoveToWellParams",
      "type": "object"
    },
    "MovementAxis": {
      "description": "Axis on which to issue a relative movement.",
      "enum": ["x", "y", "z"],
      "title": "MovementAxis",
      "type": "string"
    },
    "MultiDispenseProperties": {
      "description": "Properties specific to the multi-dispense function.",
      "properties": {
        "conditioningByVolume": {
          "description": "Settings for conditioning volume keyed by target dispense volume.",
          "items": {
            "maxItems": 2,
            "minItems": 2,
            "prefixItems": [
              {
                "anyOf": [
                  {
                    "minimum": 0,
                    "type": "integer"
                  },
                  {
                    "minimum": 0.0,
                    "type": "number"
                  }
                ]
              },
              {
                "anyOf": [
                  {
                    "minimum": 0,
                    "type": "integer"
                  },
                  {
                    "minimum": 0.0,
                    "type": "number"
                  }
                ]
              }
            ],
            "type": "array"
          },
          "title": "Conditioningbyvolume",
          "type": "array"
        },
        "correctionByVolume": {
          "description": "Settings for volume correction keyed by by target dispense volume, representing additional volume the plunger should move to accurately hit target volume.",
          "items": {
            "maxItems": 2,
            "minItems": 2,
            "prefixItems": [
              {
                "anyOf": [
                  {
                    "minimum": 0,
                    "type": "integer"
                  },
                  {
                    "minimum": 0.0,
                    "type": "number"
                  }
                ]
              },
              {
                "anyOf": [
                  {
                    "type": "integer"
                  },
                  {
                    "type": "number"
                  }
                ]
              }
            ],
            "type": "array"
          },
          "title": "Correctionbyvolume",
          "type": "array"
        },
        "delay": {
          "$ref": "#/$defs/DelayProperties",
          "description": "Delay settings after each dispense"
        },
        "disposalByVolume": {
          "description": "Settings for disposal volume keyed by target dispense volume.",
          "items": {
            "maxItems": 2,
            "minItems": 2,
            "prefixItems": [
              {
                "anyOf": [
                  {
                    "minimum": 0,
                    "type": "integer"
                  },
                  {
                    "minimum": 0.0,
                    "type": "number"
                  }
                ]
              },
              {
                "anyOf": [
                  {
                    "minimum": 0,
                    "type": "integer"
                  },
                  {
                    "minimum": 0.0,
                    "type": "number"
                  }
                ]
              }
            ],
            "type": "array"
          },
          "title": "Disposalbyvolume",
          "type": "array"
        },
        "flowRateByVolume": {
          "description": "Settings for flow rate keyed by target dispense volume.",
          "items": {
            "maxItems": 2,
            "minItems": 2,
            "prefixItems": [
              {
                "anyOf": [
                  {
                    "minimum": 0,
                    "type": "integer"
                  },
                  {
                    "minimum": 0.0,
                    "type": "number"
                  }
                ]
              },
              {
                "anyOf": [
                  {
                    "minimum": 0,
                    "type": "integer"
                  },
                  {
                    "minimum": 0.0,
                    "type": "number"
                  }
                ]
              }
            ],
            "type": "array"
          },
          "title": "Flowratebyvolume",
          "type": "array"
        },
        "offset": {
          "$ref": "#/$defs/Coordinate",
          "description": "Relative offset for single multi-dispense."
        },
        "positionReference": {
          "$ref": "#/$defs/PositionReference",
          "description": "Position reference for multi-dispense."
        },
        "retract": {
          "$ref": "#/$defs/RetractDispense",
          "description": "Pipette retract settings after a multi-dispense."
        },
        "submerge": {
          "$ref": "#/$defs/Submerge",
          "description": "Submerge settings for multi-dispense."
        }
      },
      "required": [
        "submerge",
        "retract",
        "positionReference",
        "offset",
        "flowRateByVolume",
        "correctionByVolume",
        "conditioningByVolume",
        "disposalByVolume",
        "delay"
      ],
      "title": "MultiDispenseProperties",
      "type": "object"
    },
    "OnLabwareLocation": {
      "description": "The location of something placed atop another labware.",
      "properties": {
        "labwareId": {
          "description": "The ID of a loaded Labware from a prior `loadLabware` command.",
          "title": "Labwareid",
          "type": "string"
        }
      },
      "required": ["labwareId"],
      "title": "OnLabwareLocation",
      "type": "object"
    },
    "OpenLabwareLatchCreate": {
      "description": "A request to create a Heater-Shaker's open labware latch command.",
      "properties": {
        "commandType": {
          "const": "heaterShaker/openLabwareLatch",
          "default": "heaterShaker/openLabwareLatch",
          "enum": ["heaterShaker/openLabwareLatch"],
          "title": "Commandtype",
          "type": "string"
        },
        "intent": {
          "$ref": "#/$defs/CommandIntent",
          "description": "The reason the command was added. If not specified or `protocol`, the command will be treated as part of the protocol run itself, and added to the end of the existing command queue.\n\nIf `setup`, the command will be treated as part of run setup. A setup command may only be enqueued if the run has not started.\n\nUse setup commands for activities like pre-run calibration checks and module setup, like pre-heating.",
          "title": "Intent"
        },
        "key": {
          "description": "A key value, unique in this run, that can be used to track the same logical command across multiple runs of the same protocol. If a value is not provided, one will be generated.",
          "title": "Key",
          "type": "string"
        },
        "params": {
          "$ref": "#/$defs/OpenLabwareLatchParams"
        }
      },
      "required": ["params"],
      "title": "OpenLabwareLatchCreate",
      "type": "object"
    },
    "OpenLabwareLatchParams": {
      "description": "Input parameters to open a Heater-Shaker Module's labware latch.",
      "properties": {
        "moduleId": {
          "description": "Unique ID of the Heater-Shaker Module.",
          "title": "Moduleid",
          "type": "string"
        }
      },
      "required": ["moduleId"],
      "title": "OpenLabwareLatchParams",
      "type": "object"
    },
    "OpenLatchCreate": {
      "description": "A request to execute a Flex Stacker OpenLatch command.",
      "properties": {
        "commandType": {
          "const": "flexStacker/openLatch",
          "default": "flexStacker/openLatch",
          "enum": ["flexStacker/openLatch"],
          "title": "Commandtype",
          "type": "string"
        },
        "intent": {
          "$ref": "#/$defs/CommandIntent",
          "description": "The reason the command was added. If not specified or `protocol`, the command will be treated as part of the protocol run itself, and added to the end of the existing command queue.\n\nIf `setup`, the command will be treated as part of run setup. A setup command may only be enqueued if the run has not started.\n\nUse setup commands for activities like pre-run calibration checks and module setup, like pre-heating.",
          "title": "Intent"
        },
        "key": {
          "description": "A key value, unique in this run, that can be used to track the same logical command across multiple runs of the same protocol. If a value is not provided, one will be generated.",
          "title": "Key",
          "type": "string"
        },
        "params": {
          "$ref": "#/$defs/OpenLatchParams"
        }
      },
      "required": ["params"],
      "title": "OpenLatchCreate",
      "type": "object"
    },
    "OpenLatchParams": {
      "description": "The parameters defining how a stacker should open its latch.",
      "properties": {
        "moduleId": {
          "description": "Unique ID of the Flex Stacker",
          "title": "Moduleid",
          "type": "string"
        }
      },
      "required": ["moduleId"],
      "title": "OpenLatchParams",
      "type": "object"
    },
    "PickUpTipCreate": {
      "description": "Pick up tip command creation request model.",
      "properties": {
        "commandType": {
          "const": "pickUpTip",
          "default": "pickUpTip",
          "enum": ["pickUpTip"],
          "title": "Commandtype",
          "type": "string"
        },
        "intent": {
          "$ref": "#/$defs/CommandIntent",
          "description": "The reason the command was added. If not specified or `protocol`, the command will be treated as part of the protocol run itself, and added to the end of the existing command queue.\n\nIf `setup`, the command will be treated as part of run setup. A setup command may only be enqueued if the run has not started.\n\nUse setup commands for activities like pre-run calibration checks and module setup, like pre-heating.",
          "title": "Intent"
        },
        "key": {
          "description": "A key value, unique in this run, that can be used to track the same logical command across multiple runs of the same protocol. If a value is not provided, one will be generated.",
          "title": "Key",
          "type": "string"
        },
        "params": {
          "$ref": "#/$defs/PickUpTipParams"
        }
      },
      "required": ["params"],
      "title": "PickUpTipCreate",
      "type": "object"
    },
    "PickUpTipParams": {
      "description": "Payload needed to move a pipette to a specific well.",
      "properties": {
        "labwareId": {
          "description": "Identifier of labware to use.",
          "title": "Labwareid",
          "type": "string"
        },
        "pipetteId": {
          "description": "Identifier of pipette to use for liquid handling.",
          "title": "Pipetteid",
          "type": "string"
        },
        "wellLocation": {
          "$ref": "#/$defs/PickUpTipWellLocation",
          "description": "Relative well location at which to pick up the tip."
        },
        "wellName": {
          "description": "Name of well to use in labware.",
          "title": "Wellname",
          "type": "string"
        }
      },
      "required": ["pipetteId", "labwareId", "wellName"],
      "title": "PickUpTipParams",
      "type": "object"
    },
    "PickUpTipWellLocation": {
      "description": "A relative location in reference to a well's location.\n\nTo be used for picking up tips.",
      "properties": {
        "offset": {
          "$ref": "#/$defs/WellOffset"
        },
        "origin": {
          "$ref": "#/$defs/PickUpTipWellOrigin",
          "default": "top"
        }
      },
      "title": "PickUpTipWellLocation",
      "type": "object"
    },
    "PickUpTipWellOrigin": {
      "description": "The origin of a PickUpTipWellLocation offset.\n\nProps:\n    TOP: the top-center of the well\n    BOTTOM: the bottom-center of the well\n    CENTER: the middle-center of the well",
      "enum": ["top", "bottom", "center"],
      "title": "PickUpTipWellOrigin",
      "type": "string"
    },
    "PipetteNameType": {
      "description": "Pipette load name values.",
      "enum": [
        "p10_single",
        "p10_multi",
        "p20_single_gen2",
        "p20_multi_gen2",
        "p50_single",
        "p50_multi",
        "p50_single_flex",
        "p50_multi_flex",
        "p300_single",
        "p300_multi",
        "p300_single_gen2",
        "p300_multi_gen2",
        "p1000_single",
        "p1000_single_gen2",
        "p1000_single_flex",
        "p1000_multi_flex",
        "p1000_multi_em_flex",
        "p1000_96",
        "p200_96"
      ],
      "title": "PipetteNameType",
      "type": "string"
    },
    "PositionReference": {
      "description": "Positional reference for liquid handling operations.",
      "enum": ["well-bottom", "well-top", "well-center", "liquid-meniscus"],
      "title": "PositionReference",
      "type": "string"
    },
    "PrepareShuttleCreate": {
      "description": "A request to execute a Flex Stacker PrepareShuttle command.",
      "properties": {
        "commandType": {
          "const": "flexStacker/prepareShuttle",
          "default": "flexStacker/prepareShuttle",
          "enum": ["flexStacker/prepareShuttle"],
          "title": "Commandtype",
          "type": "string"
        },
        "intent": {
          "$ref": "#/$defs/CommandIntent",
          "description": "The reason the command was added. If not specified or `protocol`, the command will be treated as part of the protocol run itself, and added to the end of the existing command queue.\n\nIf `setup`, the command will be treated as part of run setup. A setup command may only be enqueued if the run has not started.\n\nUse setup commands for activities like pre-run calibration checks and module setup, like pre-heating.",
          "title": "Intent"
        },
        "key": {
          "description": "A key value, unique in this run, that can be used to track the same logical command across multiple runs of the same protocol. If a value is not provided, one will be generated.",
          "title": "Key",
          "type": "string"
        },
        "params": {
          "$ref": "#/$defs/PrepareShuttleParams"
        }
      },
      "required": ["params"],
      "title": "PrepareShuttleCreate",
      "type": "object"
    },
    "PrepareShuttleParams": {
      "description": "The parameters for a PrepareShuttle command.",
      "properties": {
        "ignoreLatch": {
          "default": false,
          "description": "Ignore the latch state of the shuttle",
          "title": "Ignorelatch",
          "type": "boolean"
        },
        "moduleId": {
          "description": "Unique ID of the Flex Stacker",
          "title": "Moduleid",
          "type": "string"
        }
      },
      "required": ["moduleId"],
      "title": "PrepareShuttleParams",
      "type": "object"
    },
    "PrepareToAspirateCreate": {
      "description": "Prepare for aspirate command creation request model.",
      "properties": {
        "commandType": {
          "const": "prepareToAspirate",
          "default": "prepareToAspirate",
          "enum": ["prepareToAspirate"],
          "title": "Commandtype",
          "type": "string"
        },
        "intent": {
          "$ref": "#/$defs/CommandIntent",
          "description": "The reason the command was added. If not specified or `protocol`, the command will be treated as part of the protocol run itself, and added to the end of the existing command queue.\n\nIf `setup`, the command will be treated as part of run setup. A setup command may only be enqueued if the run has not started.\n\nUse setup commands for activities like pre-run calibration checks and module setup, like pre-heating.",
          "title": "Intent"
        },
        "key": {
          "description": "A key value, unique in this run, that can be used to track the same logical command across multiple runs of the same protocol. If a value is not provided, one will be generated.",
          "title": "Key",
          "type": "string"
        },
        "params": {
          "$ref": "#/$defs/PrepareToAspirateParams"
        }
      },
      "required": ["params"],
      "title": "PrepareToAspirateCreate",
      "type": "object"
    },
    "PrepareToAspirateParams": {
      "description": "Parameters required to prepare a specific pipette for aspiration.",
      "properties": {
        "pipetteId": {
          "description": "Identifier of pipette to use for liquid handling.",
          "title": "Pipetteid",
          "type": "string"
        }
      },
      "required": ["pipetteId"],
      "title": "PrepareToAspirateParams",
      "type": "object"
    },
    "ProfileCycle": {
      "description": "An individual cycle in a Thermocycler extended profile.",
      "properties": {
        "repetitions": {
          "description": "Number of times to repeat the steps.",
          "title": "Repetitions",
          "type": "integer"
        },
        "steps": {
          "description": "Steps to repeat.",
          "items": {
            "$ref": "#/$defs/ProfileStep"
          },
          "title": "Steps",
          "type": "array"
        }
      },
      "required": ["steps", "repetitions"],
      "title": "ProfileCycle",
      "type": "object"
    },
    "ProfileStep": {
      "description": "An individual step in a Thermocycler extended profile.",
      "properties": {
        "celsius": {
          "description": "Target temperature in \u00b0C.",
          "title": "Celsius",
          "type": "number"
        },
        "holdSeconds": {
          "description": "Time to hold target temperature in seconds.",
          "title": "Holdseconds",
          "type": "number"
        }
      },
      "required": ["celsius", "holdSeconds"],
      "title": "ProfileStep",
      "type": "object"
    },
    "QuadrantNozzleLayoutConfiguration": {
      "description": "Information required for nozzle configurations of type QUADRANT.",
      "properties": {
        "backLeftNozzle": {
          "description": "The back left nozzle in your configuration.",
          "pattern": "[A-Z]\\d{1,2}",
          "title": "Backleftnozzle",
          "type": "string"
        },
        "frontRightNozzle": {
          "description": "The front right nozzle in your configuration.",
          "pattern": "[A-Z]\\d{1,2}",
          "title": "Frontrightnozzle",
          "type": "string"
        },
        "primaryNozzle": {
          "description": "The primary nozzle to use in the layout configuration. This nozzle will update the critical point of the current pipette. For now, this is also the back left corner of your rectangle.",
          "enum": ["A1", "H1", "A12", "H12"],
          "title": "Primarynozzle",
          "type": "string"
        },
        "style": {
          "const": "QUADRANT",
          "default": "QUADRANT",
          "enum": ["QUADRANT"],
          "title": "Style",
          "type": "string"
        }
      },
      "required": ["primaryNozzle", "frontRightNozzle", "backLeftNozzle"],
      "title": "QuadrantNozzleLayoutConfiguration",
      "type": "object"
    },
    "ReadAbsorbanceCreate": {
      "description": "A request to execute an Absorbance Reader measurement.",
      "properties": {
        "commandType": {
          "const": "absorbanceReader/read",
          "default": "absorbanceReader/read",
          "enum": ["absorbanceReader/read"],
          "title": "Commandtype",
          "type": "string"
        },
        "intent": {
          "$ref": "#/$defs/CommandIntent",
          "description": "The reason the command was added. If not specified or `protocol`, the command will be treated as part of the protocol run itself, and added to the end of the existing command queue.\n\nIf `setup`, the command will be treated as part of run setup. A setup command may only be enqueued if the run has not started.\n\nUse setup commands for activities like pre-run calibration checks and module setup, like pre-heating.",
          "title": "Intent"
        },
        "key": {
          "description": "A key value, unique in this run, that can be used to track the same logical command across multiple runs of the same protocol. If a value is not provided, one will be generated.",
          "title": "Key",
          "type": "string"
        },
        "params": {
          "$ref": "#/$defs/ReadAbsorbanceParams"
        }
      },
      "required": ["params"],
      "title": "ReadAbsorbanceCreate",
      "type": "object"
    },
    "ReadAbsorbanceParams": {
      "description": "Input parameters for an absorbance reading.",
      "properties": {
        "fileName": {
          "description": "Optional file name to use when storing the results of a measurement.",
          "title": "Filename",
          "type": "string"
        },
        "moduleId": {
          "description": "Unique ID of the Absorbance Reader.",
          "title": "Moduleid",
          "type": "string"
        }
      },
      "required": ["moduleId"],
      "title": "ReadAbsorbanceParams",
      "type": "object"
    },
    "ReloadLabwareCreate": {
      "description": "Reload labware command creation request.",
      "properties": {
        "commandType": {
          "const": "reloadLabware",
          "default": "reloadLabware",
          "enum": ["reloadLabware"],
          "title": "Commandtype",
          "type": "string"
        },
        "intent": {
          "$ref": "#/$defs/CommandIntent",
          "description": "The reason the command was added. If not specified or `protocol`, the command will be treated as part of the protocol run itself, and added to the end of the existing command queue.\n\nIf `setup`, the command will be treated as part of run setup. A setup command may only be enqueued if the run has not started.\n\nUse setup commands for activities like pre-run calibration checks and module setup, like pre-heating.",
          "title": "Intent"
        },
        "key": {
          "description": "A key value, unique in this run, that can be used to track the same logical command across multiple runs of the same protocol. If a value is not provided, one will be generated.",
          "title": "Key",
          "type": "string"
        },
        "params": {
          "$ref": "#/$defs/ReloadLabwareParams"
        }
      },
      "required": ["params"],
      "title": "ReloadLabwareCreate",
      "type": "object"
    },
    "ReloadLabwareParams": {
      "description": "Payload required to load a labware into a slot.",
      "properties": {
        "labwareId": {
          "description": "The already-loaded labware instance to update.",
          "title": "Labwareid",
          "type": "string"
        }
      },
      "required": ["labwareId"],
      "title": "ReloadLabwareParams",
      "type": "object"
    },
    "RetractAspirate": {
      "description": "Shared properties for the retract function after aspiration.",
      "properties": {
        "airGapByVolume": {
          "description": "Settings for air gap keyed by target aspiration volume.",
          "items": {
            "maxItems": 2,
            "minItems": 2,
            "prefixItems": [
              {
                "anyOf": [
                  {
                    "minimum": 0,
                    "type": "integer"
                  },
                  {
                    "minimum": 0.0,
                    "type": "number"
                  }
                ]
              },
              {
                "anyOf": [
                  {
                    "minimum": 0,
                    "type": "integer"
                  },
                  {
                    "minimum": 0.0,
                    "type": "number"
                  }
                ]
              }
            ],
            "type": "array"
          },
          "title": "Airgapbyvolume",
          "type": "array"
        },
        "delay": {
          "$ref": "#/$defs/DelayProperties",
          "description": "Delay settings for retract after aspirate."
        },
        "offset": {
          "$ref": "#/$defs/Coordinate",
          "description": "Relative offset for retract after aspirate."
        },
        "positionReference": {
          "$ref": "#/$defs/PositionReference",
          "description": "Position reference for retract after aspirate."
        },
        "speed": {
          "anyOf": [
            {
              "minimum": 0,
              "type": "integer"
            },
            {
              "minimum": 0.0,
              "type": "number"
            }
          ],
          "description": "Speed of retraction, in millimeters per second.",
          "title": "Speed"
        },
        "touchTip": {
          "$ref": "#/$defs/TouchTipProperties",
          "description": "Touch tip settings for retract after aspirate."
        }
      },
      "required": [
        "positionReference",
        "offset",
        "speed",
        "airGapByVolume",
        "touchTip",
        "delay"
      ],
      "title": "RetractAspirate",
      "type": "object"
    },
    "RetractAxisCreate": {
      "description": "Data to create a Retract Axis command.",
      "properties": {
        "commandType": {
          "const": "retractAxis",
          "default": "retractAxis",
          "enum": ["retractAxis"],
          "title": "Commandtype",
          "type": "string"
        },
        "intent": {
          "$ref": "#/$defs/CommandIntent",
          "description": "The reason the command was added. If not specified or `protocol`, the command will be treated as part of the protocol run itself, and added to the end of the existing command queue.\n\nIf `setup`, the command will be treated as part of run setup. A setup command may only be enqueued if the run has not started.\n\nUse setup commands for activities like pre-run calibration checks and module setup, like pre-heating.",
          "title": "Intent"
        },
        "key": {
          "description": "A key value, unique in this run, that can be used to track the same logical command across multiple runs of the same protocol. If a value is not provided, one will be generated.",
          "title": "Key",
          "type": "string"
        },
        "params": {
          "$ref": "#/$defs/RetractAxisParams"
        }
      },
      "required": ["params"],
      "title": "RetractAxisCreate",
      "type": "object"
    },
    "RetractAxisParams": {
      "description": "Payload required for a Retract Axis command.",
      "properties": {
        "axis": {
          "$ref": "#/$defs/MotorAxis",
          "description": "Axis to retract to its home position as quickly as safely possible. The difference between retracting an axis and homing an axis using the home command is that a home will always probe the limit switch and will work as the first motion command a robot will need to execute; On the other hand, retraction will rely on this previously determined  home position to move to it as fast as safely possible. So on the Flex, it will move (fast) the axis to the previously recorded home position and on the OT2, it will move (fast) the axis a safe distance from the previously recorded home position, and then slowly approach the limit switch."
        }
      },
      "required": ["axis"],
      "title": "RetractAxisParams",
      "type": "object"
    },
    "RetractDispense": {
      "description": "Shared properties for the retract function after dispense.",
      "properties": {
        "airGapByVolume": {
          "description": "Settings for air gap keyed by target aspiration volume.",
          "items": {
            "maxItems": 2,
            "minItems": 2,
            "prefixItems": [
              {
                "anyOf": [
                  {
                    "minimum": 0,
                    "type": "integer"
                  },
                  {
                    "minimum": 0.0,
                    "type": "number"
                  }
                ]
              },
              {
                "anyOf": [
                  {
                    "minimum": 0,
                    "type": "integer"
                  },
                  {
                    "minimum": 0.0,
                    "type": "number"
                  }
                ]
              }
            ],
            "type": "array"
          },
          "title": "Airgapbyvolume",
          "type": "array"
        },
        "blowout": {
          "$ref": "#/$defs/BlowoutProperties",
          "description": "Blowout properties for retract after dispense."
        },
        "delay": {
          "$ref": "#/$defs/DelayProperties",
          "description": "Delay settings for retract after dispense."
        },
        "offset": {
          "$ref": "#/$defs/Coordinate",
          "description": "Relative offset for retract after dispense."
        },
        "positionReference": {
          "$ref": "#/$defs/PositionReference",
          "description": "Position reference for retract after dispense."
        },
        "speed": {
          "anyOf": [
            {
              "minimum": 0,
              "type": "integer"
            },
            {
              "minimum": 0.0,
              "type": "number"
            }
          ],
          "description": "Speed of retraction, in millimeters per second.",
          "title": "Speed"
        },
        "touchTip": {
          "$ref": "#/$defs/TouchTipProperties",
          "description": "Touch tip settings for retract after dispense."
        }
      },
      "required": [
        "positionReference",
        "offset",
        "speed",
        "airGapByVolume",
        "blowout",
        "touchTip",
        "delay"
      ],
      "title": "RetractDispense",
      "type": "object"
    },
    "RetrieveCreate": {
      "description": "A request to execute a Flex Stacker retrieve command.",
      "properties": {
        "commandType": {
          "const": "flexStacker/retrieve",
          "default": "flexStacker/retrieve",
          "enum": ["flexStacker/retrieve"],
          "title": "Commandtype",
          "type": "string"
        },
        "intent": {
          "$ref": "#/$defs/CommandIntent",
          "description": "The reason the command was added. If not specified or `protocol`, the command will be treated as part of the protocol run itself, and added to the end of the existing command queue.\n\nIf `setup`, the command will be treated as part of run setup. A setup command may only be enqueued if the run has not started.\n\nUse setup commands for activities like pre-run calibration checks and module setup, like pre-heating.",
          "title": "Intent"
        },
        "key": {
          "description": "A key value, unique in this run, that can be used to track the same logical command across multiple runs of the same protocol. If a value is not provided, one will be generated.",
          "title": "Key",
          "type": "string"
        },
        "params": {
          "$ref": "#/$defs/RetrieveParams"
        }
      },
      "required": ["params"],
      "title": "RetrieveCreate",
      "type": "object"
    },
    "RetrieveParams": {
      "description": "Input parameters for a labware retrieval command.",
      "properties": {
        "adapterId": {
          "description": "An optional ID to assign to an adapter. If None, an ID will be generated.",
          "title": "Adapterid",
          "type": "string"
        },
        "displayName": {
          "description": "An optional user-specified display name or label for this labware.",
          "title": "Displayname",
          "type": "string"
        },
        "labwareId": {
          "description": "An optional ID to assign to this labware. If None, an ID will be generated.",
          "title": "Labwareid",
          "type": "string"
        },
        "lidId": {
          "description": "An optional ID to assign to a lid. If None, an ID will be generated.",
          "title": "Lidid",
          "type": "string"
        },
        "moduleId": {
          "description": "Unique ID of the Flex Stacker.",
          "title": "Moduleid",
          "type": "string"
        }
      },
      "required": ["moduleId"],
      "title": "RetrieveParams",
      "type": "object"
    },
    "RowNozzleLayoutConfiguration": {
      "description": "Minimum information required for a new nozzle configuration.",
      "properties": {
        "primaryNozzle": {
          "description": "The primary nozzle to use in the layout configuration. This nozzle will update the critical point of the current pipette. For now, this is also the back left corner of your rectangle.",
          "enum": ["A1", "H1", "A12", "H12"],
          "title": "Primarynozzle",
          "type": "string"
        },
        "style": {
          "const": "ROW",
          "default": "ROW",
          "enum": ["ROW"],
          "title": "Style",
          "type": "string"
        }
      },
      "required": ["primaryNozzle"],
      "title": "RowNozzleLayoutConfiguration",
      "type": "object"
    },
    "RunExtendedProfileCreate": {
      "description": "A request to execute a Thermocycler profile run.",
      "properties": {
        "commandType": {
          "const": "thermocycler/runExtendedProfile",
          "default": "thermocycler/runExtendedProfile",
          "enum": ["thermocycler/runExtendedProfile"],
          "title": "Commandtype",
          "type": "string"
        },
        "intent": {
          "$ref": "#/$defs/CommandIntent",
          "description": "The reason the command was added. If not specified or `protocol`, the command will be treated as part of the protocol run itself, and added to the end of the existing command queue.\n\nIf `setup`, the command will be treated as part of run setup. A setup command may only be enqueued if the run has not started.\n\nUse setup commands for activities like pre-run calibration checks and module setup, like pre-heating.",
          "title": "Intent"
        },
        "key": {
          "description": "A key value, unique in this run, that can be used to track the same logical command across multiple runs of the same protocol. If a value is not provided, one will be generated.",
          "title": "Key",
          "type": "string"
        },
        "params": {
          "$ref": "#/$defs/RunExtendedProfileParams"
        }
      },
      "required": ["params"],
      "title": "RunExtendedProfileCreate",
      "type": "object"
    },
    "RunExtendedProfileParams": {
      "description": "Input parameters for an individual Thermocycler profile step.",
      "properties": {
        "blockMaxVolumeUl": {
          "description": "Amount of liquid in uL of the most-full well in labware loaded onto the thermocycler.",
          "title": "Blockmaxvolumeul",
          "type": "number"
        },
        "moduleId": {
          "description": "Unique ID of the Thermocycler.",
          "title": "Moduleid",
          "type": "string"
        },
        "profileElements": {
          "description": "Elements of the profile. Each can be either a step or a cycle.",
          "items": {
            "anyOf": [
              {
                "$ref": "#/$defs/ProfileStep"
              },
              {
                "$ref": "#/$defs/ProfileCycle"
              }
            ]
          },
          "title": "Profileelements",
          "type": "array"
        }
      },
      "required": ["moduleId", "profileElements"],
      "title": "RunExtendedProfileParams",
      "type": "object"
    },
    "RunProfileCreate": {
      "description": "A request to execute a Thermocycler profile run.",
      "properties": {
        "commandType": {
          "const": "thermocycler/runProfile",
          "default": "thermocycler/runProfile",
          "enum": ["thermocycler/runProfile"],
          "title": "Commandtype",
          "type": "string"
        },
        "intent": {
          "$ref": "#/$defs/CommandIntent",
          "description": "The reason the command was added. If not specified or `protocol`, the command will be treated as part of the protocol run itself, and added to the end of the existing command queue.\n\nIf `setup`, the command will be treated as part of run setup. A setup command may only be enqueued if the run has not started.\n\nUse setup commands for activities like pre-run calibration checks and module setup, like pre-heating.",
          "title": "Intent"
        },
        "key": {
          "description": "A key value, unique in this run, that can be used to track the same logical command across multiple runs of the same protocol. If a value is not provided, one will be generated.",
          "title": "Key",
          "type": "string"
        },
        "params": {
          "$ref": "#/$defs/RunProfileParams"
        }
      },
      "required": ["params"],
      "title": "RunProfileCreate",
      "type": "object"
    },
    "RunProfileParams": {
      "description": "Input parameters to run a Thermocycler profile.",
      "properties": {
        "blockMaxVolumeUl": {
          "description": "Amount of liquid in uL of the most-full well in labware loaded onto the thermocycler.",
          "title": "Blockmaxvolumeul",
          "type": "number"
        },
        "moduleId": {
          "description": "Unique ID of the Thermocycler.",
          "title": "Moduleid",
          "type": "string"
        },
        "profile": {
          "description": "Array of profile steps with target temperature and temperature hold time.",
          "items": {
            "$ref": "#/$defs/RunProfileStepParams"
          },
          "title": "Profile",
          "type": "array"
        }
      },
      "required": ["moduleId", "profile"],
      "title": "RunProfileParams",
      "type": "object"
    },
    "RunProfileStepParams": {
      "description": "Input parameters for an individual Thermocycler profile step.",
      "properties": {
        "celsius": {
          "description": "Target temperature in \u00b0C.",
          "title": "Celsius",
          "type": "number"
        },
        "holdSeconds": {
          "description": "Time to hold target temperature at in seconds.",
          "title": "Holdseconds",
          "type": "number"
        }
      },
      "required": ["celsius", "holdSeconds"],
      "title": "RunProfileStepParams",
      "type": "object"
    },
    "SavePositionCreate": {
      "description": "Save position command creation request model.",
      "properties": {
        "commandType": {
          "const": "savePosition",
          "default": "savePosition",
          "enum": ["savePosition"],
          "title": "Commandtype",
          "type": "string"
        },
        "intent": {
          "$ref": "#/$defs/CommandIntent",
          "description": "The reason the command was added. If not specified or `protocol`, the command will be treated as part of the protocol run itself, and added to the end of the existing command queue.\n\nIf `setup`, the command will be treated as part of run setup. A setup command may only be enqueued if the run has not started.\n\nUse setup commands for activities like pre-run calibration checks and module setup, like pre-heating.",
          "title": "Intent"
        },
        "key": {
          "description": "A key value, unique in this run, that can be used to track the same logical command across multiple runs of the same protocol. If a value is not provided, one will be generated.",
          "title": "Key",
          "type": "string"
        },
        "params": {
          "$ref": "#/$defs/SavePositionParams"
        }
      },
      "required": ["params"],
      "title": "SavePositionCreate",
      "type": "object"
    },
    "SavePositionParams": {
      "description": "Payload needed to save a pipette's current position.",
      "properties": {
        "failOnNotHomed": {
          "description": "Require all axes to be homed before saving position.",
          "title": "Failonnothomed",
          "type": "boolean"
        },
        "pipetteId": {
          "description": "Unique identifier of the pipette in question.",
          "title": "Pipetteid",
          "type": "string"
        },
        "positionId": {
          "description": "An optional ID to assign to this command instance. Auto-assigned if not defined.",
          "title": "Positionid",
          "type": "string"
        }
      },
      "required": ["pipetteId"],
      "title": "SavePositionParams",
      "type": "object"
    },
    "SetAndWaitForShakeSpeedCreate": {
      "description": "A request to create a Heater-Shaker's set and wait for shake speed command.",
      "properties": {
        "commandType": {
          "const": "heaterShaker/setAndWaitForShakeSpeed",
          "default": "heaterShaker/setAndWaitForShakeSpeed",
          "enum": ["heaterShaker/setAndWaitForShakeSpeed"],
          "title": "Commandtype",
          "type": "string"
        },
        "intent": {
          "$ref": "#/$defs/CommandIntent",
          "description": "The reason the command was added. If not specified or `protocol`, the command will be treated as part of the protocol run itself, and added to the end of the existing command queue.\n\nIf `setup`, the command will be treated as part of run setup. A setup command may only be enqueued if the run has not started.\n\nUse setup commands for activities like pre-run calibration checks and module setup, like pre-heating.",
          "title": "Intent"
        },
        "key": {
          "description": "A key value, unique in this run, that can be used to track the same logical command across multiple runs of the same protocol. If a value is not provided, one will be generated.",
          "title": "Key",
          "type": "string"
        },
        "params": {
          "$ref": "#/$defs/SetAndWaitForShakeSpeedParams"
        }
      },
      "required": ["params"],
      "title": "SetAndWaitForShakeSpeedCreate",
      "type": "object"
    },
    "SetAndWaitForShakeSpeedParams": {
      "description": "Input parameters to set and wait for a shake speed for a Heater-Shaker Module.",
      "properties": {
        "moduleId": {
          "description": "Unique ID of the Heater-Shaker Module.",
          "title": "Moduleid",
          "type": "string"
        },
        "rpm": {
          "description": "Target speed in rotations per minute.",
          "title": "Rpm",
          "type": "number"
        }
      },
      "required": ["moduleId", "rpm"],
      "title": "SetAndWaitForShakeSpeedParams",
      "type": "object"
    },
    "SetRailLightsCreate": {
      "description": "setRailLights command request model.",
      "properties": {
        "commandType": {
          "const": "setRailLights",
          "default": "setRailLights",
          "enum": ["setRailLights"],
          "title": "Commandtype",
          "type": "string"
        },
        "intent": {
          "$ref": "#/$defs/CommandIntent",
          "description": "The reason the command was added. If not specified or `protocol`, the command will be treated as part of the protocol run itself, and added to the end of the existing command queue.\n\nIf `setup`, the command will be treated as part of run setup. A setup command may only be enqueued if the run has not started.\n\nUse setup commands for activities like pre-run calibration checks and module setup, like pre-heating.",
          "title": "Intent"
        },
        "key": {
          "description": "A key value, unique in this run, that can be used to track the same logical command across multiple runs of the same protocol. If a value is not provided, one will be generated.",
          "title": "Key",
          "type": "string"
        },
        "params": {
          "$ref": "#/$defs/SetRailLightsParams"
        }
      },
      "required": ["params"],
      "title": "SetRailLightsCreate",
      "type": "object"
    },
    "SetRailLightsParams": {
      "description": "Payload required to set the rail lights on or off.",
      "properties": {
        "on": {
          "description": "The field that determines if the light is turned off or on.",
          "title": "On",
          "type": "boolean"
        }
      },
      "required": ["on"],
      "title": "SetRailLightsParams",
      "type": "object"
    },
    "SetStatusBarCreate": {
      "description": "setStatusBar command request model.",
      "properties": {
        "commandType": {
          "const": "setStatusBar",
          "default": "setStatusBar",
          "enum": ["setStatusBar"],
          "title": "Commandtype",
          "type": "string"
        },
        "intent": {
          "$ref": "#/$defs/CommandIntent",
          "description": "The reason the command was added. If not specified or `protocol`, the command will be treated as part of the protocol run itself, and added to the end of the existing command queue.\n\nIf `setup`, the command will be treated as part of run setup. A setup command may only be enqueued if the run has not started.\n\nUse setup commands for activities like pre-run calibration checks and module setup, like pre-heating.",
          "title": "Intent"
        },
        "key": {
          "description": "A key value, unique in this run, that can be used to track the same logical command across multiple runs of the same protocol. If a value is not provided, one will be generated.",
          "title": "Key",
          "type": "string"
        },
        "params": {
          "$ref": "#/$defs/SetStatusBarParams"
        }
      },
      "required": ["params"],
      "title": "SetStatusBarCreate",
      "type": "object"
    },
    "SetStatusBarParams": {
      "description": "Payload required to set the status bar to run an animation.",
      "properties": {
        "animation": {
          "$ref": "#/$defs/StatusBarAnimation",
          "description": "The animation that should be executed on the status bar."
        }
      },
      "required": ["animation"],
      "title": "SetStatusBarParams",
      "type": "object"
    },
    "SetStoredLabwareCreate": {
      "description": "A request to execute a Flex Stacker SetStoredLabware command.",
      "properties": {
        "commandType": {
          "const": "flexStacker/setStoredLabware",
          "default": "flexStacker/setStoredLabware",
          "enum": ["flexStacker/setStoredLabware"],
          "title": "Commandtype",
          "type": "string"
        },
        "intent": {
          "$ref": "#/$defs/CommandIntent",
          "description": "The reason the command was added. If not specified or `protocol`, the command will be treated as part of the protocol run itself, and added to the end of the existing command queue.\n\nIf `setup`, the command will be treated as part of run setup. A setup command may only be enqueued if the run has not started.\n\nUse setup commands for activities like pre-run calibration checks and module setup, like pre-heating.",
          "title": "Intent"
        },
        "key": {
          "description": "A key value, unique in this run, that can be used to track the same logical command across multiple runs of the same protocol. If a value is not provided, one will be generated.",
          "title": "Key",
          "type": "string"
        },
        "params": {
          "$ref": "#/$defs/SetStoredLabwareParams"
        }
      },
      "required": ["params"],
      "title": "SetStoredLabwareCreate",
      "type": "object"
    },
    "SetStoredLabwareParams": {
      "description": "Input parameters for a setStoredLabware command.",
      "properties": {
        "adapterLabware": {
          "anyOf": [
            {
              "$ref": "#/$defs/StackerStoredLabwareDetails"
            },
            {
              "type": "null"
            }
          ],
          "default": null,
          "description": "The details of the adapter under the primary labware, if any."
        },
        "initialCount": {
          "anyOf": [
            {
              "minimum": 0,
              "type": "integer"
            },
            {
              "type": "null"
            }
          ],
          "default": null,
          "description": "The number of labware that should be initially stored in the stacker. This number will be silently clamped to the maximum number of labware that will fit; do not rely on the parameter to know how many labware are in the stacker.",
          "title": "Initialcount"
        },
        "lidLabware": {
          "anyOf": [
            {
              "$ref": "#/$defs/StackerStoredLabwareDetails"
            },
            {
              "type": "null"
            }
          ],
          "default": null,
          "description": "The details of the lid on the primary labware, if any."
        },
        "moduleId": {
          "description": "Unique ID of the Flex Stacker.",
          "title": "Moduleid",
          "type": "string"
        },
        "primaryLabware": {
          "$ref": "#/$defs/StackerStoredLabwareDetails",
          "description": "The details of the primary labware (i.e. not the lid or adapter, if any) stored in the stacker."
        }
      },
      "required": ["moduleId", "primaryLabware"],
      "title": "SetStoredLabwareParams",
      "type": "object"
    },
    "SetTargetBlockTemperatureCreate": {
      "description": "A request to create a Thermocycler's set block temperature command.",
      "properties": {
        "commandType": {
          "const": "thermocycler/setTargetBlockTemperature",
          "default": "thermocycler/setTargetBlockTemperature",
          "enum": ["thermocycler/setTargetBlockTemperature"],
          "title": "Commandtype",
          "type": "string"
        },
        "intent": {
          "$ref": "#/$defs/CommandIntent",
          "description": "The reason the command was added. If not specified or `protocol`, the command will be treated as part of the protocol run itself, and added to the end of the existing command queue.\n\nIf `setup`, the command will be treated as part of run setup. A setup command may only be enqueued if the run has not started.\n\nUse setup commands for activities like pre-run calibration checks and module setup, like pre-heating.",
          "title": "Intent"
        },
        "key": {
          "description": "A key value, unique in this run, that can be used to track the same logical command across multiple runs of the same protocol. If a value is not provided, one will be generated.",
          "title": "Key",
          "type": "string"
        },
        "params": {
          "$ref": "#/$defs/SetTargetBlockTemperatureParams"
        }
      },
      "required": ["params"],
      "title": "SetTargetBlockTemperatureCreate",
      "type": "object"
    },
    "SetTargetBlockTemperatureParams": {
      "description": "Input parameters to set a Thermocycler's target block temperature.",
      "properties": {
        "blockMaxVolumeUl": {
          "description": "Amount of liquid in uL of the most-full well in labware loaded onto the thermocycler.",
          "title": "Blockmaxvolumeul",
          "type": "number"
        },
        "celsius": {
          "description": "Target temperature in \u00b0C.",
          "title": "Celsius",
          "type": "number"
        },
        "holdTimeSeconds": {
          "description": "Amount of time, in seconds, to hold the temperature for. If specified, a waitForBlockTemperature command will block until the given hold time has elapsed.",
          "title": "Holdtimeseconds",
          "type": "number"
        },
        "moduleId": {
          "description": "Unique ID of the Thermocycler Module.",
          "title": "Moduleid",
          "type": "string"
        }
      },
      "required": ["moduleId", "celsius"],
      "title": "SetTargetBlockTemperatureParams",
      "type": "object"
    },
    "SetTargetLidTemperatureCreate": {
      "description": "A request to create a Thermocycler's set lid temperature command.",
      "properties": {
        "commandType": {
          "const": "thermocycler/setTargetLidTemperature",
          "default": "thermocycler/setTargetLidTemperature",
          "enum": ["thermocycler/setTargetLidTemperature"],
          "title": "Commandtype",
          "type": "string"
        },
        "intent": {
          "$ref": "#/$defs/CommandIntent",
          "description": "The reason the command was added. If not specified or `protocol`, the command will be treated as part of the protocol run itself, and added to the end of the existing command queue.\n\nIf `setup`, the command will be treated as part of run setup. A setup command may only be enqueued if the run has not started.\n\nUse setup commands for activities like pre-run calibration checks and module setup, like pre-heating.",
          "title": "Intent"
        },
        "key": {
          "description": "A key value, unique in this run, that can be used to track the same logical command across multiple runs of the same protocol. If a value is not provided, one will be generated.",
          "title": "Key",
          "type": "string"
        },
        "params": {
          "$ref": "#/$defs/SetTargetLidTemperatureParams"
        }
      },
      "required": ["params"],
      "title": "SetTargetLidTemperatureCreate",
      "type": "object"
    },
    "SetTargetLidTemperatureParams": {
      "description": "Input parameters to set a Thermocycler's target lid temperature.",
      "properties": {
        "celsius": {
          "description": "Target temperature in \u00b0C.",
          "title": "Celsius",
          "type": "number"
        },
        "moduleId": {
          "description": "Unique ID of the Thermocycler Module.",
          "title": "Moduleid",
          "type": "string"
        }
      },
      "required": ["moduleId", "celsius"],
      "title": "SetTargetLidTemperatureParams",
      "type": "object"
    },
    "SingleDispenseProperties": {
      "description": "Properties specific to the single-dispense function.",
      "properties": {
        "correctionByVolume": {
          "description": "Settings for volume correction keyed by by target dispense volume, representing additional volume the plunger should move to accurately hit target volume.",
          "items": {
            "maxItems": 2,
            "minItems": 2,
            "prefixItems": [
              {
                "anyOf": [
                  {
                    "minimum": 0,
                    "type": "integer"
                  },
                  {
                    "minimum": 0.0,
                    "type": "number"
                  }
                ]
              },
              {
                "anyOf": [
                  {
                    "type": "integer"
                  },
                  {
                    "type": "number"
                  }
                ]
              }
            ],
            "type": "array"
          },
          "title": "Correctionbyvolume",
          "type": "array"
        },
        "delay": {
          "$ref": "#/$defs/DelayProperties",
          "description": "Delay after dispense, in seconds."
        },
        "flowRateByVolume": {
          "description": "Settings for flow rate keyed by target dispense volume.",
          "items": {
            "maxItems": 2,
            "minItems": 2,
            "prefixItems": [
              {
                "anyOf": [
                  {
                    "minimum": 0,
                    "type": "integer"
                  },
                  {
                    "minimum": 0.0,
                    "type": "number"
                  }
                ]
              },
              {
                "anyOf": [
                  {
                    "minimum": 0,
                    "type": "integer"
                  },
                  {
                    "minimum": 0.0,
                    "type": "number"
                  }
                ]
              }
            ],
            "type": "array"
          },
          "title": "Flowratebyvolume",
          "type": "array"
        },
        "mix": {
          "$ref": "#/$defs/MixProperties",
          "description": "Mixing settings for after a dispense"
        },
        "offset": {
          "$ref": "#/$defs/Coordinate",
          "description": "Relative offset for single dispense."
        },
        "positionReference": {
          "$ref": "#/$defs/PositionReference",
          "description": "Position reference for single dispense."
        },
        "pushOutByVolume": {
          "description": "Settings for pushout keyed by target dispense volume.",
          "items": {
            "maxItems": 2,
            "minItems": 2,
            "prefixItems": [
              {
                "anyOf": [
                  {
                    "minimum": 0,
                    "type": "integer"
                  },
                  {
                    "minimum": 0.0,
                    "type": "number"
                  }
                ]
              },
              {
                "anyOf": [
                  {
                    "minimum": 0,
                    "type": "integer"
                  },
                  {
                    "minimum": 0.0,
                    "type": "number"
                  }
                ]
              }
            ],
            "type": "array"
          },
          "title": "Pushoutbyvolume",
          "type": "array"
        },
        "retract": {
          "$ref": "#/$defs/RetractDispense",
          "description": "Pipette retract settings after a single dispense."
        },
        "submerge": {
          "$ref": "#/$defs/Submerge",
          "description": "Submerge settings for single dispense."
        }
      },
      "required": [
        "submerge",
        "retract",
        "positionReference",
        "offset",
        "flowRateByVolume",
        "correctionByVolume",
        "mix",
        "pushOutByVolume",
        "delay"
      ],
      "title": "SingleDispenseProperties",
      "type": "object"
    },
    "SingleNozzleLayoutConfiguration": {
      "description": "Minimum information required for a new nozzle configuration.",
      "properties": {
        "primaryNozzle": {
          "description": "The primary nozzle to use in the layout configuration. This nozzle will update the critical point of the current pipette. For now, this is also the back left corner of your rectangle.",
          "enum": ["A1", "H1", "A12", "H12"],
          "title": "Primarynozzle",
          "type": "string"
        },
        "style": {
          "const": "SINGLE",
          "default": "SINGLE",
          "enum": ["SINGLE"],
          "title": "Style",
          "type": "string"
        }
      },
      "required": ["primaryNozzle"],
      "title": "SingleNozzleLayoutConfiguration",
      "type": "object"
    },
    "StackerFillEmptyStrategy": {
      "description": "Strategy to use for filling or emptying a stacker.",
      "enum": ["manualWithPause", "logical"],
      "title": "StackerFillEmptyStrategy",
      "type": "string"
    },
    "StackerStoredLabwareDetails": {
      "description": "The parameters defining a labware to be stored in the stacker.",
      "properties": {
        "loadName": {
          "description": "Name used to reference the definition of this labware.",
          "title": "Loadname",
          "type": "string"
        },
        "namespace": {
          "description": "Namespace of the definition of this labware.",
          "title": "Namespace",
          "type": "string"
        },
        "version": {
          "description": "Version of the definition of this labware.",
          "title": "Version",
          "type": "integer"
        }
      },
      "required": ["loadName", "namespace", "version"],
      "title": "StackerStoredLabwareDetails",
      "type": "object"
    },
    "StatusBarAnimation": {
      "description": "Status Bar animation options.",
      "enum": ["idle", "confirm", "updating", "disco", "off"],
      "title": "StatusBarAnimation",
      "type": "string"
    },
    "StoreCreate": {
      "description": "A request to execute a Flex Stacker store command.",
      "properties": {
        "commandType": {
          "const": "flexStacker/store",
          "default": "flexStacker/store",
          "enum": ["flexStacker/store"],
          "title": "Commandtype",
          "type": "string"
        },
        "intent": {
          "$ref": "#/$defs/CommandIntent",
          "description": "The reason the command was added. If not specified or `protocol`, the command will be treated as part of the protocol run itself, and added to the end of the existing command queue.\n\nIf `setup`, the command will be treated as part of run setup. A setup command may only be enqueued if the run has not started.\n\nUse setup commands for activities like pre-run calibration checks and module setup, like pre-heating.",
          "title": "Intent"
        },
        "key": {
          "description": "A key value, unique in this run, that can be used to track the same logical command across multiple runs of the same protocol. If a value is not provided, one will be generated.",
          "title": "Key",
          "type": "string"
        },
        "params": {
          "$ref": "#/$defs/StoreParams"
        }
      },
      "required": ["params"],
      "title": "StoreCreate",
      "type": "object"
    },
    "StoreParams": {
      "description": "Input parameters for a labware storage command.",
      "properties": {
        "moduleId": {
          "description": "Unique ID of the flex stacker.",
          "title": "Moduleid",
          "type": "string"
        }
      },
      "required": ["moduleId"],
      "title": "StoreParams",
      "type": "object"
    },
    "Submerge": {
      "description": "Shared properties for the submerge function before aspiration or dispense.",
      "properties": {
        "delay": {
          "$ref": "#/$defs/DelayProperties",
          "description": "Delay settings for submerge."
        },
        "offset": {
          "$ref": "#/$defs/Coordinate",
          "description": "Relative offset for submerge."
        },
        "positionReference": {
          "$ref": "#/$defs/PositionReference",
          "description": "Position reference for submerge."
        },
        "speed": {
          "anyOf": [
            {
              "minimum": 0,
              "type": "integer"
            },
            {
              "minimum": 0.0,
              "type": "number"
            }
          ],
          "description": "Speed of submerging, in millimeters per second.",
          "title": "Speed"
        }
      },
      "required": ["positionReference", "offset", "speed", "delay"],
      "title": "Submerge",
      "type": "object"
    },
    "TipPickUpParams": {
      "description": "Payload used to specify press-tip parameters for a seal command.",
      "properties": {
        "ejectorPushMm": {
          "default": 0,
          "description": "The distance to back off to ensure that the tip presence sensors are not triggered.",
          "title": "Ejectorpushmm",
          "type": "number"
        },
        "prepDistance": {
          "default": 0,
          "description": "The distance to move down to fit the tips on.",
          "title": "Prepdistance",
          "type": "number"
        },
        "pressDistance": {
          "default": 0,
          "description": "The distance to press on tips.",
          "title": "Pressdistance",
          "type": "number"
        }
      },
      "title": "TipPickUpParams",
      "type": "object"
    },
    "TipPresenceStatus": {
      "description": "Tip presence status reported by a pipette.",
      "enum": ["present", "absent", "unknown"],
      "title": "TipPresenceStatus",
      "type": "string"
    },
    "TouchTipCreate": {
      "description": "Touch tip command creation request model.",
      "properties": {
        "commandType": {
          "const": "touchTip",
          "default": "touchTip",
          "enum": ["touchTip"],
          "title": "Commandtype",
          "type": "string"
        },
        "intent": {
          "$ref": "#/$defs/CommandIntent",
          "description": "The reason the command was added. If not specified or `protocol`, the command will be treated as part of the protocol run itself, and added to the end of the existing command queue.\n\nIf `setup`, the command will be treated as part of run setup. A setup command may only be enqueued if the run has not started.\n\nUse setup commands for activities like pre-run calibration checks and module setup, like pre-heating.",
          "title": "Intent"
        },
        "key": {
          "description": "A key value, unique in this run, that can be used to track the same logical command across multiple runs of the same protocol. If a value is not provided, one will be generated.",
          "title": "Key",
          "type": "string"
        },
        "params": {
          "$ref": "#/$defs/TouchTipParams"
        }
      },
      "required": ["params"],
      "title": "TouchTipCreate",
      "type": "object"
    },
    "TouchTipParams": {
      "description": "Payload needed to touch a pipette tip the sides of a specific well.",
      "properties": {
        "labwareId": {
          "description": "Identifier of labware to use.",
          "title": "Labwareid",
          "type": "string"
        },
        "mmFromEdge": {
          "description": "Offset away from the the well edge, in millimeters.Incompatible when a radius is included as a non 1.0 value.",
          "title": "Mmfromedge",
          "type": "number"
        },
        "pipetteId": {
          "description": "Identifier of pipette to use for liquid handling.",
          "title": "Pipetteid",
          "type": "string"
        },
        "radius": {
          "default": 1.0,
          "description": "The proportion of the target well's radius the pipette tip will move towards.",
          "title": "Radius",
          "type": "number"
        },
        "speed": {
          "description": "Override the travel speed in mm/s. This controls the straight linear speed of motion.",
          "title": "Speed",
          "type": "number"
        },
        "wellLocation": {
          "$ref": "#/$defs/WellLocation",
          "description": "Relative well location at which to perform the operation"
        },
        "wellName": {
          "description": "Name of well to use in labware.",
          "title": "Wellname",
          "type": "string"
        }
      },
      "required": ["labwareId", "wellName", "pipetteId"],
      "title": "TouchTipParams",
      "type": "object"
    },
    "TouchTipProperties": {
      "description": "Shared properties for the touch-tip function.",
      "properties": {
        "enable": {
          "description": "Whether touch-tip is enabled.",
          "title": "Enable",
          "type": "boolean"
        },
        "params": {
          "$ref": "#/$defs/LiquidClassTouchTipParams",
          "description": "Parameters for the touch-tip function.",
          "title": "Params"
        }
      },
      "required": ["enable"],
      "title": "TouchTipProperties",
      "type": "object"
    },
    "TryLiquidProbeCreate": {
      "description": "The request model for a `tryLiquidProbe` command.",
      "properties": {
        "commandType": {
          "const": "tryLiquidProbe",
          "default": "tryLiquidProbe",
          "enum": ["tryLiquidProbe"],
          "title": "Commandtype",
          "type": "string"
        },
        "intent": {
          "$ref": "#/$defs/CommandIntent",
          "description": "The reason the command was added. If not specified or `protocol`, the command will be treated as part of the protocol run itself, and added to the end of the existing command queue.\n\nIf `setup`, the command will be treated as part of run setup. A setup command may only be enqueued if the run has not started.\n\nUse setup commands for activities like pre-run calibration checks and module setup, like pre-heating.",
          "title": "Intent"
        },
        "key": {
          "description": "A key value, unique in this run, that can be used to track the same logical command across multiple runs of the same protocol. If a value is not provided, one will be generated.",
          "title": "Key",
          "type": "string"
        },
        "params": {
          "$ref": "#/$defs/TryLiquidProbeParams"
        }
      },
      "required": ["params"],
      "title": "TryLiquidProbeCreate",
      "type": "object"
    },
    "TryLiquidProbeParams": {
      "description": "Parameters required for a `tryLiquidProbe` command.",
      "properties": {
        "labwareId": {
          "description": "Identifier of labware to use.",
          "title": "Labwareid",
          "type": "string"
        },
        "pipetteId": {
          "description": "Identifier of pipette to use for liquid handling.",
          "title": "Pipetteid",
          "type": "string"
        },
        "wellLocation": {
          "$ref": "#/$defs/WellLocation",
          "description": "Relative well location at which to perform the operation"
        },
        "wellName": {
          "description": "Name of well to use in labware.",
          "title": "Wellname",
          "type": "string"
        }
      },
      "required": ["labwareId", "wellName", "pipetteId"],
      "title": "TryLiquidProbeParams",
      "type": "object"
    },
    "UnsafeBlowOutInPlaceCreate": {
      "description": "UnsafeBlowOutInPlace command request model.",
      "properties": {
        "commandType": {
          "const": "unsafe/blowOutInPlace",
          "default": "unsafe/blowOutInPlace",
          "enum": ["unsafe/blowOutInPlace"],
          "title": "Commandtype",
          "type": "string"
        },
        "intent": {
          "$ref": "#/$defs/CommandIntent",
          "description": "The reason the command was added. If not specified or `protocol`, the command will be treated as part of the protocol run itself, and added to the end of the existing command queue.\n\nIf `setup`, the command will be treated as part of run setup. A setup command may only be enqueued if the run has not started.\n\nUse setup commands for activities like pre-run calibration checks and module setup, like pre-heating.",
          "title": "Intent"
        },
        "key": {
          "description": "A key value, unique in this run, that can be used to track the same logical command across multiple runs of the same protocol. If a value is not provided, one will be generated.",
          "title": "Key",
          "type": "string"
        },
        "params": {
          "$ref": "#/$defs/UnsafeBlowOutInPlaceParams"
        }
      },
      "required": ["params"],
      "title": "UnsafeBlowOutInPlaceCreate",
      "type": "object"
    },
    "UnsafeBlowOutInPlaceParams": {
      "description": "Payload required to blow-out in place while position is unknown.",
      "properties": {
        "flowRate": {
          "description": "Speed in \u00b5L/s configured for the pipette",
          "exclusiveMinimum": 0.0,
          "title": "Flowrate",
          "type": "number"
        },
        "pipetteId": {
          "description": "Identifier of pipette to use for liquid handling.",
          "title": "Pipetteid",
          "type": "string"
        }
      },
      "required": ["flowRate", "pipetteId"],
      "title": "UnsafeBlowOutInPlaceParams",
      "type": "object"
    },
    "UnsafeDropTipInPlaceCreate": {
      "description": "Drop tip in place command creation request model.",
      "properties": {
        "commandType": {
          "const": "unsafe/dropTipInPlace",
          "default": "unsafe/dropTipInPlace",
          "enum": ["unsafe/dropTipInPlace"],
          "title": "Commandtype",
          "type": "string"
        },
        "intent": {
          "$ref": "#/$defs/CommandIntent",
          "description": "The reason the command was added. If not specified or `protocol`, the command will be treated as part of the protocol run itself, and added to the end of the existing command queue.\n\nIf `setup`, the command will be treated as part of run setup. A setup command may only be enqueued if the run has not started.\n\nUse setup commands for activities like pre-run calibration checks and module setup, like pre-heating.",
          "title": "Intent"
        },
        "key": {
          "description": "A key value, unique in this run, that can be used to track the same logical command across multiple runs of the same protocol. If a value is not provided, one will be generated.",
          "title": "Key",
          "type": "string"
        },
        "params": {
          "$ref": "#/$defs/UnsafeDropTipInPlaceParams"
        }
      },
      "required": ["params"],
      "title": "UnsafeDropTipInPlaceCreate",
      "type": "object"
    },
    "UnsafeDropTipInPlaceParams": {
      "description": "Payload required to drop a tip in place even if the plunger position is not known.",
      "properties": {
        "homeAfter": {
          "description": "Whether to home this pipette's plunger after dropping the tip. You should normally leave this unspecified to let the robot choose a safe default depending on its hardware.",
          "title": "Homeafter",
          "type": "boolean"
        },
        "pipetteId": {
          "description": "Identifier of pipette to use for liquid handling.",
          "title": "Pipetteid",
          "type": "string"
        }
      },
      "required": ["pipetteId"],
      "title": "UnsafeDropTipInPlaceParams",
      "type": "object"
    },
    "UnsafeEngageAxesCreate": {
      "description": "UnsafeEngageAxes command request model.",
      "properties": {
        "commandType": {
          "const": "unsafe/engageAxes",
          "default": "unsafe/engageAxes",
          "enum": ["unsafe/engageAxes"],
          "title": "Commandtype",
          "type": "string"
        },
        "intent": {
          "$ref": "#/$defs/CommandIntent",
          "description": "The reason the command was added. If not specified or `protocol`, the command will be treated as part of the protocol run itself, and added to the end of the existing command queue.\n\nIf `setup`, the command will be treated as part of run setup. A setup command may only be enqueued if the run has not started.\n\nUse setup commands for activities like pre-run calibration checks and module setup, like pre-heating.",
          "title": "Intent"
        },
        "key": {
          "description": "A key value, unique in this run, that can be used to track the same logical command across multiple runs of the same protocol. If a value is not provided, one will be generated.",
          "title": "Key",
          "type": "string"
        },
        "params": {
          "$ref": "#/$defs/UnsafeEngageAxesParams"
        }
      },
      "required": ["params"],
      "title": "UnsafeEngageAxesCreate",
      "type": "object"
    },
    "UnsafeEngageAxesParams": {
      "description": "Payload required for an UnsafeEngageAxes command.",
      "properties": {
        "axes": {
          "description": "The axes for which to enable.",
          "items": {
            "$ref": "#/$defs/MotorAxis"
          },
          "title": "Axes",
          "type": "array"
        }
      },
      "required": ["axes"],
      "title": "UnsafeEngageAxesParams",
      "type": "object"
    },
    "UnsafePlaceLabwareCreate": {
      "description": "UnsafePlaceLabware command request model.",
      "properties": {
        "commandType": {
          "const": "unsafe/placeLabware",
          "default": "unsafe/placeLabware",
          "enum": ["unsafe/placeLabware"],
          "title": "Commandtype",
          "type": "string"
        },
        "intent": {
          "$ref": "#/$defs/CommandIntent",
          "description": "The reason the command was added. If not specified or `protocol`, the command will be treated as part of the protocol run itself, and added to the end of the existing command queue.\n\nIf `setup`, the command will be treated as part of run setup. A setup command may only be enqueued if the run has not started.\n\nUse setup commands for activities like pre-run calibration checks and module setup, like pre-heating.",
          "title": "Intent"
        },
        "key": {
          "description": "A key value, unique in this run, that can be used to track the same logical command across multiple runs of the same protocol. If a value is not provided, one will be generated.",
          "title": "Key",
          "type": "string"
        },
        "params": {
          "$ref": "#/$defs/UnsafePlaceLabwareParams"
        }
      },
      "required": ["params"],
      "title": "UnsafePlaceLabwareCreate",
      "type": "object"
    },
    "UnsafePlaceLabwareParams": {
      "description": "Payload required for an UnsafePlaceLabware command.",
      "properties": {
        "labwareURI": {
          "description": "Labware URI for labware.",
          "title": "Labwareuri",
          "type": "string"
        },
        "location": {
          "anyOf": [
            {
              "$ref": "#/$defs/DeckSlotLocation"
            },
            {
              "$ref": "#/$defs/ModuleLocation"
            },
            {
              "$ref": "#/$defs/OnLabwareLocation"
            },
            {
              "$ref": "#/$defs/AddressableAreaLocation"
            }
          ],
          "description": "Where to place the labware.",
          "title": "Location"
        }
      },
      "required": ["labwareURI", "location"],
      "title": "UnsafePlaceLabwareParams",
      "type": "object"
    },
    "UnsafeUngripLabwareCreate": {
      "description": "UnsafeEngageAxes command request model.",
      "properties": {
        "commandType": {
          "const": "unsafe/ungripLabware",
          "default": "unsafe/ungripLabware",
          "enum": ["unsafe/ungripLabware"],
          "title": "Commandtype",
          "type": "string"
        },
        "intent": {
          "$ref": "#/$defs/CommandIntent",
          "description": "The reason the command was added. If not specified or `protocol`, the command will be treated as part of the protocol run itself, and added to the end of the existing command queue.\n\nIf `setup`, the command will be treated as part of run setup. A setup command may only be enqueued if the run has not started.\n\nUse setup commands for activities like pre-run calibration checks and module setup, like pre-heating.",
          "title": "Intent"
        },
        "key": {
          "description": "A key value, unique in this run, that can be used to track the same logical command across multiple runs of the same protocol. If a value is not provided, one will be generated.",
          "title": "Key",
          "type": "string"
        },
        "params": {
          "$ref": "#/$defs/UnsafeUngripLabwareParams"
        }
      },
      "required": ["params"],
      "title": "UnsafeUngripLabwareCreate",
      "type": "object"
    },
    "UnsafeUngripLabwareParams": {
      "description": "Payload required for an UngripLabware command.",
      "properties": {},
      "title": "UnsafeUngripLabwareParams",
      "type": "object"
    },
    "UpdatePositionEstimatorsCreate": {
      "description": "UpdatePositionEstimators command request model.",
      "properties": {
        "commandType": {
          "const": "unsafe/updatePositionEstimators",
          "default": "unsafe/updatePositionEstimators",
          "enum": ["unsafe/updatePositionEstimators"],
          "title": "Commandtype",
          "type": "string"
        },
        "intent": {
          "$ref": "#/$defs/CommandIntent",
          "description": "The reason the command was added. If not specified or `protocol`, the command will be treated as part of the protocol run itself, and added to the end of the existing command queue.\n\nIf `setup`, the command will be treated as part of run setup. A setup command may only be enqueued if the run has not started.\n\nUse setup commands for activities like pre-run calibration checks and module setup, like pre-heating.",
          "title": "Intent"
        },
        "key": {
          "description": "A key value, unique in this run, that can be used to track the same logical command across multiple runs of the same protocol. If a value is not provided, one will be generated.",
          "title": "Key",
          "type": "string"
        },
        "params": {
          "$ref": "#/$defs/UpdatePositionEstimatorsParams"
        }
      },
      "required": ["params"],
      "title": "UpdatePositionEstimatorsCreate",
      "type": "object"
    },
    "UpdatePositionEstimatorsParams": {
      "description": "Payload required for an UpdatePositionEstimators command.",
      "properties": {
        "axes": {
          "description": "The axes for which to update the position estimators. Any axes that are not physically present will be ignored.",
          "items": {
            "$ref": "#/$defs/MotorAxis"
          },
          "title": "Axes",
          "type": "array"
        }
      },
      "required": ["axes"],
      "title": "UpdatePositionEstimatorsParams",
      "type": "object"
    },
    "Vec3f": {
      "description": "A 3D vector of floats.",
      "properties": {
        "x": {
          "title": "X",
          "type": "number"
        },
        "y": {
          "title": "Y",
          "type": "number"
        },
        "z": {
          "title": "Z",
          "type": "number"
        }
      },
      "required": ["x", "y", "z"],
      "title": "Vec3f",
      "type": "object"
    },
    "VerifyTipPresenceCreate": {
      "description": "VerifyTipPresence command creation request model.",
      "properties": {
        "commandType": {
          "const": "verifyTipPresence",
          "default": "verifyTipPresence",
          "enum": ["verifyTipPresence"],
          "title": "Commandtype",
          "type": "string"
        },
        "intent": {
          "$ref": "#/$defs/CommandIntent",
          "description": "The reason the command was added. If not specified or `protocol`, the command will be treated as part of the protocol run itself, and added to the end of the existing command queue.\n\nIf `setup`, the command will be treated as part of run setup. A setup command may only be enqueued if the run has not started.\n\nUse setup commands for activities like pre-run calibration checks and module setup, like pre-heating.",
          "title": "Intent"
        },
        "key": {
          "description": "A key value, unique in this run, that can be used to track the same logical command across multiple runs of the same protocol. If a value is not provided, one will be generated.",
          "title": "Key",
          "type": "string"
        },
        "params": {
          "$ref": "#/$defs/VerifyTipPresenceParams"
        }
      },
      "required": ["params"],
      "title": "VerifyTipPresenceCreate",
      "type": "object"
    },
    "VerifyTipPresenceParams": {
      "description": "Payload required for a VerifyTipPresence command.",
      "properties": {
        "expectedState": {
          "$ref": "#/$defs/TipPresenceStatus",
          "description": "The expected tip presence status on the pipette."
        },
        "followSingularSensor": {
          "$ref": "#/$defs/InstrumentSensorId",
          "description": "The sensor id to follow if the other can be ignored.",
          "title": "Followsingularsensor"
        },
        "pipetteId": {
          "description": "Identifier of pipette to use for liquid handling.",
          "title": "Pipetteid",
          "type": "string"
        }
      },
      "required": ["pipetteId", "expectedState"],
      "title": "VerifyTipPresenceParams",
      "type": "object"
    },
    "WaitForBlockTemperatureCreate": {
      "description": "A request to create Thermocycler's wait for block temperature command.",
      "properties": {
        "commandType": {
          "const": "thermocycler/waitForBlockTemperature",
          "default": "thermocycler/waitForBlockTemperature",
          "enum": ["thermocycler/waitForBlockTemperature"],
          "title": "Commandtype",
          "type": "string"
        },
        "intent": {
          "$ref": "#/$defs/CommandIntent",
          "description": "The reason the command was added. If not specified or `protocol`, the command will be treated as part of the protocol run itself, and added to the end of the existing command queue.\n\nIf `setup`, the command will be treated as part of run setup. A setup command may only be enqueued if the run has not started.\n\nUse setup commands for activities like pre-run calibration checks and module setup, like pre-heating.",
          "title": "Intent"
        },
        "key": {
          "description": "A key value, unique in this run, that can be used to track the same logical command across multiple runs of the same protocol. If a value is not provided, one will be generated.",
          "title": "Key",
          "type": "string"
        },
        "params": {
          "$ref": "#/$defs/WaitForBlockTemperatureParams"
        }
      },
      "required": ["params"],
      "title": "WaitForBlockTemperatureCreate",
      "type": "object"
    },
    "WaitForBlockTemperatureParams": {
      "description": "Input parameters to wait for Thermocycler's target block temperature.",
      "properties": {
        "moduleId": {
          "description": "Unique ID of the Thermocycler Module.",
          "title": "Moduleid",
          "type": "string"
        }
      },
      "required": ["moduleId"],
      "title": "WaitForBlockTemperatureParams",
      "type": "object"
    },
    "WaitForDurationCreate": {
      "description": "Wait for duration command request model.",
      "properties": {
        "commandType": {
          "const": "waitForDuration",
          "default": "waitForDuration",
          "enum": ["waitForDuration"],
          "title": "Commandtype",
          "type": "string"
        },
        "intent": {
          "$ref": "#/$defs/CommandIntent",
          "description": "The reason the command was added. If not specified or `protocol`, the command will be treated as part of the protocol run itself, and added to the end of the existing command queue.\n\nIf `setup`, the command will be treated as part of run setup. A setup command may only be enqueued if the run has not started.\n\nUse setup commands for activities like pre-run calibration checks and module setup, like pre-heating.",
          "title": "Intent"
        },
        "key": {
          "description": "A key value, unique in this run, that can be used to track the same logical command across multiple runs of the same protocol. If a value is not provided, one will be generated.",
          "title": "Key",
          "type": "string"
        },
        "params": {
          "$ref": "#/$defs/WaitForDurationParams"
        }
      },
      "required": ["params"],
      "title": "WaitForDurationCreate",
      "type": "object"
    },
    "WaitForDurationParams": {
      "description": "Payload required to pause the protocol.",
      "properties": {
        "message": {
          "description": "A user-facing message associated with the pause",
          "title": "Message",
          "type": "string"
        },
        "seconds": {
          "description": "Duration, in seconds, to wait for.",
          "title": "Seconds",
          "type": "number"
        }
      },
      "required": ["seconds"],
      "title": "WaitForDurationParams",
      "type": "object"
    },
    "WaitForLidTemperatureCreate": {
      "description": "A request to create Thermocycler's wait for lid temperature command.",
      "properties": {
        "commandType": {
          "const": "thermocycler/waitForLidTemperature",
          "default": "thermocycler/waitForLidTemperature",
          "enum": ["thermocycler/waitForLidTemperature"],
          "title": "Commandtype",
          "type": "string"
        },
        "intent": {
          "$ref": "#/$defs/CommandIntent",
          "description": "The reason the command was added. If not specified or `protocol`, the command will be treated as part of the protocol run itself, and added to the end of the existing command queue.\n\nIf `setup`, the command will be treated as part of run setup. A setup command may only be enqueued if the run has not started.\n\nUse setup commands for activities like pre-run calibration checks and module setup, like pre-heating.",
          "title": "Intent"
        },
        "key": {
          "description": "A key value, unique in this run, that can be used to track the same logical command across multiple runs of the same protocol. If a value is not provided, one will be generated.",
          "title": "Key",
          "type": "string"
        },
        "params": {
          "$ref": "#/$defs/WaitForLidTemperatureParams"
        }
      },
      "required": ["params"],
      "title": "WaitForLidTemperatureCreate",
      "type": "object"
    },
    "WaitForLidTemperatureParams": {
      "description": "Input parameters to wait for Thermocycler's lid temperature.",
      "properties": {
        "moduleId": {
          "description": "Unique ID of the Thermocycler Module.",
          "title": "Moduleid",
          "type": "string"
        }
      },
      "required": ["moduleId"],
      "title": "WaitForLidTemperatureParams",
      "type": "object"
    },
    "WaitForResumeCreate": {
      "description": "Wait for resume command request model.",
      "properties": {
        "commandType": {
          "default": "waitForResume",
          "enum": ["waitForResume", "pause"],
          "title": "Commandtype",
          "type": "string"
        },
        "intent": {
          "$ref": "#/$defs/CommandIntent",
          "description": "The reason the command was added. If not specified or `protocol`, the command will be treated as part of the protocol run itself, and added to the end of the existing command queue.\n\nIf `setup`, the command will be treated as part of run setup. A setup command may only be enqueued if the run has not started.\n\nUse setup commands for activities like pre-run calibration checks and module setup, like pre-heating.",
          "title": "Intent"
        },
        "key": {
          "description": "A key value, unique in this run, that can be used to track the same logical command across multiple runs of the same protocol. If a value is not provided, one will be generated.",
          "title": "Key",
          "type": "string"
        },
        "params": {
          "$ref": "#/$defs/WaitForResumeParams"
        }
      },
      "required": ["params"],
      "title": "WaitForResumeCreate",
      "type": "object"
    },
    "WaitForResumeParams": {
      "description": "Payload required to pause the protocol.",
      "properties": {
        "message": {
          "description": "A user-facing message associated with the pause",
          "title": "Message",
          "type": "string"
        }
      },
      "title": "WaitForResumeParams",
      "type": "object"
    },
    "WellLocation": {
      "description": "A relative location in reference to a well's location.",
      "properties": {
        "offset": {
          "$ref": "#/$defs/WellOffset"
        },
        "origin": {
          "$ref": "#/$defs/WellOrigin",
          "default": "top"
        },
        "volumeOffset": {
          "default": 0.0,
          "description": "A volume of liquid, in \u00b5L, to offset the z-axis offset.",
          "title": "Volumeoffset",
          "type": "number"
        }
      },
      "title": "WellLocation",
      "type": "object"
    },
    "WellOffset": {
      "description": "An offset vector in (x, y, z).",
      "properties": {
        "x": {
          "default": 0,
          "title": "X",
          "type": "number"
        },
        "y": {
          "default": 0,
          "title": "Y",
          "type": "number"
        },
        "z": {
          "default": 0,
          "title": "Z",
          "type": "number"
        }
      },
      "title": "WellOffset",
      "type": "object"
    },
    "WellOrigin": {
      "description": "Origin of WellLocation offset.\n\nProps:\n    TOP: the top-center of the well\n    BOTTOM: the bottom-center of the well\n    CENTER: the middle-center of the well\n    MENISCUS: the meniscus-center of the well",
      "enum": ["top", "bottom", "center", "meniscus"],
      "title": "WellOrigin",
      "type": "string"
    },
    "closeGripperJawCreate": {
      "description": "closeGripperJaw command request model.",
      "properties": {
        "commandType": {
          "const": "robot/closeGripperJaw",
          "default": "robot/closeGripperJaw",
          "enum": ["robot/closeGripperJaw"],
          "title": "Commandtype",
          "type": "string"
        },
        "intent": {
          "$ref": "#/$defs/CommandIntent",
          "description": "The reason the command was added. If not specified or `protocol`, the command will be treated as part of the protocol run itself, and added to the end of the existing command queue.\n\nIf `setup`, the command will be treated as part of run setup. A setup command may only be enqueued if the run has not started.\n\nUse setup commands for activities like pre-run calibration checks and module setup, like pre-heating.",
          "title": "Intent"
        },
        "key": {
          "description": "A key value, unique in this run, that can be used to track the same logical command across multiple runs of the same protocol. If a value is not provided, one will be generated.",
          "title": "Key",
          "type": "string"
        },
        "params": {
          "$ref": "#/$defs/closeGripperJawParams"
        }
      },
      "required": ["params"],
      "title": "closeGripperJawCreate",
      "type": "object"
    },
    "closeGripperJawParams": {
      "description": "Payload required to close a gripper.",
      "properties": {
        "force": {
          "description": "The force the gripper should use to hold the jaws, falls to default if none is provided.",
          "title": "Force",
          "type": "number"
        }
      },
      "title": "closeGripperJawParams",
      "type": "object"
    },
    "openGripperJawCreate": {
      "description": "openGripperJaw command request model.",
      "properties": {
        "commandType": {
          "const": "robot/openGripperJaw",
          "default": "robot/openGripperJaw",
          "enum": ["robot/openGripperJaw"],
          "title": "Commandtype",
          "type": "string"
        },
        "intent": {
          "$ref": "#/$defs/CommandIntent",
          "description": "The reason the command was added. If not specified or `protocol`, the command will be treated as part of the protocol run itself, and added to the end of the existing command queue.\n\nIf `setup`, the command will be treated as part of run setup. A setup command may only be enqueued if the run has not started.\n\nUse setup commands for activities like pre-run calibration checks and module setup, like pre-heating.",
          "title": "Intent"
        },
        "key": {
          "description": "A key value, unique in this run, that can be used to track the same logical command across multiple runs of the same protocol. If a value is not provided, one will be generated.",
          "title": "Key",
          "type": "string"
        },
        "params": {
          "$ref": "#/$defs/openGripperJawParams"
        }
      },
      "required": ["params"],
      "title": "openGripperJawCreate",
      "type": "object"
    },
    "openGripperJawParams": {
      "description": "Payload required to release a gripper.",
      "properties": {},
      "title": "openGripperJawParams",
      "type": "object"
    },
    "opentrons__protocol_engine__commands__absorbance_reader__close_lid__CloseLidCreate": {
      "description": "A request to execute an Absorbance Reader close lid command.",
      "properties": {
        "commandType": {
          "const": "absorbanceReader/closeLid",
          "default": "absorbanceReader/closeLid",
          "enum": ["absorbanceReader/closeLid"],
          "title": "Commandtype",
          "type": "string"
        },
        "intent": {
          "$ref": "#/$defs/CommandIntent",
          "description": "The reason the command was added. If not specified or `protocol`, the command will be treated as part of the protocol run itself, and added to the end of the existing command queue.\n\nIf `setup`, the command will be treated as part of run setup. A setup command may only be enqueued if the run has not started.\n\nUse setup commands for activities like pre-run calibration checks and module setup, like pre-heating.",
          "title": "Intent"
        },
        "key": {
          "description": "A key value, unique in this run, that can be used to track the same logical command across multiple runs of the same protocol. If a value is not provided, one will be generated.",
          "title": "Key",
          "type": "string"
        },
        "params": {
          "$ref": "#/$defs/opentrons__protocol_engine__commands__absorbance_reader__close_lid__CloseLidParams"
        }
      },
      "required": ["params"],
      "title": "CloseLidCreate",
      "type": "object"
    },
    "opentrons__protocol_engine__commands__absorbance_reader__close_lid__CloseLidParams": {
      "description": "Input parameters to close the lid on an absorbance reading.",
      "properties": {
        "moduleId": {
          "description": "Unique ID of the absorbance reader.",
          "title": "Moduleid",
          "type": "string"
        }
      },
      "required": ["moduleId"],
      "title": "CloseLidParams",
      "type": "object"
    },
    "opentrons__protocol_engine__commands__absorbance_reader__open_lid__OpenLidCreate": {
      "description": "A request to execute an Absorbance Reader open lid command.",
      "properties": {
        "commandType": {
          "const": "absorbanceReader/openLid",
          "default": "absorbanceReader/openLid",
          "enum": ["absorbanceReader/openLid"],
          "title": "Commandtype",
          "type": "string"
        },
        "intent": {
          "$ref": "#/$defs/CommandIntent",
          "description": "The reason the command was added. If not specified or `protocol`, the command will be treated as part of the protocol run itself, and added to the end of the existing command queue.\n\nIf `setup`, the command will be treated as part of run setup. A setup command may only be enqueued if the run has not started.\n\nUse setup commands for activities like pre-run calibration checks and module setup, like pre-heating.",
          "title": "Intent"
        },
        "key": {
          "description": "A key value, unique in this run, that can be used to track the same logical command across multiple runs of the same protocol. If a value is not provided, one will be generated.",
          "title": "Key",
          "type": "string"
        },
        "params": {
          "$ref": "#/$defs/opentrons__protocol_engine__commands__absorbance_reader__open_lid__OpenLidParams"
        }
      },
      "required": ["params"],
      "title": "OpenLidCreate",
      "type": "object"
    },
    "opentrons__protocol_engine__commands__absorbance_reader__open_lid__OpenLidParams": {
      "description": "Input parameters to open the lid on an absorbance reading.",
      "properties": {
        "moduleId": {
          "description": "Unique ID of the absorbance reader.",
          "title": "Moduleid",
          "type": "string"
        }
      },
      "required": ["moduleId"],
      "title": "OpenLidParams",
      "type": "object"
    },
    "opentrons__protocol_engine__commands__heater_shaker__set_target_temperature__SetTargetTemperatureCreate": {
      "description": "A request to create a Heater-Shaker's set temperature command.",
      "properties": {
        "commandType": {
          "const": "heaterShaker/setTargetTemperature",
          "default": "heaterShaker/setTargetTemperature",
          "enum": ["heaterShaker/setTargetTemperature"],
          "title": "Commandtype",
          "type": "string"
        },
        "intent": {
          "$ref": "#/$defs/CommandIntent",
          "description": "The reason the command was added. If not specified or `protocol`, the command will be treated as part of the protocol run itself, and added to the end of the existing command queue.\n\nIf `setup`, the command will be treated as part of run setup. A setup command may only be enqueued if the run has not started.\n\nUse setup commands for activities like pre-run calibration checks and module setup, like pre-heating.",
          "title": "Intent"
        },
        "key": {
          "description": "A key value, unique in this run, that can be used to track the same logical command across multiple runs of the same protocol. If a value is not provided, one will be generated.",
          "title": "Key",
          "type": "string"
        },
        "params": {
          "$ref": "#/$defs/opentrons__protocol_engine__commands__heater_shaker__set_target_temperature__SetTargetTemperatureParams"
        }
      },
      "required": ["params"],
      "title": "SetTargetTemperatureCreate",
      "type": "object"
    },
    "opentrons__protocol_engine__commands__heater_shaker__set_target_temperature__SetTargetTemperatureParams": {
      "description": "Input parameters to set a Heater-Shaker's target temperature.",
      "properties": {
        "celsius": {
          "description": "Target temperature in \u00b0C.",
          "title": "Celsius",
          "type": "number"
        },
        "moduleId": {
          "description": "Unique ID of the Heater-Shaker Module.",
          "title": "Moduleid",
          "type": "string"
        }
      },
      "required": ["moduleId", "celsius"],
      "title": "SetTargetTemperatureParams",
      "type": "object"
    },
    "opentrons__protocol_engine__commands__heater_shaker__wait_for_temperature__WaitForTemperatureCreate": {
      "description": "A request to create a Heater-Shaker's wait for temperature command.",
      "properties": {
        "commandType": {
          "const": "heaterShaker/waitForTemperature",
          "default": "heaterShaker/waitForTemperature",
          "enum": ["heaterShaker/waitForTemperature"],
          "title": "Commandtype",
          "type": "string"
        },
        "intent": {
          "$ref": "#/$defs/CommandIntent",
          "description": "The reason the command was added. If not specified or `protocol`, the command will be treated as part of the protocol run itself, and added to the end of the existing command queue.\n\nIf `setup`, the command will be treated as part of run setup. A setup command may only be enqueued if the run has not started.\n\nUse setup commands for activities like pre-run calibration checks and module setup, like pre-heating.",
          "title": "Intent"
        },
        "key": {
          "description": "A key value, unique in this run, that can be used to track the same logical command across multiple runs of the same protocol. If a value is not provided, one will be generated.",
          "title": "Key",
          "type": "string"
        },
        "params": {
          "$ref": "#/$defs/opentrons__protocol_engine__commands__heater_shaker__wait_for_temperature__WaitForTemperatureParams"
        }
      },
      "required": ["params"],
      "title": "WaitForTemperatureCreate",
      "type": "object"
    },
    "opentrons__protocol_engine__commands__heater_shaker__wait_for_temperature__WaitForTemperatureParams": {
      "description": "Input parameters to wait for a Heater-Shaker's target temperature.",
      "properties": {
        "celsius": {
          "description": "Target temperature in \u00b0C. If not specified, will default to the module's target temperature. Specifying a celsius parameter other than the target temperature could lead to unpredictable behavior and hence is not recommended for use. This parameter can be removed in a future version without prior notice.",
          "title": "Celsius",
          "type": "number"
        },
        "moduleId": {
          "description": "Unique ID of the Heater-Shaker Module.",
          "title": "Moduleid",
          "type": "string"
        }
      },
      "required": ["moduleId"],
      "title": "WaitForTemperatureParams",
      "type": "object"
    },
    "opentrons__protocol_engine__commands__temperature_module__set_target_temperature__SetTargetTemperatureCreate": {
      "description": "A request to create a Temperature Module's set temperature command.",
      "properties": {
        "commandType": {
          "const": "temperatureModule/setTargetTemperature",
          "default": "temperatureModule/setTargetTemperature",
          "enum": ["temperatureModule/setTargetTemperature"],
          "title": "Commandtype",
          "type": "string"
        },
        "intent": {
          "$ref": "#/$defs/CommandIntent",
          "description": "The reason the command was added. If not specified or `protocol`, the command will be treated as part of the protocol run itself, and added to the end of the existing command queue.\n\nIf `setup`, the command will be treated as part of run setup. A setup command may only be enqueued if the run has not started.\n\nUse setup commands for activities like pre-run calibration checks and module setup, like pre-heating.",
          "title": "Intent"
        },
        "key": {
          "description": "A key value, unique in this run, that can be used to track the same logical command across multiple runs of the same protocol. If a value is not provided, one will be generated.",
          "title": "Key",
          "type": "string"
        },
        "params": {
          "$ref": "#/$defs/opentrons__protocol_engine__commands__temperature_module__set_target_temperature__SetTargetTemperatureParams"
        }
      },
      "required": ["params"],
      "title": "SetTargetTemperatureCreate",
      "type": "object"
    },
    "opentrons__protocol_engine__commands__temperature_module__set_target_temperature__SetTargetTemperatureParams": {
      "description": "Input parameters to set a Temperature Module's target temperature.",
      "properties": {
        "celsius": {
          "description": "Target temperature in \u00b0C.",
          "title": "Celsius",
          "type": "number"
        },
        "moduleId": {
          "description": "Unique ID of the Temperature Module.",
          "title": "Moduleid",
          "type": "string"
        }
      },
      "required": ["moduleId", "celsius"],
      "title": "SetTargetTemperatureParams",
      "type": "object"
    },
    "opentrons__protocol_engine__commands__temperature_module__wait_for_temperature__WaitForTemperatureCreate": {
      "description": "A request to create a Temperature Module's wait for temperature command.",
      "properties": {
        "commandType": {
          "const": "temperatureModule/waitForTemperature",
          "default": "temperatureModule/waitForTemperature",
          "enum": ["temperatureModule/waitForTemperature"],
          "title": "Commandtype",
          "type": "string"
        },
        "intent": {
          "$ref": "#/$defs/CommandIntent",
          "description": "The reason the command was added. If not specified or `protocol`, the command will be treated as part of the protocol run itself, and added to the end of the existing command queue.\n\nIf `setup`, the command will be treated as part of run setup. A setup command may only be enqueued if the run has not started.\n\nUse setup commands for activities like pre-run calibration checks and module setup, like pre-heating.",
          "title": "Intent"
        },
        "key": {
          "description": "A key value, unique in this run, that can be used to track the same logical command across multiple runs of the same protocol. If a value is not provided, one will be generated.",
          "title": "Key",
          "type": "string"
        },
        "params": {
          "$ref": "#/$defs/opentrons__protocol_engine__commands__temperature_module__wait_for_temperature__WaitForTemperatureParams"
        }
      },
      "required": ["params"],
      "title": "WaitForTemperatureCreate",
      "type": "object"
    },
    "opentrons__protocol_engine__commands__temperature_module__wait_for_temperature__WaitForTemperatureParams": {
      "description": "Input parameters to wait for a Temperature Module's target temperature.",
      "properties": {
        "celsius": {
          "description": "Target temperature in \u00b0C. If not specified, will default to the module's target temperature. Specifying a celsius parameter other than the target temperature could lead to unpredictable behavior and hence is not recommended for use. This parameter can be removed in a future version without prior notice.",
          "title": "Celsius",
          "type": "number"
        },
        "moduleId": {
          "description": "Unique ID of the Temperature Module.",
          "title": "Moduleid",
          "type": "string"
        }
      },
      "required": ["moduleId"],
      "title": "WaitForTemperatureParams",
      "type": "object"
    },
    "opentrons__protocol_engine__commands__thermocycler__close_lid__CloseLidCreate": {
      "description": "A request to close a Thermocycler's lid.",
      "properties": {
        "commandType": {
          "const": "thermocycler/closeLid",
          "default": "thermocycler/closeLid",
          "enum": ["thermocycler/closeLid"],
          "title": "Commandtype",
          "type": "string"
        },
        "intent": {
          "$ref": "#/$defs/CommandIntent",
          "description": "The reason the command was added. If not specified or `protocol`, the command will be treated as part of the protocol run itself, and added to the end of the existing command queue.\n\nIf `setup`, the command will be treated as part of run setup. A setup command may only be enqueued if the run has not started.\n\nUse setup commands for activities like pre-run calibration checks and module setup, like pre-heating.",
          "title": "Intent"
        },
        "key": {
          "description": "A key value, unique in this run, that can be used to track the same logical command across multiple runs of the same protocol. If a value is not provided, one will be generated.",
          "title": "Key",
          "type": "string"
        },
        "params": {
          "$ref": "#/$defs/opentrons__protocol_engine__commands__thermocycler__close_lid__CloseLidParams"
        }
      },
      "required": ["params"],
      "title": "CloseLidCreate",
      "type": "object"
    },
    "opentrons__protocol_engine__commands__thermocycler__close_lid__CloseLidParams": {
      "description": "Input parameters to close a Thermocycler's lid.",
      "properties": {
        "moduleId": {
          "description": "Unique ID of the Thermocycler.",
          "title": "Moduleid",
          "type": "string"
        }
      },
      "required": ["moduleId"],
      "title": "CloseLidParams",
      "type": "object"
    },
    "opentrons__protocol_engine__commands__thermocycler__open_lid__OpenLidCreate": {
      "description": "A request to open a Thermocycler's lid.",
      "properties": {
        "commandType": {
          "const": "thermocycler/openLid",
          "default": "thermocycler/openLid",
          "enum": ["thermocycler/openLid"],
          "title": "Commandtype",
          "type": "string"
        },
        "intent": {
          "$ref": "#/$defs/CommandIntent",
          "description": "The reason the command was added. If not specified or `protocol`, the command will be treated as part of the protocol run itself, and added to the end of the existing command queue.\n\nIf `setup`, the command will be treated as part of run setup. A setup command may only be enqueued if the run has not started.\n\nUse setup commands for activities like pre-run calibration checks and module setup, like pre-heating.",
          "title": "Intent"
        },
        "key": {
          "description": "A key value, unique in this run, that can be used to track the same logical command across multiple runs of the same protocol. If a value is not provided, one will be generated.",
          "title": "Key",
          "type": "string"
        },
        "params": {
          "$ref": "#/$defs/opentrons__protocol_engine__commands__thermocycler__open_lid__OpenLidParams"
        }
      },
      "required": ["params"],
      "title": "OpenLidCreate",
      "type": "object"
    },
    "opentrons__protocol_engine__commands__thermocycler__open_lid__OpenLidParams": {
      "description": "Input parameters to open a Thermocycler's lid.",
      "properties": {
        "moduleId": {
          "description": "Unique ID of the Thermocycler.",
          "title": "Moduleid",
          "type": "string"
        }
      },
      "required": ["moduleId"],
      "title": "OpenLidParams",
      "type": "object"
    }
  },
  "$id": "opentronsCommandSchemaV12",
  "$schema": "http://json-schema.org/draft-07/schema#",
  "discriminator": {
    "mapping": {
      "absorbanceReader/closeLid": "#/$defs/opentrons__protocol_engine__commands__absorbance_reader__close_lid__CloseLidCreate",
      "absorbanceReader/initialize": "#/$defs/InitializeCreate",
      "absorbanceReader/openLid": "#/$defs/opentrons__protocol_engine__commands__absorbance_reader__open_lid__OpenLidCreate",
      "absorbanceReader/read": "#/$defs/ReadAbsorbanceCreate",
      "airGapInPlace": "#/$defs/AirGapInPlaceCreate",
      "aspirate": "#/$defs/AspirateCreate",
      "aspirateInPlace": "#/$defs/AspirateInPlaceCreate",
      "aspirateWhileTracking": "#/$defs/AspirateWhileTrackingCreate",
      "blowOutInPlace": "#/$defs/BlowOutInPlaceCreate",
      "blowout": "#/$defs/BlowOutCreate",
      "calibration/calibrateGripper": "#/$defs/CalibrateGripperCreate",
      "calibration/calibrateModule": "#/$defs/CalibrateModuleCreate",
      "calibration/calibratePipette": "#/$defs/CalibratePipetteCreate",
      "calibration/moveToMaintenancePosition": "#/$defs/MoveToMaintenancePositionCreate",
      "comment": "#/$defs/CommentCreate",
      "configureForVolume": "#/$defs/ConfigureForVolumeCreate",
      "configureNozzleLayout": "#/$defs/ConfigureNozzleLayoutCreate",
      "custom": "#/$defs/CustomCreate",
      "dispense": "#/$defs/DispenseCreate",
      "dispenseInPlace": "#/$defs/DispenseInPlaceCreate",
      "dispenseWhileTracking": "#/$defs/DispenseWhileTrackingCreate",
      "dropTip": "#/$defs/DropTipCreate",
      "dropTipInPlace": "#/$defs/DropTipInPlaceCreate",
      "evotipDispense": "#/$defs/EvotipDispenseCreate",
      "evotipSealPipette": "#/$defs/EvotipSealPipetteCreate",
      "evotipUnsealPipette": "#/$defs/EvotipUnsealPipetteCreate",
      "flexStacker/closeLatch": "#/$defs/CloseLatchCreate",
      "flexStacker/empty": "#/$defs/EmptyCreate",
      "flexStacker/fill": "#/$defs/FillCreate",
<<<<<<< HEAD
      "flexStacker/openLatch": "#/$defs/OpenLatchCreate",
=======
      "flexStacker/prepareShuttle": "#/$defs/PrepareShuttleCreate",
>>>>>>> 464764c0
      "flexStacker/retrieve": "#/$defs/RetrieveCreate",
      "flexStacker/setStoredLabware": "#/$defs/SetStoredLabwareCreate",
      "flexStacker/store": "#/$defs/StoreCreate",
      "getNextTip": "#/$defs/GetNextTipCreate",
      "getTipPresence": "#/$defs/GetTipPresenceCreate",
      "heaterShaker/closeLabwareLatch": "#/$defs/CloseLabwareLatchCreate",
      "heaterShaker/deactivateHeater": "#/$defs/DeactivateHeaterCreate",
      "heaterShaker/deactivateShaker": "#/$defs/DeactivateShakerCreate",
      "heaterShaker/openLabwareLatch": "#/$defs/OpenLabwareLatchCreate",
      "heaterShaker/setAndWaitForShakeSpeed": "#/$defs/SetAndWaitForShakeSpeedCreate",
      "heaterShaker/setTargetTemperature": "#/$defs/opentrons__protocol_engine__commands__heater_shaker__set_target_temperature__SetTargetTemperatureCreate",
      "heaterShaker/waitForTemperature": "#/$defs/opentrons__protocol_engine__commands__heater_shaker__wait_for_temperature__WaitForTemperatureCreate",
      "home": "#/$defs/HomeCreate",
      "liquidProbe": "#/$defs/LiquidProbeCreate",
      "loadLabware": "#/$defs/LoadLabwareCreate",
      "loadLid": "#/$defs/LoadLidCreate",
      "loadLidStack": "#/$defs/LoadLidStackCreate",
      "loadLiquid": "#/$defs/LoadLiquidCreate",
      "loadLiquidClass": "#/$defs/LoadLiquidClassCreate",
      "loadModule": "#/$defs/LoadModuleCreate",
      "loadPipette": "#/$defs/LoadPipetteCreate",
      "magneticModule/disengage": "#/$defs/DisengageCreate",
      "magneticModule/engage": "#/$defs/EngageCreate",
      "moveLabware": "#/$defs/MoveLabwareCreate",
      "moveRelative": "#/$defs/MoveRelativeCreate",
      "moveToAddressableArea": "#/$defs/MoveToAddressableAreaCreate",
      "moveToAddressableAreaForDropTip": "#/$defs/MoveToAddressableAreaForDropTipCreate",
      "moveToCoordinates": "#/$defs/MoveToCoordinatesCreate",
      "moveToWell": "#/$defs/MoveToWellCreate",
      "pause": "#/$defs/WaitForResumeCreate",
      "pickUpTip": "#/$defs/PickUpTipCreate",
      "prepareToAspirate": "#/$defs/PrepareToAspirateCreate",
      "reloadLabware": "#/$defs/ReloadLabwareCreate",
      "retractAxis": "#/$defs/RetractAxisCreate",
      "robot/closeGripperJaw": "#/$defs/closeGripperJawCreate",
      "robot/moveAxesRelative": "#/$defs/MoveAxesRelativeCreate",
      "robot/moveAxesTo": "#/$defs/MoveAxesToCreate",
      "robot/moveTo": "#/$defs/MoveToCreate",
      "robot/openGripperJaw": "#/$defs/openGripperJawCreate",
      "savePosition": "#/$defs/SavePositionCreate",
      "setRailLights": "#/$defs/SetRailLightsCreate",
      "setStatusBar": "#/$defs/SetStatusBarCreate",
      "temperatureModule/deactivate": "#/$defs/DeactivateTemperatureCreate",
      "temperatureModule/setTargetTemperature": "#/$defs/opentrons__protocol_engine__commands__temperature_module__set_target_temperature__SetTargetTemperatureCreate",
      "temperatureModule/waitForTemperature": "#/$defs/opentrons__protocol_engine__commands__temperature_module__wait_for_temperature__WaitForTemperatureCreate",
      "thermocycler/closeLid": "#/$defs/opentrons__protocol_engine__commands__thermocycler__close_lid__CloseLidCreate",
      "thermocycler/deactivateBlock": "#/$defs/DeactivateBlockCreate",
      "thermocycler/deactivateLid": "#/$defs/DeactivateLidCreate",
      "thermocycler/openLid": "#/$defs/opentrons__protocol_engine__commands__thermocycler__open_lid__OpenLidCreate",
      "thermocycler/runExtendedProfile": "#/$defs/RunExtendedProfileCreate",
      "thermocycler/runProfile": "#/$defs/RunProfileCreate",
      "thermocycler/setTargetBlockTemperature": "#/$defs/SetTargetBlockTemperatureCreate",
      "thermocycler/setTargetLidTemperature": "#/$defs/SetTargetLidTemperatureCreate",
      "thermocycler/waitForBlockTemperature": "#/$defs/WaitForBlockTemperatureCreate",
      "thermocycler/waitForLidTemperature": "#/$defs/WaitForLidTemperatureCreate",
      "touchTip": "#/$defs/TouchTipCreate",
      "tryLiquidProbe": "#/$defs/TryLiquidProbeCreate",
      "unsafe/blowOutInPlace": "#/$defs/UnsafeBlowOutInPlaceCreate",
      "unsafe/dropTipInPlace": "#/$defs/UnsafeDropTipInPlaceCreate",
      "unsafe/engageAxes": "#/$defs/UnsafeEngageAxesCreate",
      "unsafe/placeLabware": "#/$defs/UnsafePlaceLabwareCreate",
      "unsafe/ungripLabware": "#/$defs/UnsafeUngripLabwareCreate",
      "unsafe/updatePositionEstimators": "#/$defs/UpdatePositionEstimatorsCreate",
      "verifyTipPresence": "#/$defs/VerifyTipPresenceCreate",
      "waitForDuration": "#/$defs/WaitForDurationCreate",
      "waitForResume": "#/$defs/WaitForResumeCreate"
    },
    "propertyName": "commandType"
  },
  "oneOf": [
    {
      "$ref": "#/$defs/AirGapInPlaceCreate"
    },
    {
      "$ref": "#/$defs/AspirateCreate"
    },
    {
      "$ref": "#/$defs/AspirateWhileTrackingCreate"
    },
    {
      "$ref": "#/$defs/AspirateInPlaceCreate"
    },
    {
      "$ref": "#/$defs/CommentCreate"
    },
    {
      "$ref": "#/$defs/ConfigureForVolumeCreate"
    },
    {
      "$ref": "#/$defs/ConfigureNozzleLayoutCreate"
    },
    {
      "$ref": "#/$defs/CustomCreate"
    },
    {
      "$ref": "#/$defs/DispenseCreate"
    },
    {
      "$ref": "#/$defs/DispenseInPlaceCreate"
    },
    {
      "$ref": "#/$defs/DispenseWhileTrackingCreate"
    },
    {
      "$ref": "#/$defs/BlowOutCreate"
    },
    {
      "$ref": "#/$defs/BlowOutInPlaceCreate"
    },
    {
      "$ref": "#/$defs/DropTipCreate"
    },
    {
      "$ref": "#/$defs/DropTipInPlaceCreate"
    },
    {
      "$ref": "#/$defs/HomeCreate"
    },
    {
      "$ref": "#/$defs/RetractAxisCreate"
    },
    {
      "$ref": "#/$defs/LoadLabwareCreate"
    },
    {
      "$ref": "#/$defs/ReloadLabwareCreate"
    },
    {
      "$ref": "#/$defs/LoadLiquidCreate"
    },
    {
      "$ref": "#/$defs/LoadLiquidClassCreate"
    },
    {
      "$ref": "#/$defs/LoadModuleCreate"
    },
    {
      "$ref": "#/$defs/LoadPipetteCreate"
    },
    {
      "$ref": "#/$defs/LoadLidStackCreate"
    },
    {
      "$ref": "#/$defs/LoadLidCreate"
    },
    {
      "$ref": "#/$defs/MoveLabwareCreate"
    },
    {
      "$ref": "#/$defs/MoveRelativeCreate"
    },
    {
      "$ref": "#/$defs/MoveToCoordinatesCreate"
    },
    {
      "$ref": "#/$defs/MoveToWellCreate"
    },
    {
      "$ref": "#/$defs/MoveToAddressableAreaCreate"
    },
    {
      "$ref": "#/$defs/MoveToAddressableAreaForDropTipCreate"
    },
    {
      "$ref": "#/$defs/PrepareToAspirateCreate"
    },
    {
      "$ref": "#/$defs/WaitForResumeCreate"
    },
    {
      "$ref": "#/$defs/WaitForDurationCreate"
    },
    {
      "$ref": "#/$defs/PickUpTipCreate"
    },
    {
      "$ref": "#/$defs/SavePositionCreate"
    },
    {
      "$ref": "#/$defs/SetRailLightsCreate"
    },
    {
      "$ref": "#/$defs/TouchTipCreate"
    },
    {
      "$ref": "#/$defs/SetStatusBarCreate"
    },
    {
      "$ref": "#/$defs/VerifyTipPresenceCreate"
    },
    {
      "$ref": "#/$defs/GetTipPresenceCreate"
    },
    {
      "$ref": "#/$defs/GetNextTipCreate"
    },
    {
      "$ref": "#/$defs/LiquidProbeCreate"
    },
    {
      "$ref": "#/$defs/TryLiquidProbeCreate"
    },
    {
      "$ref": "#/$defs/EvotipSealPipetteCreate"
    },
    {
      "$ref": "#/$defs/EvotipDispenseCreate"
    },
    {
      "$ref": "#/$defs/EvotipUnsealPipetteCreate"
    },
    {
      "$ref": "#/$defs/opentrons__protocol_engine__commands__heater_shaker__wait_for_temperature__WaitForTemperatureCreate"
    },
    {
      "$ref": "#/$defs/opentrons__protocol_engine__commands__heater_shaker__set_target_temperature__SetTargetTemperatureCreate"
    },
    {
      "$ref": "#/$defs/DeactivateHeaterCreate"
    },
    {
      "$ref": "#/$defs/SetAndWaitForShakeSpeedCreate"
    },
    {
      "$ref": "#/$defs/DeactivateShakerCreate"
    },
    {
      "$ref": "#/$defs/OpenLabwareLatchCreate"
    },
    {
      "$ref": "#/$defs/CloseLabwareLatchCreate"
    },
    {
      "$ref": "#/$defs/DisengageCreate"
    },
    {
      "$ref": "#/$defs/EngageCreate"
    },
    {
      "$ref": "#/$defs/opentrons__protocol_engine__commands__temperature_module__set_target_temperature__SetTargetTemperatureCreate"
    },
    {
      "$ref": "#/$defs/opentrons__protocol_engine__commands__temperature_module__wait_for_temperature__WaitForTemperatureCreate"
    },
    {
      "$ref": "#/$defs/DeactivateTemperatureCreate"
    },
    {
      "$ref": "#/$defs/SetTargetBlockTemperatureCreate"
    },
    {
      "$ref": "#/$defs/WaitForBlockTemperatureCreate"
    },
    {
      "$ref": "#/$defs/SetTargetLidTemperatureCreate"
    },
    {
      "$ref": "#/$defs/WaitForLidTemperatureCreate"
    },
    {
      "$ref": "#/$defs/DeactivateBlockCreate"
    },
    {
      "$ref": "#/$defs/DeactivateLidCreate"
    },
    {
      "$ref": "#/$defs/opentrons__protocol_engine__commands__thermocycler__open_lid__OpenLidCreate"
    },
    {
      "$ref": "#/$defs/opentrons__protocol_engine__commands__thermocycler__close_lid__CloseLidCreate"
    },
    {
      "$ref": "#/$defs/RunProfileCreate"
    },
    {
      "$ref": "#/$defs/RunExtendedProfileCreate"
    },
    {
      "$ref": "#/$defs/opentrons__protocol_engine__commands__absorbance_reader__close_lid__CloseLidCreate"
    },
    {
      "$ref": "#/$defs/opentrons__protocol_engine__commands__absorbance_reader__open_lid__OpenLidCreate"
    },
    {
      "$ref": "#/$defs/InitializeCreate"
    },
    {
      "$ref": "#/$defs/ReadAbsorbanceCreate"
    },
    {
      "$ref": "#/$defs/RetrieveCreate"
    },
    {
      "$ref": "#/$defs/StoreCreate"
    },
    {
      "$ref": "#/$defs/SetStoredLabwareCreate"
    },
    {
      "$ref": "#/$defs/FillCreate"
    },
    {
      "$ref": "#/$defs/EmptyCreate"
    },
    {
<<<<<<< HEAD
      "$ref": "#/$defs/CloseLatchCreate"
    },
    {
      "$ref": "#/$defs/OpenLatchCreate"
=======
      "$ref": "#/$defs/PrepareShuttleCreate"
>>>>>>> 464764c0
    },
    {
      "$ref": "#/$defs/CalibrateGripperCreate"
    },
    {
      "$ref": "#/$defs/CalibratePipetteCreate"
    },
    {
      "$ref": "#/$defs/CalibrateModuleCreate"
    },
    {
      "$ref": "#/$defs/MoveToMaintenancePositionCreate"
    },
    {
      "$ref": "#/$defs/UnsafeBlowOutInPlaceCreate"
    },
    {
      "$ref": "#/$defs/UnsafeDropTipInPlaceCreate"
    },
    {
      "$ref": "#/$defs/UpdatePositionEstimatorsCreate"
    },
    {
      "$ref": "#/$defs/UnsafeEngageAxesCreate"
    },
    {
      "$ref": "#/$defs/UnsafeUngripLabwareCreate"
    },
    {
      "$ref": "#/$defs/UnsafePlaceLabwareCreate"
    },
    {
      "$ref": "#/$defs/MoveAxesRelativeCreate"
    },
    {
      "$ref": "#/$defs/MoveAxesToCreate"
    },
    {
      "$ref": "#/$defs/MoveToCreate"
    },
    {
      "$ref": "#/$defs/openGripperJawCreate"
    },
    {
      "$ref": "#/$defs/closeGripperJawCreate"
    }
  ]
}<|MERGE_RESOLUTION|>--- conflicted
+++ resolved
@@ -6714,11 +6714,8 @@
       "flexStacker/closeLatch": "#/$defs/CloseLatchCreate",
       "flexStacker/empty": "#/$defs/EmptyCreate",
       "flexStacker/fill": "#/$defs/FillCreate",
-<<<<<<< HEAD
       "flexStacker/openLatch": "#/$defs/OpenLatchCreate",
-=======
       "flexStacker/prepareShuttle": "#/$defs/PrepareShuttleCreate",
->>>>>>> 464764c0
       "flexStacker/retrieve": "#/$defs/RetrieveCreate",
       "flexStacker/setStoredLabware": "#/$defs/SetStoredLabwareCreate",
       "flexStacker/store": "#/$defs/StoreCreate",
@@ -7024,14 +7021,13 @@
       "$ref": "#/$defs/EmptyCreate"
     },
     {
-<<<<<<< HEAD
       "$ref": "#/$defs/CloseLatchCreate"
     },
     {
       "$ref": "#/$defs/OpenLatchCreate"
-=======
+    },
+    {
       "$ref": "#/$defs/PrepareShuttleCreate"
->>>>>>> 464764c0
     },
     {
       "$ref": "#/$defs/CalibrateGripperCreate"
