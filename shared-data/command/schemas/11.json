--- conflicted
+++ resolved
@@ -6246,15 +6246,12 @@
       "dispenseWhileTracking": "#/$defs/DispenseWhileTrackingCreate",
       "dropTip": "#/$defs/DropTipCreate",
       "dropTipInPlace": "#/$defs/DropTipInPlaceCreate",
-<<<<<<< HEAD
       "flexStacker/configure": "#/$defs/ConfigureCreate",
       "flexStacker/retrieve": "#/$defs/RetrieveCreate",
       "flexStacker/store": "#/$defs/StoreCreate",
-=======
       "evotipDispense": "#/$defs/EvotipDispenseCreate",
       "evotipSealPipette": "#/$defs/EvotipSealPipetteCreate",
       "evotipUnsealPipette": "#/$defs/EvotipUnsealPipetteCreate",
->>>>>>> a667e623
       "getNextTip": "#/$defs/GetNextTipCreate",
       "getTipPresence": "#/$defs/GetTipPresenceCreate",
       "heaterShaker/closeLabwareLatch": "#/$defs/CloseLabwareLatchCreate",
