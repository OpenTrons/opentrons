--- conflicted
+++ resolved
@@ -1928,11 +1928,7 @@
     },
     "MoveToAddressableAreaCreate": {
       "title": "MoveToAddressableAreaCreate",
-<<<<<<< HEAD
-      "description": "Move to well command creation request model.",
-=======
       "description": "Move to addressable area command creation request model.",
->>>>>>> 9e05537c
       "type": "object",
       "properties": {
         "commandType": {
