{
  "title": "CreateCommandUnion",
  "description": "Model that validates a union of all CommandCreate models.",
  "anyOf": [
    {
      "$ref": "#/definitions/AspirateCreate"
    },
    {
      "$ref": "#/definitions/AspirateInPlaceCreate"
    },
    {
      "$ref": "#/definitions/CommentCreate"
    },
    {
      "$ref": "#/definitions/CustomCreate"
    },
    {
      "$ref": "#/definitions/DispenseCreate"
    },
    {
      "$ref": "#/definitions/DispenseInPlaceCreate"
    },
    {
      "$ref": "#/definitions/BlowOutCreate"
    },
    {
      "$ref": "#/definitions/BlowOutInPlaceCreate"
    },
    {
      "$ref": "#/definitions/DropTipCreate"
    },
    {
      "$ref": "#/definitions/HomeCreate"
    },
    {
      "$ref": "#/definitions/LoadLabwareCreate"
    },
    {
      "$ref": "#/definitions/LoadLiquidCreate"
    },
    {
      "$ref": "#/definitions/LoadModuleCreate"
    },
    {
      "$ref": "#/definitions/LoadPipetteCreate"
    },
    {
      "$ref": "#/definitions/MoveLabwareCreate"
    },
    {
      "$ref": "#/definitions/MoveRelativeCreate"
    },
    {
      "$ref": "#/definitions/MoveToCoordinatesCreate"
    },
    {
      "$ref": "#/definitions/MoveToWellCreate"
    },
    {
      "$ref": "#/definitions/WaitForResumeCreate"
    },
    {
      "$ref": "#/definitions/WaitForDurationCreate"
    },
    {
      "$ref": "#/definitions/PickUpTipCreate"
    },
    {
      "$ref": "#/definitions/SavePositionCreate"
    },
    {
      "$ref": "#/definitions/SetRailLightsCreate"
    },
    {
      "$ref": "#/definitions/TouchTipCreate"
    },
    {
      "$ref": "#/definitions/opentrons__protocol_engine__commands__heater_shaker__wait_for_temperature__WaitForTemperatureCreate"
    },
    {
      "$ref": "#/definitions/opentrons__protocol_engine__commands__heater_shaker__set_target_temperature__SetTargetTemperatureCreate"
    },
    {
      "$ref": "#/definitions/DeactivateHeaterCreate"
    },
    {
      "$ref": "#/definitions/SetAndWaitForShakeSpeedCreate"
    },
    {
      "$ref": "#/definitions/DeactivateShakerCreate"
    },
    {
      "$ref": "#/definitions/OpenLabwareLatchCreate"
    },
    {
      "$ref": "#/definitions/CloseLabwareLatchCreate"
    },
    {
      "$ref": "#/definitions/DisengageCreate"
    },
    {
      "$ref": "#/definitions/EngageCreate"
    },
    {
      "$ref": "#/definitions/opentrons__protocol_engine__commands__temperature_module__set_target_temperature__SetTargetTemperatureCreate"
    },
    {
      "$ref": "#/definitions/opentrons__protocol_engine__commands__temperature_module__wait_for_temperature__WaitForTemperatureCreate"
    },
    {
      "$ref": "#/definitions/DeactivateTemperatureCreate"
    },
    {
      "$ref": "#/definitions/SetTargetBlockTemperatureCreate"
    },
    {
      "$ref": "#/definitions/WaitForBlockTemperatureCreate"
    },
    {
      "$ref": "#/definitions/SetTargetLidTemperatureCreate"
    },
    {
      "$ref": "#/definitions/WaitForLidTemperatureCreate"
    },
    {
      "$ref": "#/definitions/DeactivateBlockCreate"
    },
    {
      "$ref": "#/definitions/DeactivateLidCreate"
    },
    {
      "$ref": "#/definitions/OpenLidCreate"
    },
    {
      "$ref": "#/definitions/CloseLidCreate"
    },
    {
      "$ref": "#/definitions/RunProfileCreate"
    },
    {
      "$ref": "#/definitions/CalibrateGripperCreate"
    },
    {
      "$ref": "#/definitions/CalibratePipetteCreate"
    },
    {
      "$ref": "#/definitions/CalibrateModuleCreate"
    },
    {
      "$ref": "#/definitions/MoveToMaintenancePositionCreate"
    }
  ],
  "definitions": {
    "WellOrigin": {
      "title": "WellOrigin",
      "description": "Origin of WellLocation offset.\n\nProps:\n    TOP: the top-center of the well\n    BOTTOM: the bottom-center of the well\n    CENTER: the middle-center of the well",
      "enum": [
        "top",
        "bottom",
        "center"
      ],
      "type": "string"
    },
    "WellOffset": {
      "title": "WellOffset",
      "description": "An offset vector in (x, y, z).",
      "type": "object",
      "properties": {
        "x": {
          "title": "X",
          "default": 0,
          "type": "number"
        },
        "y": {
          "title": "Y",
          "default": 0,
          "type": "number"
        },
        "z": {
          "title": "Z",
          "default": 0,
          "type": "number"
        }
      }
    },
    "WellLocation": {
      "title": "WellLocation",
      "description": "A relative location in reference to a well's location.",
      "type": "object",
      "properties": {
        "origin": {
          "default": "top",
          "allOf": [
            {
              "$ref": "#/definitions/WellOrigin"
            }
          ]
        },
        "offset": {
          "$ref": "#/definitions/WellOffset"
        }
      }
    },
    "AspirateParams": {
      "title": "AspirateParams",
      "description": "Parameters required to aspirate from a specific well.",
      "type": "object",
      "properties": {
        "labwareId": {
          "title": "Labwareid",
          "description": "Identifier of labware to use.",
          "type": "string"
        },
        "wellName": {
          "title": "Wellname",
          "description": "Name of well to use in labware.",
          "type": "string"
        },
        "wellLocation": {
          "title": "Welllocation",
          "description": "Relative well location at which to perform the operation",
          "allOf": [
            {
              "$ref": "#/definitions/WellLocation"
            }
          ]
        },
        "flowRate": {
          "title": "Flowrate",
          "description": "Speed in \u00b5L/s configured for the pipette",
          "exclusiveMinimum": 0,
          "type": "number"
        },
        "volume": {
          "title": "Volume",
          "description": "Amount of liquid in uL. Must be greater than 0 and less than a pipette-specific maximum volume.",
          "exclusiveMinimum": 0,
          "type": "number"
        },
        "pipetteId": {
          "title": "Pipetteid",
          "description": "Identifier of pipette to use for liquid handling.",
          "type": "string"
        }
      },
      "required": [
        "labwareId",
        "wellName",
        "flowRate",
        "volume",
        "pipetteId"
      ]
    },
    "CommandIntent": {
      "title": "CommandIntent",
      "description": "Run intent for a given command.\n\nProps:\n    PROTOCOL: the command is part of the protocol run itself.\n    SETUP: the command is part of the setup phase of a run.",
      "enum": [
        "protocol",
        "setup"
      ],
      "type": "string"
    },
    "AspirateCreate": {
      "title": "AspirateCreate",
      "description": "Create aspirate command request model.",
      "type": "object",
      "properties": {
        "commandType": {
          "title": "Commandtype",
          "default": "aspirate",
          "enum": [
            "aspirate"
          ],
          "type": "string"
        },
        "params": {
          "$ref": "#/definitions/AspirateParams"
        },
        "intent": {
          "description": "The reason the command was added. If not specified or `protocol`, the command will be treated as part of the protocol run itself, and added to the end of the existing command queue.\n\nIf `setup`, the command will be treated as part of run setup. A setup command may only be enqueued if the run has not started.\n\nUse setup commands for activities like pre-run calibration checks and module setup, like pre-heating.",
          "allOf": [
            {
              "$ref": "#/definitions/CommandIntent"
            }
          ]
        },
        "key": {
          "title": "Key",
          "description": "A key value, unique in this run, that can be used to track the same logical command across multiple runs of the same protocol. If a value is not provided, one will be generated.",
          "type": "string"
        }
      },
      "required": [
        "params"
      ]
    },
    "AspirateInPlaceParams": {
      "title": "AspirateInPlaceParams",
      "description": "Payload required to aspirate in place.",
      "type": "object",
      "properties": {
        "flowRate": {
          "title": "Flowrate",
          "description": "Speed in \u00b5L/s configured for the pipette",
          "exclusiveMinimum": 0,
          "type": "number"
        },
        "volume": {
          "title": "Volume",
          "description": "Amount of liquid in uL. Must be greater than 0 and less than a pipette-specific maximum volume.",
          "exclusiveMinimum": 0,
          "type": "number"
        },
        "pipetteId": {
          "title": "Pipetteid",
          "description": "Identifier of pipette to use for liquid handling.",
          "type": "string"
        }
      },
      "required": [
        "flowRate",
        "volume",
        "pipetteId"
      ]
    },
    "AspirateInPlaceCreate": {
      "title": "AspirateInPlaceCreate",
      "description": "AspirateInPlace command request model.",
      "type": "object",
      "properties": {
        "commandType": {
          "title": "Commandtype",
          "default": "aspirateInPlace",
          "enum": [
            "aspirateInPlace"
          ],
          "type": "string"
        },
        "params": {
          "$ref": "#/definitions/AspirateInPlaceParams"
        },
        "intent": {
          "description": "The reason the command was added. If not specified or `protocol`, the command will be treated as part of the protocol run itself, and added to the end of the existing command queue.\n\nIf `setup`, the command will be treated as part of run setup. A setup command may only be enqueued if the run has not started.\n\nUse setup commands for activities like pre-run calibration checks and module setup, like pre-heating.",
          "allOf": [
            {
              "$ref": "#/definitions/CommandIntent"
            }
          ]
        },
        "key": {
          "title": "Key",
          "description": "A key value, unique in this run, that can be used to track the same logical command across multiple runs of the same protocol. If a value is not provided, one will be generated.",
          "type": "string"
        }
      },
      "required": [
        "params"
      ]
    },
    "CommentParams": {
      "title": "CommentParams",
      "description": "Payload required to annotate execution with a comment.",
      "type": "object",
      "properties": {
        "message": {
          "title": "Message",
          "description": "A user-facing message",
          "type": "string"
        }
      },
      "required": [
        "message"
      ]
    },
    "CommentCreate": {
      "title": "CommentCreate",
      "description": "Comment command request model.",
      "type": "object",
      "properties": {
        "commandType": {
          "title": "Commandtype",
          "default": "comment",
          "enum": [
            "comment"
          ],
          "type": "string"
        },
        "params": {
          "$ref": "#/definitions/CommentParams"
        },
        "intent": {
          "description": "The reason the command was added. If not specified or `protocol`, the command will be treated as part of the protocol run itself, and added to the end of the existing command queue.\n\nIf `setup`, the command will be treated as part of run setup. A setup command may only be enqueued if the run has not started.\n\nUse setup commands for activities like pre-run calibration checks and module setup, like pre-heating.",
          "allOf": [
            {
              "$ref": "#/definitions/CommandIntent"
            }
          ]
        },
        "key": {
          "title": "Key",
          "description": "A key value, unique in this run, that can be used to track the same logical command across multiple runs of the same protocol. If a value is not provided, one will be generated.",
          "type": "string"
        }
      },
      "required": [
        "params"
      ]
    },
    "CustomParams": {
      "title": "CustomParams",
      "description": "Payload used by a custom command.",
      "type": "object",
      "properties": {}
    },
    "CustomCreate": {
      "title": "CustomCreate",
      "description": "A request to create a custom command.",
      "type": "object",
      "properties": {
        "commandType": {
          "title": "Commandtype",
          "default": "custom",
          "enum": [
            "custom"
          ],
          "type": "string"
        },
        "params": {
          "$ref": "#/definitions/CustomParams"
        },
        "intent": {
          "description": "The reason the command was added. If not specified or `protocol`, the command will be treated as part of the protocol run itself, and added to the end of the existing command queue.\n\nIf `setup`, the command will be treated as part of run setup. A setup command may only be enqueued if the run has not started.\n\nUse setup commands for activities like pre-run calibration checks and module setup, like pre-heating.",
          "allOf": [
            {
              "$ref": "#/definitions/CommandIntent"
            }
          ]
        },
        "key": {
          "title": "Key",
          "description": "A key value, unique in this run, that can be used to track the same logical command across multiple runs of the same protocol. If a value is not provided, one will be generated.",
          "type": "string"
        }
      },
      "required": [
        "params"
      ]
    },
    "DispenseParams": {
      "title": "DispenseParams",
      "description": "Payload required to dispense to a specific well.",
      "type": "object",
      "properties": {
        "labwareId": {
          "title": "Labwareid",
          "description": "Identifier of labware to use.",
          "type": "string"
        },
        "wellName": {
          "title": "Wellname",
          "description": "Name of well to use in labware.",
          "type": "string"
        },
        "wellLocation": {
          "title": "Welllocation",
          "description": "Relative well location at which to perform the operation",
          "allOf": [
            {
              "$ref": "#/definitions/WellLocation"
            }
          ]
        },
        "flowRate": {
          "title": "Flowrate",
          "description": "Speed in \u00b5L/s configured for the pipette",
          "exclusiveMinimum": 0,
          "type": "number"
        },
        "volume": {
          "title": "Volume",
          "description": "Amount of liquid in uL. Must be greater than 0 and less than a pipette-specific maximum volume.",
          "exclusiveMinimum": 0,
          "type": "number"
        },
        "pipetteId": {
          "title": "Pipetteid",
          "description": "Identifier of pipette to use for liquid handling.",
          "type": "string"
        }
      },
      "required": [
        "labwareId",
        "wellName",
        "flowRate",
        "volume",
        "pipetteId"
      ]
    },
    "DispenseCreate": {
      "title": "DispenseCreate",
      "description": "Create dispense command request model.",
      "type": "object",
      "properties": {
        "commandType": {
          "title": "Commandtype",
          "default": "dispense",
          "enum": [
            "dispense"
          ],
          "type": "string"
        },
        "params": {
          "$ref": "#/definitions/DispenseParams"
        },
        "intent": {
          "description": "The reason the command was added. If not specified or `protocol`, the command will be treated as part of the protocol run itself, and added to the end of the existing command queue.\n\nIf `setup`, the command will be treated as part of run setup. A setup command may only be enqueued if the run has not started.\n\nUse setup commands for activities like pre-run calibration checks and module setup, like pre-heating.",
          "allOf": [
            {
              "$ref": "#/definitions/CommandIntent"
            }
          ]
        },
        "key": {
          "title": "Key",
          "description": "A key value, unique in this run, that can be used to track the same logical command across multiple runs of the same protocol. If a value is not provided, one will be generated.",
          "type": "string"
        }
      },
      "required": [
        "params"
      ]
    },
    "DispenseInPlaceParams": {
      "title": "DispenseInPlaceParams",
      "description": "Payload required to dispense in place.",
      "type": "object",
      "properties": {
        "flowRate": {
          "title": "Flowrate",
          "description": "Speed in \u00b5L/s configured for the pipette",
          "exclusiveMinimum": 0,
          "type": "number"
        },
        "volume": {
          "title": "Volume",
          "description": "Amount of liquid in uL. Must be greater than 0 and less than a pipette-specific maximum volume.",
          "exclusiveMinimum": 0,
          "type": "number"
        },
        "pipetteId": {
          "title": "Pipetteid",
          "description": "Identifier of pipette to use for liquid handling.",
          "type": "string"
        }
      },
      "required": [
        "flowRate",
        "volume",
        "pipetteId"
      ]
    },
    "DispenseInPlaceCreate": {
      "title": "DispenseInPlaceCreate",
      "description": "DispenseInPlace command request model.",
      "type": "object",
      "properties": {
        "commandType": {
          "title": "Commandtype",
          "default": "dispenseInPlace",
          "enum": [
            "dispenseInPlace"
          ],
          "type": "string"
        },
        "params": {
          "$ref": "#/definitions/DispenseInPlaceParams"
        },
        "intent": {
          "description": "The reason the command was added. If not specified or `protocol`, the command will be treated as part of the protocol run itself, and added to the end of the existing command queue.\n\nIf `setup`, the command will be treated as part of run setup. A setup command may only be enqueued if the run has not started.\n\nUse setup commands for activities like pre-run calibration checks and module setup, like pre-heating.",
          "allOf": [
            {
              "$ref": "#/definitions/CommandIntent"
            }
          ]
        },
        "key": {
          "title": "Key",
          "description": "A key value, unique in this run, that can be used to track the same logical command across multiple runs of the same protocol. If a value is not provided, one will be generated.",
          "type": "string"
        }
      },
      "required": [
        "params"
      ]
    },
    "BlowOutParams": {
      "title": "BlowOutParams",
      "description": "Payload required to blow-out a specific well.",
      "type": "object",
      "properties": {
        "labwareId": {
          "title": "Labwareid",
          "description": "Identifier of labware to use.",
          "type": "string"
        },
        "wellName": {
          "title": "Wellname",
          "description": "Name of well to use in labware.",
          "type": "string"
        },
        "wellLocation": {
          "title": "Welllocation",
          "description": "Relative well location at which to perform the operation",
          "allOf": [
            {
              "$ref": "#/definitions/WellLocation"
            }
          ]
        },
        "flowRate": {
          "title": "Flowrate",
          "description": "Speed in \u00b5L/s configured for the pipette",
          "exclusiveMinimum": 0,
          "type": "number"
        },
        "pipetteId": {
          "title": "Pipetteid",
          "description": "Identifier of pipette to use for liquid handling.",
          "type": "string"
        }
      },
      "required": [
        "labwareId",
        "wellName",
        "flowRate",
        "pipetteId"
      ]
    },
    "BlowOutCreate": {
      "title": "BlowOutCreate",
      "description": "Create blow-out command request model.",
      "type": "object",
      "properties": {
        "commandType": {
          "title": "Commandtype",
          "default": "blowout",
          "enum": [
            "blowout"
          ],
          "type": "string"
        },
        "params": {
          "$ref": "#/definitions/BlowOutParams"
        },
        "intent": {
          "description": "The reason the command was added. If not specified or `protocol`, the command will be treated as part of the protocol run itself, and added to the end of the existing command queue.\n\nIf `setup`, the command will be treated as part of run setup. A setup command may only be enqueued if the run has not started.\n\nUse setup commands for activities like pre-run calibration checks and module setup, like pre-heating.",
          "allOf": [
            {
              "$ref": "#/definitions/CommandIntent"
            }
          ]
        },
        "key": {
          "title": "Key",
          "description": "A key value, unique in this run, that can be used to track the same logical command across multiple runs of the same protocol. If a value is not provided, one will be generated.",
          "type": "string"
        }
      },
      "required": [
        "params"
      ]
    },
    "BlowOutInPlaceParams": {
      "title": "BlowOutInPlaceParams",
      "description": "Payload required to blow-out in place.",
      "type": "object",
      "properties": {
        "flowRate": {
          "title": "Flowrate",
          "description": "Speed in \u00b5L/s configured for the pipette",
          "exclusiveMinimum": 0,
          "type": "number"
        },
        "pipetteId": {
          "title": "Pipetteid",
          "description": "Identifier of pipette to use for liquid handling.",
          "type": "string"
        }
      },
      "required": [
        "flowRate",
        "pipetteId"
      ]
    },
    "BlowOutInPlaceCreate": {
      "title": "BlowOutInPlaceCreate",
      "description": "BlowOutInPlace command request model.",
      "type": "object",
      "properties": {
        "commandType": {
          "title": "Commandtype",
          "default": "blowOutInPlace",
          "enum": [
            "blowOutInPlace"
          ],
          "type": "string"
        },
        "params": {
          "$ref": "#/definitions/BlowOutInPlaceParams"
        },
        "intent": {
          "description": "The reason the command was added. If not specified or `protocol`, the command will be treated as part of the protocol run itself, and added to the end of the existing command queue.\n\nIf `setup`, the command will be treated as part of run setup. A setup command may only be enqueued if the run has not started.\n\nUse setup commands for activities like pre-run calibration checks and module setup, like pre-heating.",
          "allOf": [
            {
              "$ref": "#/definitions/CommandIntent"
            }
          ]
        },
        "key": {
          "title": "Key",
          "description": "A key value, unique in this run, that can be used to track the same logical command across multiple runs of the same protocol. If a value is not provided, one will be generated.",
          "type": "string"
        }
      },
      "required": [
        "params"
      ]
    },
    "DropTipWellOrigin": {
      "title": "DropTipWellOrigin",
      "description": "The origin of a DropTipWellLocation offset.\n\nProps:\n    TOP: the top-center of the well\n    BOTTOM: the bottom-center of the well\n    CENTER: the middle-center of the well\n    DEFAULT: the default drop-tip location of the well,\n        based on pipette configuration and length of the tip.",
      "enum": [
        "top",
        "bottom",
        "center",
        "default"
      ],
      "type": "string"
    },
    "DropTipWellLocation": {
      "title": "DropTipWellLocation",
      "description": "Like WellLocation, but for dropping tips.\n\nUnlike a typical WellLocation, the location for a drop tip\ndefaults to location based on the tip length rather than the well's top.",
      "type": "object",
      "properties": {
        "origin": {
          "default": "default",
          "allOf": [
            {
              "$ref": "#/definitions/DropTipWellOrigin"
            }
          ]
        },
        "offset": {
          "$ref": "#/definitions/WellOffset"
        }
      }
    },
    "DropTipParams": {
      "title": "DropTipParams",
      "description": "Payload required to drop a tip in a specific well.",
      "type": "object",
      "properties": {
        "pipetteId": {
          "title": "Pipetteid",
          "description": "Identifier of pipette to use for liquid handling.",
          "type": "string"
        },
        "labwareId": {
          "title": "Labwareid",
          "description": "Identifier of labware to use.",
          "type": "string"
        },
        "wellName": {
          "title": "Wellname",
          "description": "Name of well to use in labware.",
          "type": "string"
        },
        "wellLocation": {
          "title": "Welllocation",
          "description": "Relative well location at which to drop the tip.",
          "allOf": [
            {
              "$ref": "#/definitions/DropTipWellLocation"
            }
          ]
        },
        "homeAfter": {
          "title": "Homeafter",
          "description": "Whether to home this pipette's plunger after dropping the tip. You should normally leave this unspecified to let the robot choose a safe default depending on its hardware.",
          "type": "boolean"
        }
      },
      "required": [
        "pipetteId",
        "labwareId",
        "wellName"
      ]
    },
    "DropTipCreate": {
      "title": "DropTipCreate",
      "description": "Drop tip command creation request model.",
      "type": "object",
      "properties": {
        "commandType": {
          "title": "Commandtype",
          "default": "dropTip",
          "enum": [
            "dropTip"
          ],
          "type": "string"
        },
        "params": {
          "$ref": "#/definitions/DropTipParams"
        },
        "intent": {
          "description": "The reason the command was added. If not specified or `protocol`, the command will be treated as part of the protocol run itself, and added to the end of the existing command queue.\n\nIf `setup`, the command will be treated as part of run setup. A setup command may only be enqueued if the run has not started.\n\nUse setup commands for activities like pre-run calibration checks and module setup, like pre-heating.",
          "allOf": [
            {
              "$ref": "#/definitions/CommandIntent"
            }
          ]
        },
        "key": {
          "title": "Key",
          "description": "A key value, unique in this run, that can be used to track the same logical command across multiple runs of the same protocol. If a value is not provided, one will be generated.",
          "type": "string"
        }
      },
      "required": [
        "params"
      ]
    },
    "MotorAxis": {
      "title": "MotorAxis",
      "description": "Motor axis on which to issue a home command.",
      "enum": [
        "x",
        "y",
        "leftZ",
        "rightZ",
        "leftPlunger",
        "rightPlunger"
      ],
      "type": "string"
    },
    "HomeParams": {
      "title": "HomeParams",
      "description": "Payload required for a Home command.",
      "type": "object",
      "properties": {
        "axes": {
          "description": "Axes to return to their home positions. If omitted, will home all motors. Extra axes may be implicitly homed to ensure accurate homing of the explicitly specified axes.",
          "type": "array",
          "items": {
            "$ref": "#/definitions/MotorAxis"
          }
        }
      }
    },
    "HomeCreate": {
      "title": "HomeCreate",
      "description": "Data to create a Home command.",
      "type": "object",
      "properties": {
        "commandType": {
          "title": "Commandtype",
          "default": "home",
          "enum": [
            "home"
          ],
          "type": "string"
        },
        "params": {
          "$ref": "#/definitions/HomeParams"
        },
        "intent": {
          "description": "The reason the command was added. If not specified or `protocol`, the command will be treated as part of the protocol run itself, and added to the end of the existing command queue.\n\nIf `setup`, the command will be treated as part of run setup. A setup command may only be enqueued if the run has not started.\n\nUse setup commands for activities like pre-run calibration checks and module setup, like pre-heating.",
          "allOf": [
            {
              "$ref": "#/definitions/CommandIntent"
            }
          ]
        },
        "key": {
          "title": "Key",
          "description": "A key value, unique in this run, that can be used to track the same logical command across multiple runs of the same protocol. If a value is not provided, one will be generated.",
          "type": "string"
        }
      },
      "required": [
        "params"
      ]
    },
    "DeckSlotName": {
      "title": "DeckSlotName",
      "description": "Deck slot identifiers.",
<<<<<<< HEAD
      "enum": [
        "1",
        "2",
        "3",
        "4",
        "5",
        "6",
        "7",
        "8",
        "9",
        "10",
        "11",
        "12"
      ],
      "type": "string"
=======
      "enum": ["1", "2", "3", "4", "5", "6", "7", "8", "9", "10", "11", "12"]
>>>>>>> d3ab31cf
    },
    "DeckSlotLocation": {
      "title": "DeckSlotLocation",
      "description": "The location of something placed in a single deck slot.",
      "type": "object",
      "properties": {
        "slotName": {
          "$ref": "#/definitions/DeckSlotName"
        }
      },
      "required": [
        "slotName"
      ]
    },
    "ModuleLocation": {
      "title": "ModuleLocation",
      "description": "The location of something placed atop a hardware module.",
      "type": "object",
      "properties": {
        "moduleId": {
          "title": "Moduleid",
          "description": "The ID of a loaded module from a prior `loadModule` command.",
          "type": "string"
        }
      },
      "required": [
        "moduleId"
      ]
    },
    "LoadLabwareParams": {
      "title": "LoadLabwareParams",
      "description": "Payload required to load a labware into a slot.",
      "type": "object",
      "properties": {
        "location": {
          "title": "Location",
          "description": "Location the labware should be loaded into.",
          "anyOf": [
            {
              "$ref": "#/definitions/DeckSlotLocation"
            },
            {
              "$ref": "#/definitions/ModuleLocation"
            },
            {
              "enum": [
                "offDeck"
              ],
              "type": "string"
            }
          ]
        },
        "loadName": {
          "title": "Loadname",
          "description": "Name used to reference a labware definition.",
          "type": "string"
        },
        "namespace": {
          "title": "Namespace",
          "description": "The namespace the labware definition belongs to.",
          "type": "string"
        },
        "version": {
          "title": "Version",
          "description": "The labware definition version.",
          "type": "integer"
        },
        "labwareId": {
          "title": "Labwareid",
          "description": "An optional ID to assign to this labware. If None, an ID will be generated.",
          "type": "string"
        },
        "displayName": {
          "title": "Displayname",
          "description": "An optional user-specified display name or label for this labware.",
          "type": "string"
        }
      },
      "required": [
        "location",
        "loadName",
        "namespace",
        "version"
      ]
    },
    "LoadLabwareCreate": {
      "title": "LoadLabwareCreate",
      "description": "Load labware command creation request.",
      "type": "object",
      "properties": {
        "commandType": {
          "title": "Commandtype",
          "default": "loadLabware",
          "enum": [
            "loadLabware"
          ],
          "type": "string"
        },
        "params": {
          "$ref": "#/definitions/LoadLabwareParams"
        },
        "intent": {
          "description": "The reason the command was added. If not specified or `protocol`, the command will be treated as part of the protocol run itself, and added to the end of the existing command queue.\n\nIf `setup`, the command will be treated as part of run setup. A setup command may only be enqueued if the run has not started.\n\nUse setup commands for activities like pre-run calibration checks and module setup, like pre-heating.",
          "allOf": [
            {
              "$ref": "#/definitions/CommandIntent"
            }
          ]
        },
        "key": {
          "title": "Key",
          "description": "A key value, unique in this run, that can be used to track the same logical command across multiple runs of the same protocol. If a value is not provided, one will be generated.",
          "type": "string"
        }
      },
      "required": [
        "params"
      ]
    },
    "LoadLiquidParams": {
      "title": "LoadLiquidParams",
      "description": "Payload required to load a liquid into a well.",
      "type": "object",
      "properties": {
        "liquidId": {
          "title": "Liquidid",
          "description": "Unique identifier of the liquid to load.",
          "type": "string"
        },
        "labwareId": {
          "title": "Labwareid",
          "description": "Unique identifier of labware to load liquid into.",
          "type": "string"
        },
        "volumeByWell": {
          "title": "Volumebywell",
          "description": "Volume of liquid, in \u00b5L, loaded into each well by name, in this labware.",
          "type": "object",
          "additionalProperties": {
            "type": "number"
          }
        }
      },
      "required": [
        "liquidId",
        "labwareId",
        "volumeByWell"
      ]
    },
    "LoadLiquidCreate": {
      "title": "LoadLiquidCreate",
      "description": "Load liquid command creation request.",
      "type": "object",
      "properties": {
        "commandType": {
          "title": "Commandtype",
          "default": "loadLiquid",
          "enum": [
            "loadLiquid"
          ],
          "type": "string"
        },
        "params": {
          "$ref": "#/definitions/LoadLiquidParams"
        },
        "intent": {
          "description": "The reason the command was added. If not specified or `protocol`, the command will be treated as part of the protocol run itself, and added to the end of the existing command queue.\n\nIf `setup`, the command will be treated as part of run setup. A setup command may only be enqueued if the run has not started.\n\nUse setup commands for activities like pre-run calibration checks and module setup, like pre-heating.",
          "allOf": [
            {
              "$ref": "#/definitions/CommandIntent"
            }
          ]
        },
        "key": {
          "title": "Key",
          "description": "A key value, unique in this run, that can be used to track the same logical command across multiple runs of the same protocol. If a value is not provided, one will be generated.",
          "type": "string"
        }
      },
      "required": [
        "params"
      ]
    },
    "ModuleModel": {
      "title": "ModuleModel",
      "description": "All available modules' models.",
      "enum": [
        "temperatureModuleV1",
        "temperatureModuleV2",
        "magneticModuleV1",
        "magneticModuleV2",
        "thermocyclerModuleV1",
        "thermocyclerModuleV2",
        "heaterShakerModuleV1",
        "magneticBlockV1"
      ],
      "type": "string"
    },
    "LoadModuleParams": {
      "title": "LoadModuleParams",
      "description": "Payload required to load a module.",
      "type": "object",
      "properties": {
        "model": {
          "description": "The model name of the module to load.\n\nProtocol Engine will look for a connected module that either exactly matches this one, or is compatible.\n\n For example, if you request a `temperatureModuleV1` here, Protocol Engine might load a `temperatureModuleV1` or a `temperatureModuleV2`.\n\n The model that it finds connected will be available through `result.model`.",
          "allOf": [
            {
              "$ref": "#/definitions/ModuleModel"
            }
          ]
        },
        "location": {
          "title": "Location",
          "description": "The location into which this module should be loaded.\n\nFor the Thermocycler Module, which occupies multiple deck slots, this should be the front-most occupied slot (normally slot 7).",
          "allOf": [
            {
              "$ref": "#/definitions/DeckSlotLocation"
            }
          ]
        },
        "moduleId": {
          "title": "Moduleid",
          "description": "An optional ID to assign to this module. If None, an ID will be generated.",
          "type": "string"
        }
      },
      "required": [
        "model",
        "location"
      ]
    },
    "LoadModuleCreate": {
      "title": "LoadModuleCreate",
      "description": "The model for a creation request for a load module command.",
      "type": "object",
      "properties": {
        "commandType": {
          "title": "Commandtype",
          "default": "loadModule",
          "enum": [
            "loadModule"
          ],
          "type": "string"
        },
        "params": {
          "$ref": "#/definitions/LoadModuleParams"
        },
        "intent": {
          "description": "The reason the command was added. If not specified or `protocol`, the command will be treated as part of the protocol run itself, and added to the end of the existing command queue.\n\nIf `setup`, the command will be treated as part of run setup. A setup command may only be enqueued if the run has not started.\n\nUse setup commands for activities like pre-run calibration checks and module setup, like pre-heating.",
          "allOf": [
            {
              "$ref": "#/definitions/CommandIntent"
            }
          ]
        },
        "key": {
          "title": "Key",
          "description": "A key value, unique in this run, that can be used to track the same logical command across multiple runs of the same protocol. If a value is not provided, one will be generated.",
          "type": "string"
        }
      },
      "required": [
        "params"
      ]
    },
    "PipetteNameType": {
      "title": "PipetteNameType",
      "description": "Pipette load name values.",
      "enum": [
        "p10_single",
        "p10_multi",
        "p20_single_gen2",
        "p20_multi_gen2",
        "p50_single",
        "p50_multi",
        "p50_single_gen3",
        "p50_multi_gen3",
        "p300_single",
        "p300_multi",
        "p300_single_gen2",
        "p300_multi_gen2",
        "p1000_single",
        "p1000_single_gen2",
        "p1000_single_gen3",
        "p1000_multi_gen3"
      ],
      "type": "string"
    },
    "MountType": {
      "title": "MountType",
      "description": "An enumeration.",
      "enum": [
        "left",
        "right"
      ],
      "type": "string"
    },
    "LoadPipetteParams": {
      "title": "LoadPipetteParams",
      "description": "Payload needed to load a pipette on to a mount.",
      "type": "object",
      "properties": {
        "pipetteName": {
          "title": "Pipettename",
          "description": "The load name of the pipette to be required.",
          "anyOf": [
            {
              "$ref": "#/definitions/PipetteNameType"
            },
            {
              "enum": [
                "p1000_96"
              ],
              "type": "string"
            }
          ]
        },
        "mount": {
          "description": "The mount the pipette should be present on.",
          "allOf": [
            {
              "$ref": "#/definitions/MountType"
            }
          ]
        },
        "pipetteId": {
          "title": "Pipetteid",
          "description": "An optional ID to assign to this pipette. If None, an ID will be generated.",
          "type": "string"
        }
      },
      "required": [
        "pipetteName",
        "mount"
      ]
    },
    "LoadPipetteCreate": {
      "title": "LoadPipetteCreate",
      "description": "Load pipette command creation request model.",
      "type": "object",
      "properties": {
        "commandType": {
          "title": "Commandtype",
          "default": "loadPipette",
          "enum": [
            "loadPipette"
          ],
          "type": "string"
        },
        "params": {
          "$ref": "#/definitions/LoadPipetteParams"
        },
        "intent": {
          "description": "The reason the command was added. If not specified or `protocol`, the command will be treated as part of the protocol run itself, and added to the end of the existing command queue.\n\nIf `setup`, the command will be treated as part of run setup. A setup command may only be enqueued if the run has not started.\n\nUse setup commands for activities like pre-run calibration checks and module setup, like pre-heating.",
          "allOf": [
            {
              "$ref": "#/definitions/CommandIntent"
            }
          ]
        },
        "key": {
          "title": "Key",
          "description": "A key value, unique in this run, that can be used to track the same logical command across multiple runs of the same protocol. If a value is not provided, one will be generated.",
          "type": "string"
        }
      },
      "required": [
        "params"
      ]
    },
    "LabwareMovementStrategy": {
      "title": "LabwareMovementStrategy",
      "description": "Strategy to use for labware movement.",
      "enum": [
        "usingGripper",
        "manualMoveWithPause",
        "manualMoveWithoutPause"
      ],
      "type": "string"
    },
    "LabwareOffsetVector": {
      "title": "LabwareOffsetVector",
      "description": "Offset, in deck coordinates from nominal to actual position.",
      "type": "object",
      "properties": {
        "x": {
          "title": "X",
          "type": "number"
        },
        "y": {
          "title": "Y",
          "type": "number"
        },
        "z": {
          "title": "Z",
          "type": "number"
        }
      },
      "required": [
        "x",
        "y",
        "z"
      ]
    },
    "MoveLabwareParams": {
      "title": "MoveLabwareParams",
      "description": "Input parameters for a ``moveLabware`` command.",
      "type": "object",
      "properties": {
        "labwareId": {
          "title": "Labwareid",
          "description": "The ID of the labware to move.",
          "type": "string"
        },
        "newLocation": {
          "title": "Newlocation",
          "description": "Where to move the labware.",
          "anyOf": [
            {
              "$ref": "#/definitions/DeckSlotLocation"
            },
            {
              "$ref": "#/definitions/ModuleLocation"
            },
            {
              "enum": [
                "offDeck"
              ],
              "type": "string"
            }
          ]
        },
        "strategy": {
          "description": "Whether to use the gripper to perform the labware movement or to perform a manual movement with an option to pause.",
          "allOf": [
            {
              "$ref": "#/definitions/LabwareMovementStrategy"
            }
          ]
        },
        "usePickUpLocationLpcOffset": {
          "title": "Usepickuplocationlpcoffset",
          "description": "Whether to use LPC offset of the labware associated with its pick up location. Experimental param, subject to change.",
          "default": false,
          "type": "boolean"
        },
        "useDropLocationLpcOffset": {
          "title": "Usedroplocationlpcoffset",
          "description": "Whether to use LPC offset of the labware associated with its drop off location. Experimental param, subject to change.",
          "default": false,
          "type": "boolean"
        },
        "pickUpOffset": {
          "title": "Pickupoffset",
          "description": "Offset to use when picking up labware. Experimental param, subject to change",
          "allOf": [
            {
              "$ref": "#/definitions/LabwareOffsetVector"
            }
          ]
        },
        "dropOffset": {
          "title": "Dropoffset",
          "description": "Offset to use when dropping off labware. Experimental param, subject to change",
          "allOf": [
            {
              "$ref": "#/definitions/LabwareOffsetVector"
            }
          ]
        }
      },
      "required": [
        "labwareId",
        "newLocation",
        "strategy"
      ]
    },
    "MoveLabwareCreate": {
      "title": "MoveLabwareCreate",
      "description": "A request to create a ``moveLabware`` command.",
      "type": "object",
      "properties": {
        "commandType": {
          "title": "Commandtype",
          "default": "moveLabware",
          "enum": [
            "moveLabware"
          ],
          "type": "string"
        },
        "params": {
          "$ref": "#/definitions/MoveLabwareParams"
        },
        "intent": {
          "description": "The reason the command was added. If not specified or `protocol`, the command will be treated as part of the protocol run itself, and added to the end of the existing command queue.\n\nIf `setup`, the command will be treated as part of run setup. A setup command may only be enqueued if the run has not started.\n\nUse setup commands for activities like pre-run calibration checks and module setup, like pre-heating.",
          "allOf": [
            {
              "$ref": "#/definitions/CommandIntent"
            }
          ]
        },
        "key": {
          "title": "Key",
          "description": "A key value, unique in this run, that can be used to track the same logical command across multiple runs of the same protocol. If a value is not provided, one will be generated.",
          "type": "string"
        }
      },
      "required": [
        "params"
      ]
    },
    "MovementAxis": {
      "title": "MovementAxis",
      "description": "Axis on which to issue a relative movement.",
      "enum": [
        "x",
        "y",
        "z"
      ],
      "type": "string"
    },
    "MoveRelativeParams": {
      "title": "MoveRelativeParams",
      "description": "Payload required for a MoveRelative command.",
      "type": "object",
      "properties": {
        "pipetteId": {
          "title": "Pipetteid",
          "description": "Pipette to move.",
          "type": "string"
        },
        "axis": {
          "description": "Axis along which to move.",
          "allOf": [
            {
              "$ref": "#/definitions/MovementAxis"
            }
          ]
        },
        "distance": {
          "title": "Distance",
          "description": "Distance to move in millimeters. A positive number will move towards the right (x), back (y), top (z) of the deck.",
          "type": "number"
        }
      },
      "required": [
        "pipetteId",
        "axis",
        "distance"
      ]
    },
    "MoveRelativeCreate": {
      "title": "MoveRelativeCreate",
      "description": "Data to create a MoveRelative command.",
      "type": "object",
      "properties": {
        "commandType": {
          "title": "Commandtype",
          "default": "moveRelative",
          "enum": [
            "moveRelative"
          ],
          "type": "string"
        },
        "params": {
          "$ref": "#/definitions/MoveRelativeParams"
        },
        "intent": {
          "description": "The reason the command was added. If not specified or `protocol`, the command will be treated as part of the protocol run itself, and added to the end of the existing command queue.\n\nIf `setup`, the command will be treated as part of run setup. A setup command may only be enqueued if the run has not started.\n\nUse setup commands for activities like pre-run calibration checks and module setup, like pre-heating.",
          "allOf": [
            {
              "$ref": "#/definitions/CommandIntent"
            }
          ]
        },
        "key": {
          "title": "Key",
          "description": "A key value, unique in this run, that can be used to track the same logical command across multiple runs of the same protocol. If a value is not provided, one will be generated.",
          "type": "string"
        }
      },
      "required": [
        "params"
      ]
    },
    "DeckPoint": {
      "title": "DeckPoint",
      "description": "Coordinates of a point in deck space.",
      "type": "object",
      "properties": {
        "x": {
          "title": "X",
          "type": "number"
        },
        "y": {
          "title": "Y",
          "type": "number"
        },
        "z": {
          "title": "Z",
          "type": "number"
        }
      },
      "required": [
        "x",
        "y",
        "z"
      ]
    },
    "MoveToCoordinatesParams": {
      "title": "MoveToCoordinatesParams",
      "description": "Payload required to move a pipette to coordinates.",
      "type": "object",
      "properties": {
        "minimumZHeight": {
          "title": "Minimumzheight",
          "description": "Optional minimal Z margin in mm. If this is larger than the API's default safe Z margin, it will make the arc higher. If it's smaller, it will have no effect.",
          "type": "number"
        },
        "forceDirect": {
          "title": "Forcedirect",
          "description": "If true, moving from one labware/well to another will not arc to the default safe z, but instead will move directly to the specified location. This will also force the `minimumZHeight` param to be ignored. A 'direct' movement is in X/Y/Z simultaneously.",
          "default": false,
          "type": "boolean"
        },
        "speed": {
          "title": "Speed",
          "description": "Override the travel speed in mm/s. This controls the straight linear speed of motion.",
          "type": "number"
        },
        "pipetteId": {
          "title": "Pipetteid",
          "description": "Identifier of pipette to use for liquid handling.",
          "type": "string"
        },
        "coordinates": {
          "title": "Coordinates",
          "description": "X, Y and Z coordinates in mm from deck's origin location (left-front-bottom corner of work space)",
          "allOf": [
            {
              "$ref": "#/definitions/DeckPoint"
            }
          ]
        }
      },
      "required": [
        "pipetteId",
        "coordinates"
      ]
    },
    "MoveToCoordinatesCreate": {
      "title": "MoveToCoordinatesCreate",
      "description": "Move to coordinates command creation request model.",
      "type": "object",
      "properties": {
        "commandType": {
          "title": "Commandtype",
          "default": "moveToCoordinates",
          "enum": [
            "moveToCoordinates"
          ],
          "type": "string"
        },
        "params": {
          "$ref": "#/definitions/MoveToCoordinatesParams"
        },
        "intent": {
          "description": "The reason the command was added. If not specified or `protocol`, the command will be treated as part of the protocol run itself, and added to the end of the existing command queue.\n\nIf `setup`, the command will be treated as part of run setup. A setup command may only be enqueued if the run has not started.\n\nUse setup commands for activities like pre-run calibration checks and module setup, like pre-heating.",
          "allOf": [
            {
              "$ref": "#/definitions/CommandIntent"
            }
          ]
        },
        "key": {
          "title": "Key",
          "description": "A key value, unique in this run, that can be used to track the same logical command across multiple runs of the same protocol. If a value is not provided, one will be generated.",
          "type": "string"
        }
      },
      "required": [
        "params"
      ]
    },
    "MoveToWellParams": {
      "title": "MoveToWellParams",
      "description": "Payload required to move a pipette to a specific well.",
      "type": "object",
      "properties": {
        "minimumZHeight": {
          "title": "Minimumzheight",
          "description": "Optional minimal Z margin in mm. If this is larger than the API's default safe Z margin, it will make the arc higher. If it's smaller, it will have no effect.",
          "type": "number"
        },
        "forceDirect": {
          "title": "Forcedirect",
          "description": "If true, moving from one labware/well to another will not arc to the default safe z, but instead will move directly to the specified location. This will also force the `minimumZHeight` param to be ignored. A 'direct' movement is in X/Y/Z simultaneously.",
          "default": false,
          "type": "boolean"
        },
        "speed": {
          "title": "Speed",
          "description": "Override the travel speed in mm/s. This controls the straight linear speed of motion.",
          "type": "number"
        },
        "labwareId": {
          "title": "Labwareid",
          "description": "Identifier of labware to use.",
          "type": "string"
        },
        "wellName": {
          "title": "Wellname",
          "description": "Name of well to use in labware.",
          "type": "string"
        },
        "wellLocation": {
          "title": "Welllocation",
          "description": "Relative well location at which to perform the operation",
          "allOf": [
            {
              "$ref": "#/definitions/WellLocation"
            }
          ]
        },
        "pipetteId": {
          "title": "Pipetteid",
          "description": "Identifier of pipette to use for liquid handling.",
          "type": "string"
        }
      },
      "required": [
        "labwareId",
        "wellName",
        "pipetteId"
      ]
    },
    "MoveToWellCreate": {
      "title": "MoveToWellCreate",
      "description": "Move to well command creation request model.",
      "type": "object",
      "properties": {
        "commandType": {
          "title": "Commandtype",
          "default": "moveToWell",
          "enum": [
            "moveToWell"
          ],
          "type": "string"
        },
        "params": {
          "$ref": "#/definitions/MoveToWellParams"
        },
        "intent": {
          "description": "The reason the command was added. If not specified or `protocol`, the command will be treated as part of the protocol run itself, and added to the end of the existing command queue.\n\nIf `setup`, the command will be treated as part of run setup. A setup command may only be enqueued if the run has not started.\n\nUse setup commands for activities like pre-run calibration checks and module setup, like pre-heating.",
          "allOf": [
            {
              "$ref": "#/definitions/CommandIntent"
            }
          ]
        },
        "key": {
          "title": "Key",
          "description": "A key value, unique in this run, that can be used to track the same logical command across multiple runs of the same protocol. If a value is not provided, one will be generated.",
          "type": "string"
        }
      },
      "required": [
        "params"
      ]
    },
    "WaitForResumeParams": {
      "title": "WaitForResumeParams",
      "description": "Payload required to pause the protocol.",
      "type": "object",
      "properties": {
        "message": {
          "title": "Message",
          "description": "A user-facing message associated with the pause",
          "type": "string"
        }
      }
    },
    "WaitForResumeCreate": {
      "title": "WaitForResumeCreate",
      "description": "Wait for resume command request model.",
      "type": "object",
      "properties": {
        "commandType": {
          "title": "Commandtype",
          "default": "waitForResume",
          "enum": [
            "waitForResume",
            "pause"
          ],
          "type": "string"
        },
        "params": {
          "$ref": "#/definitions/WaitForResumeParams"
        },
        "intent": {
          "description": "The reason the command was added. If not specified or `protocol`, the command will be treated as part of the protocol run itself, and added to the end of the existing command queue.\n\nIf `setup`, the command will be treated as part of run setup. A setup command may only be enqueued if the run has not started.\n\nUse setup commands for activities like pre-run calibration checks and module setup, like pre-heating.",
          "allOf": [
            {
              "$ref": "#/definitions/CommandIntent"
            }
          ]
        },
        "key": {
          "title": "Key",
          "description": "A key value, unique in this run, that can be used to track the same logical command across multiple runs of the same protocol. If a value is not provided, one will be generated.",
          "type": "string"
        }
      },
      "required": [
        "params"
      ]
    },
    "WaitForDurationParams": {
      "title": "WaitForDurationParams",
      "description": "Payload required to pause the protocol.",
      "type": "object",
      "properties": {
        "seconds": {
          "title": "Seconds",
          "description": "Duration, in seconds, to wait for.",
          "type": "number"
        },
        "message": {
          "title": "Message",
          "description": "A user-facing message associated with the pause",
          "type": "string"
        }
      },
      "required": [
        "seconds"
      ]
    },
    "WaitForDurationCreate": {
      "title": "WaitForDurationCreate",
      "description": "Wait for duration command request model.",
      "type": "object",
      "properties": {
        "commandType": {
          "title": "Commandtype",
          "default": "waitForDuration",
          "enum": [
            "waitForDuration"
          ],
          "type": "string"
        },
        "params": {
          "$ref": "#/definitions/WaitForDurationParams"
        },
        "intent": {
          "description": "The reason the command was added. If not specified or `protocol`, the command will be treated as part of the protocol run itself, and added to the end of the existing command queue.\n\nIf `setup`, the command will be treated as part of run setup. A setup command may only be enqueued if the run has not started.\n\nUse setup commands for activities like pre-run calibration checks and module setup, like pre-heating.",
          "allOf": [
            {
              "$ref": "#/definitions/CommandIntent"
            }
          ]
        },
        "key": {
          "title": "Key",
          "description": "A key value, unique in this run, that can be used to track the same logical command across multiple runs of the same protocol. If a value is not provided, one will be generated.",
          "type": "string"
        }
      },
      "required": [
        "params"
      ]
    },
    "PickUpTipParams": {
      "title": "PickUpTipParams",
      "description": "Payload needed to move a pipette to a specific well.",
      "type": "object",
      "properties": {
        "labwareId": {
          "title": "Labwareid",
          "description": "Identifier of labware to use.",
          "type": "string"
        },
        "wellName": {
          "title": "Wellname",
          "description": "Name of well to use in labware.",
          "type": "string"
        },
        "wellLocation": {
          "title": "Welllocation",
          "description": "Relative well location at which to perform the operation",
          "allOf": [
            {
              "$ref": "#/definitions/WellLocation"
            }
          ]
        },
        "pipetteId": {
          "title": "Pipetteid",
          "description": "Identifier of pipette to use for liquid handling.",
          "type": "string"
        }
      },
      "required": [
        "labwareId",
        "wellName",
        "pipetteId"
      ]
    },
    "PickUpTipCreate": {
      "title": "PickUpTipCreate",
      "description": "Pick up tip command creation request model.",
      "type": "object",
      "properties": {
        "commandType": {
          "title": "Commandtype",
          "default": "pickUpTip",
          "enum": [
            "pickUpTip"
          ],
          "type": "string"
        },
        "params": {
          "$ref": "#/definitions/PickUpTipParams"
        },
        "intent": {
          "description": "The reason the command was added. If not specified or `protocol`, the command will be treated as part of the protocol run itself, and added to the end of the existing command queue.\n\nIf `setup`, the command will be treated as part of run setup. A setup command may only be enqueued if the run has not started.\n\nUse setup commands for activities like pre-run calibration checks and module setup, like pre-heating.",
          "allOf": [
            {
              "$ref": "#/definitions/CommandIntent"
            }
          ]
        },
        "key": {
          "title": "Key",
          "description": "A key value, unique in this run, that can be used to track the same logical command across multiple runs of the same protocol. If a value is not provided, one will be generated.",
          "type": "string"
        }
      },
      "required": [
        "params"
      ]
    },
    "SavePositionParams": {
      "title": "SavePositionParams",
      "description": "Payload needed to save a pipette's current position.",
      "type": "object",
      "properties": {
        "pipetteId": {
          "title": "Pipetteid",
          "description": "Unique identifier of the pipette in question.",
          "type": "string"
        },
        "positionId": {
          "title": "Positionid",
          "description": "An optional ID to assign to this command instance. Auto-assigned if not defined.",
          "type": "string"
        }
      },
      "required": [
        "pipetteId"
      ]
    },
    "SavePositionCreate": {
      "title": "SavePositionCreate",
      "description": "Save position command creation request model.",
      "type": "object",
      "properties": {
        "commandType": {
          "title": "Commandtype",
          "default": "savePosition",
          "enum": [
            "savePosition"
          ],
          "type": "string"
        },
        "params": {
          "$ref": "#/definitions/SavePositionParams"
        },
        "intent": {
          "description": "The reason the command was added. If not specified or `protocol`, the command will be treated as part of the protocol run itself, and added to the end of the existing command queue.\n\nIf `setup`, the command will be treated as part of run setup. A setup command may only be enqueued if the run has not started.\n\nUse setup commands for activities like pre-run calibration checks and module setup, like pre-heating.",
          "allOf": [
            {
              "$ref": "#/definitions/CommandIntent"
            }
          ]
        },
        "key": {
          "title": "Key",
          "description": "A key value, unique in this run, that can be used to track the same logical command across multiple runs of the same protocol. If a value is not provided, one will be generated.",
          "type": "string"
        }
      },
      "required": [
        "params"
      ]
    },
    "SetRailLightsParams": {
      "title": "SetRailLightsParams",
      "description": "Payload required to set the rail lights on or off.",
      "type": "object",
      "properties": {
        "on": {
          "title": "On",
          "description": "The field that determines if the light is turned off or on.",
          "type": "boolean"
        }
      },
      "required": [
        "on"
      ]
    },
    "SetRailLightsCreate": {
      "title": "SetRailLightsCreate",
      "description": "setRailLights command request model.",
      "type": "object",
      "properties": {
        "commandType": {
          "title": "Commandtype",
          "default": "setRailLights",
          "enum": [
            "setRailLights"
          ],
          "type": "string"
        },
        "params": {
          "$ref": "#/definitions/SetRailLightsParams"
        },
        "intent": {
          "description": "The reason the command was added. If not specified or `protocol`, the command will be treated as part of the protocol run itself, and added to the end of the existing command queue.\n\nIf `setup`, the command will be treated as part of run setup. A setup command may only be enqueued if the run has not started.\n\nUse setup commands for activities like pre-run calibration checks and module setup, like pre-heating.",
          "allOf": [
            {
              "$ref": "#/definitions/CommandIntent"
            }
          ]
        },
        "key": {
          "title": "Key",
          "description": "A key value, unique in this run, that can be used to track the same logical command across multiple runs of the same protocol. If a value is not provided, one will be generated.",
          "type": "string"
        }
      },
      "required": [
        "params"
      ]
    },
    "TouchTipParams": {
      "title": "TouchTipParams",
      "description": "Payload needed to touch a pipette tip the sides of a specific well.",
      "type": "object",
      "properties": {
        "labwareId": {
          "title": "Labwareid",
          "description": "Identifier of labware to use.",
          "type": "string"
        },
        "wellName": {
          "title": "Wellname",
          "description": "Name of well to use in labware.",
          "type": "string"
        },
        "wellLocation": {
          "title": "Welllocation",
          "description": "Relative well location at which to perform the operation",
          "allOf": [
            {
              "$ref": "#/definitions/WellLocation"
            }
          ]
        },
        "pipetteId": {
          "title": "Pipetteid",
          "description": "Identifier of pipette to use for liquid handling.",
          "type": "string"
        },
        "radius": {
          "title": "Radius",
          "description": "The proportion of the target well's radius the pipette tip will move towards.",
          "default": 1.0,
          "type": "number"
        },
        "speed": {
          "title": "Speed",
          "description": "Override the travel speed in mm/s. This controls the straight linear speed of motion.",
          "type": "number"
        }
      },
      "required": [
        "labwareId",
        "wellName",
        "pipetteId"
      ]
    },
    "TouchTipCreate": {
      "title": "TouchTipCreate",
      "description": "Touch tip command creation request model.",
      "type": "object",
      "properties": {
        "commandType": {
          "title": "Commandtype",
          "default": "touchTip",
          "enum": [
            "touchTip"
          ],
          "type": "string"
        },
        "params": {
          "$ref": "#/definitions/TouchTipParams"
        },
        "intent": {
          "description": "The reason the command was added. If not specified or `protocol`, the command will be treated as part of the protocol run itself, and added to the end of the existing command queue.\n\nIf `setup`, the command will be treated as part of run setup. A setup command may only be enqueued if the run has not started.\n\nUse setup commands for activities like pre-run calibration checks and module setup, like pre-heating.",
          "allOf": [
            {
              "$ref": "#/definitions/CommandIntent"
            }
          ]
        },
        "key": {
          "title": "Key",
          "description": "A key value, unique in this run, that can be used to track the same logical command across multiple runs of the same protocol. If a value is not provided, one will be generated.",
          "type": "string"
        }
      },
      "required": [
        "params"
      ]
    },
    "opentrons__protocol_engine__commands__heater_shaker__wait_for_temperature__WaitForTemperatureParams": {
      "title": "WaitForTemperatureParams",
      "description": "Input parameters to wait for a Heater-Shaker's target temperature.",
      "type": "object",
      "properties": {
        "moduleId": {
          "title": "Moduleid",
          "description": "Unique ID of the Heater-Shaker Module.",
          "type": "string"
        },
        "celsius": {
          "title": "Celsius",
          "description": "Target temperature in \u00b0C. If not specified, will default to the module's target temperature. Specifying a celsius parameter other than the target temperature could lead to unpredictable behavior and hence is not recommended for use. This parameter can be removed in a future version without prior notice.",
          "type": "number"
        }
      },
      "required": [
        "moduleId"
      ]
    },
    "opentrons__protocol_engine__commands__heater_shaker__wait_for_temperature__WaitForTemperatureCreate": {
      "title": "WaitForTemperatureCreate",
      "description": "A request to create a Heater-Shaker's wait for temperature command.",
      "type": "object",
      "properties": {
        "commandType": {
          "title": "Commandtype",
          "default": "heaterShaker/waitForTemperature",
          "enum": [
            "heaterShaker/waitForTemperature"
          ],
          "type": "string"
        },
        "params": {
          "$ref": "#/definitions/opentrons__protocol_engine__commands__heater_shaker__wait_for_temperature__WaitForTemperatureParams"
        },
        "intent": {
          "description": "The reason the command was added. If not specified or `protocol`, the command will be treated as part of the protocol run itself, and added to the end of the existing command queue.\n\nIf `setup`, the command will be treated as part of run setup. A setup command may only be enqueued if the run has not started.\n\nUse setup commands for activities like pre-run calibration checks and module setup, like pre-heating.",
          "allOf": [
            {
              "$ref": "#/definitions/CommandIntent"
            }
          ]
        },
        "key": {
          "title": "Key",
          "description": "A key value, unique in this run, that can be used to track the same logical command across multiple runs of the same protocol. If a value is not provided, one will be generated.",
          "type": "string"
        }
      },
      "required": [
        "params"
      ]
    },
    "opentrons__protocol_engine__commands__heater_shaker__set_target_temperature__SetTargetTemperatureParams": {
      "title": "SetTargetTemperatureParams",
      "description": "Input parameters to set a Heater-Shaker's target temperature.",
      "type": "object",
      "properties": {
        "moduleId": {
          "title": "Moduleid",
          "description": "Unique ID of the Heater-Shaker Module.",
          "type": "string"
        },
        "celsius": {
          "title": "Celsius",
          "description": "Target temperature in \u00b0C.",
          "type": "number"
        }
      },
      "required": [
        "moduleId",
        "celsius"
      ]
    },
    "opentrons__protocol_engine__commands__heater_shaker__set_target_temperature__SetTargetTemperatureCreate": {
      "title": "SetTargetTemperatureCreate",
      "description": "A request to create a Heater-Shaker's set temperature command.",
      "type": "object",
      "properties": {
        "commandType": {
          "title": "Commandtype",
          "default": "heaterShaker/setTargetTemperature",
          "enum": [
            "heaterShaker/setTargetTemperature"
          ],
          "type": "string"
        },
        "params": {
          "$ref": "#/definitions/opentrons__protocol_engine__commands__heater_shaker__set_target_temperature__SetTargetTemperatureParams"
        },
        "intent": {
          "description": "The reason the command was added. If not specified or `protocol`, the command will be treated as part of the protocol run itself, and added to the end of the existing command queue.\n\nIf `setup`, the command will be treated as part of run setup. A setup command may only be enqueued if the run has not started.\n\nUse setup commands for activities like pre-run calibration checks and module setup, like pre-heating.",
          "allOf": [
            {
              "$ref": "#/definitions/CommandIntent"
            }
          ]
        },
        "key": {
          "title": "Key",
          "description": "A key value, unique in this run, that can be used to track the same logical command across multiple runs of the same protocol. If a value is not provided, one will be generated.",
          "type": "string"
        }
      },
      "required": [
        "params"
      ]
    },
    "DeactivateHeaterParams": {
      "title": "DeactivateHeaterParams",
      "description": "Input parameters to unset a Heater-Shaker's target temperature.",
      "type": "object",
      "properties": {
        "moduleId": {
          "title": "Moduleid",
          "description": "Unique ID of the Heater-Shaker Module.",
          "type": "string"
        }
      },
      "required": [
        "moduleId"
      ]
    },
    "DeactivateHeaterCreate": {
      "title": "DeactivateHeaterCreate",
      "description": "A request to create a Heater-Shaker's deactivate heater command.",
      "type": "object",
      "properties": {
        "commandType": {
          "title": "Commandtype",
          "default": "heaterShaker/deactivateHeater",
          "enum": [
            "heaterShaker/deactivateHeater"
          ],
          "type": "string"
        },
        "params": {
          "$ref": "#/definitions/DeactivateHeaterParams"
        },
        "intent": {
          "description": "The reason the command was added. If not specified or `protocol`, the command will be treated as part of the protocol run itself, and added to the end of the existing command queue.\n\nIf `setup`, the command will be treated as part of run setup. A setup command may only be enqueued if the run has not started.\n\nUse setup commands for activities like pre-run calibration checks and module setup, like pre-heating.",
          "allOf": [
            {
              "$ref": "#/definitions/CommandIntent"
            }
          ]
        },
        "key": {
          "title": "Key",
          "description": "A key value, unique in this run, that can be used to track the same logical command across multiple runs of the same protocol. If a value is not provided, one will be generated.",
          "type": "string"
        }
      },
      "required": [
        "params"
      ]
    },
    "SetAndWaitForShakeSpeedParams": {
      "title": "SetAndWaitForShakeSpeedParams",
      "description": "Input parameters to set and wait for a shake speed for a Heater-Shaker Module.",
      "type": "object",
      "properties": {
        "moduleId": {
          "title": "Moduleid",
          "description": "Unique ID of the Heater-Shaker Module.",
          "type": "string"
        },
        "rpm": {
          "title": "Rpm",
          "description": "Target speed in rotations per minute.",
          "type": "number"
        }
      },
      "required": [
        "moduleId",
        "rpm"
      ]
    },
    "SetAndWaitForShakeSpeedCreate": {
      "title": "SetAndWaitForShakeSpeedCreate",
      "description": "A request to create a Heater-Shaker's set and wait for shake speed command.",
      "type": "object",
      "properties": {
        "commandType": {
          "title": "Commandtype",
          "default": "heaterShaker/setAndWaitForShakeSpeed",
          "enum": [
            "heaterShaker/setAndWaitForShakeSpeed"
          ],
          "type": "string"
        },
        "params": {
          "$ref": "#/definitions/SetAndWaitForShakeSpeedParams"
        },
        "intent": {
          "description": "The reason the command was added. If not specified or `protocol`, the command will be treated as part of the protocol run itself, and added to the end of the existing command queue.\n\nIf `setup`, the command will be treated as part of run setup. A setup command may only be enqueued if the run has not started.\n\nUse setup commands for activities like pre-run calibration checks and module setup, like pre-heating.",
          "allOf": [
            {
              "$ref": "#/definitions/CommandIntent"
            }
          ]
        },
        "key": {
          "title": "Key",
          "description": "A key value, unique in this run, that can be used to track the same logical command across multiple runs of the same protocol. If a value is not provided, one will be generated.",
          "type": "string"
        }
      },
      "required": [
        "params"
      ]
    },
    "DeactivateShakerParams": {
      "title": "DeactivateShakerParams",
      "description": "Input parameters to deactivate shaker for a Heater-Shaker Module.",
      "type": "object",
      "properties": {
        "moduleId": {
          "title": "Moduleid",
          "description": "Unique ID of the Heater-Shaker Module.",
          "type": "string"
        }
      },
      "required": [
        "moduleId"
      ]
    },
    "DeactivateShakerCreate": {
      "title": "DeactivateShakerCreate",
      "description": "A request to create a Heater-Shaker's deactivate shaker command.",
      "type": "object",
      "properties": {
        "commandType": {
          "title": "Commandtype",
          "default": "heaterShaker/deactivateShaker",
          "enum": [
            "heaterShaker/deactivateShaker"
          ],
          "type": "string"
        },
        "params": {
          "$ref": "#/definitions/DeactivateShakerParams"
        },
        "intent": {
          "description": "The reason the command was added. If not specified or `protocol`, the command will be treated as part of the protocol run itself, and added to the end of the existing command queue.\n\nIf `setup`, the command will be treated as part of run setup. A setup command may only be enqueued if the run has not started.\n\nUse setup commands for activities like pre-run calibration checks and module setup, like pre-heating.",
          "allOf": [
            {
              "$ref": "#/definitions/CommandIntent"
            }
          ]
        },
        "key": {
          "title": "Key",
          "description": "A key value, unique in this run, that can be used to track the same logical command across multiple runs of the same protocol. If a value is not provided, one will be generated.",
          "type": "string"
        }
      },
      "required": [
        "params"
      ]
    },
    "OpenLabwareLatchParams": {
      "title": "OpenLabwareLatchParams",
      "description": "Input parameters to open a Heater-Shaker Module's labware latch.",
      "type": "object",
      "properties": {
        "moduleId": {
          "title": "Moduleid",
          "description": "Unique ID of the Heater-Shaker Module.",
          "type": "string"
        }
      },
      "required": [
        "moduleId"
      ]
    },
    "OpenLabwareLatchCreate": {
      "title": "OpenLabwareLatchCreate",
      "description": "A request to create a Heater-Shaker's open labware latch command.",
      "type": "object",
      "properties": {
        "commandType": {
          "title": "Commandtype",
          "default": "heaterShaker/openLabwareLatch",
          "enum": [
            "heaterShaker/openLabwareLatch"
          ],
          "type": "string"
        },
        "params": {
          "$ref": "#/definitions/OpenLabwareLatchParams"
        },
        "intent": {
          "description": "The reason the command was added. If not specified or `protocol`, the command will be treated as part of the protocol run itself, and added to the end of the existing command queue.\n\nIf `setup`, the command will be treated as part of run setup. A setup command may only be enqueued if the run has not started.\n\nUse setup commands for activities like pre-run calibration checks and module setup, like pre-heating.",
          "allOf": [
            {
              "$ref": "#/definitions/CommandIntent"
            }
          ]
        },
        "key": {
          "title": "Key",
          "description": "A key value, unique in this run, that can be used to track the same logical command across multiple runs of the same protocol. If a value is not provided, one will be generated.",
          "type": "string"
        }
      },
      "required": [
        "params"
      ]
    },
    "CloseLabwareLatchParams": {
      "title": "CloseLabwareLatchParams",
      "description": "Input parameters to close a Heater-Shaker Module's labware latch.",
      "type": "object",
      "properties": {
        "moduleId": {
          "title": "Moduleid",
          "description": "Unique ID of the Heater-Shaker Module.",
          "type": "string"
        }
      },
      "required": [
        "moduleId"
      ]
    },
    "CloseLabwareLatchCreate": {
      "title": "CloseLabwareLatchCreate",
      "description": "A request to create a Heater-Shaker's close latch command.",
      "type": "object",
      "properties": {
        "commandType": {
          "title": "Commandtype",
          "default": "heaterShaker/closeLabwareLatch",
          "enum": [
            "heaterShaker/closeLabwareLatch"
          ],
          "type": "string"
        },
        "params": {
          "$ref": "#/definitions/CloseLabwareLatchParams"
        },
        "intent": {
          "description": "The reason the command was added. If not specified or `protocol`, the command will be treated as part of the protocol run itself, and added to the end of the existing command queue.\n\nIf `setup`, the command will be treated as part of run setup. A setup command may only be enqueued if the run has not started.\n\nUse setup commands for activities like pre-run calibration checks and module setup, like pre-heating.",
          "allOf": [
            {
              "$ref": "#/definitions/CommandIntent"
            }
          ]
        },
        "key": {
          "title": "Key",
          "description": "A key value, unique in this run, that can be used to track the same logical command across multiple runs of the same protocol. If a value is not provided, one will be generated.",
          "type": "string"
        }
      },
      "required": [
        "params"
      ]
    },
    "DisengageParams": {
      "title": "DisengageParams",
      "description": "Input data to disengage a Magnetic Module's magnets.",
      "type": "object",
      "properties": {
        "moduleId": {
          "title": "Moduleid",
          "description": "The ID of the Magnetic Module whose magnets you want to disengage, from a prior `loadModule` command.",
          "type": "string"
        }
      },
      "required": [
        "moduleId"
      ]
    },
    "DisengageCreate": {
      "title": "DisengageCreate",
      "description": "A request to create a Magnetic Module disengage command.",
      "type": "object",
      "properties": {
        "commandType": {
          "title": "Commandtype",
          "default": "magneticModule/disengage",
          "enum": [
            "magneticModule/disengage"
          ],
          "type": "string"
        },
        "params": {
          "$ref": "#/definitions/DisengageParams"
        },
        "intent": {
          "description": "The reason the command was added. If not specified or `protocol`, the command will be treated as part of the protocol run itself, and added to the end of the existing command queue.\n\nIf `setup`, the command will be treated as part of run setup. A setup command may only be enqueued if the run has not started.\n\nUse setup commands for activities like pre-run calibration checks and module setup, like pre-heating.",
          "allOf": [
            {
              "$ref": "#/definitions/CommandIntent"
            }
          ]
        },
        "key": {
          "title": "Key",
          "description": "A key value, unique in this run, that can be used to track the same logical command across multiple runs of the same protocol. If a value is not provided, one will be generated.",
          "type": "string"
        }
      },
      "required": [
        "params"
      ]
    },
    "EngageParams": {
      "title": "EngageParams",
      "description": "Input data to engage a Magnetic Module.",
      "type": "object",
      "properties": {
        "moduleId": {
          "title": "Moduleid",
          "description": "The ID of the Magnetic Module whose magnets you want to raise, from a prior `loadModule` command.",
          "type": "string"
        },
        "height": {
          "title": "Height",
          "description": "How high, in millimeters, to raise the magnets.\n\nZero means the tops of the magnets are level with the ledge that the labware rests on. This will be slightly above the magnets' minimum height, the hardware home position. Negative values are allowed, to put the magnets below the ledge.\n\nUnits are always true millimeters. This is unlike certain labware definitions, engage commands in the Python Protocol API, and engage commands in older versions of the JSON protocol schema. Take care to convert properly.",
          "type": "number"
        }
      },
      "required": [
        "moduleId",
        "height"
      ]
    },
    "EngageCreate": {
      "title": "EngageCreate",
      "description": "A request to create a Magnetic Module engage command.",
      "type": "object",
      "properties": {
        "commandType": {
          "title": "Commandtype",
          "default": "magneticModule/engage",
          "enum": [
            "magneticModule/engage"
          ],
          "type": "string"
        },
        "params": {
          "$ref": "#/definitions/EngageParams"
        },
        "intent": {
          "description": "The reason the command was added. If not specified or `protocol`, the command will be treated as part of the protocol run itself, and added to the end of the existing command queue.\n\nIf `setup`, the command will be treated as part of run setup. A setup command may only be enqueued if the run has not started.\n\nUse setup commands for activities like pre-run calibration checks and module setup, like pre-heating.",
          "allOf": [
            {
              "$ref": "#/definitions/CommandIntent"
            }
          ]
        },
        "key": {
          "title": "Key",
          "description": "A key value, unique in this run, that can be used to track the same logical command across multiple runs of the same protocol. If a value is not provided, one will be generated.",
          "type": "string"
        }
      },
      "required": [
        "params"
      ]
    },
    "opentrons__protocol_engine__commands__temperature_module__set_target_temperature__SetTargetTemperatureParams": {
      "title": "SetTargetTemperatureParams",
      "description": "Input parameters to set a Temperature Module's target temperature.",
      "type": "object",
      "properties": {
        "moduleId": {
          "title": "Moduleid",
          "description": "Unique ID of the Temperature Module.",
          "type": "string"
        },
        "celsius": {
          "title": "Celsius",
          "description": "Target temperature in \u00b0C.",
          "type": "number"
        }
      },
      "required": [
        "moduleId",
        "celsius"
      ]
    },
    "opentrons__protocol_engine__commands__temperature_module__set_target_temperature__SetTargetTemperatureCreate": {
      "title": "SetTargetTemperatureCreate",
      "description": "A request to create a Temperature Module's set temperature command.",
      "type": "object",
      "properties": {
        "commandType": {
          "title": "Commandtype",
          "default": "temperatureModule/setTargetTemperature",
          "enum": [
            "temperatureModule/setTargetTemperature"
          ],
          "type": "string"
        },
        "params": {
          "$ref": "#/definitions/opentrons__protocol_engine__commands__temperature_module__set_target_temperature__SetTargetTemperatureParams"
        },
        "intent": {
          "description": "The reason the command was added. If not specified or `protocol`, the command will be treated as part of the protocol run itself, and added to the end of the existing command queue.\n\nIf `setup`, the command will be treated as part of run setup. A setup command may only be enqueued if the run has not started.\n\nUse setup commands for activities like pre-run calibration checks and module setup, like pre-heating.",
          "allOf": [
            {
              "$ref": "#/definitions/CommandIntent"
            }
          ]
        },
        "key": {
          "title": "Key",
          "description": "A key value, unique in this run, that can be used to track the same logical command across multiple runs of the same protocol. If a value is not provided, one will be generated.",
          "type": "string"
        }
      },
      "required": [
        "params"
      ]
    },
    "opentrons__protocol_engine__commands__temperature_module__wait_for_temperature__WaitForTemperatureParams": {
      "title": "WaitForTemperatureParams",
      "description": "Input parameters to wait for a Temperature Module's target temperature.",
      "type": "object",
      "properties": {
        "moduleId": {
          "title": "Moduleid",
          "description": "Unique ID of the Temperature Module.",
          "type": "string"
        },
        "celsius": {
          "title": "Celsius",
          "description": "Target temperature in \u00b0C. If not specified, will default to the module's target temperature. Specifying a celsius parameter other than the target temperature could lead to unpredictable behavior and hence is not recommended for use. This parameter can be removed in a future version without prior notice.",
          "type": "number"
        }
      },
      "required": [
        "moduleId"
      ]
    },
    "opentrons__protocol_engine__commands__temperature_module__wait_for_temperature__WaitForTemperatureCreate": {
      "title": "WaitForTemperatureCreate",
      "description": "A request to create a Temperature Module's wait for temperature command.",
      "type": "object",
      "properties": {
        "commandType": {
          "title": "Commandtype",
          "default": "temperatureModule/waitForTemperature",
          "enum": [
            "temperatureModule/waitForTemperature"
          ],
          "type": "string"
        },
        "params": {
          "$ref": "#/definitions/opentrons__protocol_engine__commands__temperature_module__wait_for_temperature__WaitForTemperatureParams"
        },
        "intent": {
          "description": "The reason the command was added. If not specified or `protocol`, the command will be treated as part of the protocol run itself, and added to the end of the existing command queue.\n\nIf `setup`, the command will be treated as part of run setup. A setup command may only be enqueued if the run has not started.\n\nUse setup commands for activities like pre-run calibration checks and module setup, like pre-heating.",
          "allOf": [
            {
              "$ref": "#/definitions/CommandIntent"
            }
          ]
        },
        "key": {
          "title": "Key",
          "description": "A key value, unique in this run, that can be used to track the same logical command across multiple runs of the same protocol. If a value is not provided, one will be generated.",
          "type": "string"
        }
      },
      "required": [
        "params"
      ]
    },
    "DeactivateTemperatureParams": {
      "title": "DeactivateTemperatureParams",
      "description": "Input parameters to deactivate a Temperature Module.",
      "type": "object",
      "properties": {
        "moduleId": {
          "title": "Moduleid",
          "description": "Unique ID of the Temperature Module.",
          "type": "string"
        }
      },
      "required": [
        "moduleId"
      ]
    },
    "DeactivateTemperatureCreate": {
      "title": "DeactivateTemperatureCreate",
      "description": "A request to deactivate a Temperature Module.",
      "type": "object",
      "properties": {
        "commandType": {
          "title": "Commandtype",
          "default": "temperatureModule/deactivate",
          "enum": [
            "temperatureModule/deactivate"
          ],
          "type": "string"
        },
        "params": {
          "$ref": "#/definitions/DeactivateTemperatureParams"
        },
        "intent": {
          "description": "The reason the command was added. If not specified or `protocol`, the command will be treated as part of the protocol run itself, and added to the end of the existing command queue.\n\nIf `setup`, the command will be treated as part of run setup. A setup command may only be enqueued if the run has not started.\n\nUse setup commands for activities like pre-run calibration checks and module setup, like pre-heating.",
          "allOf": [
            {
              "$ref": "#/definitions/CommandIntent"
            }
          ]
        },
        "key": {
          "title": "Key",
          "description": "A key value, unique in this run, that can be used to track the same logical command across multiple runs of the same protocol. If a value is not provided, one will be generated.",
          "type": "string"
        }
      },
      "required": [
        "params"
      ]
    },
    "SetTargetBlockTemperatureParams": {
      "title": "SetTargetBlockTemperatureParams",
      "description": "Input parameters to set a Thermocycler's target block temperature.",
      "type": "object",
      "properties": {
        "moduleId": {
          "title": "Moduleid",
          "description": "Unique ID of the Thermocycler Module.",
          "type": "string"
        },
        "celsius": {
          "title": "Celsius",
          "description": "Target temperature in \u00b0C.",
          "type": "number"
        },
        "blockMaxVolumeUl": {
          "title": "Blockmaxvolumeul",
          "description": "Amount of liquid in uL of the most-full well in labware loaded onto the thermocycler.",
          "type": "number"
        }
      },
      "required": [
        "moduleId",
        "celsius"
      ]
    },
    "SetTargetBlockTemperatureCreate": {
      "title": "SetTargetBlockTemperatureCreate",
      "description": "A request to create a Thermocycler's set block temperature command.",
      "type": "object",
      "properties": {
        "commandType": {
          "title": "Commandtype",
          "default": "thermocycler/setTargetBlockTemperature",
          "enum": [
            "thermocycler/setTargetBlockTemperature"
          ],
          "type": "string"
        },
        "params": {
          "$ref": "#/definitions/SetTargetBlockTemperatureParams"
        },
        "intent": {
          "description": "The reason the command was added. If not specified or `protocol`, the command will be treated as part of the protocol run itself, and added to the end of the existing command queue.\n\nIf `setup`, the command will be treated as part of run setup. A setup command may only be enqueued if the run has not started.\n\nUse setup commands for activities like pre-run calibration checks and module setup, like pre-heating.",
          "allOf": [
            {
              "$ref": "#/definitions/CommandIntent"
            }
          ]
        },
        "key": {
          "title": "Key",
          "description": "A key value, unique in this run, that can be used to track the same logical command across multiple runs of the same protocol. If a value is not provided, one will be generated.",
          "type": "string"
        }
      },
      "required": [
        "params"
      ]
    },
    "WaitForBlockTemperatureParams": {
      "title": "WaitForBlockTemperatureParams",
      "description": "Input parameters to wait for Thermocycler's target block temperature.",
      "type": "object",
      "properties": {
        "moduleId": {
          "title": "Moduleid",
          "description": "Unique ID of the Thermocycler Module.",
          "type": "string"
        }
      },
      "required": [
        "moduleId"
      ]
    },
    "WaitForBlockTemperatureCreate": {
      "title": "WaitForBlockTemperatureCreate",
      "description": "A request to create Thermocycler's wait for block temperature command.",
      "type": "object",
      "properties": {
        "commandType": {
          "title": "Commandtype",
          "default": "thermocycler/waitForBlockTemperature",
          "enum": [
            "thermocycler/waitForBlockTemperature"
          ],
          "type": "string"
        },
        "params": {
          "$ref": "#/definitions/WaitForBlockTemperatureParams"
        },
        "intent": {
          "description": "The reason the command was added. If not specified or `protocol`, the command will be treated as part of the protocol run itself, and added to the end of the existing command queue.\n\nIf `setup`, the command will be treated as part of run setup. A setup command may only be enqueued if the run has not started.\n\nUse setup commands for activities like pre-run calibration checks and module setup, like pre-heating.",
          "allOf": [
            {
              "$ref": "#/definitions/CommandIntent"
            }
          ]
        },
        "key": {
          "title": "Key",
          "description": "A key value, unique in this run, that can be used to track the same logical command across multiple runs of the same protocol. If a value is not provided, one will be generated.",
          "type": "string"
        }
      },
      "required": [
        "params"
      ]
    },
    "SetTargetLidTemperatureParams": {
      "title": "SetTargetLidTemperatureParams",
      "description": "Input parameters to set a Thermocycler's target lid temperature.",
      "type": "object",
      "properties": {
        "moduleId": {
          "title": "Moduleid",
          "description": "Unique ID of the Thermocycler Module.",
          "type": "string"
        },
        "celsius": {
          "title": "Celsius",
          "description": "Target temperature in \u00b0C.",
          "type": "number"
        }
      },
      "required": [
        "moduleId",
        "celsius"
      ]
    },
    "SetTargetLidTemperatureCreate": {
      "title": "SetTargetLidTemperatureCreate",
      "description": "A request to create a Thermocycler's set lid temperature command.",
      "type": "object",
      "properties": {
        "commandType": {
          "title": "Commandtype",
          "default": "thermocycler/setTargetLidTemperature",
          "enum": [
            "thermocycler/setTargetLidTemperature"
          ],
          "type": "string"
        },
        "params": {
          "$ref": "#/definitions/SetTargetLidTemperatureParams"
        },
        "intent": {
          "description": "The reason the command was added. If not specified or `protocol`, the command will be treated as part of the protocol run itself, and added to the end of the existing command queue.\n\nIf `setup`, the command will be treated as part of run setup. A setup command may only be enqueued if the run has not started.\n\nUse setup commands for activities like pre-run calibration checks and module setup, like pre-heating.",
          "allOf": [
            {
              "$ref": "#/definitions/CommandIntent"
            }
          ]
        },
        "key": {
          "title": "Key",
          "description": "A key value, unique in this run, that can be used to track the same logical command across multiple runs of the same protocol. If a value is not provided, one will be generated.",
          "type": "string"
        }
      },
      "required": [
        "params"
      ]
    },
    "WaitForLidTemperatureParams": {
      "title": "WaitForLidTemperatureParams",
      "description": "Input parameters to wait for Thermocycler's lid temperature.",
      "type": "object",
      "properties": {
        "moduleId": {
          "title": "Moduleid",
          "description": "Unique ID of the Thermocycler Module.",
          "type": "string"
        }
      },
      "required": [
        "moduleId"
      ]
    },
    "WaitForLidTemperatureCreate": {
      "title": "WaitForLidTemperatureCreate",
      "description": "A request to create Thermocycler's wait for lid temperature command.",
      "type": "object",
      "properties": {
        "commandType": {
          "title": "Commandtype",
          "default": "thermocycler/waitForLidTemperature",
          "enum": [
            "thermocycler/waitForLidTemperature"
          ],
          "type": "string"
        },
        "params": {
          "$ref": "#/definitions/WaitForLidTemperatureParams"
        },
        "intent": {
          "description": "The reason the command was added. If not specified or `protocol`, the command will be treated as part of the protocol run itself, and added to the end of the existing command queue.\n\nIf `setup`, the command will be treated as part of run setup. A setup command may only be enqueued if the run has not started.\n\nUse setup commands for activities like pre-run calibration checks and module setup, like pre-heating.",
          "allOf": [
            {
              "$ref": "#/definitions/CommandIntent"
            }
          ]
        },
        "key": {
          "title": "Key",
          "description": "A key value, unique in this run, that can be used to track the same logical command across multiple runs of the same protocol. If a value is not provided, one will be generated.",
          "type": "string"
        }
      },
      "required": [
        "params"
      ]
    },
    "DeactivateBlockParams": {
      "title": "DeactivateBlockParams",
      "description": "Input parameters to unset a Thermocycler's target block temperature.",
      "type": "object",
      "properties": {
        "moduleId": {
          "title": "Moduleid",
          "description": "Unique ID of the Thermocycler.",
          "type": "string"
        }
      },
      "required": [
        "moduleId"
      ]
    },
    "DeactivateBlockCreate": {
      "title": "DeactivateBlockCreate",
      "description": "A request to create a Thermocycler's deactivate block command.",
      "type": "object",
      "properties": {
        "commandType": {
          "title": "Commandtype",
          "default": "thermocycler/deactivateBlock",
          "enum": [
            "thermocycler/deactivateBlock"
          ],
          "type": "string"
        },
        "params": {
          "$ref": "#/definitions/DeactivateBlockParams"
        },
        "intent": {
          "description": "The reason the command was added. If not specified or `protocol`, the command will be treated as part of the protocol run itself, and added to the end of the existing command queue.\n\nIf `setup`, the command will be treated as part of run setup. A setup command may only be enqueued if the run has not started.\n\nUse setup commands for activities like pre-run calibration checks and module setup, like pre-heating.",
          "allOf": [
            {
              "$ref": "#/definitions/CommandIntent"
            }
          ]
        },
        "key": {
          "title": "Key",
          "description": "A key value, unique in this run, that can be used to track the same logical command across multiple runs of the same protocol. If a value is not provided, one will be generated.",
          "type": "string"
        }
      },
      "required": [
        "params"
      ]
    },
    "DeactivateLidParams": {
      "title": "DeactivateLidParams",
      "description": "Input parameters to unset a Thermocycler's target lid temperature.",
      "type": "object",
      "properties": {
        "moduleId": {
          "title": "Moduleid",
          "description": "Unique ID of the Thermocycler.",
          "type": "string"
        }
      },
      "required": [
        "moduleId"
      ]
    },
    "DeactivateLidCreate": {
      "title": "DeactivateLidCreate",
      "description": "A request to create a Thermocycler's deactivate lid command.",
      "type": "object",
      "properties": {
        "commandType": {
          "title": "Commandtype",
          "default": "thermocycler/deactivateLid",
          "enum": [
            "thermocycler/deactivateLid"
          ],
          "type": "string"
        },
        "params": {
          "$ref": "#/definitions/DeactivateLidParams"
        },
        "intent": {
          "description": "The reason the command was added. If not specified or `protocol`, the command will be treated as part of the protocol run itself, and added to the end of the existing command queue.\n\nIf `setup`, the command will be treated as part of run setup. A setup command may only be enqueued if the run has not started.\n\nUse setup commands for activities like pre-run calibration checks and module setup, like pre-heating.",
          "allOf": [
            {
              "$ref": "#/definitions/CommandIntent"
            }
          ]
        },
        "key": {
          "title": "Key",
          "description": "A key value, unique in this run, that can be used to track the same logical command across multiple runs of the same protocol. If a value is not provided, one will be generated.",
          "type": "string"
        }
      },
      "required": [
        "params"
      ]
    },
    "OpenLidParams": {
      "title": "OpenLidParams",
      "description": "Input parameters to open a Thermocycler's lid.",
      "type": "object",
      "properties": {
        "moduleId": {
          "title": "Moduleid",
          "description": "Unique ID of the Thermocycler.",
          "type": "string"
        }
      },
      "required": [
        "moduleId"
      ]
    },
    "OpenLidCreate": {
      "title": "OpenLidCreate",
      "description": "A request to open a Thermocycler's lid.",
      "type": "object",
      "properties": {
        "commandType": {
          "title": "Commandtype",
          "default": "thermocycler/openLid",
          "enum": [
            "thermocycler/openLid"
          ],
          "type": "string"
        },
        "params": {
          "$ref": "#/definitions/OpenLidParams"
        },
        "intent": {
          "description": "The reason the command was added. If not specified or `protocol`, the command will be treated as part of the protocol run itself, and added to the end of the existing command queue.\n\nIf `setup`, the command will be treated as part of run setup. A setup command may only be enqueued if the run has not started.\n\nUse setup commands for activities like pre-run calibration checks and module setup, like pre-heating.",
          "allOf": [
            {
              "$ref": "#/definitions/CommandIntent"
            }
          ]
        },
        "key": {
          "title": "Key",
          "description": "A key value, unique in this run, that can be used to track the same logical command across multiple runs of the same protocol. If a value is not provided, one will be generated.",
          "type": "string"
        }
      },
      "required": [
        "params"
      ]
    },
    "CloseLidParams": {
      "title": "CloseLidParams",
      "description": "Input parameters to close a Thermocycler's lid.",
      "type": "object",
      "properties": {
        "moduleId": {
          "title": "Moduleid",
          "description": "Unique ID of the Thermocycler.",
          "type": "string"
        }
      },
      "required": [
        "moduleId"
      ]
    },
    "CloseLidCreate": {
      "title": "CloseLidCreate",
      "description": "A request to close a Thermocycler's lid.",
      "type": "object",
      "properties": {
        "commandType": {
          "title": "Commandtype",
          "default": "thermocycler/closeLid",
          "enum": [
            "thermocycler/closeLid"
          ],
          "type": "string"
        },
        "params": {
          "$ref": "#/definitions/CloseLidParams"
        },
        "intent": {
          "description": "The reason the command was added. If not specified or `protocol`, the command will be treated as part of the protocol run itself, and added to the end of the existing command queue.\n\nIf `setup`, the command will be treated as part of run setup. A setup command may only be enqueued if the run has not started.\n\nUse setup commands for activities like pre-run calibration checks and module setup, like pre-heating.",
          "allOf": [
            {
              "$ref": "#/definitions/CommandIntent"
            }
          ]
        },
        "key": {
          "title": "Key",
          "description": "A key value, unique in this run, that can be used to track the same logical command across multiple runs of the same protocol. If a value is not provided, one will be generated.",
          "type": "string"
        }
      },
      "required": [
        "params"
      ]
    },
    "RunProfileStepParams": {
      "title": "RunProfileStepParams",
      "description": "Input parameters for an individual Thermocycler profile step.",
      "type": "object",
      "properties": {
        "celsius": {
          "title": "Celsius",
          "description": "Target temperature in \u00b0C.",
          "type": "number"
        },
        "holdSeconds": {
          "title": "Holdseconds",
          "description": "Time to hold target temperature at in seconds.",
          "type": "number"
        }
      },
      "required": [
        "celsius",
        "holdSeconds"
      ]
    },
    "RunProfileParams": {
      "title": "RunProfileParams",
      "description": "Input parameters to run a Thermocycler profile.",
      "type": "object",
      "properties": {
        "moduleId": {
          "title": "Moduleid",
          "description": "Unique ID of the Thermocycler.",
          "type": "string"
        },
        "profile": {
          "title": "Profile",
          "description": "Array of profile steps with target temperature and temperature hold time.",
          "type": "array",
          "items": {
            "$ref": "#/definitions/RunProfileStepParams"
          }
        },
        "blockMaxVolumeUl": {
          "title": "Blockmaxvolumeul",
          "description": "Amount of liquid in uL of the most-full well in labware loaded onto the thermocycler.",
          "type": "number"
        }
      },
      "required": [
        "moduleId",
        "profile"
      ]
    },
    "RunProfileCreate": {
      "title": "RunProfileCreate",
      "description": "A request to execute a Thermocycler profile run.",
      "type": "object",
      "properties": {
        "commandType": {
          "title": "Commandtype",
          "default": "thermocycler/runProfile",
          "enum": [
            "thermocycler/runProfile"
          ],
          "type": "string"
        },
        "params": {
          "$ref": "#/definitions/RunProfileParams"
        },
        "intent": {
          "description": "The reason the command was added. If not specified or `protocol`, the command will be treated as part of the protocol run itself, and added to the end of the existing command queue.\n\nIf `setup`, the command will be treated as part of run setup. A setup command may only be enqueued if the run has not started.\n\nUse setup commands for activities like pre-run calibration checks and module setup, like pre-heating.",
          "allOf": [
            {
              "$ref": "#/definitions/CommandIntent"
            }
          ]
        },
        "key": {
          "title": "Key",
          "description": "A key value, unique in this run, that can be used to track the same logical command across multiple runs of the same protocol. If a value is not provided, one will be generated.",
          "type": "string"
        }
      },
      "required": [
        "params"
      ]
    },
    "CalibrateGripperParamsJaw": {
      "title": "CalibrateGripperParamsJaw",
      "description": "An enumeration.",
      "enum": [
        "front",
        "rear"
      ]
    },
    "Vec3f": {
      "title": "Vec3f",
      "description": "A 3D vector of floats.",
      "type": "object",
      "properties": {
        "x": {
          "title": "X",
          "type": "number"
        },
        "y": {
          "title": "Y",
          "type": "number"
        },
        "z": {
          "title": "Z",
          "type": "number"
        }
      },
      "required": [
        "x",
        "y",
        "z"
      ]
    },
    "CalibrateGripperParams": {
      "title": "CalibrateGripperParams",
      "description": "Parameters for a `calibrateGripper` command.",
      "type": "object",
      "properties": {
        "jaw": {
          "description": "Which of the gripper's jaws to use to measure its offset. The robot will assume that a human operator has already attached the capacitive probe to the jaw and none is attached to the other jaw.",
          "allOf": [
            {
              "$ref": "#/definitions/CalibrateGripperParamsJaw"
            }
          ]
        },
        "otherJawOffset": {
          "title": "Otherjawoffset",
          "description": "If an offset for the other probe is already found, then specifying it here will enable the CalibrateGripper command to complete the calibration process by calculating the total offset and saving it to disk. If this param is not specified then the command will only find and return the offset for the specified probe.",
          "allOf": [
            {
              "$ref": "#/definitions/Vec3f"
            }
          ]
        }
      },
      "required": [
        "jaw"
      ]
    },
    "CalibrateGripperCreate": {
      "title": "CalibrateGripperCreate",
      "description": "A request to create a `calibrateGripper` command.",
      "type": "object",
      "properties": {
        "commandType": {
          "title": "Commandtype",
          "default": "calibration/calibrateGripper",
          "enum": [
            "calibration/calibrateGripper"
          ],
          "type": "string"
        },
        "params": {
          "$ref": "#/definitions/CalibrateGripperParams"
        },
        "intent": {
          "description": "The reason the command was added. If not specified or `protocol`, the command will be treated as part of the protocol run itself, and added to the end of the existing command queue.\n\nIf `setup`, the command will be treated as part of run setup. A setup command may only be enqueued if the run has not started.\n\nUse setup commands for activities like pre-run calibration checks and module setup, like pre-heating.",
          "allOf": [
            {
              "$ref": "#/definitions/CommandIntent"
            }
          ]
        },
        "key": {
          "title": "Key",
          "description": "A key value, unique in this run, that can be used to track the same logical command across multiple runs of the same protocol. If a value is not provided, one will be generated.",
          "type": "string"
        }
      },
      "required": [
        "params"
      ]
    },
    "CalibratePipetteParams": {
      "title": "CalibratePipetteParams",
      "description": "Payload required to calibrate-pipette.",
      "type": "object",
      "properties": {
        "mount": {
          "description": "Instrument mount to calibrate.",
          "allOf": [
            {
              "$ref": "#/definitions/MountType"
            }
          ]
        }
      },
      "required": [
        "mount"
      ]
    },
    "CalibratePipetteCreate": {
      "title": "CalibratePipetteCreate",
      "description": "Create calibrate-pipette command request model.",
      "type": "object",
      "properties": {
        "commandType": {
          "title": "Commandtype",
          "default": "calibration/calibratePipette",
          "enum": [
            "calibration/calibratePipette"
          ],
          "type": "string"
        },
        "params": {
          "$ref": "#/definitions/CalibratePipetteParams"
        },
        "intent": {
          "description": "The reason the command was added. If not specified or `protocol`, the command will be treated as part of the protocol run itself, and added to the end of the existing command queue.\n\nIf `setup`, the command will be treated as part of run setup. A setup command may only be enqueued if the run has not started.\n\nUse setup commands for activities like pre-run calibration checks and module setup, like pre-heating.",
          "allOf": [
            {
              "$ref": "#/definitions/CommandIntent"
            }
          ]
        },
        "key": {
          "title": "Key",
          "description": "A key value, unique in this run, that can be used to track the same logical command across multiple runs of the same protocol. If a value is not provided, one will be generated.",
          "type": "string"
        }
      },
      "required": [
        "params"
      ]
    },
    "CalibrateModuleParams": {
      "title": "CalibrateModuleParams",
      "description": "Payload required to calibrate-module.",
      "type": "object",
      "properties": {
        "moduleId": {
          "title": "Moduleid",
          "description": "The unique id of module to calibrate.",
          "type": "string"
        },
        "labwareId": {
          "title": "Labwareid",
          "description": "The unique id of module calibration adapter labware.",
          "type": "string"
        },
        "mount": {
          "description": "The instrument mount used to calibrate the module.",
          "allOf": [
            {
              "$ref": "#/definitions/MountType"
            }
          ]
        }
      },
      "required": [
        "moduleId",
        "labwareId",
        "mount"
      ]
    },
    "CalibrateModuleCreate": {
      "title": "CalibrateModuleCreate",
      "description": "Create calibrate-module command request model.",
      "type": "object",
      "properties": {
        "commandType": {
          "title": "Commandtype",
          "default": "calibration/calibrateModule",
          "enum": [
            "calibration/calibrateModule"
          ],
          "type": "string"
        },
        "params": {
          "$ref": "#/definitions/CalibrateModuleParams"
        },
        "intent": {
          "description": "The reason the command was added. If not specified or `protocol`, the command will be treated as part of the protocol run itself, and added to the end of the existing command queue.\n\nIf `setup`, the command will be treated as part of run setup. A setup command may only be enqueued if the run has not started.\n\nUse setup commands for activities like pre-run calibration checks and module setup, like pre-heating.",
          "allOf": [
            {
              "$ref": "#/definitions/CommandIntent"
            }
          ]
        },
        "key": {
          "title": "Key",
          "description": "A key value, unique in this run, that can be used to track the same logical command across multiple runs of the same protocol. If a value is not provided, one will be generated.",
          "type": "string"
        }
      },
      "required": [
        "params"
      ]
    },
    "MoveToMaintenancePositionParams": {
      "title": "MoveToMaintenancePositionParams",
      "description": "Calibration set up position command parameters.",
      "type": "object",
      "properties": {
        "mount": {
          "description": "Gantry mount to move maintenance position.",
          "allOf": [
            {
              "$ref": "#/definitions/MountType"
            }
          ]
        }
      },
      "required": [
        "mount"
      ]
    },
    "MoveToMaintenancePositionCreate": {
      "title": "MoveToMaintenancePositionCreate",
      "description": "Calibration set up position command creation request model.",
      "type": "object",
      "properties": {
        "commandType": {
          "title": "Commandtype",
          "default": "calibration/moveToMaintenancePosition",
          "enum": [
            "calibration/moveToMaintenancePosition"
          ],
          "type": "string"
        },
        "params": {
          "$ref": "#/definitions/MoveToMaintenancePositionParams"
        },
        "intent": {
          "description": "The reason the command was added. If not specified or `protocol`, the command will be treated as part of the protocol run itself, and added to the end of the existing command queue.\n\nIf `setup`, the command will be treated as part of run setup. A setup command may only be enqueued if the run has not started.\n\nUse setup commands for activities like pre-run calibration checks and module setup, like pre-heating.",
          "allOf": [
            {
              "$ref": "#/definitions/CommandIntent"
            }
          ]
        },
        "key": {
          "title": "Key",
          "description": "A key value, unique in this run, that can be used to track the same logical command across multiple runs of the same protocol. If a value is not provided, one will be generated.",
          "type": "string"
        }
      },
      "required": [
        "params"
      ]
    }
  },
  "$id": "opentronsCommandSchemaV7",
  "$schema": "http://json-schema.org/draft-07/schema#"
}<|MERGE_RESOLUTION|>--- conflicted
+++ resolved
@@ -894,7 +894,6 @@
     "DeckSlotName": {
       "title": "DeckSlotName",
       "description": "Deck slot identifiers.",
-<<<<<<< HEAD
       "enum": [
         "1",
         "2",
@@ -908,11 +907,7 @@
         "10",
         "11",
         "12"
-      ],
-      "type": "string"
-=======
-      "enum": ["1", "2", "3", "4", "5", "6", "7", "8", "9", "10", "11", "12"]
->>>>>>> d3ab31cf
+      ]
     },
     "DeckSlotLocation": {
       "title": "DeckSlotLocation",
