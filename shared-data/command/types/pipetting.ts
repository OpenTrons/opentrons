--- conflicted
+++ resolved
@@ -298,8 +298,6 @@
     speed?: number
   }
 export type DropTipParams = PipetteAccessParams & DropTipWellLocationParam
-<<<<<<< HEAD
-export type PickUpTipParams = TouchTipParams
 export interface GetNextTipParams {
   pipetteId: string
   labwareIds: string[]
@@ -311,10 +309,8 @@
     tipStartingWell: string
   }
 }
-=======
 export type PickUpTipParams = PipetteAccessParams & WellLocationParam
 export type PrepareToAspirateParams = PipetteIdentityParams
->>>>>>> 24e5acae
 
 interface AddressableOffsetVector {
   x: number
