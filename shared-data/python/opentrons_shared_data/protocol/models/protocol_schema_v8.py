--- conflicted
+++ resolved
@@ -1,19 +1,11 @@
-<<<<<<< HEAD
-from pydantic import ConfigDict, BaseModel, Field
+from enum import Enum
 from typing import Any, List, Optional, Dict, Union
 from typing_extensions import Literal
 
+from pydantic import BaseModel, Field, Extra, ConfigDict
+
 from opentrons_shared_data.labware.models import LabwareDefinition
-=======
-from enum import Enum
-from typing import Any, List, Optional, Dict
-from typing_extensions import Literal
-
-from pydantic import BaseModel, Field, Extra
-
-from opentrons_shared_data.labware.labware_definition import LabwareDefinition
 from opentrons_shared_data.command import known_schema_ids
->>>>>>> 20f1f876
 
 from .shared_models import (
     Liquid,
@@ -23,72 +15,10 @@
 )
 
 
-<<<<<<< HEAD
-# TODO (tamar 3/15/22): split apart all the command payloads when we tackle #9583
-class Params(BaseModel):
-    slotName: Optional[str] = None
-    axes: Optional[List[str]] = None
-    pipetteId: Optional[str] = None
-    mount: Optional[str] = None
-    moduleId: Optional[str] = None
-    location: Optional[Union[Location, Literal["offDeck"]]] = None
-    labwareId: Optional[str] = None
-    displayName: Optional[str] = None
-    liquidId: Optional[str] = None
-    volumeByWell: Optional[Dict[str, Any]] = None
-    wellName: Optional[str] = None
-    volume: Optional[float] = None
-    flowRate: Optional[float] = None
-    wellLocation: Optional[WellLocation] = None
-    waitForResume: Optional[Literal[True]] = None
-    seconds: Optional[float] = None
-    minimumZHeight: Optional[float] = None
-    forceDirect: Optional[bool] = None
-    speed: Optional[float] = None
-    message: Optional[str] = None
-    coordinates: Optional[OffsetVector] = None
-    axis: Optional[str] = None
-    distance: Optional[float] = None
-    positionId: Optional[str] = None
-    temperature: Optional[float] = None
-    celsius: Optional[float] = None
-    blockMaxVolumeUl: Optional[float] = None
-    rpm: Optional[float] = None
-    height: Optional[float] = None
-    offset: Optional[OffsetVector] = None
-    profile: Optional[List[ProfileStep]] = None
-    radius: Optional[float] = None
-    newLocation: Optional[Union[Location, Literal["offDeck"]]] = None
-    strategy: Optional[str] = None
-    # schema v7 add-ons
-    homeAfter: Optional[bool] = None
-    alternateDropLocation: Optional[bool] = None
-    holdTimeSeconds: Optional[float] = None
-    maintenancePosition: Optional[str] = None
-    pipetteName: Optional[str] = None
-    model: Optional[str] = None
-    loadName: Optional[str] = None
-    namespace: Optional[str] = None
-    version: Optional[int] = None
-    pushOut: Optional[float] = None
-    pickUpOffset: Optional[OffsetVector] = None
-    dropOffset: Optional[OffsetVector] = None
-    # schema v8 add-ons
-    addressableAreaName: Optional[str] = None
-    configurationParams: Optional[NozzleConfigurationParams] = None
-    stayAtHighestPossibleZ: Optional[bool] = None
-
-
-class Command(BaseModel):
-    commandType: str
-    params: Params
-    key: Optional[str] = None
-=======
 class Command(BaseModel):
     commandType: str
     params: Dict[str, Any]
     key: Optional[str]
->>>>>>> 20f1f876
 
 
 class CommandAnnotation(BaseModel):
