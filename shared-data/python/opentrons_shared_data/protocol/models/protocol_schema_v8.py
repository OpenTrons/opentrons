--- conflicted
+++ resolved
@@ -9,87 +9,12 @@
 
 from .shared_models import (
     Liquid,
-<<<<<<< HEAD
-    Location,
-    ProfileStep,
-    WellLocation,
-    LiquidHandlingWellLocation,
-    DropTipWellLocation,
-    PickUpTipWellLocation,
-    OffsetVector,
-=======
->>>>>>> 212cae53
     Metadata,
     DesignerApplication,
     Robot,
 )
 
 
-<<<<<<< HEAD
-# TODO (tamar 3/15/22): split apart all the command payloads when we tackle #9583
-class Params(BaseModel):
-    slotName: Optional[str]
-    axes: Optional[List[str]]
-    pipetteId: Optional[str]
-    mount: Optional[str]
-    moduleId: Optional[str]
-    location: Optional[Union[Location, Literal["offDeck"]]]
-    labwareId: Optional[str]
-    displayName: Optional[str]
-    liquidId: Optional[str]
-    volumeByWell: Optional[Dict[str, Any]]
-    wellName: Optional[str]
-    volume: Optional[float]
-    flowRate: Optional[float]
-    wellLocation: Optional[
-        Union[
-            WellLocation,
-            LiquidHandlingWellLocation,
-            DropTipWellLocation,
-            PickUpTipWellLocation,
-        ]
-    ]
-    waitForResume: Optional[Literal[True]]
-    seconds: Optional[float]
-    minimumZHeight: Optional[float]
-    forceDirect: Optional[bool]
-    speed: Optional[float]
-    message: Optional[str]
-    coordinates: Optional[OffsetVector]
-    axis: Optional[str]
-    distance: Optional[float]
-    positionId: Optional[str]
-    temperature: Optional[float]
-    celsius: Optional[float]
-    blockMaxVolumeUl: Optional[float]
-    rpm: Optional[float]
-    height: Optional[float]
-    offset: Optional[OffsetVector]
-    profile: Optional[List[ProfileStep]]
-    radius: Optional[float]
-    newLocation: Optional[Union[Location, Literal["offDeck"]]]
-    strategy: Optional[str]
-    # schema v7 add-ons
-    homeAfter: Optional[bool]
-    alternateDropLocation: Optional[bool]
-    holdTimeSeconds: Optional[float]
-    maintenancePosition: Optional[str]
-    pipetteName: Optional[str]
-    model: Optional[str]
-    loadName: Optional[str]
-    namespace: Optional[str]
-    version: Optional[int]
-    pushOut: Optional[float]
-    pickUpOffset: Optional[OffsetVector]
-    dropOffset: Optional[OffsetVector]
-    # schema v8 add-ons
-    addressableAreaName: Optional[str]
-    configurationParams: Optional[NozzleConfigurationParams]
-    stayAtHighestPossibleZ: Optional[bool]
-
-
-=======
->>>>>>> 212cae53
 class Command(BaseModel):
     commandType: str
     params: Dict[str, Any]
