{
  "p10_single_v1": {
    "displayName": "P10 Single-Channel",
    "nominalMaxVolumeUl": 10,
    "plungerPositions": {
      "top": 19.5,
      "bottom": 2,
      "blowOut": -1,
      "dropTip": -4.5
    },
    "pickUpCurrent": 0.1,
    "pickUpDistance": 10,
    "aspirateFlowRate": 5,
    "dispenseFlowRate": 10,
    "channels": 1,
    "modelOffset": [0.0, 0.0, -13],
    "plungerCurrent": 0.3,
    "dropTipCurrent": 0.5,
    "minVolume": 1,
    "maxVolume": 10,
<<<<<<< HEAD
    "ulPerMm": {
      "aspirate": [
        [1.8263, -0.0958, 1.088],
        [ 2.5222, -0.104, 1.1031],
        [ 3.2354, -0.0447, 0.9536],
        [ 3.9984, -0.012, 0.8477],
        [12.5135, -0.0021, 0.8079]
      ],
      "dispense": [
        [12.5135, 0, 0.7945]
      ]
    },
=======
    "quirks": [],
>>>>>>> 99240e23
    "tipLength": 33
  },
  "p10_single_v1.3": {
    "displayName": "P10 Single-Channel",
    "nominalMaxVolumeUl": 10,
    "plungerPositions": {
      "top": 19.5,
      "bottom": 0.5,
      "blowOut": -2.5,
      "dropTip": -6
    },
    "pickUpCurrent": 0.1,
    "pickUpDistance": 10,
    "aspirateFlowRate": 5,
    "dispenseFlowRate": 10,
    "channels": 1,
    "modelOffset": [0.0, 0.0, -13],
    "plungerCurrent": 0.3,
    "dropTipCurrent": 0.5,
    "minVolume": 1,
    "maxVolume": 10,
<<<<<<< HEAD
    "ulPerMm": {
      "aspirate": [
        [1.8263, -0.0958, 1.088],
        [ 2.5222, -0.104, 1.1031],
        [ 3.2354, -0.0447, 0.9536],
        [ 3.9984, -0.012, 0.8477],
        [12.5135, -0.0021, 0.8079]
      ],
      "dispense": [
        [12.5135, 0, 0.7945]
      ]
    },
=======
    "quirks": [],
>>>>>>> 99240e23
    "tipLength": 33
  },
  "p10_multi_v1": {
    "displayName": "P10 8-Channel",
    "nominalMaxVolumeUl": 10,
    "plungerPositions": {
      "top": 19.5,
      "bottom": 2,
      "blowOut": -1,
      "dropTip": -4
    },
    "pickUpCurrent": 0.4,
    "pickUpDistance": 10,
    "aspirateFlowRate": 5,
    "dispenseFlowRate": 10,
    "channels": 8,
    "modelOffset": [0.0, 31.5, -25.8],
    "plungerCurrent": 0.5,
    "dropTipCurrent": 0.5,
    "minVolume": 1,
    "maxVolume": 10,
<<<<<<< HEAD
    "ulPerMm": {
      "aspirate": [
        [1.893415617, -1.1069, 3.042593193],
        [2.497849452, -0.1888, 1.30410391],
        [5.649462387, -0.0081, 0.8528667891],
        [12.74444519, -0.0018, 0.8170558891]
      ],
      "dispense": [
        [12.74444519, 0, 0.8058688085]
      ]
    },
=======
    "quirks": [],
>>>>>>> 99240e23
    "tipLength": 33
  },
  "p10_multi_v1.3": {
    "displayName": "P10 8-Channel",
    "nominalMaxVolumeUl": 10,
    "plungerPositions": {
      "top": 19.5,
      "bottom": 0.5,
      "blowOut": -2.5,
      "dropTip": -5.5
    },
    "pickUpCurrent": 0.4,
    "pickUpDistance": 10,
    "aspirateFlowRate": 5,
    "dispenseFlowRate": 10,
    "channels": 8,
    "modelOffset": [0.0, 31.5, -25.8],
    "plungerCurrent": 0.5,
    "dropTipCurrent": 0.5,
    "minVolume": 1,
    "maxVolume": 10,
<<<<<<< HEAD
    "ulPerMm": {
      "aspirate": [
        [1.893415617, -1.1069, 3.042593193],
        [2.497849452, -0.1888, 1.30410391],
        [5.649462387, -0.0081, 0.8528667891],
        [12.74444519, -0.0018, 0.8170558891]
      ],
      "dispense": [
        [12.74444519, 0, 0.8058688085]
      ]
    },
=======
    "quirks": [],
>>>>>>> 99240e23
    "tipLength": 33
  },
  "p50_single_v1": {
    "displayName": "P50 Single-Channel",
    "nominalMaxVolumeUl": 50,
    "plungerPositions": {
      "top": 19.5,
      "bottom": 2.01,
      "blowOut": 2,
      "dropTip": -4.5
    },
    "pickUpCurrent": 0.1,
    "pickUpDistance": 10,
    "aspirateFlowRate": 25,
    "dispenseFlowRate": 50,
    "channels": 1,
    "modelOffset": [0.0, 0.0, 0.0],
    "plungerCurrent": 0.3,
    "dropTipCurrent": 0.5,
    "minVolume": 5,
    "maxVolume": 50,
<<<<<<< HEAD
    "ulPerMm": {
      "aspirate": [
        [11.79687499, -0.0098, 3.064988953],
        [50, -0.0004, 2.954068131]
      ],
      "dispense": [
        [50, 0, 2.931601299]
      ]
    },
=======
    "quirks": [],
>>>>>>> 99240e23
    "tipLength": 51.7
  },
  "p50_single_v1.3": {
    "displayName": "P50 Single-Channel",
    "nominalMaxVolumeUl": 50,
    "plungerPositions": {
      "top": 19.5,
      "bottom": 2,
      "blowOut": 0.5,
      "dropTip": -6
    },
    "pickUpCurrent": 0.1,
    "pickUpDistance": 10,
    "aspirateFlowRate": 25,
    "dispenseFlowRate": 50,
    "channels": 1,
    "modelOffset": [0.0, 0.0, 0.0],
    "plungerCurrent": 0.3,
    "dropTipCurrent": 0.5,
    "minVolume": 5,
    "maxVolume": 50,
<<<<<<< HEAD
    "ulPerMm": {
      "aspirate": [
        [11.79687499, -0.0098, 3.064988953],
        [50, -0.0004, 2.954068131]
      ],
      "dispense": [
        [50, 0, 2.931601299]
      ]
    },
=======
    "quirks": [],
>>>>>>> 99240e23
    "tipLength": 51.7
  },
  "p50_multi_v1": {
    "displayName": "P50 8-Channel",
    "nominalMaxVolumeUl": 50,
    "plungerPositions": {
      "top": 19.5,
      "bottom": 2.5,
      "blowOut": 2,
      "dropTip": -3.5
    },
    "pickUpCurrent": 0.6,
    "pickUpDistance": 10,
    "aspirateFlowRate": 25,
    "dispenseFlowRate": 50,
    "channels": 8,
    "modelOffset": [0.0, 31.5, -25.8],
    "plungerCurrent": 0.5,
    "dropTipCurrent": 0.5,
    "minVolume": 5,
    "maxVolume": 50,
<<<<<<< HEAD
    "ulPerMm": {
      "aspirate": [
        [12.29687531, -0.0049, 3.134703694],
        [50, -0.0002, 3.077116024]
      ],
      "dispense": [
        [50, 0, 3.06368702]
      ]
    },
=======
    "quirks": [],
>>>>>>> 99240e23
    "tipLength": 51.7
  },
  "p50_multi_v1.3": {
    "displayName": "P50 8-Channel",
    "nominalMaxVolumeUl": 50,
    "plungerPositions": {
      "top": 19.5,
      "bottom": 2,
      "blowOut": 0.5,
      "dropTip": -5
    },
    "pickUpCurrent": 0.6,
    "pickUpDistance": 10,
    "aspirateFlowRate": 25,
    "dispenseFlowRate": 50,
    "channels": 8,
    "modelOffset": [0.0, 31.5, -25.8],
    "plungerCurrent": 0.5,
    "dropTipCurrent": 0.5,
    "minVolume": 5,
    "maxVolume": 50,
<<<<<<< HEAD
    "ulPerMm": {
      "aspirate": [
        [12.29687531, -0.0049, 3.134703694],
        [50, -0.0002, 3.077116024]
      ],
      "dispense": [
        [50, 0, 3.06368702]
      ]
    },
=======
    "quirks": [],
>>>>>>> 99240e23
    "tipLength": 51.7
  },
  "p300_single_v1": {
    "displayName": "P300 Single-Channel",
    "nominalMaxVolumeUl": 300,
    "plungerPositions": {
      "top": 19.5,
      "bottom": 1.5,
      "blowOut": 0,
      "dropTip": -4
    },
    "pickUpCurrent": 0.1,
    "pickUpDistance": 10,
    "aspirateFlowRate": 150,
    "dispenseFlowRate": 300,
    "channels": 1,
    "modelOffset": [0.0, 0.0, 0.0],
    "plungerCurrent": 0.3,
    "dropTipCurrent": 0.5,
    "minVolume": 30,
    "maxVolume": 300,
<<<<<<< HEAD
    "ulPerMm": {
      "aspirate": [
        [36.19844973, 0.043, 16.548],
        [54.98518519, 0.012, 17.658],
        [73.90077516, 0.008, 17.902],
        [111.8437953, 0.004, 18.153],
        [302.3895337, 0.001, 18.23]
      ],
      "dispense": [
        [302.3895337, 0, 18.83156277]
      ]
    },
=======
    "quirks": [],
>>>>>>> 99240e23
    "tipLength": 51.7
  },
  "p300_single_v1.3": {
    "displayName": "P300 Single-Channel",
    "nominalMaxVolumeUl": 300,
    "plungerPositions": {
      "top": 19.5,
      "bottom": 1.5,
      "blowOut": -1.5,
      "dropTip": -5.5
    },
    "pickUpCurrent": 0.1,
    "pickUpDistance": 10,
    "aspirateFlowRate": 150,
    "dispenseFlowRate": 300,
    "channels": 1,
    "modelOffset": [0.0, 0.0, 0.0],
    "plungerCurrent": 0.3,
    "dropTipCurrent": 0.5,
    "minVolume": 30,
    "maxVolume": 300,
<<<<<<< HEAD
    "ulPerMm": {
      "aspirate": [
        [36.19844973, 0.043, 16.548],
        [54.98518519, 0.012, 17.658],
        [73.90077516, 0.008, 17.902],
        [111.8437953, 0.004, 18.153],
        [302.3895337, 0.001, 18.23]
      ],
      "dispense": [
        [302.3895337, 0, 18.83156277]
      ]
    },
=======
    "quirks": [],
>>>>>>> 99240e23
    "tipLength": 51.7
  },
  "p300_multi_v1": {
    "displayName": "P300 8-Channel",
    "nominalMaxVolumeUl": 300,
    "plungerPositions": {
      "top": 19.5,
      "bottom": 3.5,
      "blowOut": 3,
      "dropTip": -2
    },
    "pickUpCurrent": 0.6,
    "pickUpDistance": 10,
    "aspirateFlowRate": 150,
    "dispenseFlowRate": 300,
    "channels": 8,
    "modelOffset": [0.0, 31.5, -25.8],
    "plungerCurrent": 0.5,
    "dropTipCurrent": 0.5,
    "minVolume": 30,
    "maxVolume": 300,
<<<<<<< HEAD
    "ulPerMm": {
      "aspirate": [
        [57.25698968, 0.017, 18.132],
        [309.2612689, 0.001, 19.03]
      ],
      "dispense": [
        [309.2612689, 0, 19.29389273]
      ]
    },
=======
    "quirks": [],
>>>>>>> 99240e23
    "tipLength": 51.7
  },
  "p300_multi_v1.3": {
    "displayName": "P300 8-Channel",
    "nominalMaxVolumeUl": 300,
    "plungerPositions": {
      "top": 19.5,
      "bottom": 3.5,
      "blowOut": 1.5,
      "dropTip": -3.5
    },
    "pickUpCurrent": 0.6,
    "pickUpDistance": 10,
    "aspirateFlowRate": 150,
    "dispenseFlowRate": 300,
    "channels": 8,
    "modelOffset": [0.0, 31.5, -25.8],
    "plungerCurrent": 0.5,
    "dropTipCurrent": 0.5,
    "minVolume": 30,
    "maxVolume": 300,
<<<<<<< HEAD
    "ulPerMm": {
      "aspirate": [
        [57.25698968, 0.017, 18.132],
        [309.2612689, 0.001, 19.03]
      ],
      "dispense": [
        [309.2612689, 0, 19.29389273]
      ]
    },
=======
    "quirks": [],
>>>>>>> 99240e23
    "tipLength": 51.7
  },
  "p1000_single_v1": {
    "displayName": "P1000 Single-channel",
    "nominalMaxVolumeUl": 1000,
    "plungerPositions": {
      "top": 19.5,
      "bottom": 3,
      "blowOut": 1,
      "dropTip": -2.2
    },
    "pickUpCurrent": 0.1,
    "pickUpDistance": 15,
    "aspirateFlowRate": 500,
    "dispenseFlowRate": 1000,
    "channels": 1,
    "modelOffset": [0.0, 0.0, 20.0],
    "plungerCurrent": 0.5,
    "dropTipCurrent": 0.5,
    "minVolume": 100,
    "maxVolume": 1000,
<<<<<<< HEAD
    "ulPerMm": {
      "aspirate": [
        [88.2951, 0.0647, 53.153],
        [119.062, 0.0217, 56.9474],
        [211.8242, 0.0086, 58.9607],
        [490.5573, 0.0029, 59.9144],
        [1000, 0.0008, 60.9102]
      ],
      "dispense": [
        [1000, 0, 61.3275]
      ]
    },
=======
    "quirks": ["needs-pickup-shake"],
>>>>>>> 99240e23
    "tipLength": 76.7
  },
  "p1000_single_v1.3": {
    "displayName": "P1000 Single-channel",
    "nominalMaxVolumeUl": 1000,
    "plungerPositions": {
      "top": 19.5,
      "bottom": 2.5,
      "blowOut": -0.5,
      "dropTip": -3.7
    },
    "pickUpCurrent": 0.1,
    "pickUpDistance": 15,
    "aspirateFlowRate": 500,
    "dispenseFlowRate": 1000,
    "channels": 1,
    "modelOffset": [0.0, 0.0, 20.0],
    "plungerCurrent": 0.5,
    "dropTipCurrent": 0.7,
    "minVolume": 100,
    "maxVolume": 1000,
<<<<<<< HEAD
    "ulPerMm": {
      "aspirate": [
        [88.2951, 0.0647, 53.153],
        [119.062, 0.0217, 56.9474],
        [211.8242, 0.0086, 58.9607],
        [490.5573, 0.0029, 59.9144],
        [1000, 0.0008, 60.9102]
      ],
      "dispense": [
        [1000, 0, 61.3275]
      ]
    },
=======
    "quirks": ["needs-pickup-shake"],
>>>>>>> 99240e23
    "tipLength": 76.7
  }
}<|MERGE_RESOLUTION|>--- conflicted
+++ resolved
@@ -18,7 +18,6 @@
     "dropTipCurrent": 0.5,
     "minVolume": 1,
     "maxVolume": 10,
-<<<<<<< HEAD
     "ulPerMm": {
       "aspirate": [
         [1.8263, -0.0958, 1.088],
@@ -31,9 +30,7 @@
         [12.5135, 0, 0.7945]
       ]
     },
-=======
-    "quirks": [],
->>>>>>> 99240e23
+    "quirks": [],
     "tipLength": 33
   },
   "p10_single_v1.3": {
@@ -55,7 +52,6 @@
     "dropTipCurrent": 0.5,
     "minVolume": 1,
     "maxVolume": 10,
-<<<<<<< HEAD
     "ulPerMm": {
       "aspirate": [
         [1.8263, -0.0958, 1.088],
@@ -68,9 +64,7 @@
         [12.5135, 0, 0.7945]
       ]
     },
-=======
-    "quirks": [],
->>>>>>> 99240e23
+    "quirks": [],
     "tipLength": 33
   },
   "p10_multi_v1": {
@@ -92,7 +86,6 @@
     "dropTipCurrent": 0.5,
     "minVolume": 1,
     "maxVolume": 10,
-<<<<<<< HEAD
     "ulPerMm": {
       "aspirate": [
         [1.893415617, -1.1069, 3.042593193],
@@ -104,9 +97,7 @@
         [12.74444519, 0, 0.8058688085]
       ]
     },
-=======
-    "quirks": [],
->>>>>>> 99240e23
+    "quirks": [],
     "tipLength": 33
   },
   "p10_multi_v1.3": {
@@ -128,7 +119,6 @@
     "dropTipCurrent": 0.5,
     "minVolume": 1,
     "maxVolume": 10,
-<<<<<<< HEAD
     "ulPerMm": {
       "aspirate": [
         [1.893415617, -1.1069, 3.042593193],
@@ -140,9 +130,7 @@
         [12.74444519, 0, 0.8058688085]
       ]
     },
-=======
-    "quirks": [],
->>>>>>> 99240e23
+    "quirks": [],
     "tipLength": 33
   },
   "p50_single_v1": {
@@ -164,7 +152,6 @@
     "dropTipCurrent": 0.5,
     "minVolume": 5,
     "maxVolume": 50,
-<<<<<<< HEAD
     "ulPerMm": {
       "aspirate": [
         [11.79687499, -0.0098, 3.064988953],
@@ -174,9 +161,7 @@
         [50, 0, 2.931601299]
       ]
     },
-=======
-    "quirks": [],
->>>>>>> 99240e23
+    "quirks": [],
     "tipLength": 51.7
   },
   "p50_single_v1.3": {
@@ -198,7 +183,6 @@
     "dropTipCurrent": 0.5,
     "minVolume": 5,
     "maxVolume": 50,
-<<<<<<< HEAD
     "ulPerMm": {
       "aspirate": [
         [11.79687499, -0.0098, 3.064988953],
@@ -208,9 +192,7 @@
         [50, 0, 2.931601299]
       ]
     },
-=======
-    "quirks": [],
->>>>>>> 99240e23
+    "quirks": [],
     "tipLength": 51.7
   },
   "p50_multi_v1": {
@@ -232,7 +214,6 @@
     "dropTipCurrent": 0.5,
     "minVolume": 5,
     "maxVolume": 50,
-<<<<<<< HEAD
     "ulPerMm": {
       "aspirate": [
         [12.29687531, -0.0049, 3.134703694],
@@ -242,9 +223,7 @@
         [50, 0, 3.06368702]
       ]
     },
-=======
-    "quirks": [],
->>>>>>> 99240e23
+    "quirks": [],
     "tipLength": 51.7
   },
   "p50_multi_v1.3": {
@@ -266,7 +245,6 @@
     "dropTipCurrent": 0.5,
     "minVolume": 5,
     "maxVolume": 50,
-<<<<<<< HEAD
     "ulPerMm": {
       "aspirate": [
         [12.29687531, -0.0049, 3.134703694],
@@ -276,9 +254,7 @@
         [50, 0, 3.06368702]
       ]
     },
-=======
-    "quirks": [],
->>>>>>> 99240e23
+    "quirks": [],
     "tipLength": 51.7
   },
   "p300_single_v1": {
@@ -300,7 +276,6 @@
     "dropTipCurrent": 0.5,
     "minVolume": 30,
     "maxVolume": 300,
-<<<<<<< HEAD
     "ulPerMm": {
       "aspirate": [
         [36.19844973, 0.043, 16.548],
@@ -313,9 +288,7 @@
         [302.3895337, 0, 18.83156277]
       ]
     },
-=======
-    "quirks": [],
->>>>>>> 99240e23
+    "quirks": [],
     "tipLength": 51.7
   },
   "p300_single_v1.3": {
@@ -337,7 +310,6 @@
     "dropTipCurrent": 0.5,
     "minVolume": 30,
     "maxVolume": 300,
-<<<<<<< HEAD
     "ulPerMm": {
       "aspirate": [
         [36.19844973, 0.043, 16.548],
@@ -350,9 +322,7 @@
         [302.3895337, 0, 18.83156277]
       ]
     },
-=======
-    "quirks": [],
->>>>>>> 99240e23
+    "quirks": [],
     "tipLength": 51.7
   },
   "p300_multi_v1": {
@@ -374,7 +344,6 @@
     "dropTipCurrent": 0.5,
     "minVolume": 30,
     "maxVolume": 300,
-<<<<<<< HEAD
     "ulPerMm": {
       "aspirate": [
         [57.25698968, 0.017, 18.132],
@@ -384,9 +353,7 @@
         [309.2612689, 0, 19.29389273]
       ]
     },
-=======
-    "quirks": [],
->>>>>>> 99240e23
+    "quirks": [],
     "tipLength": 51.7
   },
   "p300_multi_v1.3": {
@@ -408,7 +375,6 @@
     "dropTipCurrent": 0.5,
     "minVolume": 30,
     "maxVolume": 300,
-<<<<<<< HEAD
     "ulPerMm": {
       "aspirate": [
         [57.25698968, 0.017, 18.132],
@@ -418,9 +384,7 @@
         [309.2612689, 0, 19.29389273]
       ]
     },
-=======
-    "quirks": [],
->>>>>>> 99240e23
+    "quirks": [],
     "tipLength": 51.7
   },
   "p1000_single_v1": {
@@ -442,7 +406,6 @@
     "dropTipCurrent": 0.5,
     "minVolume": 100,
     "maxVolume": 1000,
-<<<<<<< HEAD
     "ulPerMm": {
       "aspirate": [
         [88.2951, 0.0647, 53.153],
@@ -455,9 +418,7 @@
         [1000, 0, 61.3275]
       ]
     },
-=======
     "quirks": ["needs-pickup-shake"],
->>>>>>> 99240e23
     "tipLength": 76.7
   },
   "p1000_single_v1.3": {
@@ -479,7 +440,6 @@
     "dropTipCurrent": 0.7,
     "minVolume": 100,
     "maxVolume": 1000,
-<<<<<<< HEAD
     "ulPerMm": {
       "aspirate": [
         [88.2951, 0.0647, 53.153],
@@ -492,9 +452,7 @@
         [1000, 0, 61.3275]
       ]
     },
-=======
     "quirks": ["needs-pickup-shake"],
->>>>>>> 99240e23
     "tipLength": 76.7
   }
 }