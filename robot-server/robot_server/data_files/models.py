--- conflicted
+++ resolved
@@ -1,10 +1,6 @@
 """Data files models."""
 from datetime import datetime
-<<<<<<< HEAD
-from typing import Literal
-=======
-from typing import Set
->>>>>>> f851fc9a
+from typing import Literal, Set
 
 from pydantic import Field
 
