"""Manage current maintenance run data."""
from datetime import datetime
from typing import List, Optional, Callable

from opentrons.protocol_engine import (
    EngineStatus,
    LabwareOffsetCreate,
    StateSummary,
    CommandSlice,
    CommandPointer,
    Command,
)

from .maintenance_run_orchestrator_store import MaintenanceRunOrchestratorStore
from .maintenance_run_models import MaintenanceRun, MaintenanceRunNotFoundError

from opentrons.protocol_engine.types import DeckConfigurationType

from robot_server.service.notifications import MaintenanceRunsPublisher


def _build_run(
    run_id: str,
    created_at: datetime,
    state_summary: Optional[StateSummary],
) -> MaintenanceRun:
    state_summary = state_summary or StateSummary.construct(
        status=EngineStatus.IDLE,
        errors=[],
        labware=[],
        labwareOffsets=[],
        pipettes=[],
        modules=[],
        liquids=[],
<<<<<<< HEAD
        wells=[],
=======
        hasEverEnteredErrorRecovery=False,
>>>>>>> bebf6886
    )
    return MaintenanceRun.construct(
        id=run_id,
        createdAt=created_at,
        status=state_summary.status,
        actions=[],  # TODO (spp, 2023-04-23): wire up actions once they are allowed
        errors=state_summary.errors,
        labware=state_summary.labware,
        labwareOffsets=state_summary.labwareOffsets,
        pipettes=state_summary.pipettes,
        modules=state_summary.modules,
        current=True,
        completedAt=state_summary.completedAt,
        startedAt=state_summary.startedAt,
        liquids=state_summary.liquids,
        hasEverEnteredErrorRecovery=state_summary.hasEverEnteredErrorRecovery,
    )


class RunNotCurrentError(ValueError):
    """Error raised when a requested run is not the current run."""


class MaintenanceRunDataManager:
    """Collaborator to manage current maintenance run data.

    Provides a facade to a MaintenanceRunOrchestratorStore.
    Returns `MaintenanceRun` response models to the router.

    Args:
        run_orchestrator_store: In-memory store of the current run's ProtocolEngine.
    """

    def __init__(
        self,
        run_orchestrator_store: MaintenanceRunOrchestratorStore,
        maintenance_runs_publisher: MaintenanceRunsPublisher,
    ) -> None:
        self._run_orchestrator_store = run_orchestrator_store
        self._maintenance_runs_publisher = maintenance_runs_publisher

    @property
    def current_run_id(self) -> Optional[str]:
        """The identifier of the current run, if any."""
        return self._run_orchestrator_store.current_run_id

    async def create(
        self,
        run_id: str,
        created_at: datetime,
        labware_offsets: List[LabwareOffsetCreate],
        deck_configuration: DeckConfigurationType,
        notify_publishers: Callable[[], None],
    ) -> MaintenanceRun:
        """Create a new, current maintenance run.

        Args:
            run_id: Identifier to assign the new run.
            created_at: Creation datetime.
            labware_offsets: Labware offsets to initialize the engine with.
            notify_publishers: Utilized by the engine to notify publishers of state changes.

        Returns:
            The run resource.
        """
        if self._run_orchestrator_store.current_run_id is not None:
            await self._run_orchestrator_store.clear()

        state_summary = await self._run_orchestrator_store.create(
            run_id=run_id,
            created_at=created_at,
            labware_offsets=labware_offsets,
            deck_configuration=deck_configuration,
            notify_publishers=notify_publishers,
        )

        maintenance_run_data = _build_run(
            run_id=run_id,
            created_at=created_at,
            state_summary=state_summary,
        )

        await self._maintenance_runs_publisher.start_publishing_for_maintenance_run(
            run_id=run_id, get_state_summary=self._get_state_summary
        )

        return maintenance_run_data

    def get(self, run_id: str) -> MaintenanceRun:
        """Get a maintenance run resource.

        Args:
            run_id: The identifier of the run to return.

        Returns:
            The run resource.

        Raises:
            RunNotCurrentError: The given run identifier does not exist.
        """
        current_id = self._run_orchestrator_store.current_run_id
        if current_id != run_id:
            raise MaintenanceRunNotFoundError(run_id=run_id)
        created_at = self._run_orchestrator_store.current_run_created_at
        state_summary = self._get_state_summary(run_id=run_id)

        return _build_run(
            run_id=run_id,
            created_at=created_at,
            state_summary=state_summary,
        )

    async def delete(self, run_id: str) -> None:
        """Delete a maintenance run.

        Args:
            run_id: The identifier of the run to remove.

        Raises:
            RunConflictError: If deleting the current run, the current run
                is not idle and cannot be deleted.
            RunNotFoundError: The given run identifier was not found.
        """
        if run_id == self._run_orchestrator_store.current_run_id:
            await self._run_orchestrator_store.clear()
            await self._maintenance_runs_publisher.publish_current_maintenance_run_async()

        else:
            raise MaintenanceRunNotFoundError(run_id=run_id)

    def get_commands_slice(
        self,
        run_id: str,
        cursor: Optional[int],
        length: int,
    ) -> CommandSlice:
        """Get a slice of maintenance run commands.

        Args:
            run_id: ID of the run.
            cursor: Requested index of first command in the returned slice.
            length: Length of slice to return.

        Raises:
            RunNotCurrentError: The given run identifier doesn't belong to a current run.
        """
        if run_id != self._run_orchestrator_store.current_run_id:
            raise MaintenanceRunNotFoundError(run_id=run_id)
        the_slice = self._run_orchestrator_store.get_command_slice(
            cursor=cursor, length=length
        )
        return the_slice

    def get_current_command(self, run_id: str) -> Optional[CommandPointer]:
        """Get the "current" command, if any.

        See `ProtocolEngine.state_view.commands.get_current()` for the definition
        of "current."

        Args:
            run_id: ID of the run.
        """
        if self._run_orchestrator_store.current_run_id == run_id:
            return self._run_orchestrator_store.get_current_command()
        else:
            # todo(mm, 2024-05-20):
            # For historical runs to behave consistently with the current run,
            # this should be the most recently completed command, not `None`.
            return None

    def get_recovery_target_command(self, run_id: str) -> Optional[CommandPointer]:
        """Get the current error recovery target.

        See `ProtocolEngine.state_view.commands.get_recovery_target()`.

        Args:
            run_id: ID of the run.
        """
        if self._run_orchestrator_store.current_run_id == run_id:
            return self._run_orchestrator_store.get_command_recovery_target()
        else:
            # Historical runs can't have any ongoing error recovery.
            return None

    def get_command(self, run_id: str, command_id: str) -> Command:
        """Get a run's command by ID.

        Args:
            run_id: ID of the run.
            command_id: ID of the command.

        Raises:
            RunNotCurrentError: The given run identifier doesn't belong to the current run.
            CommandNotFoundError: The given command identifier was not found.
        """
        if run_id != self._run_orchestrator_store.current_run_id:
            raise MaintenanceRunNotFoundError(run_id=run_id)
        return self._run_orchestrator_store.get_command(command_id=command_id)

    def _get_state_summary(self, run_id: str) -> Optional[StateSummary]:
        return self._run_orchestrator_store.get_state_summary()<|MERGE_RESOLUTION|>--- conflicted
+++ resolved
@@ -32,11 +32,8 @@
         pipettes=[],
         modules=[],
         liquids=[],
-<<<<<<< HEAD
         wells=[],
-=======
         hasEverEnteredErrorRecovery=False,
->>>>>>> bebf6886
     )
     return MaintenanceRun.construct(
         id=run_id,
