--- conflicted
+++ resolved
@@ -187,11 +187,6 @@
     },
 )
 async def get_runs(
-<<<<<<< HEAD
-    pageLength: int = Query(
-        _DEFAULT_RUNS_LIST_LENGTH,
-        description="The maximum number of runs in the list to return.",
-=======
     pageLength: Optional[int] = Query(
         None,
         description=(
@@ -200,7 +195,6 @@
             " the most-recently created runs will be returned."
             " If this is omitted or `null`, all runs will be returned."
         ),
->>>>>>> c2f732cd
     ),
     run_data_manager: RunDataManager = Depends(get_run_data_manager),
 ) -> PydanticResponse[MultiBody[Run, AllRunsLinks]]:
