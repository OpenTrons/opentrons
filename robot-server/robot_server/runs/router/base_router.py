--- conflicted
+++ resolved
@@ -145,12 +145,8 @@
     deck_configuration_store: DeckConfigurationStore = Depends(
         get_deck_configuration_store
     ),
-<<<<<<< HEAD
     notify_robot_server: Callable = Depends(get_notify_robot_server),
-) -> PydanticResponse[SimpleBody[Run]]:
-=======
 ) -> PydanticResponse[SimpleBody[Union[Run, BadRun]]]:
->>>>>>> c981105b
     """Create a new run.
 
     Arguments:
