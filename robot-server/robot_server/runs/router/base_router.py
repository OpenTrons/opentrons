"""Base router for /runs endpoints.

Contains routes dealing primarily with `Run` models.
"""
import logging
from datetime import datetime
from textwrap import dedent
from typing import Optional, Union
from typing_extensions import Literal

from fastapi import APIRouter, Depends, status
from pydantic import BaseModel, Field

from robot_server.errors import ErrorDetails, ErrorBody
from robot_server.service.dependencies import get_current_time, get_unique_id

from robot_server.service.json_api import (
    RequestModel,
    SimpleBody,
    SimpleEmptyBody,
    MultiBody,
    MultiBodyMeta,
    ResourceLink,
    PydanticResponse,
)

from robot_server.protocols import (
    ProtocolStore,
    ProtocolNotFound,
    ProtocolNotFoundError,
    get_protocol_store,
)

<<<<<<< HEAD
from ..run_store import RunNotFoundError
from ..run_models import Run, RunCreate, RunUpdate
from ..engine_store import EngineConflictError
from ..run_data_manager import RunDataManager, RunNotCurrentError
from ..dependencies import get_run_data_manager
=======
from ..run_auto_deleter import RunAutoDeleter
from ..run_store import RunStore, RunResource, RunNotFoundError
from ..run_models import Run, RunCreate, RunUpdate
from ..engine_store import EngineStore, EngineConflictError, EngineMissingError
from ..dependencies import get_run_auto_deleter, get_run_store, get_engine_store

>>>>>>> 63def099

log = logging.getLogger(__name__)
base_router = APIRouter()


class RunNotFound(ErrorDetails):
    """An error if a given run is not found."""

    id: Literal["RunNotFound"] = "RunNotFound"
    title: str = "Run Not Found"


class RunAlreadyActive(ErrorDetails):
    """An error if one tries to create a new run while one is already active."""

    id: Literal["RunAlreadyActive"] = "RunAlreadyActive"
    title: str = "Run Already Active"


class RunNotIdle(ErrorDetails):
    """An error if one tries to delete a run that is not idle."""

    id: Literal["RunNotIdle"] = "RunNotIdle"
    title: str = "Run is not idle."
    detail: str = (
        "Run is currently active. Allow the run to finish or"
        " stop it with a `stop` action before attempting to modify it."
    )


class RunStopped(ErrorDetails):
    """An error if one tries to modify a stopped run."""

    id: Literal["RunStopped"] = "RunStopped"
    title: str = "Run Stopped"


class AllRunsLinks(BaseModel):
    """Links returned along with a collection of runs."""

    current: Optional[ResourceLink] = Field(
        None,
        description="Path to the currently active run, if a run is active.",
    )


async def get_run_data_from_url(
    runId: str,
    run_data_manager: RunDataManager = Depends(get_run_data_manager),
) -> Run:
    """Get the data of a run.

    Args:
        runId: Run ID pulled from URL.
        run_data_manager: Current and historical run data management.
    """
    try:
        run_data = run_data_manager.get(runId)
    except RunNotFoundError as e:
        raise RunNotFound(detail=str(e)).as_error(status.HTTP_404_NOT_FOUND)

    return run_data


@base_router.post(
    path="/runs",
    summary="Create a run",
    description=dedent(
        """
        Create a new run to track robot interaction.

        When too many runs already exist, old ones will be automatically deleted
        to make room for the new one.
        """
    ),
    status_code=status.HTTP_201_CREATED,
    responses={
        status.HTTP_201_CREATED: {"model": SimpleBody[Run]},
        status.HTTP_404_NOT_FOUND: {"model": ErrorBody[ProtocolNotFound]},
        status.HTTP_409_CONFLICT: {"model": ErrorBody[RunAlreadyActive]},
    },
)
async def create_run(
    request_body: Optional[RequestModel[RunCreate]] = None,
    run_data_manager: RunDataManager = Depends(get_run_data_manager),
    protocol_store: ProtocolStore = Depends(get_protocol_store),
    run_id: str = Depends(get_unique_id),
    created_at: datetime = Depends(get_current_time),
<<<<<<< HEAD
=======
    task_runner: TaskRunner = Depends(get_task_runner),
    run_auto_deleter: RunAutoDeleter = Depends(get_run_auto_deleter),
>>>>>>> 63def099
) -> PydanticResponse[SimpleBody[Run]]:
    """Create a new run.

    Arguments:
        request_body: Optional request body with run creation data.
        run_data_manager: Current and historical run data management.
        protocol_store: Protocol resource storage.
        run_id: Generated ID to assign to the run.
        created_at: Timestamp to attach to created run.
<<<<<<< HEAD
=======
        task_runner: Background task runner.
        run_auto_deleter: An interface to delete old resources to make room for
            the new run.
>>>>>>> 63def099
    """
    protocol_id = request_body.data.protocolId if request_body is not None else None
    offsets = request_body.data.labwareOffsets if request_body is not None else []
    protocol_resource = None

    if protocol_id is not None:
        try:
            protocol_resource = protocol_store.get(protocol_id=protocol_id)
        except ProtocolNotFoundError as e:
            raise ProtocolNotFound(detail=str(e)).as_error(status.HTTP_404_NOT_FOUND)

    try:
        run_data = await run_data_manager.create(
            run_id=run_id,
            created_at=created_at,
            labware_offsets=offsets,
            protocol=protocol_resource,
        )
    except EngineConflictError as e:
        raise RunAlreadyActive(detail=str(e)).as_error(status.HTTP_409_CONFLICT)

<<<<<<< HEAD
=======
    if request_body is not None:
        for offset_request in request_body.data.labwareOffsets:
            engine_store.engine.add_labware_offset(offset_request)

    if protocol_resource is not None:
        engine_store.runner.load(protocol_resource.source)

    run_auto_deleter.make_room_for_new_run()

    run = RunResource(
        run_id=run_id,
        protocol_id=protocol_id,
        created_at=created_at,
        is_current=True,
        actions=[],
    )
    try:
        run_store.insert(run=run)
    except ProtocolNotFoundError as e:
        raise ProtocolNotFound(detail=str(e)).as_error(status.HTTP_404_NOT_FOUND)

>>>>>>> 63def099
    log.info(f'Created protocol run "{run_id}" from protocol "{protocol_id}".')

    return await PydanticResponse.create(
        content=SimpleBody.construct(data=run_data),
        status_code=status.HTTP_201_CREATED,
    )


@base_router.get(
    path="/runs",
    summary="Get all runs",
    description="Get a list of all active and inactive runs.",
    responses={
        status.HTTP_200_OK: {"model": MultiBody[Run, AllRunsLinks]},
    },
)
async def get_runs(
    run_data_manager: RunDataManager = Depends(get_run_data_manager),
) -> PydanticResponse[MultiBody[Run, AllRunsLinks]]:
    """Get all runs.

    Args:
        run_data_manager: Current and historical run data management.
    """
    data = run_data_manager.get_all()
    current_run_id = run_data_manager.current_run_id
    meta = MultiBodyMeta(cursor=0, totalLength=len(data))
    links = AllRunsLinks(
        current=ResourceLink.construct(href=f"/runs/{current_run_id}")
        if current_run_id is not None
        else None
    )

    return await PydanticResponse.create(
        content=MultiBody.construct(data=data, links=links, meta=meta),
        status_code=status.HTTP_200_OK,
    )


@base_router.get(
    path="/runs/{runId}",
    summary="Get a run",
    description="Get a specific run by its unique identifier.",
    responses={
        status.HTTP_200_OK: {"model": SimpleBody[Run]},
        status.HTTP_404_NOT_FOUND: {"model": ErrorBody[RunNotFound]},
    },
)
async def get_run(
    run_data: Run = Depends(get_run_data_from_url),
) -> PydanticResponse[SimpleBody[Run]]:
    """Get a run by its ID.

    Args:
        run_data: Data of the run specified in the runId url parameter.
    """
    return await PydanticResponse.create(
        content=SimpleBody.construct(data=run_data),
        status_code=status.HTTP_200_OK,
    )


@base_router.delete(
    path="/runs/{runId}",
    summary="Delete a run",
    description="Delete a specific run by its unique identifier.",
    responses={
        status.HTTP_200_OK: {"model": SimpleEmptyBody},
        status.HTTP_404_NOT_FOUND: {"model": ErrorBody[RunNotFound]},
    },
)
async def remove_run(
    runId: str,
    run_data_manager: RunDataManager = Depends(get_run_data_manager),
) -> PydanticResponse[SimpleEmptyBody]:
    """Delete a run by its ID.

    Arguments:
        runId: Run ID pulled from URL.
        run_data_manager: Current and historical run data management.
    """
    try:
        await run_data_manager.delete(runId)

    except EngineConflictError as e:
        raise RunNotIdle().as_error(status.HTTP_409_CONFLICT) from e

    except RunNotFoundError as e:
        raise RunNotFound(detail=str(e)).as_error(status.HTTP_404_NOT_FOUND) from e

    return await PydanticResponse.create(
        content=SimpleEmptyBody.construct(),
        status_code=status.HTTP_200_OK,
    )


@base_router.patch(
    path="/runs/{runId}",
    summary="Update a run",
    description="Update a specific run, returning the updated resource.",
    responses={
        status.HTTP_200_OK: {"model": SimpleBody[Run]},
        status.HTTP_404_NOT_FOUND: {"model": ErrorBody[RunNotFound]},
        status.HTTP_409_CONFLICT: {"model": ErrorBody[Union[RunStopped, RunNotIdle]]},
    },
)
async def update_run(
    runId: str,
    request_body: RequestModel[RunUpdate],
    run_data_manager: RunDataManager = Depends(get_run_data_manager),
) -> PydanticResponse[SimpleBody[Run]]:
    """Update a run by its ID.

    Args:
        runId: Run ID pulled from URL.
        request_body: Update data from request body.
        run_data_manager: Current and historical run data management.
    """
    try:
        run_data = await run_data_manager.update(
            runId, current=request_body.data.current
        )
    except EngineConflictError as e:
        raise RunNotIdle(detail=str(e)).as_error(status.HTTP_409_CONFLICT) from e
    except RunNotCurrentError as e:
        raise RunStopped(detail=str(e)).as_error(status.HTTP_409_CONFLICT) from e
    except RunNotFoundError as e:
        raise RunNotFound(detail=str(e)).as_error(status.HTTP_404_NOT_FOUND) from e

    return await PydanticResponse.create(
        content=SimpleBody.construct(data=run_data),
        status_code=status.HTTP_200_OK,
    )<|MERGE_RESOLUTION|>--- conflicted
+++ resolved
@@ -31,20 +31,13 @@
     get_protocol_store,
 )
 
-<<<<<<< HEAD
 from ..run_store import RunNotFoundError
+from ..run_auto_deleter import RunAutoDeleter
 from ..run_models import Run, RunCreate, RunUpdate
 from ..engine_store import EngineConflictError
 from ..run_data_manager import RunDataManager, RunNotCurrentError
-from ..dependencies import get_run_data_manager
-=======
-from ..run_auto_deleter import RunAutoDeleter
-from ..run_store import RunStore, RunResource, RunNotFoundError
-from ..run_models import Run, RunCreate, RunUpdate
-from ..engine_store import EngineStore, EngineConflictError, EngineMissingError
-from ..dependencies import get_run_auto_deleter, get_run_store, get_engine_store
-
->>>>>>> 63def099
+from ..dependencies import get_run_data_manager, get_run_auto_deleter
+
 
 log = logging.getLogger(__name__)
 base_router = APIRouter()
@@ -133,11 +126,7 @@
     protocol_store: ProtocolStore = Depends(get_protocol_store),
     run_id: str = Depends(get_unique_id),
     created_at: datetime = Depends(get_current_time),
-<<<<<<< HEAD
-=======
-    task_runner: TaskRunner = Depends(get_task_runner),
     run_auto_deleter: RunAutoDeleter = Depends(get_run_auto_deleter),
->>>>>>> 63def099
 ) -> PydanticResponse[SimpleBody[Run]]:
     """Create a new run.
 
@@ -147,12 +136,8 @@
         protocol_store: Protocol resource storage.
         run_id: Generated ID to assign to the run.
         created_at: Timestamp to attach to created run.
-<<<<<<< HEAD
-=======
-        task_runner: Background task runner.
         run_auto_deleter: An interface to delete old resources to make room for
             the new run.
->>>>>>> 63def099
     """
     protocol_id = request_body.data.protocolId if request_body is not None else None
     offsets = request_body.data.labwareOffsets if request_body is not None else []
@@ -163,6 +148,11 @@
             protocol_resource = protocol_store.get(protocol_id=protocol_id)
         except ProtocolNotFoundError as e:
             raise ProtocolNotFound(detail=str(e)).as_error(status.HTTP_404_NOT_FOUND)
+
+    # TODO(mc, 2022-05-13): move inside `RunDataManager` or return data
+    # to pass to `RunDataManager.create`. Right now, runs may be deleted
+    # even if a new create is unable to succeed due to a conflict
+    run_auto_deleter.make_room_for_new_run()
 
     try:
         run_data = await run_data_manager.create(
@@ -174,30 +164,6 @@
     except EngineConflictError as e:
         raise RunAlreadyActive(detail=str(e)).as_error(status.HTTP_409_CONFLICT)
 
-<<<<<<< HEAD
-=======
-    if request_body is not None:
-        for offset_request in request_body.data.labwareOffsets:
-            engine_store.engine.add_labware_offset(offset_request)
-
-    if protocol_resource is not None:
-        engine_store.runner.load(protocol_resource.source)
-
-    run_auto_deleter.make_room_for_new_run()
-
-    run = RunResource(
-        run_id=run_id,
-        protocol_id=protocol_id,
-        created_at=created_at,
-        is_current=True,
-        actions=[],
-    )
-    try:
-        run_store.insert(run=run)
-    except ProtocolNotFoundError as e:
-        raise ProtocolNotFound(detail=str(e)).as_error(status.HTTP_404_NOT_FOUND)
-
->>>>>>> 63def099
     log.info(f'Created protocol run "{run_id}" from protocol "{protocol_id}".')
 
     return await PydanticResponse.create(
