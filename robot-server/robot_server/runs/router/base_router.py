--- conflicted
+++ resolved
@@ -190,7 +190,7 @@
     rtp_files = (
         request_body.data.runTimeParameterFiles if request_body is not None else None
     )
-<<<<<<< HEAD
+
     rtp_paths: Optional[CSVRuntimeParamPaths] = None
     # TODO(jbl 2024-08-02) raise the proper error if file ids don't exist
     if rtp_files:
@@ -199,8 +199,6 @@
             for name, file_id in rtp_files.items()
         }
 
-=======
->>>>>>> 47f15dc7
     protocol_resource = None
 
     deck_configuration = await deck_configuration_store.get_deck_configuration()
@@ -231,11 +229,7 @@
             labware_offsets=offsets,
             deck_configuration=deck_configuration,
             run_time_param_values=rtp_values,
-<<<<<<< HEAD
             run_time_param_paths=rtp_paths,
-=======
-            run_time_param_files=rtp_files,
->>>>>>> 47f15dc7
             protocol=protocol_resource,
             notify_publishers=notify_publishers,
         )
