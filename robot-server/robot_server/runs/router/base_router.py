--- conflicted
+++ resolved
@@ -592,25 +592,6 @@
     """
     try:
         run = run_data_manager.get(run_id=runId)
-<<<<<<< HEAD
-        active_nozzle_maps = run_data_manager.get_nozzle_maps(run_id=runId)
-
-        nozzle_layouts = {
-            pipetteId: ActiveNozzleLayout.construct(
-                startingNozzle=nozzle_map.starting_nozzle,
-                activeNozzles=nozzle_map.active_nozzles,
-                config=NozzleLayoutConfig(nozzle_map.configuration.value.lower()),
-            )
-            for pipetteId, nozzle_map in active_nozzle_maps.items()
-        }
-
-        run = run_data_manager.get(run_id=runId)
-        current_command = run_data_manager.get_current_command(run_id=runId)
-        last_completed_command = run_data_manager.get_last_completed_command(
-            run_id=runId
-        )
-=======
->>>>>>> 91bab8cd
     except RunNotCurrentError as e:
         raise RunStopped(detail=str(e)).as_error(status.HTTP_409_CONFLICT)
 
@@ -618,7 +599,7 @@
     nozzle_layouts = {
         pipetteId: ActiveNozzleLayout.construct(
             startingNozzle=nozzle_map.starting_nozzle,
-            activeNozzles=list(nozzle_map.map_store.keys()),
+            activeNozzles=nozzle_map.active_nozzles,
             config=NozzleLayoutConfig(nozzle_map.configuration.value.lower()),
         )
         for pipetteId, nozzle_map in active_nozzle_maps.items()
