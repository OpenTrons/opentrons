--- conflicted
+++ resolved
@@ -1,11 +1,8 @@
 """Router for /runs commands endpoints."""
-<<<<<<< HEAD
 from asyncio import wait_for, TimeoutError as AsyncioTimeoutError
-=======
 from datetime import datetime
 from fastapi import APIRouter, Depends, status
 from pydantic import BaseModel, Field
->>>>>>> 7da0420b
 from typing import Optional, Union
 from typing_extensions import Final, Literal
 
