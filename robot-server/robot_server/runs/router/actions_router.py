--- conflicted
+++ resolved
@@ -10,17 +10,10 @@
 from robot_server.service.dependencies import get_current_time, get_unique_id
 from robot_server.service.json_api import RequestModel, SimpleBody, PydanticResponse
 
-<<<<<<< HEAD
 from ..run_store import RunNotFoundError
 from ..run_data_manager import RunDataManager
 from ..action_models import RunAction, RunActionCreate
 from ..run_error_models import RunStoppedError, RunActionNotAllowedError
-=======
-from ..engine_store import EngineConflictError
-from ..run_store import RunNotFoundError
-from ..run_data_manager import RunDataManager
-from ..action_models import RunAction, RunActionCreate
->>>>>>> f0115766
 from ..dependencies import get_run_data_manager
 from .base_router import RunNotFound, RunStopped
 
@@ -60,16 +53,9 @@
     Arguments:
         runId: Run ID pulled from the URL.
         request_body: Input payload from the request body.
-<<<<<<< HEAD
         run_data_manager: Current and historical run data management.
         action_id: Generated ID to assign to the control action.
         created_at: Timestamp to attach to the control action.
-        task_runner: Background task runner.
-=======
-        run_data_manager: Run data management.
-        action_id: Generated ID to assign to the control action.
-        created_at: Timestamp to attach to the control action.
->>>>>>> f0115766
     """
     action = RunAction(
         id=action_id,
