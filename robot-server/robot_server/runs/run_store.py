--- conflicted
+++ resolved
@@ -211,15 +211,7 @@
             All stored run entries.
         """
         select_runs = sqlalchemy.select(_run_columns)
-<<<<<<< HEAD
-        if length is not None:
-            select_runs = select_runs.limit(length).order_by(
-                run_table.c.created_at.desc()
-            )
-        select_actions = sqlalchemy.select(action_table)
-=======
         select_actions = sqlalchemy.select(action_table).order_by(sqlite_rowid.asc())
->>>>>>> c2f732cd
         actions_by_run_id = defaultdict(list)
 
         with self._sql_engine.begin() as transaction:
