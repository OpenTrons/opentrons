"""Functions used for managing error recovery policy."""
from opentrons.protocol_engine.state.config import Config
from robot_server.runs.error_recovery_models import ErrorRecoveryRule, ReactionIfMatch
from opentrons.protocol_engine.commands.command_unions import (
    Command,
    CommandDefinedErrorData,
)
from opentrons.protocol_engine.error_recovery_policy import (
    ErrorRecoveryPolicy,
    ErrorRecoveryType,
)


def create_error_recovery_policy_from_rules(
    rules: list[ErrorRecoveryRule],
    enabled: bool,
) -> ErrorRecoveryPolicy:
    """Map a robot-server error recovery policy to an opentrons.protocol_engine one.

    In its HTTP API, robot-server expresses error recovery policies as Pydantic models.
    But opentrons.protocol_engine is more general, expressing them as Python callables.

    Args:
        rules: The rules in the robot-server error recovery policy.
        enabled: Whether error recovery should be enabled at all.
            If `False`, `rules` is ignored.

    Returns:
        An error recovery policy in `opentrons.protocol_engine` terms.
    """

    def mapped_policy(
        config: Config,
        failed_command: Command,
        defined_error_data: CommandDefinedErrorData | None,
    ) -> ErrorRecoveryType:
        first_matching_rule = next(
            (
                rule
                for rule in rules
                if _rule_matches_error(rule, failed_command, defined_error_data)
            ),
            None,
        )
        robot_is_flex = config.robot_type == "OT-3 Standard"
        error_is_defined = defined_error_data is not None

        if not enabled:
            return ErrorRecoveryType.FAIL_RUN
        elif not robot_is_flex:
            # Although error recovery can theoretically work on OT-2s, we haven't tested
            # it, and it's generally scarier because the OT-2 has much less hardware
            # feedback.
            return ErrorRecoveryType.FAIL_RUN
        elif first_matching_rule is not None:
            # The input policy explicitly deals this error, so do what it says.
            return _map_error_recovery_type(first_matching_rule.ifMatch)
        else:
            # The input policy doesn't explicitly deal with this error, so the decision
            # is our own.
            #
            # We try to WAIT_FOR_RECOVERY whenever we can, for two reasons:
            #
            # 1. It matches the frontend's current expectations.
            #    For example, the frontend expects us to WAIT_FOR_RECOVERY on
            #    overpressure errors, but it does not send us an error recovery policy
            #    that explicitly says that; it relies on this default.
            # 2. Philosophically, we always want to give the operator a shot at
            #    recovery, even if we don't know the details of the problem and can't
            #    guarantee good robot behavior if they keep using it.
            #
            # We currently FAIL_RUN for undefined errors, with the thinking that they
            # are especially likely to have messed something up in Protocol Engine's
            # internal state, and that they are especially likely to cause confusing
            # behavior. But we might want to change that--see point (2) above.
            return (
                ErrorRecoveryType.WAIT_FOR_RECOVERY
                if error_is_defined
                else ErrorRecoveryType.FAIL_RUN
            )

    return mapped_policy


def _rule_matches_error(
    rule: ErrorRecoveryRule,
    failed_command: Command,
    defined_error_data: CommandDefinedErrorData | None,
) -> bool:
    command_type_matches = (
        failed_command.commandType == rule.matchCriteria.command.commandType
    )
    error_type_matches = (
        defined_error_data is not None
        and defined_error_data.public.errorType
        == rule.matchCriteria.command.error.errorType
    )
    return command_type_matches and error_type_matches


def _map_error_recovery_type(reaction_if_match: ReactionIfMatch) -> ErrorRecoveryType:
    match reaction_if_match:
        case ReactionIfMatch.IGNORE_AND_CONTINUE:
<<<<<<< HEAD
            return ErrorRecoveryType.CONTINUE_WITH_ERROR
=======
            return ErrorRecoveryType.IGNORE_AND_CONTINUE
        case ReactionIfMatch.ASSUME_FALSE_POSITIVE_AND_CONTINUE:
            # todo(mm, 2024-10-23): Connect to work in
            # https://github.com/Opentrons/opentrons/pull/16556.
            return ErrorRecoveryType.IGNORE_AND_CONTINUE
>>>>>>> eb710c03
        case ReactionIfMatch.FAIL_RUN:
            return ErrorRecoveryType.FAIL_RUN
        case ReactionIfMatch.WAIT_FOR_RECOVERY:
            return ErrorRecoveryType.WAIT_FOR_RECOVERY<|MERGE_RESOLUTION|>--- conflicted
+++ resolved
@@ -101,15 +101,9 @@
 def _map_error_recovery_type(reaction_if_match: ReactionIfMatch) -> ErrorRecoveryType:
     match reaction_if_match:
         case ReactionIfMatch.IGNORE_AND_CONTINUE:
-<<<<<<< HEAD
             return ErrorRecoveryType.CONTINUE_WITH_ERROR
-=======
-            return ErrorRecoveryType.IGNORE_AND_CONTINUE
         case ReactionIfMatch.ASSUME_FALSE_POSITIVE_AND_CONTINUE:
-            # todo(mm, 2024-10-23): Connect to work in
-            # https://github.com/Opentrons/opentrons/pull/16556.
-            return ErrorRecoveryType.IGNORE_AND_CONTINUE
->>>>>>> eb710c03
+            return ErrorRecoveryType.ASSUME_FALSE_POSITIVE_AND_CONTINUE
         case ReactionIfMatch.FAIL_RUN:
             return ErrorRecoveryType.FAIL_RUN
         case ReactionIfMatch.WAIT_FOR_RECOVERY:
