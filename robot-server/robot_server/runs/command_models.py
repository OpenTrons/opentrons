--- conflicted
+++ resolved
@@ -4,7 +4,6 @@
 """
 
 from datetime import datetime
-from textwrap import dedent
 from typing import Optional
 
 from pydantic import BaseModel, Field
@@ -49,25 +48,20 @@
 
     current: Optional[CommandLink] = Field(
         None,
-<<<<<<< HEAD
-        description="Information about the currently running or next queued command.",
+        description=(
+            'Information about the "current" command.'
+            ' The "current" command is the one that\'s running right now,'
+            " or, if there is none, the one that was running most recently."
+        ),
     )
 
     recoveryTarget: Optional[CommandLink] = Field(
         None,
-        description=dedent(
-            """\
-            Information about the command currently undergoing error recovery.
-
-            This is basically the most recent protocol command to have failed,
-            except that once you complete error recovery (see `GET /runs/{id}/actions`),
-            this goes back to being `null` or omitted.
-            """
-=======
         description=(
-            'Information about the "current" command.'
-            ' The "current" command is the one that\'s running right now,'
-            " or, if there is none, the one that was running most recently."
->>>>>>> 343454c4
+            "Information about the command currently undergoing error recovery."
+            " This is basically the most recent protocol command to have failed,"
+            " except that once you complete error recovery"
+            " (see `GET /runs/{id}/actions`), this goes back to being"
+            " `null` or omitted."
         ),
     )