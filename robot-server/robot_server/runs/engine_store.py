"""In-memory storage of ProtocolEngine instances."""
from typing import Dict, NamedTuple, Optional

<<<<<<< HEAD
from opentrons.hardware_control import API as HardwareAPI
from opentrons.protocol_engine import (
    ProtocolEngine,
    StateView,
    create_protocol_engine,
)
=======
from opentrons.hardware_control import HardwareControlAPI
from opentrons.protocol_engine import ProtocolEngine, StateView, create_protocol_engine
>>>>>>> 20294cfc
from opentrons.protocol_runner import ProtocolRunner


class EngineMissingError(RuntimeError):
    """An error raised if the engine somehow hasn't been initialized.

    If this error is raised, it's almost certainly due to a software bug.
    """


class EngineConflictError(RuntimeError):
    """An error raised if an active engine is already initialized.

    The store will not create a new engine unless the "current" runner/engine
    pair is idle.
    """


class RunnerEnginePair(NamedTuple):
    """A stored ProtocolRunner/ProtocolEngine pair."""

    runner: ProtocolRunner
    engine: ProtocolEngine


# TODO(mc, 2021-05-28): evaluate multi-engine logic, which this does not support
class EngineStore:
    """Factory and in-memory storage for ProtocolEngine."""

    def __init__(self, hardware_api: HardwareControlAPI) -> None:
        """Initialize an engine storage interface.

        Arguments:
            hardware_api: Hardware control API instance used for ProtocolEngine
                construction.
        """
        self._hardware_api = hardware_api
        self._runner_engine_pair: Optional[RunnerEnginePair] = None
        self._engines_by_run_id: Dict[str, ProtocolEngine] = {}

    @property
    def engine(self) -> ProtocolEngine:
        """Get the "current" persisted ProtocolEngine.

        Raises:
            EngineMissingError: Engine has not yet been created and persisted.
        """
        if self._runner_engine_pair is None:
            raise EngineMissingError("Engine not yet created.")

        return self._runner_engine_pair.engine

    @property
    def runner(self) -> ProtocolRunner:
        """Get the "current" persisted ProtocolRunner.

        Raises:
            EngineMissingError: Runner has not yet been created and persisted.
        """
        if self._runner_engine_pair is None:
            raise EngineMissingError("Runner not yet created.")

        return self._runner_engine_pair.runner

    async def create(self, run_id: str) -> StateView:
        """Create and store a ProtocolRunner and ProtocolEngine for a given Run.

        Args:
            run_id: The run resource the engine is assigned to.

        Returns:
            The state view for the new ProtocolEngine.

        Raises:
            EngineConflictError: The current runner/engine pair is not idle, so
            a new set may not be created.
        """
        engine = await create_protocol_engine(hardware_api=self._hardware_api)
        runner = ProtocolRunner(protocol_engine=engine, hardware_api=self._hardware_api)

        if self._runner_engine_pair is not None:
            if not self.engine.state_view.commands.get_is_stopped():
                raise EngineConflictError("Current run is not stopped.")

        self._runner_engine_pair = RunnerEnginePair(runner=runner, engine=engine)
        self._engines_by_run_id[run_id] = engine

        return engine.state_view

    def get_state(self, run_id: str) -> StateView:
        """Get a run's ProtocolEngine state.

        Args:
            run_id: The run resource to retrieve engine state from.

        Raises:
            EngineMissingError: No engine found for the given run ID.
        """
        try:
            return self._engines_by_run_id[run_id].state_view
        except KeyError:
            raise EngineMissingError(f"No engine state found for run {run_id}")

    async def clear(self) -> None:
        """Remove the persisted ProtocolEngine, if present, no-op otherwise.

        Raises:
            EngineConflictError: The current runner/engine pair is not idle, so
            they cannot be cleared.
        """
        if self._runner_engine_pair is not None:
            if self.engine.state_view.commands.get_is_okay_to_clear():
                engine = self._runner_engine_pair.engine
                self._runner_engine_pair = None
                await engine.finish(home_after=False)
            else:
                raise EngineConflictError("Current run is not idle or stopped.")<|MERGE_RESOLUTION|>--- conflicted
+++ resolved
@@ -1,17 +1,8 @@
 """In-memory storage of ProtocolEngine instances."""
 from typing import Dict, NamedTuple, Optional
 
-<<<<<<< HEAD
-from opentrons.hardware_control import API as HardwareAPI
-from opentrons.protocol_engine import (
-    ProtocolEngine,
-    StateView,
-    create_protocol_engine,
-)
-=======
 from opentrons.hardware_control import HardwareControlAPI
 from opentrons.protocol_engine import ProtocolEngine, StateView, create_protocol_engine
->>>>>>> 20294cfc
 from opentrons.protocol_runner import ProtocolRunner
 
 
