--- conflicted
+++ resolved
@@ -165,12 +165,9 @@
             run_id: The run resource the engine is assigned to.
             labware_offsets: Labware offsets to create the engine with.
             deck_configuration: A mapping of fixtures to cutout fixtures the deck will be loaded with.
+            notify_publishers: Utilized by the engine to notify publishers of state changes.
             protocol: The protocol to load the runner with, if any.
-<<<<<<< HEAD
             run_time_param_values: Any runtime parameter values to set.
-=======
-            notify_publishers: Utilized by the engine to notify publishers of state changes.
->>>>>>> cf93d9c9
 
         Returns:
             The initial equipment and status summary of the engine.
