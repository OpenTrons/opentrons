"""Request and response models for run resources."""
from datetime import datetime

from enum import Enum
from pydantic import BaseModel, Field
from typing import List, Optional, Literal, Dict

from opentrons.protocol_engine import (
    CommandStatus,
    CommandIntent,
    CommandType,
    CommandParams,
    EngineStatus as RunStatus,
    ErrorOccurrence,
    LoadedPipette,
    LoadedLabware,
    LoadedModule,
    LabwareOffset,
    LabwareOffsetCreate,
    Liquid,
    CommandNote,
)
from opentrons.protocol_engine.types import (
    OnDeckLabwareLocation,
    RunTimeParameter,
    PrimitiveRunTimeParamValuesType,
    CSVRunTimeParamFilesType,
)
from opentrons_shared_data.errors import GeneralError
from robot_server.service.json_api import ResourceModel
from robot_server.errors.error_responses import ErrorDetails
from .action_models import RunAction


class RunDataError(ErrorDetails):
    """A model for an error loading a run."""

    title: str = Field(
        "Run Data Error",
        description="A short, human readable name for this type of error",
    )
    id: Literal["RunDataError"] = "RunDataError"


# TODO(mc, 2022-02-01): since the `/runs/:run_id/commands` response is now paginated,
# this summary model is a lot less useful. Remove and replace with full `Command`
# models once problematically large objects like full labware and module definitions
# are no longer part of the public command.result API
class RunCommandSummary(ResourceModel):
    """A stripped down model of a full Command for usage in a Run response."""

    id: str = Field(..., description="Unique command identifier.")
    key: str = Field(
        ...,
        description="An identifier representing this command as a step in a protocol.",
    )
    commandType: CommandType = Field(..., description="Specific type of command.")
    createdAt: datetime = Field(..., description="Command creation timestamp")
    startedAt: Optional[datetime] = Field(
        None,
        description="Command execution start timestamp, if started",
    )
    completedAt: Optional[datetime] = Field(
        None,
        description="Command execution completed timestamp, if completed",
    )
    status: CommandStatus = Field(..., description="Execution status of the command.")
    error: Optional[ErrorOccurrence] = Field(
        None,
        description="Error occurrence, if status is 'failed'",
    )
    # TODO(mc, 2022-02-01): this does not allow the command summary object to
    # be narrowed based on `commandType`. Will be resolved by TODO above
    params: CommandParams = Field(..., description="Command execution parameters.")
    intent: Optional[CommandIntent] = Field(
        None,
        description="Why this command was added to the run.",
    )
    notes: Optional[List[CommandNote]] = Field(
        None,
        description="Notes pertaining to this command.",
    )
    failedCommandId: Optional[str] = Field(
        None,
        description=(
            "FIXIT command use only. Reference of the failed command id we are trying to fix."
        ),
    )


class Run(ResourceModel):
    """Run resource model."""

    ok: Literal[True] = True
    id: str = Field(..., description="Unique run identifier.")
    createdAt: datetime = Field(..., description="When the run was created")
    status: RunStatus = Field(..., description="Execution status of the run")
    current: bool = Field(
        ...,
        description=(
            "Whether this run is currently controlling the robot."
            " There can be, at most, one current run."
        ),
    )
    actions: List[RunAction] = Field(
        ...,
        description="Client-initiated run control actions, ordered oldest to newest.",
    )
    errors: List[ErrorOccurrence] = Field(
        ...,
        description=(
            "The run's fatal error, if there was one."
            " For historical reasons, this is an array,"
            " but it won't have more than one element."
        ),
    )
    hasEverEnteredErrorRecovery: bool = Field(
        ...,
        description=("Whether the run has entered error recovery."),
    )
    pipettes: List[LoadedPipette] = Field(
        ...,
        description="Pipettes that have been loaded into the run.",
    )
    modules: List[LoadedModule] = Field(
        ...,
        description="Modules that have been loaded into the run.",
    )
    labware: List[LoadedLabware] = Field(
        ...,
        description="Labware that has been loaded into the run.",
    )
    liquids: List[Liquid] = Field(
        ...,
        description="Liquids loaded to the run.",
    )
    labwareOffsets: List[LabwareOffset] = Field(
        ...,
        description="Labware offsets to apply as labware are loaded.",
    )
    runTimeParameters: List[RunTimeParameter] = Field(
        default_factory=list,
        description=(
            "Run time parameters used during the run."
            " These are the parameters that are defined in the protocol, with values"
            " specified either in the run creation request or default values from the protocol"
            " if none are specified in the request."
        ),
    )
    outputFileIds: List[str] = Field(
        ...,
        description="File IDs of files output during a protocol run.",
    )
    protocolId: Optional[str] = Field(
        None,
        description=(
            "Protocol resource being run, if any. If not present, the run may"
            " still be used to execute protocol commands over HTTP."
        ),
    )
    completedAt: Optional[datetime] = Field(
        None,
        description="Run completed at timestamp.",
    )
    startedAt: Optional[datetime] = Field(
        None,
        description="Run started at timestamp.",
    )


class BadRun(ResourceModel):
    """Resource model representation for a bad run that could not be loaded."""

    ok: Literal[False] = False
    dataError: RunDataError = Field(..., description="Error from loading the data.")
    id: str = Field(..., description="Unique run identifier.")
    createdAt: datetime = Field(..., description="When the run was created")
    status: RunStatus = Field(..., description="Execution status of the run")
    current: bool = Field(
        ...,
        description=(
            "Whether this run is currently controlling the robot."
            " There can be, at most, one current run."
        ),
    )
    actions: List[RunAction] = Field(
        ...,
        description="Client-initiated run control actions, ordered oldest to newest. If these could not be loaded for this bad run, this will be null.",
    )
    errors: List[ErrorOccurrence] = Field(
        ...,
        description=(
            "The run's fatal error, if there was one."
            " For historical reasons, this is an array,"
            " but it won't have more than one element."
        ),
    )
    hasEverEnteredErrorRecovery: bool = Field(
        ...,
        description=("Whether the run has entered error recovery."),
    )
    pipettes: List[LoadedPipette] = Field(
        ...,
        description="Pipettes that have been loaded into the run.",
    )
    modules: List[LoadedModule] = Field(
        ...,
        description="Modules that have been loaded into the run.",
    )
    labware: List[LoadedLabware] = Field(
        ...,
        description="Labware that has been loaded into the run.",
    )
    liquids: List[Liquid] = Field(
        ...,
        description="Liquids loaded to the run.",
    )
    labwareOffsets: List[LabwareOffset] = Field(
        ...,
        description="Labware offsets to apply as labware are loaded.",
    )
    runTimeParameters: List[RunTimeParameter] = Field(
        default_factory=list,
        description=(
            "Run time parameters used during the run."
            " These are the parameters that are defined in the protocol, with values"
            " specified either in the run creation request or default values from the protocol"
            " if none are specified in the request."
        ),
    )
    outputFileIds: List[str] = Field(
        ...,
        description="File IDs of files output during a protocol run.",
    )
    protocolId: Optional[str] = Field(
        None,
        description=(
            "Protocol resource being run, if any. If not present, the run may"
            " still be used to execute protocol commands over HTTP."
        ),
    )
    completedAt: Optional[datetime] = Field(
        None,
        description="Run completed at timestamp.",
    )
    startedAt: Optional[datetime] = Field(
        None,
        description="Run started at timestamp.",
    )


class RunCreate(BaseModel):
    """Create request data for a new run."""

    protocolId: Optional[str] = Field(
        None,
        description="Protocol resource ID that this run will be using, if applicable.",
    )
    labwareOffsets: List[LabwareOffsetCreate] = Field(
        default_factory=list,
        description="Labware offsets to apply as labware are loaded.",
    )
    runTimeParameterValues: Optional[PrimitiveRunTimeParamValuesType] = Field(
        None,
        description="Key-value pairs of run-time parameters defined in a protocol.",
    )
    runTimeParameterFiles: Optional[CSVRunTimeParamFilesType] = Field(
        None,
        description="Key-fileId pairs of CSV run-time parameters defined in a run.",
    )


class RunUpdate(BaseModel):
    """Update request data for an existing run."""

    current: Optional[bool] = Field(
        None,
        description=(
            "Whether this run is currently controlling the robot."
            " Setting `current` to `false` will deactivate the run."
        ),
    )


class LabwareDefinitionSummary(BaseModel):
    """Summary of data about a created labware definition."""

    definitionUri: str = Field(
        ...,
        description="The definition's unique resource identifier in the run.",
    )


class NozzleLayoutConfig(str, Enum):
    """Possible valid nozzle configurations."""

    COLUMN = "column"
    ROW = "row"
    SINGLE = "single"
    FULL = "full"
    SUBRECT = "subrect"


class ActiveNozzleLayout(BaseModel):
    """Details about the active nozzle layout for a pipette used in the current run."""

    startingNozzle: str = Field(
        ..., description="The nozzle used when issuing pipette commands."
    )
    activeNozzles: List[str] = Field(
        ...,
        description="A map of all the pipette nozzles active in the current configuration.",
    )
    config: NozzleLayoutConfig = Field(
        ..., description="The active nozzle configuration."
    )


class PlaceLabwareState(BaseModel):
    """Details the labware being placed by the gripper."""

    labwareId: str = Field(..., description="The ID of the labware to place.")
    location: OnDeckLabwareLocation = Field(
<<<<<<< HEAD
        ..., description="The location the Plate Reade lid should be in."
=======
        ..., description="The location the labware should be in."
>>>>>>> 272c4b6c
    )
    shouldPlaceDown: bool = Field(
        ..., description="Whether the gripper should place down the labware."
    )


class RunCurrentState(BaseModel):
    """Current details about a run."""

    estopEngaged: bool = Field(..., description="")
<<<<<<< HEAD
    activeNozzleLayouts: Dict[str, ActiveNozzleLayout] = Field(..., description="")
    placeLabwareState: Optional[PlaceLabwareState] = Field(None, description="")
=======
    activeNozzleLayouts: Dict[str, ActiveNozzleLayout] = Field(...)
    placeLabwareState: Optional[PlaceLabwareState] = Field(None)
>>>>>>> 272c4b6c


class CommandLinkNoMeta(BaseModel):
    """A link to a command resource without a meta field."""

    id: str = Field(..., description="The ID of the command.")
    href: str = Field(..., description="The HTTP API path to the command.")


class RunNotFoundError(GeneralError):
    """Error raised when a given Run ID is not found in the store."""

    def __init__(self, run_id: str) -> None:
        """Initialize the error message from the missing ID."""
        super().__init__(
            message=f"Run {run_id} was not found.", detail={"runId": run_id}
        )<|MERGE_RESOLUTION|>--- conflicted
+++ resolved
@@ -321,11 +321,7 @@
 
     labwareId: str = Field(..., description="The ID of the labware to place.")
     location: OnDeckLabwareLocation = Field(
-<<<<<<< HEAD
-        ..., description="The location the Plate Reade lid should be in."
-=======
         ..., description="The location the labware should be in."
->>>>>>> 272c4b6c
     )
     shouldPlaceDown: bool = Field(
         ..., description="Whether the gripper should place down the labware."
@@ -336,13 +332,8 @@
     """Current details about a run."""
 
     estopEngaged: bool = Field(..., description="")
-<<<<<<< HEAD
-    activeNozzleLayouts: Dict[str, ActiveNozzleLayout] = Field(..., description="")
-    placeLabwareState: Optional[PlaceLabwareState] = Field(None, description="")
-=======
     activeNozzleLayouts: Dict[str, ActiveNozzleLayout] = Field(...)
     placeLabwareState: Optional[PlaceLabwareState] = Field(None)
->>>>>>> 272c4b6c
 
 
 class CommandLinkNoMeta(BaseModel):
