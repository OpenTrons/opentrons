--- conflicted
+++ resolved
@@ -3,27 +3,19 @@
 from datetime import datetime, timezone
 from typing import List, Optional
 
-<<<<<<< HEAD
-from opentrons.protocol_engine import LabwareOffsetCreate
 from opentrons.protocol_engine.errors import ProtocolEngineStoppedError
+from opentrons.protocol_engine import LabwareOffsetCreate, ProtocolRunData
 
 from robot_server.protocols import ProtocolResource
 from .engine_store import EngineStore
-from .run_store import RunStore, RunNotFoundError, RunStateResource
+from .run_store import RunResource, RunStore, RunNotFoundError, RunStateResource
 
 from .run_models import Run
 from .run_error_models import RunStoppedError, RunActionNotAllowedError
 from .action_models import RunAction, RunActionType
 
 log = logging.getLogger(__name__)
-=======
-from opentrons.protocol_engine import LabwareOffsetCreate, ProtocolRunData
-
-from robot_server.protocols import ProtocolResource
-from .engine_store import EngineStore
-from .run_store import RunResource, RunStore
-
-from .run_models import Run
+
 from .action_models import RunAction
 
 
@@ -40,7 +32,6 @@
         labwareOffsets=run_data.labwareOffsets,
         pipettes=run_data.pipettes,
     )
->>>>>>> f0115766
 
 
 class RunDataManager:
@@ -173,13 +164,8 @@
         #             status.HTTP_409_CONFLICT
         #         )
 
-<<<<<<< HEAD
     def create_action(self, run_id: str, run_action: RunAction) -> None:  # noqa: C901
         """Create a run action.
-=======
-    def create_run_action(self, run_id: str, run_action: RunAction) -> None:
-        """ "Create a run action.
->>>>>>> f0115766
 
         Arg:
             run_id: The run associated to the action.
@@ -193,7 +179,6 @@
             RunStopped: The given run is not the current run.
             RunActionNotAllowed: The following operation is not allowed
         """
-<<<<<<< HEAD
         try:
             prev_run = self.get(run_id=run_id)
             print("returned run: " + prev_run.id)
@@ -238,56 +223,4 @@
         except ProtocolEngineStoppedError:
             raise RunActionNotAllowedError(run_id=run_id)
 
-        self._run_store.insert_action(run_id=run_id, action=run_action)
-=======
-        raise NotImplementedError("TODO")
-        # try:
-        #     prev_run = get(run_id=runId)
-        # except RunNotFoundError as e:
-        #     raise RunNotFound(detail=str(e)).as_error(status.HTTP_404_NOT_FOUND)
-        #
-        # if not prev_run.is_current:
-        #     raise RunStopped(detail=f"Run {runId} is not the current run").as_error(
-        #         status.HTTP_409_CONFLICT
-        #     )
-        # try:
-        #     if action.actionType == RunActionType.PLAY:
-        #         # TODO(mc, 2022-01-11): this won't work very well for HTTP-only
-        #         # runs, which is ok at the time of writing but needs to be addressed
-        #         if engine_store.runner.was_started():
-        #             log.info(f'Resuming run "{runId}".')
-        #             engine_store.runner.play()
-        #         else:
-        #             log.info(f'Starting run "{runId}".')
-        #
-        #             async def run_protocol_and_insert_result() -> None:
-        #                 run_result = await engine_store.runner.run()
-        #                 engine_status = (
-        #                       engine_store.engine.state_view.commands.get_status()
-        #                 )
-        #                 run_state_resource = RunStateResource(
-        #                     run_id=runId,
-        #                     state=run_result,
-        #                     engine_status=engine_status,
-        #                     _updated_at=datetime.now(tz=timezone.utc),
-        #                     commands=[],
-        #                 )
-        #                 run_store.update_run_state(run_state_resource)
-        #
-        #             task_runner.run(run_protocol_and_insert_result)
-        #
-        #     elif action.actionType == RunActionType.PAUSE:
-        #         log.info(f'Pausing run "{runId}".')
-        #         engine_store.runner.pause()
-        #
-        #     elif action.actionType == RunActionType.STOP:
-        #         log.info(f'Stopping run "{runId}".')
-        #         task_runner.run(engine_store.runner.stop)
-        #
-        # except ProtocolEngineStoppedError as e:
-        #     raise RunActionNotAllowed(detail=str(e)).as_error(
-        #         status.HTTP_409_CONFLICT
-        #     )
-        #
-        # run_store.insert_action(run_id=runId, action=action)
->>>>>>> f0115766
+        self._run_store.insert_action(run_id=run_id, action=run_action)