--- conflicted
+++ resolved
@@ -297,10 +297,7 @@
             state_summary=run_data,
             commands=commands,
             parameters=run_time_parameters,
-<<<<<<< HEAD
             command_annotations=command_annotations,
-=======
->>>>>>> a714e8d3
         )
 
     # todo(mm, 2024-11-15): Are all of these pass-through methods helpful?
