import logging
from typing import Dict, Awaitable, Callable, Any, Set, List, Optional, cast

from opentrons.types import Mount, Point, Location
from opentrons.hardware_control import HardwareControlAPI, CriticalPoint, Pipette
from opentrons.protocols.api_support.deck_type import (
    guess_from_global_config as guess_deck_type_from_global_config,
)
from opentrons.protocol_api import labware
from opentrons.protocol_api.core.legacy.deck import Deck

from opentrons_shared_data.labware.types import LabwareDefinition2
from opentrons_shared_data.pipette.types import LabwareUri

from robot_server.robot.calibration import util
from robot_server.service.errors import RobotServerError

from robot_server.service.session.models.command_definitions import CalibrationCommand
from ..errors import CalibrationError
from ..helper_classes import RequiredLabware, AttachedPipette, SupportedCommands
from ..constants import (
    TIP_RACK_LOOKUP_BY_MAX_VOL,
    CAL_BLOCK_SETUP_BY_MOUNT,
    MOVE_TO_TIP_RACK_SAFETY_BUFFER,
)
from .constants import TipCalibrationState as State, TIP_RACK_SLOT
from .state_machine import TipCalibrationStateMachine

MODULE_LOG = logging.getLogger(__name__)

"""
A collection of functions that allow a consumer to prepare and update
calibration data associated with the combination of a pipette tip type and a
unique (by serial number) physical pipette.
"""

# TODO: BC 2020-07-08: type all command logic here with actual Model type
COMMAND_HANDLER = Callable[..., Awaitable[None]]

COMMAND_MAP = Dict[str, COMMAND_HANDLER]


class TipCalibrationUserFlow:
    def __init__(
        self,
        hardware: HardwareControlAPI,
        mount: Mount,
        has_calibration_block: bool,
<<<<<<< HEAD
        tip_rack: Optional[LabwareDefinition] = None,
    ) -> None:
=======
        tip_rack: Optional[LabwareDefinition2] = None,
    ):
>>>>>>> 41e0f6f4
        self._hardware = hardware
        self._mount = mount
        self._has_calibration_block = has_calibration_block
        pip = self._hardware.hardware_instruments[mount]
        if not pip:
            raise RobotServerError(
                definition=CalibrationError.NO_PIPETTE_ON_MOUNT, mount=mount
            )
        self._hw_pipette = pip
        self._tip_origin_pt: Optional[Point] = None
        self._nozzle_height_at_reference: Optional[float] = None

        self._deck = Deck(guess_deck_type_from_global_config())
        self._tip_rack = self._get_tip_rack_lw(tip_rack)
        self._initialize_deck()

        self._current_state = State.sessionStarted
        self._state_machine = TipCalibrationStateMachine()

        self._command_map: COMMAND_MAP = {
            CalibrationCommand.load_labware: self.load_labware,
            CalibrationCommand.jog: self.jog,
            CalibrationCommand.pick_up_tip: self.pick_up_tip,
            CalibrationCommand.invalidate_tip: self.invalidate_tip,
            CalibrationCommand.save_offset: self.save_offset,
            CalibrationCommand.move_to_reference_point: self.move_to_reference_point,
            CalibrationCommand.move_to_tip_rack: self.move_to_tip_rack,
            CalibrationCommand.invalidate_last_action: self.invalidate_last_action,
            CalibrationCommand.exit: self.exit_session,
        }
        self._default_tipracks = util.get_default_tipracks(
            cast(List[LabwareUri], self.hw_pipette.liquid_class.default_tipracks)
        )
        self._supported_commands = SupportedCommands(namespace="calibration")
        self._supported_commands.loadLabware = True

    def _set_current_state(self, to_state: State) -> None:
        self._current_state = to_state

    @property
    def hardware(self) -> HardwareControlAPI:
        return self._hardware

    @property
    def mount(self) -> Mount:
        return self._mount

    @property
    def deck(self) -> Deck:
        return self._deck

    @property
    def hw_pipette(self) -> Pipette:
        return self._hw_pipette

    @property
    def tip_origin(self) -> Point:
        if self._tip_origin_pt:
            return self._tip_origin_pt
        else:
            return (
                self._tip_rack.wells()[0].top().point + MOVE_TO_TIP_RACK_SAFETY_BUFFER
            )

    @tip_origin.setter
    def tip_origin(self, new_val: Point) -> None:
        self._tip_origin_pt = new_val

    def reset_tip_origin(self) -> None:
        self._tip_origin_pt = None

    @property
    def supported_commands(self) -> List[str]:
        return self._supported_commands.supported()

    @property
    def current_state(self) -> State:
        return self._current_state

    def get_pipette(self) -> AttachedPipette:
        return AttachedPipette(
            model=self._hw_pipette.model,
            name=self._hw_pipette.name,
            tipLength=self._hw_pipette.active_tip_settings.default_tip_length,
            mount=str(self._mount),
            serial=self._hw_pipette.pipette_id,
            defaultTipracks=self._default_tipracks,
        )

    def get_required_labware(self) -> List[RequiredLabware]:
        slots = self._deck.get_non_fixture_slots()
        lw_by_slot = {s: self._deck[s] for s in slots if self._deck[s]}
        return [
            RequiredLabware.from_lw(lw, s)  # type: ignore
            for s, lw in lw_by_slot.items()
        ]

    async def handle_command(self, name: Any, data: Dict[Any, Any]) -> None:
        """
        Handle a client command

        :param name: Name of the command
        :param data: Data supplied in command
        :return: None
        """
        next_state = self._state_machine.get_next_state(self._current_state, name)

        handler = self._command_map.get(name)
        if handler is not None:
            await handler(**data)
        self._set_current_state(next_state)
        MODULE_LOG.debug(
            f"TipCalUserFlow handled command {name}, transitioned"
            f"from {self._current_state} to {next_state}"
        )

    async def load_labware(
        self,
<<<<<<< HEAD
        tiprackDefinition: Optional[LabwareDefinition] = None,
    ) -> None:
=======
        # tiprackDefinition comes from the HTTP client and is not validated by the time
        # it reaches here, hence us calling labware.verify_definition() below.
        tiprackDefinition: Optional[LabwareDefinition2] = None,
    ):
>>>>>>> 41e0f6f4
        self._supported_commands.loadLabware = False
        if tiprackDefinition:
            verified_definition = labware.verify_definition(tiprackDefinition)
            # todo(mm, 2025-02-13): Move schema validation to the FastAPI layer and turn
            # this schemaVersion assertion into a proper HTTP API 422 error.
            # https://opentrons.atlassian.net/browse/EXEC-1230
            assert verified_definition["schemaVersion"] == 2
            self._tip_rack = self._get_tip_rack_lw(verified_definition)
            if self._deck[TIP_RACK_SLOT]:
                del self._deck[TIP_RACK_SLOT]
            self._deck[TIP_RACK_SLOT] = self._tip_rack

    async def move_to_tip_rack(self) -> None:
        await self._move(Location(self.tip_origin, None))

    async def save_offset(self) -> None:
        if self._current_state == State.measuringNozzleOffset:
            # critical point would default to nozzle for z height
            cur_pt = await self.get_current_point(critical_point=None)
            self._nozzle_height_at_reference = cur_pt.z
        elif self._current_state == State.measuringTipOffset:
            assert self._hw_pipette.has_tip
            assert self._nozzle_height_at_reference is not None
            # set critical point explicitly to nozzle
            cur_pt = await self.get_current_point(critical_point=CriticalPoint.NOZZLE)

            util.save_tip_length_calibration(
                pipette_id=self._hw_pipette.pipette_id,  # type: ignore[arg-type]
                tip_length_offset=cur_pt.z - self._nozzle_height_at_reference,
                tip_rack=self._tip_rack,
            )

    def _get_default_tip_length(self) -> float:
        tiprack: labware.Labware = self._deck[TIP_RACK_SLOT]  # type: ignore
        full_length = tiprack.tip_length
        overlap_dict: Dict[str, float] = self._hw_pipette.tip_overlap["v0"]
        overlap = overlap_dict.get(tiprack.uri, 0)
        return full_length - overlap

    @property
    def critical_point_override(self) -> Optional[CriticalPoint]:
        return (
            CriticalPoint.FRONT_NOZZLE
            if self._hw_pipette.config.channels == 8
            else None
        )

    async def get_current_point(
        self,
        critical_point: Optional[CriticalPoint] = None,
    ) -> Point:
        return await self._hardware.gantry_position(self._mount, critical_point)

    async def jog(self, vector: tuple[float, float, float]) -> None:
        await self._hardware.move_rel(mount=self._mount, delta=Point(*vector))

    async def move_to_reference_point(self) -> None:
        cal_block_target_well: Optional[labware.Well] = None

        if self._has_calibration_block:
            cb_setup = CAL_BLOCK_SETUP_BY_MOUNT[self._mount]
            calblock: labware.Labware = self._deck[cb_setup.slot]  # type: ignore
            cal_block_target_well = calblock.wells_by_name()[cb_setup.well]

        ref_loc = util.get_reference_location(
            deck=self._deck, cal_block_target_well=cal_block_target_well
        )
        await self._move(ref_loc)

    async def pick_up_tip(self) -> None:
        await util.pick_up_tip(self, tip_length=self._get_default_tip_length())

    async def invalidate_tip(self) -> None:
        await util.invalidate_tip(self)

    async def exit_session(self) -> None:
        if self.hw_pipette.has_tip:
            await self.move_to_tip_rack()
            await self.return_tip()
        await self._hardware.home()

    def _get_tip_rack_lw(
        self, tip_rack_def: Optional[LabwareDefinition2]
    ) -> labware.Labware:
        position = self._deck.position_for(TIP_RACK_SLOT)
        if tip_rack_def is None:
            pip_vol = self._hw_pipette.liquid_class.max_volume
            tr_load_name = TIP_RACK_LOOKUP_BY_MAX_VOL[str(pip_vol)].load_name
            return labware.load(tr_load_name, position)
        try:
            return labware.load_from_definition(tip_rack_def, position)
        except Exception:
            raise RobotServerError(definition=CalibrationError.BAD_LABWARE_DEF)

    def _get_alt_tip_racks(self) -> Set[str]:
        pip_vol = self._hw_pipette.liquid_class.max_volume
        return set(TIP_RACK_LOOKUP_BY_MAX_VOL[str(pip_vol)].alternatives)

    def _initialize_deck(self) -> None:
        self._deck[TIP_RACK_SLOT] = self._tip_rack

        if self._has_calibration_block:
            cb_setup = CAL_BLOCK_SETUP_BY_MOUNT[self._mount]
            self._deck[cb_setup.slot] = labware.load(
                cb_setup.load_name, self._deck.position_for(cb_setup.slot)
            )

    async def return_tip(self) -> None:
        await util.return_tip(self, tip_length=self._get_default_tip_length())

    async def _move(self, to_loc: Location) -> None:
        await util.move(self, to_loc)

    async def invalidate_last_action(self) -> None:
        if self._current_state == State.measuringNozzleOffset:
            await self.hardware.home()
            await self._hardware.gantry_position(self.mount, refresh=True)
            await self.move_to_reference_point()
        elif self._current_state == State.preparingPipette:
            await self.hardware.home()
            await self._hardware.gantry_position(self.mount, refresh=True)
            await self.move_to_tip_rack()
        else:
            await self.hardware.home()
            await self._hardware.gantry_position(self.mount, refresh=True)
            trash = self._deck.get_fixed_trash()
            assert trash, "Bad deck setup"
            await util.move(self, trash["A1"].top(), CriticalPoint.XY_CENTER)  # type: ignore[index]
            await self.hardware.drop_tip(self.mount)
            await self.move_to_tip_rack()<|MERGE_RESOLUTION|>--- conflicted
+++ resolved
@@ -46,13 +46,8 @@
         hardware: HardwareControlAPI,
         mount: Mount,
         has_calibration_block: bool,
-<<<<<<< HEAD
-        tip_rack: Optional[LabwareDefinition] = None,
+        tip_rack: Optional[LabwareDefinition2] = None,
     ) -> None:
-=======
-        tip_rack: Optional[LabwareDefinition2] = None,
-    ):
->>>>>>> 41e0f6f4
         self._hardware = hardware
         self._mount = mount
         self._has_calibration_block = has_calibration_block
@@ -171,15 +166,10 @@
 
     async def load_labware(
         self,
-<<<<<<< HEAD
-        tiprackDefinition: Optional[LabwareDefinition] = None,
-    ) -> None:
-=======
         # tiprackDefinition comes from the HTTP client and is not validated by the time
         # it reaches here, hence us calling labware.verify_definition() below.
         tiprackDefinition: Optional[LabwareDefinition2] = None,
-    ):
->>>>>>> 41e0f6f4
+    ) -> None:
         self._supported_commands.loadLabware = False
         if tiprackDefinition:
             verified_definition = labware.verify_definition(tiprackDefinition)
