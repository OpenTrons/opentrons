--- conflicted
+++ resolved
@@ -100,13 +100,8 @@
         self,
         hardware: HardwareControlAPI,
         has_calibration_block: bool = False,
-<<<<<<< HEAD
-        tip_rack_defs: Optional[List[LabwareDefinition]] = None,
+        tip_rack_defs: Optional[List[LabwareDefinition2]] = None,
     ) -> None:
-=======
-        tip_rack_defs: Optional[List[LabwareDefinition2]] = None,
-    ):
->>>>>>> 41e0f6f4
         self._hardware = hardware
         self._state_machine = CalibrationCheckStateMachine()
         self._current_state = State.sessionStarted
@@ -214,13 +209,9 @@
     def supported_commands(self) -> List[str]:
         return self._supported_commands.supported()
 
-<<<<<<< HEAD
     async def transition(
-        self, tiprackDefinition: Optional[LabwareDefinition] = None
+        self, tiprackDefinition: Optional[LabwareDefinition2] = None
     ) -> None:
-=======
-    async def transition(self, tiprackDefinition: Optional[LabwareDefinition2] = None):
->>>>>>> 41e0f6f4
         pass
 
     async def change_active_pipette(self) -> None:
@@ -467,13 +458,8 @@
 
     @staticmethod
     def _get_tr_lw(
-<<<<<<< HEAD
-        tip_rack_def: Optional[LabwareDefinition],
+        tip_rack_def: Optional[LabwareDefinition2],
         existing_calibration: cal_models.InstrumentOffsetModel,
-=======
-        tip_rack_def: Optional[LabwareDefinition2],
-        existing_calibration: models.v1.InstrumentOffsetModel,
->>>>>>> 41e0f6f4
         volume: float,
         position: Location,
     ) -> labware.Labware:
