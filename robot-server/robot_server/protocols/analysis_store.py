"""Protocol analysis storage."""
from __future__ import annotations

from collections import defaultdict
from dataclasses import dataclass
from logging import getLogger
from typing import Dict, List, Optional

import sqlalchemy
from sqlalchemy.engine import Engine as SQLEngine, Row as SQLRow

from opentrons.protocol_engine import (
    Command,
    ErrorOccurrence,
    LoadedPipette,
    LoadedLabware,
)

from robot_server.persistence import analysis_table, protocol_table

from .analysis_models import (
    AnalysisSummary,
    ProtocolAnalysis,
    PendingAnalysis,
    CompletedAnalysis,
    AnalysisResult,
    AnalysisStatus,
)

from .protocol_store import ProtocolNotFoundError


_log = getLogger(__name__)


_ANALYZER_VERSION = "TODO"


class AnalysisStore:
    """Storage interface for protocol analyses.

    Completed analyses are saved to persistent storage.

    Pending analyses don't make sense to persist across reboots,
    so those are kept in-memory and lost when the store instance is destroyed.
    """

    def __init__(self, sql_engine: SQLEngine) -> None:
        """Initialize the AnalysisStore's internal state."""
        self._sql_engine = sql_engine

        # To make it easier for us to preserve the correct order of analyses
        # when some are stored in the database and some are stored in-memory,
        # we only allow at most one pending analysis per protocol at a time.
        self._pending_analyses_by_protocol: Dict[str, PendingAnalysis] = {}

<<<<<<< HEAD
    def add_pending(self, protocol_id: str, analysis_id: str) -> PendingAnalysis:
        """Add a new pending analysis to the store.
=======
    def add_pending(self, protocol_id: str, analysis_id: str) -> AnalysisSummary:
        """Add a pending analysis to the store."""
        ids_for_protocol = self._analysis_ids_by_protocol[protocol_id]
>>>>>>> ac6d8169

        Parameters:
            protocol_id: The protocol to add an analysis to.
            analysis_id: The ID of the new analysis.
                Must be unique across *all* protocols, not just this one.

        Returns:
            The just-added analysis.
        """
        assert (
            protocol_id not in self._pending_analyses_by_protocol
        ), "Protocol already has a pending analysis."

        with self._sql_engine.begin() as transaction:
            self._sql_check_protocol_exists(
                connection=transaction, protocol_id=protocol_id
            )

        # For implementation simplicity, we don't check our assumption that
        # the analysis_id must be unique across protocols.

<<<<<<< HEAD
        pending_analysis = PendingAnalysis.construct(id=analysis_id)
        self._pending_analyses_by_protocol[protocol_id] = pending_analysis
        return pending_analysis
=======
        return AnalysisSummary(id=analysis_id, status=pending_analysis.status)
>>>>>>> ac6d8169

    def update(
        self,
        analysis_id: str,
        commands: List[Command],
        labware: List[LoadedLabware],
        pipettes: List[LoadedPipette],
        errors: List[ErrorOccurrence],
    ) -> None:
        """Promote a pending analysis to completed, adding details of its results."""
        if len(errors) > 0:
            result = AnalysisResult.NOT_OK
        else:
            result = AnalysisResult.OK

        completed_analysis = CompletedAnalysis.construct(
            id=analysis_id,
            result=result,
            commands=commands,
            labware=labware,
            pipettes=pipettes,
            errors=errors,
        )

        protocol_id: Optional[str] = None

        # TODO(mm, 2021-04-20): This linear search is inefficient.
        for (
            protocol_id_candidate,
            pending_analysis,
        ) in self._pending_analyses_by_protocol.items():
            if pending_analysis.id == analysis_id:
                protocol_id = protocol_id_candidate
                break

        assert protocol_id is not None, "Can only update a pending analysis."

        completed_analysis_resource = _CompletedAnalysisResource(
            id=completed_analysis.id,
            protocol_id=protocol_id,
            analyzer_version=_ANALYZER_VERSION,
            completed_analysis=completed_analysis,
        )
        self._sql_add(completed_analysis_resource=completed_analysis_resource)

        del self._pending_analyses_by_protocol[protocol_id]

    def get_summaries_by_protocol(self, protocol_id: str) -> List[AnalysisSummary]:
        """Get summaries of all analyses for a protocol, in order from oldest first."""
        completed_analysis_ids = self._sql_get_ids_by_protocol(protocol_id=protocol_id)
        completed_analysis_summaries = [
            AnalysisSummary.construct(id=analysis_id, status=AnalysisStatus.COMPLETED)
            for analysis_id in completed_analysis_ids
        ]

        pending_analyses: List[AnalysisSummary]
        try:
            pending_analyses = [self._pending_analyses_by_protocol[protocol_id]]
        except KeyError:
            pending_analyses = []

        result = completed_analysis_summaries + pending_analyses
        return result

    def get_by_protocol(self, protocol_id: str) -> List[ProtocolAnalysis]:
        """Get all analyses for a protocol, in order from oldest first."""
        completed_analysis_resources = self._sql_get_by_protocol(
            protocol_id=protocol_id
        )
        completed_analyses: List[ProtocolAnalysis] = [
            resource.completed_analysis for resource in completed_analysis_resources
        ]

        pending_analyses: List[ProtocolAnalysis]
        try:
            pending_analyses = [self._pending_analyses_by_protocol[protocol_id]]
        except KeyError:
            pending_analyses = []

        return completed_analyses + pending_analyses

    def _sql_get_by_protocol(
        self, protocol_id: str
    ) -> List[_CompletedAnalysisResource]:
        statement = (
            analysis_table.select()
            .where(analysis_table.c.protocol_id == protocol_id)
            .order_by(sqlalchemy.column("_ROWID_"))
        )
        with self._sql_engine.begin() as transaction:
            self._sql_check_protocol_exists(
                connection=transaction, protocol_id=protocol_id
            )
            results = transaction.execute(statement).all()
        return [_CompletedAnalysisResource.from_sql_row(r) for r in results]

    def _sql_get_ids_by_protocol(self, protocol_id: str) -> List[str]:
        statement = (
            analysis_table.select(analysis_table.c.id)
            .where(analysis_table.c.protocol_id == protocol_id)
            .order_by(sqlalchemy.column("_ROWID_"))
        )
        with self._sql_engine.begin() as transaction:
            self._sql_check_protocol_exists(
                connection=transaction, protocol_id=protocol_id
            )
            results = transaction.execute(statement).all()

        result_ids: List[str] = []
        for row in results:
            assert isinstance(row.id, str)
            result_ids.append(row.id)

        return result_ids

    def _sql_add(self, completed_analysis_resource: _CompletedAnalysisResource) -> None:
        statement = analysis_table.insert().values(
            completed_analysis_resource.to_sql_values()
        )
        with self._sql_engine.begin() as transaction:
            transaction.execute(statement)

    @staticmethod
    def _sql_check_protocol_exists(connection: sqlalchemy.engine.Connection, protocol_id: str) -> None:
        statement = sqlalchemy.select(
            # Thrown away. Dummy column just to have something small to select.
            protocol_table.c.id
        ).where(protocol_table.c.id == protocol_id)
        results = connection.execute(statement)
        try:
            results.one()
        except sqlalchemy.exc.NoResultFound as e:
            raise ProtocolNotFoundError(protocol_id=protocol_id) from e


@dataclass
class _CompletedAnalysisResource:
    id: str
    protocol_id: str
    analyzer_version: str
    completed_analysis: CompletedAnalysis

    def to_sql_values(self) -> Dict[str, object]:
        return {
            "id": self.id,
            "protocol_id": self.protocol_id,
            "analyzer_version": self.analyzer_version,
            # TODO: Offload to thread?
            "completed_analysis": self.completed_analysis.json(),
        }

    @classmethod
    def from_sql_row(cls, sql_row: SQLRow) -> _CompletedAnalysisResource:
        analyzer_version = sql_row.analyzer_version
        if analyzer_version != _ANALYZER_VERSION:
            _log.warning(
                f'Analysis in database was created under version "{analyzer_version}",'
                f' but we are version "{_ANALYZER_VERSION}".'
                f" This may cause compatibility problems."
            )
        assert isinstance(analyzer_version, str)

        id = sql_row.id
        assert isinstance(id, str)

        protocol_id = sql_row.protocol_id
        assert isinstance(protocol_id, str)

        # TODO: Offload to thread?
        completed_analysis = CompletedAnalysis.parse_raw(sql_row.completed_analysis)

        return cls(
            id=id,
            protocol_id=protocol_id,
            analyzer_version=analyzer_version,
            completed_analysis=completed_analysis,
        )<|MERGE_RESOLUTION|>--- conflicted
+++ resolved
@@ -54,14 +54,8 @@
         # we only allow at most one pending analysis per protocol at a time.
         self._pending_analyses_by_protocol: Dict[str, PendingAnalysis] = {}
 
-<<<<<<< HEAD
-    def add_pending(self, protocol_id: str, analysis_id: str) -> PendingAnalysis:
+    def add_pending(self, protocol_id: str, analysis_id: str) -> AnalysisSummary:
         """Add a new pending analysis to the store.
-=======
-    def add_pending(self, protocol_id: str, analysis_id: str) -> AnalysisSummary:
-        """Add a pending analysis to the store."""
-        ids_for_protocol = self._analysis_ids_by_protocol[protocol_id]
->>>>>>> ac6d8169
 
         Parameters:
             protocol_id: The protocol to add an analysis to.
@@ -83,13 +77,9 @@
         # For implementation simplicity, we don't check our assumption that
         # the analysis_id must be unique across protocols.
 
-<<<<<<< HEAD
         pending_analysis = PendingAnalysis.construct(id=analysis_id)
         self._pending_analyses_by_protocol[protocol_id] = pending_analysis
-        return pending_analysis
-=======
-        return AnalysisSummary(id=analysis_id, status=pending_analysis.status)
->>>>>>> ac6d8169
+        return AnalysisSummary(id=pending_analysis.id, status=pending_analysis.status)
 
     def update(
         self,
