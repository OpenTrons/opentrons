"""Protocol analysis storage."""
from __future__ import annotations


from logging import getLogger
<<<<<<< HEAD
from typing import Any, Dict, List, Optional
=======
from typing import Dict, List, Optional

from opentrons.protocol_engine.types import RunTimeParameter
>>>>>>> f44872b4
from typing_extensions import Final
from opentrons_shared_data.robot.dev_types import RobotType

import sqlalchemy

from opentrons.protocol_engine import (
    Command,
    ErrorOccurrence,
    LoadedPipette,
    LoadedLabware,
    LoadedModule,
    Liquid,
)
from opentrons.protocol_engine.types import RunTimeParamValuesType

from .analysis_models import (
    AnalysisSummary,
    ProtocolAnalysis,
    PendingAnalysis,
    CompletedAnalysis,
    AnalysisResult,
    AnalysisStatus,
    RunTimeParameterAnalysisData,
)

from .completed_analysis_store import CompletedAnalysisStore, CompletedAnalysisResource
from .analysis_memcache import MemoryCache

_log = getLogger(__name__)

# We mark every analysis stored in the database with a version string.
#
# When we read an analysis from the database, we must account for the possibility
# that it was stored by an old software version that treated analyses differently.
# These version strings give us a way to notice this condition and deal with it safely.
#
# Examples of cases where this version string might need to change,
# and where we might need to specially handle data stored with prior version strings:
#
#     * We've changed the shape of what we're storing in the database.
#       So the new software needs to migrate the data stored by the old software.
#
#     * We've changed details about how protocols run, causing a protocol's stored
#       analysis to no longer faithfully represent how that protocol would run now.
#
#       This could be something scientific like changing the way that we break down
#       complex liquid-handling commands, or it could be something internal like
#       changing the way we generate Protocol Engine command `key`s.
#
# This does not necessarily have any correspondence with the user-facing
# robot software version.
#
# Version History
#     * Changed to "2" for version 7.0 from "initial"
_CURRENT_ANALYZER_VERSION: Final = "2"
# We have a reasonable limit for a memory cache of analyses.
_CACHE_MAX_SIZE: Final = 32


class AnalysisNotFoundError(ValueError):
    """Exception raised if a given analysis is not found."""

    def __init__(self, analysis_id: str) -> None:
        """Initialize the error's message."""
        super().__init__(f'Analysis "{analysis_id}" not found.')


class AnalysisIsPendingError(RuntimeError):
    """Exception raised if a given analysis is still pending."""

    def __init__(self, analysis_id: str) -> None:
        """Initialize the error's message."""
        super().__init__(f'Analysis "{analysis_id}" is still pending.')


# TODO(sf, 2023-05-05): Like for protocols and runs, there's an in-memory cache for
# elements of this store. Unlike for protocols and runs, it isn't just an lru_cache
# on the top-level store's access methods, because those access methods have to be
# async to handle the sql deserialization and lru_caches don't work with those. Also
# unlike protocols and runs, analyses have a dichotomy between in-progress analyses
# (which are all in memory) and completed analyses (which are persisted). So the
# in-memory cache is special, custom, and only really for the completed analyses.
#
# The todo is to make this reusable or more similar to run and protocol stores or
# just not part of the python side of this (via memcached or something) or just
# make this all fast enough to not need caching.


class AnalysisStore:
    """Storage interface for protocol analyses.

    Completed analyses (OK or NOT-OK) are saved to persistent storage.

    Pending analyses don't make sense to persist across reboots,
    so they're only kept in-memory, and lost when the store instance is destroyed.
    """

    def __init__(
        self,
        sql_engine: sqlalchemy.engine.Engine,
        completed_store: Optional[CompletedAnalysisStore] = None,
    ) -> None:
        """Initialize the `AnalysisStore`."""
        self._pending_store = _PendingAnalysisStore()
        self._completed_store = completed_store or CompletedAnalysisStore(
            sql_engine=sql_engine,
            memory_cache=MemoryCache(_CACHE_MAX_SIZE, str, CompletedAnalysisResource),
            current_analyzer_version=_CURRENT_ANALYZER_VERSION,
        )

    def add_pending(self, protocol_id: str, analysis_id: str) -> AnalysisSummary:
        """Add a new pending analysis to the store.

        Args:
            protocol_id: The protocol to add the new pending analysis to.
                Must point to a valid protocol that does not already have
                a pending analysis.
            analysis_id: The ID of the new analysis.
                Must be unique across *all* protocols, not just this one.

        Returns:
            A summary of the just-added analysis.
        """
        new_pending_analysis = self._pending_store.add(
            protocol_id=protocol_id, analysis_id=analysis_id
        )
        return _summarize_pending(pending_analysis=new_pending_analysis)

    async def update(
        self,
        analysis_id: str,
        robot_type: RobotType,
        run_time_parameters: List[RunTimeParameter],
        commands: List[Command],
        labware: List[LoadedLabware],
        modules: List[LoadedModule],
        pipettes: List[LoadedPipette],
        errors: List[ErrorOccurrence],
        liquids: List[Liquid],
        command_annotations: List[Any],
    ) -> None:
        """Promote a pending analysis to completed, adding details of its results.

        Args:
            analysis_id: The ID of the analysis to promote.
                Must point to a valid pending analysis.
            robot_type: See `CompletedAnalysis.robotType`.
            run_time_parameters: See `CompletedAnalysis.runTimeParameters`.
            commands: See `CompletedAnalysis.commands`.
            labware: See `CompletedAnalysis.labware`.
            modules: See `CompletedAnalysis.modules`.
            pipettes: See `CompletedAnalysis.pipettes`.
            errors: See `CompletedAnalysis.errors`. Also used to infer whether
                the completed analysis result is `OK` or `NOT_OK`.
            liquids: See `CompletedAnalysis.liquids`.
            robot_type: See `CompletedAnalysis.robotType`.
        """
        protocol_id = self._pending_store.get_protocol_id(analysis_id=analysis_id)

        # No protocol ID means there was no pending analysis with the given analysis ID.
        assert (
            protocol_id is not None
        ), "Analysis ID to update must be for a valid pending analysis."

        if len(errors) > 0:
            result = AnalysisResult.NOT_OK
        else:
            result = AnalysisResult.OK

        completed_analysis = CompletedAnalysis.construct(
            id=analysis_id,
            result=result,
            robotType=robot_type,
            status=AnalysisStatus.COMPLETED,
            runTimeParameters=run_time_parameters,
            commands=commands,
            labware=labware,
            modules=modules,
            pipettes=pipettes,
            errors=errors,
            liquids=liquids,
            commandAnnotations=command_annotations,
        )
        completed_analysis_resource = CompletedAnalysisResource(
            id=completed_analysis.id,
            protocol_id=protocol_id,
            analyzer_version=_CURRENT_ANALYZER_VERSION,
            completed_analysis=completed_analysis,
            run_time_parameter_values_and_defaults=self._extract_run_time_param_values_and_defaults(
                completed_analysis
            ),
        )
        await self._completed_store.make_room_and_add(
            completed_analysis_resource=completed_analysis_resource
        )

        self._pending_store.remove(analysis_id=analysis_id)

    async def get(self, analysis_id: str) -> ProtocolAnalysis:
        """Get a single protocol analysis by its ID.

        Raises:
            AnalysisNotFoundError: If there is no analysis with the given ID.
        """
        pending_analysis = self._pending_store.get(analysis_id=analysis_id)
        completed_analysis_resource = await self._completed_store.get_by_id(
            analysis_id=analysis_id
        )

        if pending_analysis is not None:
            return pending_analysis
        elif completed_analysis_resource is not None:
            return completed_analysis_resource.completed_analysis
        else:
            raise AnalysisNotFoundError(analysis_id=analysis_id)

    async def get_as_document(self, analysis_id: str) -> str:
        """Get a single completed protocol analysis by its ID, as a pre-serialized JSON document.

        Raises:
            AnalysisNotFoundError: If there is no completed analysis with the given ID.
                Unlike `get()`, this is raised if the analysis exists, but is pending.
        """
        completed_analysis_document = await self._completed_store.get_by_id_as_document(
            analysis_id=analysis_id
        )
        if completed_analysis_document is not None:
            return completed_analysis_document
        else:
            raise AnalysisNotFoundError(analysis_id=analysis_id)

    def get_summaries_by_protocol(self, protocol_id: str) -> List[AnalysisSummary]:
        """Get summaries of all analyses for a protocol, in order from oldest first.

        If `protocol_id` doesn't point to a valid protocol, returns an empty list.
        """
        completed_analysis_ids = self._completed_store.get_ids_by_protocol(
            protocol_id=protocol_id
        )
        completed_analysis_summaries = [
            AnalysisSummary.construct(id=analysis_id, status=AnalysisStatus.COMPLETED)
            for analysis_id in completed_analysis_ids
        ]

        pending_analysis = self._pending_store.get_by_protocol(protocol_id=protocol_id)
        if pending_analysis is None:
            return completed_analysis_summaries
        else:
            return completed_analysis_summaries + [_summarize_pending(pending_analysis)]

    async def get_by_protocol(self, protocol_id: str) -> List[ProtocolAnalysis]:
        """Get all analyses for a protocol, in order from oldest first.

        If `protocol_id` doesn't point to a valid protocol, returns an empty list.
        """
        completed_analysis_resources = await self._completed_store.get_by_protocol(
            protocol_id=protocol_id
        )
        completed_analyses: List[ProtocolAnalysis] = [
            resource.completed_analysis for resource in completed_analysis_resources
        ]

        pending_analysis = self._pending_store.get_by_protocol(protocol_id=protocol_id)

        if pending_analysis is None:
            return completed_analyses
        else:
            return completed_analyses + [pending_analysis]

    @staticmethod
    def _extract_run_time_param_values_and_defaults(
        completed_analysis: CompletedAnalysis,
    ) -> Dict[str, RunTimeParameterAnalysisData]:
        """Extract the Run Time Parameters with current value and default value of each.

        We do this in order to save the RTP data separately, outside the analysis
        in the database. This saves us from having to de-serialize the entire analysis
        to read just the RTP values.
        """
        rtp_list = completed_analysis.runTimeParameters

        rtp_values_and_defaults = {}
        for param_spec in rtp_list:
            rtp_values_and_defaults.update(
                {
                    param_spec.variableName: RunTimeParameterAnalysisData(
                        value=param_spec.value, default=param_spec.default
                    )
                }
            )
        return rtp_values_and_defaults

    async def matching_rtp_values_in_analysis(
        self, analysis_summary: AnalysisSummary, new_rtp_values: RunTimeParamValuesType
    ) -> bool:
        """Return whether the last analysis of the given protocol used the mentioned RTP values.

        It is not sufficient to just check the values of provided parameters against the
        corresponding parameter values in analysis because a previous request could have
        composed of some extra parameters that are not in the current list.

        Similarly, it is not enough to only compare the current parameter values from
        the client with the previous values from the client because a previous param
        might have been assigned a default value by the client while the current request
        doesn't include that param because it can rely on the API to assign the default
        value to that param.

        So, we check that the Run Time Parameters in the previous analysis has params
        with the values provided in the current request, and also verify that rest of the
        parameters in the analysis use default values.
        """
        if analysis_summary.status == AnalysisStatus.PENDING:
            raise AnalysisIsPendingError(analysis_summary.id)

        rtp_values_and_defaults_in_last_analysis = (
            await self._completed_store.get_rtp_values_and_defaults_by_analysis_id(
                analysis_summary.id
            )
        )
        # We already make sure that the protocol has an analysis associated with before
        # checking the RTP values so this assert should never raise.
        # It is only added for type checking.
        assert (
            rtp_values_and_defaults_in_last_analysis is not None
        ), "This protocol has no analysis associated with it."

        if not set(new_rtp_values.keys()).issubset(
            set(rtp_values_and_defaults_in_last_analysis.keys())
        ):
            # Since the RTP keys in analysis represent all params defined in the protocol,
            # if the client passes a parameter that's not present in the analysis,
            # it means that the client is sending incorrect parameters.
            # We will let this request trigger an analysis using the incorrect params
            # and have the analysis raise an appropriate error instead of giving an
            # error response to the protocols request.
            # This makes the behavior of robot server consistent regardless of whether
            # the client is sending a protocol for the first time or for the nth time.
            return False
        for (
            parameter,
            prev_value_and_default,
        ) in rtp_values_and_defaults_in_last_analysis.items():
            if (
                new_rtp_values.get(parameter, prev_value_and_default.default)
                == prev_value_and_default.value
            ):
                continue
            else:
                return False
        return True


class _PendingAnalysisStore:
    """An in-memory store of protocol analyses that are pending.

    We only store at most one pending analysis per protocol.
    This makes it easier for us to preserve the correct order of analyses
    when some are stored here, in-memory, and others are stored in the SQL database.
    The in-memory pending one, if it exists, is always more recent than anything
    in the SQL database.
    """

    def __init__(self) -> None:
        self._analyses_by_id: Dict[str, PendingAnalysis] = {}
        self._analysis_ids_by_protocol_id: Dict[str, str] = {}
        self._protocol_ids_by_analysis_id: Dict[str, str] = {}

    def add(self, protocol_id: str, analysis_id: str) -> PendingAnalysis:
        """Add a new pending analysis and associate it with the given protocol."""
        assert (
            protocol_id not in self._analysis_ids_by_protocol_id
        ), "Protocol must not already have a pending analysis."

        new_pending_analysis = PendingAnalysis.construct(id=analysis_id)

        self._analyses_by_id[analysis_id] = new_pending_analysis
        self._analysis_ids_by_protocol_id[protocol_id] = analysis_id
        self._protocol_ids_by_analysis_id[analysis_id] = protocol_id

        return new_pending_analysis

    def remove(self, analysis_id: str) -> None:
        """Remove the pending analysis with the given ID.

        The given analysis must exist.
        """
        protocol_id = self._protocol_ids_by_analysis_id[analysis_id]

        del self._analyses_by_id[analysis_id]
        del self._analysis_ids_by_protocol_id[protocol_id]
        del self._protocol_ids_by_analysis_id[analysis_id]

    def get(self, analysis_id: str) -> Optional[PendingAnalysis]:
        return self._analyses_by_id.get(analysis_id, None)

    def get_by_protocol(self, protocol_id: str) -> Optional[PendingAnalysis]:
        """Return the pending analysis associated with the given protocol, if any."""
        analysis_id = self._analysis_ids_by_protocol_id.get(protocol_id, None)
        if analysis_id is None:
            return None
        else:
            return self._analyses_by_id[analysis_id]

    def get_protocol_id(self, analysis_id: str) -> Optional[str]:
        """Return the ID of the protocol that's associated with the given analysis."""
        return self._protocol_ids_by_analysis_id.get(analysis_id, None)


def _summarize_pending(pending_analysis: PendingAnalysis) -> AnalysisSummary:
    return AnalysisSummary(id=pending_analysis.id, status=pending_analysis.status)<|MERGE_RESOLUTION|>--- conflicted
+++ resolved
@@ -3,13 +3,9 @@
 
 
 from logging import getLogger
-<<<<<<< HEAD
 from typing import Any, Dict, List, Optional
-=======
-from typing import Dict, List, Optional
 
 from opentrons.protocol_engine.types import RunTimeParameter
->>>>>>> f44872b4
 from typing_extensions import Final
 from opentrons_shared_data.robot.dev_types import RobotType
 
