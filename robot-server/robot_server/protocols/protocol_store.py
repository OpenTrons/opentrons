"""Methods for saving and retrieving protocol files."""
from dataclasses import dataclass
from datetime import datetime
from fastapi import UploadFile
from logging import getLogger
from pathlib import Path
from typing import Dict, List, Sequence, Union

<<<<<<< HEAD
# from opentrons.protocol_api import MAX_SUPPORTED_VERSION
from opentrons.protocol_runner import ProtocolFile, ProtocolFileType, EngineExecution
=======
from opentrons.protocol_runner import ProtocolFile, ProtocolFileType
from opentrons.protocol_runner.pre_analysis import (
    JsonPreAnalysis,
    PythonPreAnalysis,
)
>>>>>>> f487acc3

log = getLogger(__name__)


@dataclass(frozen=True)
class ProtocolResource(ProtocolFile):
    """An entry in the protocol store, used to construct response models."""

    protocol_id: str
    created_at: datetime
    pre_analysis: Union[JsonPreAnalysis, PythonPreAnalysis]


class ProtocolNotFoundError(KeyError):
    """Error raised when a protocol ID was not found in the store."""

    def __init__(self, protocol_id: str) -> None:
        """Initialize the error message from the missing ID."""
        super().__init__(f"Protocol {protocol_id} was not found.")


class ProtocolFileInvalidError(ValueError):
    """Error raised when a given source file is invalid.

    May be caused by an empty filename.
    """

    pass


class ProtocolStore:
    """Methods for storing and retrieving protocol files."""

    def __init__(self, directory: Path) -> None:
        """Initialize the ProtocolStore.

        Arguments:
            directory: Directory in which to place created files.

            pre_analyzer: Called to extract basic info from protocols when they are
            `create()`ed.
        """
        self._directory = directory
        self._protocols_by_id: Dict[str, ProtocolResource] = {}

    async def create(
        self,
        protocol_id: str,
        created_at: datetime,
        files: Sequence[UploadFile],
        pre_analysis: Union[JsonPreAnalysis, PythonPreAnalysis],
    ) -> ProtocolResource:
        """Add a protocol to the store.

        Raises:
            ProtocolFileInvalidError
        """
        protocol_dir = self._get_protocol_dir(protocol_id)
        # TODO(mc, 2021-06-02): check for protocol collision
        protocol_dir.mkdir(parents=True)
        saved_files: List[Path] = []

        for index, upload_file in enumerate(files):
            if upload_file.filename == "":
                raise ProtocolFileInvalidError(f"File {index} is missing a filename")

            contents = await upload_file.read()
            file_path = protocol_dir / upload_file.filename

            if isinstance(contents, str):
                file_path.write_text(contents, "utf-8")
            else:
                file_path.write_bytes(contents)

            saved_files.append(file_path)

        entry = ProtocolResource(
            protocol_id=protocol_id,
<<<<<<< HEAD
            protocol_type=self._get_protocol_type(saved_files),
            execution_method=EngineExecution(),
=======
            protocol_type=self._get_protocol_type(pre_analysis),
            pre_analysis=pre_analysis,
>>>>>>> f487acc3
            created_at=created_at,
            files=saved_files,
        )

        self._protocols_by_id[protocol_id] = entry

        return entry

    def get(self, protocol_id: str) -> ProtocolResource:
        """Get a single protocol by ID."""
        try:
            return self._protocols_by_id[protocol_id]
        except KeyError as e:
            raise ProtocolNotFoundError(protocol_id) from e

    def get_all(self) -> List[ProtocolResource]:
        """Get all protocols currently saved in this store."""
        return list(self._protocols_by_id.values())

    def remove(self, protocol_id: str) -> ProtocolResource:
        """Remove a protocol from the store."""
        try:
            entry = self._protocols_by_id.pop(protocol_id)
        except KeyError as e:
            raise ProtocolNotFoundError(protocol_id) from e

        try:
            for file_path in entry.files:
                file_path.unlink()
            self._get_protocol_dir(protocol_id).rmdir()
        except Exception as e:
            log.warning(
                f"Unable to delete all files for protocol {protocol_id}",
                exc_info=e,
            )

        return entry

    def _get_protocol_dir(self, protocol_id: str) -> Path:
        return self._directory / protocol_id

    @staticmethod
    def _get_protocol_type(
        pre_analysis: Union[JsonPreAnalysis, PythonPreAnalysis]
    ) -> ProtocolFileType:
        if isinstance(pre_analysis, JsonPreAnalysis):
            return ProtocolFileType.JSON
        else:
            return ProtocolFileType.PYTHON<|MERGE_RESOLUTION|>--- conflicted
+++ resolved
@@ -6,16 +6,8 @@
 from pathlib import Path
 from typing import Dict, List, Sequence, Union
 
-<<<<<<< HEAD
-# from opentrons.protocol_api import MAX_SUPPORTED_VERSION
-from opentrons.protocol_runner import ProtocolFile, ProtocolFileType, EngineExecution
-=======
 from opentrons.protocol_runner import ProtocolFile, ProtocolFileType
-from opentrons.protocol_runner.pre_analysis import (
-    JsonPreAnalysis,
-    PythonPreAnalysis,
-)
->>>>>>> f487acc3
+from opentrons.protocol_runner.pre_analysis import JsonPreAnalysis, PythonPreAnalysis
 
 log = getLogger(__name__)
 
@@ -94,13 +86,8 @@
 
         entry = ProtocolResource(
             protocol_id=protocol_id,
-<<<<<<< HEAD
-            protocol_type=self._get_protocol_type(saved_files),
-            execution_method=EngineExecution(),
-=======
             protocol_type=self._get_protocol_type(pre_analysis),
             pre_analysis=pre_analysis,
->>>>>>> f487acc3
             created_at=created_at,
             files=saved_files,
         )
