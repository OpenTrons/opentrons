--- conflicted
+++ resolved
@@ -78,13 +78,8 @@
     analysis_store = _analysis_store_accessor.get_from(app_state)
 
     if analysis_store is None:
-<<<<<<< HEAD
         analysis_store = AnalysisStore(sql_engine=sql_engine)
-        _analysis_store.set_on(app_state, analysis_store)
-=======
-        analysis_store = AnalysisStore()
         _analysis_store_accessor.set_on(app_state, analysis_store)
->>>>>>> 8429e2dc
 
     return analysis_store
 
