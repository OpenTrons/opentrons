--- conflicted
+++ resolved
@@ -48,11 +48,8 @@
     # https://github.com/tiangolo/fastapi/issues/617
 
 
-<<<<<<< HEAD
-def get_protocol_reader(
-=======
+
 def get_protocol_directory(
->>>>>>> 8aeeefeb
     app_state: AppState = Depends(get_app_state),
 ) -> Path:
     """Get the root directory where protocols will be saved."""
