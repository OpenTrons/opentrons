"""FastAPI dependencies for protocol endpoints."""


from asyncio import Lock as AsyncLock
from pathlib import Path
<<<<<<< HEAD
from typing import Annotated, Final
import logging
=======
>>>>>>> 243633c6

from anyio import Path as AsyncPath
from fastapi import Depends
from robot_server.protocols.protocol_models import ProtocolKind
from sqlalchemy.engine import Engine as SQLEngine

from opentrons.protocol_reader import ProtocolReader, FileReaderWriter, FileHasher

from server_utils.fastapi_utils.app_state import (
    AppState,
    AppStateAccessor,
    get_app_state,
)
from robot_server.service.task_runner import TaskRunner, get_task_runner
from robot_server.deletion_planner import ProtocolDeletionPlanner
from robot_server.persistence.fastapi_dependencies import (
    get_sql_engine,
    get_active_persistence_directory,
)
from robot_server.persistence.file_and_directory_names import PROTOCOLS_DIRECTORY
from robot_server.settings import get_settings
from .analyses_manager import AnalysesManager

from .protocol_auto_deleter import ProtocolAutoDeleter
from .protocol_store import (
    ProtocolStore,
)
from .analysis_store import AnalysisStore


_protocol_store_init_lock = AsyncLock()
_protocol_store_accessor = AppStateAccessor[ProtocolStore]("protocol_store")

_analysis_store_accessor = AppStateAccessor[AnalysisStore]("analysis_store")

_analyses_manager_accessor = AppStateAccessor[AnalysesManager]("analyses_manager")
_protocol_directory_init_lock = AsyncLock()
_protocol_directory_accessor = AppStateAccessor[Path]("protocol_directory")


def get_protocol_reader() -> ProtocolReader:
    """Get a ProtocolReader to read and save uploaded protocol files."""
    return ProtocolReader()


def get_file_reader_writer() -> FileReaderWriter:
    """Get a FileReaderWriter to read file streams into memory and write file streams to disk."""
    return FileReaderWriter()


def get_file_hasher() -> FileHasher:
    """Get a FileHasher to hash a file and see if it already exists on the server."""
    return FileHasher()


async def get_protocol_directory(
    app_state: Annotated[AppState, Depends(get_app_state)],
    persistence_directory: Annotated[Path, Depends(get_active_persistence_directory)],
) -> Path:
    """Get the directory to save protocol files, creating it if needed."""
    async with _protocol_directory_init_lock:
        protocol_directory = _protocol_directory_accessor.get_from(app_state)
        if protocol_directory is None:
            protocol_directory = persistence_directory / PROTOCOLS_DIRECTORY
            await AsyncPath(protocol_directory).mkdir(exist_ok=True)
            _protocol_directory_accessor.set_on(app_state, protocol_directory)

        return protocol_directory


async def get_protocol_store(
    app_state: Annotated[AppState, Depends(get_app_state)],
    sql_engine: Annotated[SQLEngine, Depends(get_sql_engine)],
    protocol_directory: Annotated[Path, Depends(get_protocol_directory)],
    protocol_reader: Annotated[ProtocolReader, Depends(get_protocol_reader)],
) -> ProtocolStore:
    """Get a singleton ProtocolStore to keep track of created protocols."""
    async with _protocol_store_init_lock:
        protocol_store = _protocol_store_accessor.get_from(app_state)
        if protocol_store is None:
            protocol_store = await ProtocolStore.rehydrate(
                sql_engine=sql_engine,
                protocols_directory=protocol_directory,
                protocol_reader=protocol_reader,
            )
            _protocol_store_accessor.set_on(app_state, protocol_store)

        return protocol_store


async def get_analysis_store(
    app_state: Annotated[AppState, Depends(get_app_state)],
    sql_engine: Annotated[SQLEngine, Depends(get_sql_engine)],
) -> AnalysisStore:
    """Get a singleton AnalysisStore to keep track of created analyses."""
    analysis_store = _analysis_store_accessor.get_from(app_state)

    if analysis_store is None:
        analysis_store = AnalysisStore(sql_engine=sql_engine)
        _analysis_store_accessor.set_on(app_state, analysis_store)

    return analysis_store


async def get_analyses_manager(
    app_state: Annotated[AppState, Depends(get_app_state)],
    analysis_store: Annotated[AnalysisStore, Depends(get_analysis_store)],
    task_runner: Annotated[TaskRunner, Depends(get_task_runner)],
) -> AnalysesManager:
    """Get a singleton AnalysesManager to keep track of analyzers."""
    analyses_manager = _analyses_manager_accessor.get_from(app_state)

    if analyses_manager is None:
        analyses_manager = AnalysesManager(
            analysis_store=analysis_store, task_runner=task_runner
        )
        _analyses_manager_accessor.set_on(app_state, analyses_manager)

    return analyses_manager


async def get_protocol_auto_deleter(
    protocol_store: Annotated[ProtocolStore, Depends(get_protocol_store)],
) -> ProtocolAutoDeleter:
    """Get a `ProtocolAutoDeleter` to delete old protocols."""
    return ProtocolAutoDeleter(
        protocol_store=protocol_store,
        deletion_planner=ProtocolDeletionPlanner(
            maximum_unused_protocols=get_settings().maximum_unused_protocols
        ),
        protocol_kind=ProtocolKind.STANDARD,
    )


async def get_quick_transfer_protocol_auto_deleter(
    protocol_store: Annotated[ProtocolStore, Depends(get_protocol_store)],
) -> ProtocolAutoDeleter:
    """Get a `ProtocolAutoDeleter` to delete old quick transfer protocols."""
    return ProtocolAutoDeleter(
        protocol_store=protocol_store,
        deletion_planner=ProtocolDeletionPlanner(
            maximum_unused_protocols=get_settings().maximum_quick_transfer_protocols
        ),
        protocol_kind=ProtocolKind.QUICK_TRANSFER,
    )


def get_maximum_quick_transfer_protocols() -> int:
    """Get the maximum quick transfer protocol setting."""
    return get_settings().maximum_quick_transfer_protocols<|MERGE_RESOLUTION|>--- conflicted
+++ resolved
@@ -3,11 +3,7 @@
 
 from asyncio import Lock as AsyncLock
 from pathlib import Path
-<<<<<<< HEAD
-from typing import Annotated, Final
-import logging
-=======
->>>>>>> 243633c6
+from typing_extensions import Annotated
 
 from anyio import Path as AsyncPath
 from fastapi import Depends
