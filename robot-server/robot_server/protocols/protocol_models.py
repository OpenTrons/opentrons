--- conflicted
+++ resolved
@@ -1,13 +1,9 @@
 """Protocol file models."""
 from __future__ import annotations
 from datetime import datetime
-<<<<<<< HEAD
 from pydantic import BaseModel, Field
-=======
-from pydantic import Field
 from typing import Sequence
 
->>>>>>> 2493dbd4
 from opentrons.protocol_runner import ProtocolFileType
 from robot_server.service.json_api import ResourceModel
 from .analysis_models import ProtocolAnalysis
@@ -51,6 +47,7 @@
     """A model representing an uploaded protocol resource."""
 
     id: str = Field(..., description="A unique identifier for this protocol.")
+
     createdAt: datetime = Field(
         ...,
         description=(
@@ -59,17 +56,17 @@
             " when this protocol was *authored.*)"
         ),
     )
+
     protocolType: ProtocolFileType = Field(
         ...,
         description="The type of protocol file (JSON or Python).",
     )
-<<<<<<< HEAD
+
     protocolMetadata: Metadata
-=======
+
     # TODO(mc, 2021-09-01): consider reporting summary objects here, with the
     # option to `GET /protocols/:pid/analysis/:aid` if needed
     analyses: Sequence[ProtocolAnalysis] = Field(
         ...,
         description="An analysis of how the protocol is expected to run.",
-    )
->>>>>>> 2493dbd4
+    )