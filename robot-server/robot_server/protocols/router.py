"""Router for /protocols endpoints."""

import json
import logging
from textwrap import dedent
from datetime import datetime
from pathlib import Path
from typing import Annotated, List, Literal, Optional, Union, Tuple

from opentrons.protocol_engine.types import (
    PrimitiveRunTimeParamValuesType,
    CSVRunTimeParamFilesType,
)
from opentrons_shared_data.robot import user_facing_robot_type
from opentrons.util.performance_helpers import TrackingFunctions

from fastapi import (
    APIRouter,
    Depends,
    File,
    HTTPException,
    Query,
    UploadFile,
    status,
    Form,
)
from fastapi.responses import PlainTextResponse
from pydantic import BaseModel, Field

from opentrons.protocol_reader import (
    ProtocolReader,
    ProtocolFilesInvalidError,
    FileReaderWriter,
    FileHasher,
)
from opentrons_shared_data.robot.types import RobotType

from robot_server.errors.error_responses import ErrorDetails, ErrorBody
from robot_server.hardware import get_robot_type
from robot_server.service.dependencies import get_unique_id, get_current_time
from robot_server.service.json_api import (
    Body,
    SimpleBody,
    SimpleMultiBody,
    SimpleEmptyBody,
    MultiBodyMeta,
    PydanticResponse,
    RequestModel,
)
from robot_server.data_files.models import DataFile

from .analyses_manager import AnalysesManager, FailedToInitializeAnalyzer

from .protocol_auto_deleter import ProtocolAutoDeleter
from .protocol_models import Protocol, ProtocolFile, Metadata, ProtocolKind
from .analysis_store import AnalysisStore, AnalysisNotFoundError, AnalysisIsPendingError
from .analysis_models import (
    ProtocolAnalysis,
    AnalysisRequest,
    AnalysisSummary,
    AnalysisStatus,
)
from .protocol_store import (
    ProtocolStore,
    ProtocolResource,
    ProtocolNotFoundError,
    ProtocolUsedByRunError,
)
from .dependencies import (
    get_protocol_auto_deleter,
    get_quick_transfer_protocol_auto_deleter,
    get_protocol_reader,
    get_protocol_store,
    get_analysis_store,
    get_analyses_manager,
    get_protocol_directory,
    get_file_reader_writer,
    get_file_hasher,
    get_maximum_quick_transfer_protocols,
)

log = logging.getLogger(__name__)


class ProtocolNotFound(ErrorDetails):
    """An error returned when a given protocol cannot be found."""

    id: Literal["ProtocolNotFound"] = "ProtocolNotFound"
    title: str = "Protocol Not Found"


class AnalysisNotFound(ErrorDetails):
    """An error returned when a given protocol analysis cannot be found."""

    id: Literal["AnalysisNotFound"] = "AnalysisNotFound"
    title: str = "Protocol Analysis Not Found"


class LastAnalysisPending(ErrorDetails):
    """An error returned when the most recent analysis of a protocol is still pending."""

    id: Literal["LastAnalysisPending"] = "LastAnalysisPending"
    title: str = "Last Analysis Still Pending."


class ProtocolFilesInvalid(ErrorDetails):
    """An error returned when an uploaded protocol files are invalid."""

    id: Literal["ProtocolFilesInvalid"] = "ProtocolFilesInvalid"
    title: str = "Protocol File(s) Invalid"


class ProtocolRobotTypeMismatch(ErrorDetails):
    """An error returned when an uploaded protocol is for a different type of robot.

    For example, if the protocol is for an OT-3, but this server is running on an OT-2.
    """

    id: Literal["ProtocolRobotTypeMismatch"] = "ProtocolRobotTypeMismatch"
    title: str = "Protocol For Different Robot Type"


class ProtocolUsedByRun(ErrorDetails):
    """An error returned when a protocol is used by a run and cannot be deleted."""

    id: Literal["ProtocolUsedByRun"] = "ProtocolUsedByRun"
    title: str = "Protocol Used by Run"


class RunLink(BaseModel):
    """Link to a run resource."""

    id: str = Field(..., description="The run's id")
    href: str = Field(..., description="The run's URL")


class ProtocolLinks(BaseModel):
    """Links returned along with a protocol resource."""

    referencingRuns: List[RunLink] = Field(
        ...,
        description=(
            "Links to runs that reference the protocol,"
            " in order from the oldest run to the newest run."
        ),
    )


protocols_router = APIRouter()


@PydanticResponse.wrap_route(
    protocols_router.post,
    path="/protocols",
    summary="Upload a protocol",
    description=dedent(
        """
        Upload a protocol to your device. You may include the following files:

        - A single Python protocol file and 0 or more custom labware JSON files
        - A single JSON protocol file (any additional labware files will be ignored)

        When too many protocols already exist, old ones will be automatically deleted
        to make room for the new one.
        A protocol will never be automatically deleted if there's a run
        referring to it, though. (See the `/runs/` endpoints.)

        If you upload the exact same set of files multiple times, the first protocol
        resource will be returned instead of creating duplicate ones.

        When a new protocol resource is created, an analysis is started for it.
        A new analysis is also started if the same protocol file is uploaded but with
        a different set of run-time parameter values than the most recent request.
        See the `/protocols/{id}/analyses/` endpoints for more details.

        You can provide the kind of protocol with the `protocol_kind` form data
        The protocol kind can be:

        - `quick-transfer` for Quick Transfer protocols
        - `standard`       for non Quick transfer protocols

        if the `protocol_kind` is None it will be defaulted to `standard`.

        Quick transfer protocols:
        - Do not store any run history
        - Do not get auto deleted, instead they have a fixed max count.
        """
    ),
    status_code=status.HTTP_201_CREATED,
    responses={
        status.HTTP_200_OK: {"model": SimpleBody[Protocol]},
        status.HTTP_201_CREATED: {"model": SimpleBody[Protocol]},
        status.HTTP_422_UNPROCESSABLE_ENTITY: {
            "model": ErrorBody[Union[ProtocolFilesInvalid, ProtocolRobotTypeMismatch]]
        },
        status.HTTP_503_SERVICE_UNAVAILABLE: {"model": ErrorBody[LastAnalysisPending]},
    },
)
async def create_protocol(  # noqa: C901
    files: Annotated[List[UploadFile], File(...)],
    protocol_directory: Annotated[Path, Depends(get_protocol_directory)],
    protocol_store: Annotated[ProtocolStore, Depends(get_protocol_store)],
    analysis_store: Annotated[AnalysisStore, Depends(get_analysis_store)],
    file_reader_writer: Annotated[FileReaderWriter, Depends(get_file_reader_writer)],
    protocol_reader: Annotated[ProtocolReader, Depends(get_protocol_reader)],
    file_hasher: Annotated[FileHasher, Depends(get_file_hasher)],
    analyses_manager: Annotated[AnalysesManager, Depends(get_analyses_manager)],
    protocol_auto_deleter: Annotated[
        ProtocolAutoDeleter, Depends(get_protocol_auto_deleter)
    ],
    quick_transfer_protocol_auto_deleter: Annotated[
        ProtocolAutoDeleter, Depends(get_quick_transfer_protocol_auto_deleter)
    ],
    robot_type: Annotated[RobotType, Depends(get_robot_type)],
    protocol_id: Annotated[str, Depends(get_unique_id, use_cache=False)],
    analysis_id: Annotated[str, Depends(get_unique_id, use_cache=False)],
    created_at: Annotated[datetime, Depends(get_current_time)],
    maximum_quick_transfer_protocols: Annotated[
        int, Depends(get_maximum_quick_transfer_protocols)
    ],
    # use Form because request is multipart/form-data
    # https://fastapi.tiangolo.com/tutorial/request-forms-and-files/
    key: Annotated[
        Optional[str],
        Form(
            description=(
                "An arbitrary client-defined string to attach to the new protocol resource."
                " This should be no longer than ~100 characters or so."
                " It's intended to store something like a UUID, to help clients that store"
                " protocols locally keep track of which local files correspond to which"
                " protocol resources on the robot."
            ),
        ),
<<<<<<< HEAD
    ] = None,
    run_time_parameter_values: Annotated[
        Optional[str],
        Form(
            description="Key-value pairs of run-time parameters defined in a protocol."
            " Note that this is expected to be a string holding a JSON object."
            " Also, if this data is included in the request, the server will"
            " always trigger an analysis (for now).",
            alias="runTimeParameterValues",
        ),
    ] = None,
    protocol_kind: Annotated[
        Optional[ProtocolKind],
        Form(
            description=(
                "Whether this is a `standard` protocol or a `quick-transfer` protocol."
                "if omitted, the protocol will be `standard` by default."
            ),
            alias="protocolKind",
        ),
    ] = None,
=======
    ),
    run_time_parameter_values: Optional[str] = Form(
        default=None,
        description="Key-value pairs of run-time parameters defined in a protocol."
        " Note that this is expected to be a string holding a JSON object."
        " Also, if this data is included in the request, the server will"
        " always trigger an analysis (for now).",
        alias="runTimeParameterValues",
    ),
    protocol_kind: ProtocolKind = Form(
        # This default needs to be kept in sync with the function body.
        # See todo comments.
        default=ProtocolKind.STANDARD,
        description=(
            "Whether this is a `standard` protocol or a `quick-transfer` protocol."
            "if omitted, the protocol will be `standard` by default."
        ),
        alias="protocolKind",
    ),
    run_time_parameter_files: Optional[str] = Form(
        default=None,
        description="Param-file pairs of CSV run-time parameters defined in the protocol.",
        alias="runTimeParameterFiles",
    ),
    protocol_directory: Path = Depends(get_protocol_directory),
    protocol_store: ProtocolStore = Depends(get_protocol_store),
    analysis_store: AnalysisStore = Depends(get_analysis_store),
    file_reader_writer: FileReaderWriter = Depends(get_file_reader_writer),
    protocol_reader: ProtocolReader = Depends(get_protocol_reader),
    file_hasher: FileHasher = Depends(get_file_hasher),
    analyses_manager: AnalysesManager = Depends(get_analyses_manager),
    protocol_auto_deleter: ProtocolAutoDeleter = Depends(get_protocol_auto_deleter),
    quick_transfer_protocol_auto_deleter: ProtocolAutoDeleter = Depends(
        get_quick_transfer_protocol_auto_deleter
    ),
    robot_type: RobotType = Depends(get_robot_type),
    protocol_id: str = Depends(get_unique_id, use_cache=False),
    analysis_id: str = Depends(get_unique_id, use_cache=False),
    created_at: datetime = Depends(get_current_time),
    maximum_quick_transfer_protocols: int = Depends(
        get_maximum_quick_transfer_protocols
    ),
>>>>>>> 15fdd28c
) -> PydanticResponse[SimpleBody[Protocol]]:
    """Create a new protocol by uploading its files.

    Arguments:
        files: List of uploaded files, from form-data.
        key: Optional key for cli-side tracking
        run_time_parameter_values: Key value pairs of primitive run-time parameters defined in a protocol.
        run_time_parameter_files: Stringified dictionary of CSV parameters and their file IDs
        protocol_kind: Optional key representing the kind of protocol.
        protocol_directory: Location to store uploaded files.
        protocol_store: In-memory database of protocol resources.
        analysis_store: In-memory database of protocol analyses.
        file_hasher: File hashing interface.
        file_reader_writer: Input file reader/writer.
        protocol_reader: Protocol file reading interface.
        analyses_manager: Protocol analysis managing interface.
        protocol_auto_deleter: An interface to delete old resources to make room for
            the new protocol.
        quick_transfer_protocol_auto_deleter: An interface to delete old quick
            transfer resources to make room for the new protocol.
        robot_type: The type of this robot. Protocols meant for other robot types
            are rejected.
        protocol_id: Unique identifier to attach to the protocol resource.
        analysis_id: Unique identifier to attach to the analysis resource.
        created_at: Timestamp to attach to the new resource.
        maximum_quick_transfer_protocols: Robot setting value limiting stored quick transfers protocols.
    """
    # We have to do these isinstance checks because if `runTimeParameterValues` or
    # `protocolKind` are not specified in the request, then they get assigned a
    # Form(default) value instead of just the default value. \(O.o)/
    # TODO: check if we can make our own "RTP multipart-form field" Pydantic type
    #  so we can validate the data contents and return a better error response.
    # TODO: check if this is still necessary after converting FastAPI args to Annotated.
    parsed_rtp_values = (
        json.loads(run_time_parameter_values)
        if isinstance(run_time_parameter_values, str)
        else {}
    )
    parsed_rtp_files = (
        json.loads(run_time_parameter_files)
        if isinstance(run_time_parameter_files, str)
        else {}
    )
    if not isinstance(protocol_kind, ProtocolKind):
        protocol_kind = ProtocolKind.STANDARD

    if protocol_kind == ProtocolKind.QUICK_TRANSFER:
        quick_transfer_protocols = [
            protocol
            for protocol in protocol_store.get_all()
            if protocol.protocol_kind == ProtocolKind.QUICK_TRANSFER
        ]
        if len(quick_transfer_protocols) >= maximum_quick_transfer_protocols:
            raise HTTPException(
                status_code=409, detail="Maximum quick transfer protocols exceeded"
            )

    for file in files:
        # TODO(mm, 2024-02-07): Investigate whether the filename can actually be None.
        assert file.filename is not None
    buffered_files = await file_reader_writer.read(files=files)  # type: ignore[arg-type]

    content_hash = await file_hasher.hash(buffered_files)
    cached_protocol_id = protocol_store.get_id_by_hash(content_hash)

    if cached_protocol_id is not None:

        @TrackingFunctions.track_getting_cached_protocol_analysis
        async def _get_cached_protocol_analysis() -> PydanticResponse[
            SimpleBody[Protocol]
        ]:
            resource = protocol_store.get(protocol_id=cached_protocol_id)
            try:
                analysis_summaries, _ = await _start_new_analysis_if_necessary(
                    protocol_id=cached_protocol_id,
                    analysis_id=analysis_id,
                    force_analyze=False,
                    rtp_values=parsed_rtp_values,
                    rtp_files=parsed_rtp_files,
                    protocol_resource=protocol_store.get(
                        protocol_id=cached_protocol_id
                    ),
                    analysis_store=analysis_store,
                    analyses_manager=analyses_manager,
                )
            except AnalysisIsPendingError as error:
                raise LastAnalysisPending(detail=str(error)).as_error(
                    status.HTTP_503_SERVICE_UNAVAILABLE
                ) from error

            data = Protocol.construct(
                id=cached_protocol_id,
                createdAt=resource.created_at,
                protocolKind=resource.protocol_kind,
                protocolType=resource.source.config.protocol_type,
                robotType=resource.source.robot_type,
                metadata=Metadata.parse_obj(resource.source.metadata),
                analysisSummaries=analysis_summaries,
                key=resource.protocol_key,
                files=[
                    ProtocolFile(name=f.path.name, role=f.role)
                    for f in resource.source.files
                ],
            )

            log.info(
                f'Protocol with id "{cached_protocol_id}" with same contents already exists.'
                f" Returning existing protocol data in response payload."
            )

            return await PydanticResponse.create(
                content=SimpleBody.construct(data=data),
                # not returning a 201 because we're not actually creating a new resource
                status_code=status.HTTP_200_OK,
            )

        return await _get_cached_protocol_analysis()

    try:
        source = await protocol_reader.save(
            files=buffered_files,
            directory=protocol_directory / protocol_id,
            content_hash=content_hash,
        )
    except ProtocolFilesInvalidError as e:
        raise ProtocolFilesInvalid(detail=str(e)).as_error(
            status.HTTP_422_UNPROCESSABLE_ENTITY
        ) from e

    if source.robot_type != robot_type:
        raise ProtocolRobotTypeMismatch(
            detail=(
                f"This protocol is for {user_facing_robot_type(source.robot_type)} robots."
                f" It can't be analyzed or run on this robot,"
                f" which is {user_facing_robot_type(robot_type, include_article=True)}."
            )
        ).as_error(status.HTTP_422_UNPROCESSABLE_ENTITY)

    protocol_resource = ProtocolResource(
        protocol_id=protocol_id,
        created_at=created_at,
        source=source,
        protocol_key=key,
        protocol_kind=protocol_kind,
    )

    protocol_deleter: ProtocolAutoDeleter = protocol_auto_deleter
    if protocol_kind == ProtocolKind.QUICK_TRANSFER:
        protocol_deleter = quick_transfer_protocol_auto_deleter
    protocol_deleter.make_room_for_new_protocol()
    protocol_store.insert(protocol_resource)

    analysis_summaries, _ = await _start_new_analysis_if_necessary(
        protocol_id=protocol_id,
        analysis_id=analysis_id,
        force_analyze=True,
        rtp_values=parsed_rtp_values,
        rtp_files=parsed_rtp_files,
        protocol_resource=protocol_resource,
        analysis_store=analysis_store,
        analyses_manager=analyses_manager,
    )

    data = Protocol(
        id=protocol_id,
        createdAt=created_at,
        protocolKind=protocol_kind,
        protocolType=source.config.protocol_type,
        robotType=source.robot_type,
        metadata=Metadata.parse_obj(source.metadata),
        analysisSummaries=analysis_summaries,
        key=key,
        files=[ProtocolFile(name=f.path.name, role=f.role) for f in source.files],
    )

    log.info(f'Created protocol "{protocol_id}" and started analysis "{analysis_id}".')

    return await PydanticResponse.create(
        content=SimpleBody.construct(data=data),
        status_code=status.HTTP_201_CREATED,
    )


async def _start_new_analysis_if_necessary(
    protocol_id: str,
    analysis_id: str,
    force_analyze: bool,
    rtp_values: PrimitiveRunTimeParamValuesType,
    rtp_files: CSVRunTimeParamFilesType,
    protocol_resource: ProtocolResource,
    analysis_store: AnalysisStore,
    analyses_manager: AnalysesManager,
) -> Tuple[List[AnalysisSummary], bool]:
    """Check RTP values and start a new analysis if necessary.

    Returns a tuple of the latest list of analysis summaries (including any newly
    started analysis) and whether a new analysis was started.
    """
    analyses = analysis_store.get_summaries_by_protocol(protocol_id=protocol_id)
    started_new_analysis = False

    try:
        analyzer = await analyses_manager.initialize_analyzer(
            analysis_id=analysis_id,
            protocol_resource=protocol_resource,
            run_time_param_values=rtp_values,
            run_time_param_files=rtp_files,
        )
    except FailedToInitializeAnalyzer:
        analyses.append(
            AnalysisSummary(
                id=analysis_id,
                status=AnalysisStatus.COMPLETED,
            )
        )
    else:
        if (
            force_analyze
            or
            # Unexpected situations, like powering off the robot after a protocol upload
            # but before the analysis is complete, can leave the protocol resource
            # without an associated analysis.
            len(analyses) == 0
            or
            # The most recent analysis was done using different RTP values
            not await analysis_store.matching_rtp_values_in_analysis(
                last_analysis_summary=analyses[-1],
                new_parameters=analyzer.get_verified_run_time_parameters(),
            )
        ):
            started_new_analysis = True
            analyses.append(
                await analyses_manager.start_analysis(
                    analysis_id=analysis_id,
                    analyzer=analyzer,
                )
            )

    return analyses, started_new_analysis


@PydanticResponse.wrap_route(
    protocols_router.get,
    path="/protocols",
    summary="Get uploaded protocols",
    description="""
    Return all stored protocols by default, in order from first-uploaded to last-uploaded.
    You can provide the kind of protocol with the `protocolKind` query arg
    """,
    responses={status.HTTP_200_OK: {"model": SimpleMultiBody[Protocol]}},
)
async def get_protocols(
    protocol_store: Annotated[ProtocolStore, Depends(get_protocol_store)],
    analysis_store: Annotated[AnalysisStore, Depends(get_analysis_store)],
    protocol_kind: Annotated[
        Optional[ProtocolKind],
        Query(
            description=(
                "Specify the kind of protocols you want to return."
                " protocol kind can be `quick-transfer` or `standard` "
                " If this is omitted or `null`, all protocols will be returned."
            ),
            alias="protocolKind",
        ),
    ] = None,
) -> PydanticResponse[SimpleMultiBody[Protocol]]:
    """Get a list of all currently uploaded protocols.

    Args:
        protocol_kind: Query arg to filter the kind of protocol.
        protocol_store: In-memory database of protocol resources.
        analysis_store: In-memory database of protocol analyses.
    """
    protocol_resources = protocol_store.get_all()
    data = [
        Protocol.construct(
            id=r.protocol_id,
            createdAt=r.created_at,
            protocolKind=r.protocol_kind,
            protocolType=r.source.config.protocol_type,
            robotType=r.source.robot_type,
            metadata=Metadata.parse_obj(r.source.metadata),
            analysisSummaries=analysis_store.get_summaries_by_protocol(r.protocol_id),
            key=r.protocol_key,
            files=[ProtocolFile(name=f.path.name, role=f.role) for f in r.source.files],
        )
        for r in protocol_resources
        if (protocol_kind in [None, r.protocol_kind])
    ]
    meta = MultiBodyMeta(cursor=0, totalLength=len(data))

    return await PydanticResponse.create(
        content=SimpleMultiBody.construct(data=data, meta=meta),
        status_code=status.HTTP_200_OK,
    )


@PydanticResponse.wrap_route(
    protocols_router.get,
    path="/protocols/ids",
    summary="[Internal] Get uploaded protocol IDs",
    description=(
        "Get the IDs of all protocols stored on the server."
        "\n\n"
        "**Warning:**"
        " This is an experimental endpoint and is only meant for internal use by Opentrons."
        " We might remove it or change its behavior without warning."
    ),
    responses={status.HTTP_200_OK: {"model": SimpleMultiBody[str]}},
)
async def get_protocol_ids(
    protocol_store: Annotated[ProtocolStore, Depends(get_protocol_store)],
) -> PydanticResponse[SimpleMultiBody[str]]:
    """Get a list of all protocol ids stored on the server.

    Args:
        protocol_store: In-memory database of protocol resources.
    """
    protocol_ids = protocol_store.get_all_ids()

    meta = MultiBodyMeta(cursor=0, totalLength=len(protocol_ids))

    return await PydanticResponse.create(
        content=SimpleMultiBody.construct(data=protocol_ids, meta=meta)
    )


@PydanticResponse.wrap_route(
    protocols_router.get,
    path="/protocols/{protocolId}",
    summary="Get an uploaded protocol",
    responses={
        status.HTTP_200_OK: {"model": Body[Protocol, ProtocolLinks]},
        status.HTTP_404_NOT_FOUND: {"model": ErrorBody[ProtocolNotFound]},
    },
)
async def get_protocol_by_id(
    protocolId: str,
    protocol_store: Annotated[ProtocolStore, Depends(get_protocol_store)],
    analysis_store: Annotated[AnalysisStore, Depends(get_analysis_store)],
) -> PydanticResponse[Body[Protocol, ProtocolLinks]]:
    """Get an uploaded protocol by ID.

    Args:
        protocolId: Protocol identifier to fetch, pulled from URL.
        protocol_store: In-memory database of protocol resources.
        analysis_store: In-memory database of protocol analyses.
    """
    try:
        resource = protocol_store.get(protocol_id=protocolId)
    except ProtocolNotFoundError as e:
        raise ProtocolNotFound(detail=str(e)).as_error(status.HTTP_404_NOT_FOUND)

    analyses = analysis_store.get_summaries_by_protocol(protocol_id=protocolId)
    referencing_run_ids = protocol_store.get_referencing_run_ids(protocolId)

    data = Protocol.construct(
        id=protocolId,
        createdAt=resource.created_at,
        protocolKind=resource.protocol_kind,
        protocolType=resource.source.config.protocol_type,
        robotType=resource.source.robot_type,
        metadata=Metadata.parse_obj(resource.source.metadata),
        analysisSummaries=analyses,
        key=resource.protocol_key,
        files=[
            ProtocolFile(name=f.path.name, role=f.role) for f in resource.source.files
        ],
    )

    links = ProtocolLinks.construct(
        referencingRuns=[
            RunLink.construct(id=run_id, href=f"/runs/{run_id}")
            for run_id in referencing_run_ids
        ]
    )

    return await PydanticResponse.create(
        content=Body.construct(
            data=data,
            links=links,
        ),
        status_code=status.HTTP_200_OK,
    )


@PydanticResponse.wrap_route(
    protocols_router.delete,
    path="/protocols/{protocolId}",
    summary="Delete an uploaded protocol",
    responses={
        status.HTTP_200_OK: {"model": SimpleEmptyBody},
        status.HTTP_404_NOT_FOUND: {"model": ErrorBody[ProtocolNotFound]},
        status.HTTP_409_CONFLICT: {"model": ErrorBody[ProtocolUsedByRun]},
    },
)
async def delete_protocol_by_id(
    protocolId: str,
    protocol_store: Annotated[ProtocolStore, Depends(get_protocol_store)],
) -> PydanticResponse[SimpleEmptyBody]:
    """Delete an uploaded protocol by ID.

    Arguments:
        protocolId: Protocol identifier to delete, pulled from URL.
        protocol_store: In-memory database of protocol resources.
    """
    try:
        protocol_store.remove(protocol_id=protocolId)

    except ProtocolNotFoundError as e:
        raise ProtocolNotFound(detail=str(e)).as_error(status.HTTP_404_NOT_FOUND) from e

    except ProtocolUsedByRunError as e:
        raise ProtocolUsedByRun(detail=str(e)).as_error(status.HTTP_409_CONFLICT) from e

    return await PydanticResponse.create(
        content=SimpleEmptyBody.construct(),
        status_code=status.HTTP_200_OK,
    )


@PydanticResponse.wrap_route(
    protocols_router.post,
    path="/protocols/{protocolId}/analyses",
    summary="Analyze the protocol",
    description=dedent(
        """
        Generate an analysis for the protocol, based on last analysis and current request data.
        """
    ),
    status_code=status.HTTP_201_CREATED,
    responses={
        status.HTTP_200_OK: {"model": SimpleMultiBody[AnalysisSummary]},
        status.HTTP_201_CREATED: {"model": SimpleMultiBody[AnalysisSummary]},
        status.HTTP_404_NOT_FOUND: {"model": ErrorBody[ProtocolNotFound]},
        status.HTTP_503_SERVICE_UNAVAILABLE: {"model": ErrorBody[LastAnalysisPending]},
    },
)
async def create_protocol_analysis(
    protocolId: str,
    protocol_store: Annotated[ProtocolStore, Depends(get_protocol_store)],
    analysis_store: Annotated[AnalysisStore, Depends(get_analysis_store)],
    analyses_manager: Annotated[AnalysesManager, Depends(get_analyses_manager)],
    analysis_id: Annotated[str, Depends(get_unique_id, use_cache=False)],
    request_body: Optional[RequestModel[AnalysisRequest]] = None,
) -> PydanticResponse[SimpleMultiBody[AnalysisSummary]]:
    """Start a new analysis for the given existing protocol.

    Starts a new analysis for the protocol along with the provided run-time parameter
    values (if any) and file IDs (if any), and appends it to the existing analyses.

    If the last analysis in the existing analyses used the same RTP values, then a new
    analysis is not created.

    If `forceAnalyze` is True, this will always start a new analysis.

    Returns: List of analysis summaries available for the protocol, ordered as
             most recently started analysis last.
    """
    if not protocol_store.has(protocolId):
        raise ProtocolNotFound(detail=f"Protocol {protocolId} not found").as_error(
            status.HTTP_404_NOT_FOUND
        )
    try:
        (
            analysis_summaries,
            started_new_analysis,
        ) = await _start_new_analysis_if_necessary(
            protocol_id=protocolId,
            analysis_id=analysis_id,
            force_analyze=request_body.data.forceReAnalyze if request_body else False,
            rtp_values=request_body.data.runTimeParameterValues if request_body else {},
            rtp_files=request_body.data.runTimeParameterFiles if request_body else {},
            protocol_resource=protocol_store.get(protocol_id=protocolId),
            analysis_store=analysis_store,
            analyses_manager=analyses_manager,
        )
    except AnalysisIsPendingError as error:
        raise LastAnalysisPending(detail=str(error)).as_error(
            status.HTTP_503_SERVICE_UNAVAILABLE
        ) from error
    return await PydanticResponse.create(
        content=SimpleMultiBody.construct(
            data=analysis_summaries,
            meta=MultiBodyMeta(cursor=0, totalLength=len(analysis_summaries)),
        ),
        status_code=(
            status.HTTP_201_CREATED if started_new_analysis else status.HTTP_200_OK
        ),
    )


@PydanticResponse.wrap_route(
    protocols_router.get,
    path="/protocols/{protocolId}/analyses",
    summary="Get a protocol's analyses",
    responses={
        status.HTTP_200_OK: {"model": SimpleMultiBody[ProtocolAnalysis]},
        status.HTTP_404_NOT_FOUND: {"model": ErrorBody[ProtocolNotFound]},
    },
)
async def get_protocol_analyses(
    protocolId: str,
    protocol_store: Annotated[ProtocolStore, Depends(get_protocol_store)],
    analysis_store: Annotated[AnalysisStore, Depends(get_analysis_store)],
) -> PydanticResponse[SimpleMultiBody[ProtocolAnalysis]]:
    """Get a protocol's full analyses list.

    Analyses are returned in order from least-recently started to most-recently started.

    Arguments:
        protocolId: Protocol identifier to delete, pulled from URL.
        protocol_store: Database of protocol resources.
        analysis_store: Database of analysis resources.
    """
    if not protocol_store.has(protocolId):
        raise ProtocolNotFound(detail=f"Protocol {protocolId} not found").as_error(
            status.HTTP_404_NOT_FOUND
        )

    analyses = await analysis_store.get_by_protocol(protocolId)

    return await PydanticResponse.create(
        content=SimpleMultiBody.construct(
            data=analyses,
            meta=MultiBodyMeta(cursor=0, totalLength=len(analyses)),
        )
    )


@PydanticResponse.wrap_route(
    protocols_router.get,
    path="/protocols/{protocolId}/analyses/{analysisId}",
    summary="Get one of a protocol's analyses",
    responses={
        status.HTTP_200_OK: {"model": SimpleBody[ProtocolAnalysis]},
        status.HTTP_404_NOT_FOUND: {
            "model": ErrorBody[Union[ProtocolNotFound, AnalysisNotFound]]
        },
    },
)
async def get_protocol_analysis_by_id(
    protocolId: str,
    analysisId: str,
    protocol_store: Annotated[ProtocolStore, Depends(get_protocol_store)],
    analysis_store: Annotated[AnalysisStore, Depends(get_analysis_store)],
) -> PydanticResponse[SimpleBody[ProtocolAnalysis]]:
    """Get a protocol analysis by analysis ID.

    Arguments:
        protocolId: The ID of the protocol, pulled from the URL.
        analysisId: The ID of the analysis, pulled from the URL.
        protocol_store: Protocol resource storage.
        analysis_store: Analysis resource storage.
    """
    if not protocol_store.has(protocolId):
        raise ProtocolNotFound(detail=f"Protocol {protocolId} not found").as_error(
            status.HTTP_404_NOT_FOUND
        )

    try:
        # TODO(mm, 2022-04-28): This will erroneously return an analysis even if
        # this analysis isn't owned by this protocol. This should be an error.
        analysis = await analysis_store.get(analysisId)
    except AnalysisNotFoundError as error:
        raise AnalysisNotFound(detail=str(error)).as_error(
            status.HTTP_404_NOT_FOUND
        ) from error

    return await PydanticResponse.create(content=SimpleBody.construct(data=analysis))


@protocols_router.get(
    path="/protocols/{protocolId}/analyses/{analysisId}/asDocument",
    summary="[Experimental] Get one of a protocol's analyses as a raw document",
    description=(
        "**Warning:** This endpoint is experimental. We may change or remove it without warning."
        "\n\n"
        "This is a faster alternative to `GET /protocols/{protocolId}/analyses`"
        " and `GET /protocols/{protocolId}/analyses/{analysisId}`."
        " For large analyses (10k+ commands), those other endpoints can take minutes to respond,"
        " whereas this one should only take a few seconds."
        "\n\n"
        "For a completed analysis, this returns the same JSON data as the"
        " `GET /protocols/:id/analyses/:id` endpoint, except that it's not wrapped in a top-level"
        " `data` object."
        "\n\n"
        "For a *pending* analysis, this returns a 404 response, unlike those other"
        ' endpoints, which return a 200 response with `"status": "pending"`.'
    ),
    responses={
        status.HTTP_404_NOT_FOUND: {
            "model": ErrorBody[Union[ProtocolNotFound, AnalysisNotFound]]
        },
    },
)
async def get_protocol_analysis_as_document(
    protocolId: str,
    analysisId: str,
    protocol_store: Annotated[ProtocolStore, Depends(get_protocol_store)],
    analysis_store: Annotated[AnalysisStore, Depends(get_analysis_store)],
) -> PlainTextResponse:
    """Get a protocol analysis by analysis ID.

    Arguments:
        protocolId: The ID of the protocol, pulled from the URL.
        analysisId: The ID of the analysis, pulled from the URL.
        protocol_store: Protocol resource storage.
        analysis_store: Analysis resource storage.
    """
    if not protocol_store.has(protocolId):
        raise ProtocolNotFound(detail=f"Protocol {protocolId} not found").as_error(
            status.HTTP_404_NOT_FOUND
        )

    try:
        # TODO(mm, 2022-04-28): This will erroneously return an analysis even if
        # this analysis isn't owned by this protocol. This should be an error.
        analysis = await analysis_store.get_as_document(analysisId)
    except AnalysisNotFoundError as error:
        raise AnalysisNotFound(detail=str(error)).as_error(
            status.HTTP_404_NOT_FOUND
        ) from error

    return PlainTextResponse(content=analysis, media_type="application/json")


@PydanticResponse.wrap_route(
    protocols_router.get,
    path="/protocols/{protocolId}/dataFiles",
    summary="Get all the data files used with the specified protocol.",
    description=(
        "Returns a list of all data files used in analyses and runs associated with"
        " the specified protocol."
    ),
    responses={
        status.HTTP_200_OK: {"model": SimpleMultiBody[DataFile]},
        status.HTTP_404_NOT_FOUND: {"model": ErrorBody[ProtocolNotFound]},
    },
)
async def get_protocol_data_files(
    protocolId: str,
    protocol_store: ProtocolStore = Depends(get_protocol_store),
) -> PydanticResponse[SimpleMultiBody[DataFile]]:
    """Get the list of all data files associated with a protocol.

    The list includes all files used in analysis and runs stored on the robot
    that are associated with the protocol.

    Arguments:
        protocolId: ID of the protocol whose files are to be fetched.
        protocol_store: Database of protocol resources.
    """
    if not protocol_store.has(protocolId):
        raise ProtocolNotFound(detail=f"Protocol {protocolId} not found").as_error(
            status.HTTP_404_NOT_FOUND
        )

    data_files = await protocol_store.get_referenced_data_files(protocolId)

    return await PydanticResponse.create(
        content=SimpleMultiBody.construct(
            data=data_files, meta=MultiBodyMeta(cursor=0, totalLength=len(data_files))
        )
    )<|MERGE_RESOLUTION|>--- conflicted
+++ resolved
@@ -197,7 +197,6 @@
     },
 )
 async def create_protocol(  # noqa: C901
-    files: Annotated[List[UploadFile], File(...)],
     protocol_directory: Annotated[Path, Depends(get_protocol_directory)],
     protocol_store: Annotated[ProtocolStore, Depends(get_protocol_store)],
     analysis_store: Annotated[AnalysisStore, Depends(get_analysis_store)],
@@ -218,6 +217,7 @@
     maximum_quick_transfer_protocols: Annotated[
         int, Depends(get_maximum_quick_transfer_protocols)
     ],
+    files: List[UploadFile] = File(...),
     # use Form because request is multipart/form-data
     # https://fastapi.tiangolo.com/tutorial/request-forms-and-files/
     key: Annotated[
@@ -231,7 +231,6 @@
                 " protocol resources on the robot."
             ),
         ),
-<<<<<<< HEAD
     ] = None,
     run_time_parameter_values: Annotated[
         Optional[str],
@@ -244,7 +243,7 @@
         ),
     ] = None,
     protocol_kind: Annotated[
-        Optional[ProtocolKind],
+        ProtocolKind,
         Form(
             description=(
                 "Whether this is a `standard` protocol or a `quick-transfer` protocol."
@@ -252,51 +251,14 @@
             ),
             alias="protocolKind",
         ),
+    ] = ProtocolKind.STANDARD,
+    run_time_parameter_files: Annotated[
+        Optional[str],
+        Form(
+            description="Param-file pairs of CSV run-time parameters defined in the protocol.",
+            alias="runTimeParameterFiles",
+        ),
     ] = None,
-=======
-    ),
-    run_time_parameter_values: Optional[str] = Form(
-        default=None,
-        description="Key-value pairs of run-time parameters defined in a protocol."
-        " Note that this is expected to be a string holding a JSON object."
-        " Also, if this data is included in the request, the server will"
-        " always trigger an analysis (for now).",
-        alias="runTimeParameterValues",
-    ),
-    protocol_kind: ProtocolKind = Form(
-        # This default needs to be kept in sync with the function body.
-        # See todo comments.
-        default=ProtocolKind.STANDARD,
-        description=(
-            "Whether this is a `standard` protocol or a `quick-transfer` protocol."
-            "if omitted, the protocol will be `standard` by default."
-        ),
-        alias="protocolKind",
-    ),
-    run_time_parameter_files: Optional[str] = Form(
-        default=None,
-        description="Param-file pairs of CSV run-time parameters defined in the protocol.",
-        alias="runTimeParameterFiles",
-    ),
-    protocol_directory: Path = Depends(get_protocol_directory),
-    protocol_store: ProtocolStore = Depends(get_protocol_store),
-    analysis_store: AnalysisStore = Depends(get_analysis_store),
-    file_reader_writer: FileReaderWriter = Depends(get_file_reader_writer),
-    protocol_reader: ProtocolReader = Depends(get_protocol_reader),
-    file_hasher: FileHasher = Depends(get_file_hasher),
-    analyses_manager: AnalysesManager = Depends(get_analyses_manager),
-    protocol_auto_deleter: ProtocolAutoDeleter = Depends(get_protocol_auto_deleter),
-    quick_transfer_protocol_auto_deleter: ProtocolAutoDeleter = Depends(
-        get_quick_transfer_protocol_auto_deleter
-    ),
-    robot_type: RobotType = Depends(get_robot_type),
-    protocol_id: str = Depends(get_unique_id, use_cache=False),
-    analysis_id: str = Depends(get_unique_id, use_cache=False),
-    created_at: datetime = Depends(get_current_time),
-    maximum_quick_transfer_protocols: int = Depends(
-        get_maximum_quick_transfer_protocols
-    ),
->>>>>>> 15fdd28c
 ) -> PydanticResponse[SimpleBody[Protocol]]:
     """Create a new protocol by uploading its files.
 
@@ -324,12 +286,8 @@
         created_at: Timestamp to attach to the new resource.
         maximum_quick_transfer_protocols: Robot setting value limiting stored quick transfers protocols.
     """
-    # We have to do these isinstance checks because if `runTimeParameterValues` or
-    # `protocolKind` are not specified in the request, then they get assigned a
-    # Form(default) value instead of just the default value. \(O.o)/
     # TODO: check if we can make our own "RTP multipart-form field" Pydantic type
     #  so we can validate the data contents and return a better error response.
-    # TODO: check if this is still necessary after converting FastAPI args to Annotated.
     parsed_rtp_values = (
         json.loads(run_time_parameter_values)
         if isinstance(run_time_parameter_values, str)
@@ -340,8 +298,6 @@
         if isinstance(run_time_parameter_files, str)
         else {}
     )
-    if not isinstance(protocol_kind, ProtocolKind):
-        protocol_kind = ProtocolKind.STANDARD
 
     if protocol_kind == ProtocolKind.QUICK_TRANSFER:
         quick_transfer_protocols = [
