"""Router for /protocols endpoints."""

import json
import logging
from textwrap import dedent
from datetime import datetime
from pathlib import Path
from typing import Annotated, List, Literal, Optional, Union, Tuple

from opentrons.protocol_engine.types import (
    PrimitiveRunTimeParamValuesType,
    CSVRuntimeParamPaths,
)
from opentrons_shared_data.robot import user_facing_robot_type
from opentrons.util.performance_helpers import TrackingFunctions

from fastapi import (
    APIRouter,
    Depends,
    File,
    HTTPException,
    Query,
    UploadFile,
    status,
    Form,
)
from fastapi.responses import PlainTextResponse
from pydantic import BaseModel, Field

from opentrons.protocol_reader import (
    ProtocolReader,
    ProtocolFilesInvalidError,
    FileReaderWriter,
    FileHasher,
)
from opentrons_shared_data.robot.types import RobotType

from robot_server.errors.error_responses import ErrorDetails, ErrorBody
from robot_server.hardware import get_robot_type
from robot_server.service.dependencies import get_unique_id, get_current_time
from robot_server.service.json_api import (
    Body,
    SimpleBody,
    SimpleMultiBody,
    SimpleEmptyBody,
    MultiBodyMeta,
    PydanticResponse,
    RequestModel,
)
from robot_server.data_files.dependencies import (
    get_data_files_directory,
    get_data_files_store,
)
from robot_server.data_files.data_files_store import DataFilesStore
from robot_server.data_files.models import DataFile, FileIdNotFound, FileIdNotFoundError

from .analyses_manager import AnalysesManager, FailedToInitializeAnalyzer

from .protocol_auto_deleter import ProtocolAutoDeleter
from .protocol_models import Protocol, ProtocolFile, Metadata, ProtocolKind
from .analysis_store import AnalysisStore, AnalysisNotFoundError, AnalysisIsPendingError
from .analysis_models import (
    ProtocolAnalysis,
    AnalysisRequest,
    AnalysisSummary,
    AnalysisStatus,
)
from .protocol_store import (
    ProtocolStore,
    ProtocolResource,
    ProtocolNotFoundError,
    ProtocolUsedByRunError,
)
from .dependencies import (
    get_protocol_auto_deleter,
    get_quick_transfer_protocol_auto_deleter,
    get_protocol_reader,
    get_protocol_store,
    get_analysis_store,
    get_analyses_manager,
    get_protocol_directory,
    get_file_reader_writer,
    get_file_hasher,
    get_maximum_quick_transfer_protocols,
)

log = logging.getLogger(__name__)


class ProtocolNotFound(ErrorDetails):
    """An error returned when a given protocol cannot be found."""

    id: Literal["ProtocolNotFound"] = "ProtocolNotFound"
    title: str = "Protocol Not Found"


class AnalysisNotFound(ErrorDetails):
    """An error returned when a given protocol analysis cannot be found."""

    id: Literal["AnalysisNotFound"] = "AnalysisNotFound"
    title: str = "Protocol Analysis Not Found"


class LastAnalysisPending(ErrorDetails):
    """An error returned when the most recent analysis of a protocol is still pending."""

    id: Literal["LastAnalysisPending"] = "LastAnalysisPending"
    title: str = "Last Analysis Still Pending."


class ProtocolFilesInvalid(ErrorDetails):
    """An error returned when an uploaded protocol files are invalid."""

    id: Literal["ProtocolFilesInvalid"] = "ProtocolFilesInvalid"
    title: str = "Protocol File(s) Invalid"


class ProtocolRobotTypeMismatch(ErrorDetails):
    """An error returned when an uploaded protocol is for a different type of robot.

    For example, if the protocol is for an OT-3, but this server is running on an OT-2.
    """

    id: Literal["ProtocolRobotTypeMismatch"] = "ProtocolRobotTypeMismatch"
    title: str = "Protocol For Different Robot Type"


class ProtocolUsedByRun(ErrorDetails):
    """An error returned when a protocol is used by a run and cannot be deleted."""

    id: Literal["ProtocolUsedByRun"] = "ProtocolUsedByRun"
    title: str = "Protocol Used by Run"


class RunLink(BaseModel):
    """Link to a run resource."""

    id: str = Field(..., description="The run's id")
    href: str = Field(..., description="The run's URL")


class ProtocolLinks(BaseModel):
    """Links returned along with a protocol resource."""

    referencingRuns: List[RunLink] = Field(
        ...,
        description=(
            "Links to runs that reference the protocol,"
            " in order from the oldest run to the newest run."
        ),
    )


protocols_router = APIRouter()


@PydanticResponse.wrap_route(
    protocols_router.post,
    path="/protocols",
    summary="Upload a protocol",
    description=dedent(
        """
        Upload a protocol to your device. You may include the following files:

        - A single Python protocol file and 0 or more custom labware JSON files
        - A single JSON protocol file (any additional labware files will be ignored)

        When too many protocols already exist, old ones will be automatically deleted
        to make room for the new one.
        A protocol will never be automatically deleted if there's a run
        referring to it, though. (See the `/runs/` endpoints.)

        If you upload the exact same set of files multiple times, the first protocol
        resource will be returned instead of creating duplicate ones.

        When a new protocol resource is created, an analysis is started for it.
        A new analysis is also started if the same protocol file is uploaded but with
        a different set of run-time parameter values than the most recent request.
        See the `/protocols/{id}/analyses/` endpoints for more details.

        You can provide the kind of protocol with the `protocol_kind` form data
        The protocol kind can be:

        - `quick-transfer` for Quick Transfer protocols
        - `standard`       for non Quick transfer protocols

        if the `protocol_kind` is None it will be defaulted to `standard`.

        Quick transfer protocols:
        - Do not store any run history
        - Do not get auto deleted, instead they have a fixed max count.
        """
    ),
    status_code=status.HTTP_201_CREATED,
    responses={
        status.HTTP_200_OK: {"model": SimpleBody[Protocol]},
        status.HTTP_201_CREATED: {"model": SimpleBody[Protocol]},
        status.HTTP_400_BAD_REQUEST: {"model": ErrorBody[FileIdNotFound]},
        status.HTTP_422_UNPROCESSABLE_ENTITY: {
            "model": ErrorBody[Union[ProtocolFilesInvalid, ProtocolRobotTypeMismatch]]
        },
        status.HTTP_503_SERVICE_UNAVAILABLE: {"model": ErrorBody[LastAnalysisPending]},
    },
)
async def create_protocol(  # noqa: C901
    protocol_directory: Annotated[Path, Depends(get_protocol_directory)],
    protocol_store: Annotated[ProtocolStore, Depends(get_protocol_store)],
    analysis_store: Annotated[AnalysisStore, Depends(get_analysis_store)],
    file_reader_writer: Annotated[FileReaderWriter, Depends(get_file_reader_writer)],
    protocol_reader: Annotated[ProtocolReader, Depends(get_protocol_reader)],
    file_hasher: Annotated[FileHasher, Depends(get_file_hasher)],
    analyses_manager: Annotated[AnalysesManager, Depends(get_analyses_manager)],
    protocol_auto_deleter: Annotated[
        ProtocolAutoDeleter, Depends(get_protocol_auto_deleter)
    ],
    quick_transfer_protocol_auto_deleter: Annotated[
        ProtocolAutoDeleter, Depends(get_quick_transfer_protocol_auto_deleter)
    ],
    robot_type: Annotated[RobotType, Depends(get_robot_type)],
    protocol_id: Annotated[str, Depends(get_unique_id, use_cache=False)],
    analysis_id: Annotated[str, Depends(get_unique_id, use_cache=False)],
    created_at: Annotated[datetime, Depends(get_current_time)],
    maximum_quick_transfer_protocols: Annotated[
        int, Depends(get_maximum_quick_transfer_protocols)
    ],
    files: List[UploadFile] = File(...),
    # use Form because request is multipart/form-data
    # https://fastapi.tiangolo.com/tutorial/request-forms-and-files/
    key: Annotated[
        Optional[str],
        Form(
            description=(
                "An arbitrary client-defined string to attach to the new protocol resource."
                " This should be no longer than ~100 characters or so."
                " It's intended to store something like a UUID, to help clients that store"
                " protocols locally keep track of which local files correspond to which"
                " protocol resources on the robot."
            ),
        ),
    ] = None,
    run_time_parameter_values: Annotated[
        Optional[str],
        Form(
            description="Key-value pairs of run-time parameters defined in a protocol."
            " Note that this is expected to be a string holding a JSON object."
            " Also, if this data is included in the request, the server will"
            " always trigger an analysis (for now).",
            alias="runTimeParameterValues",
        ),
<<<<<<< HEAD
    ] = None,
    protocol_kind: Annotated[
        ProtocolKind,
        Form(
            description=(
                "Whether this is a `standard` protocol or a `quick-transfer` protocol."
                "if omitted, the protocol will be `standard` by default."
            ),
            alias="protocolKind",
        ),
    ] = ProtocolKind.STANDARD,
    run_time_parameter_files: Annotated[
        Optional[str],
        Form(
            description="Param-file pairs of CSV run-time parameters defined in the protocol.",
            alias="runTimeParameterFiles",
        ),
    ] = None,
=======
        alias="protocolKind",
    ),
    run_time_parameter_files: Optional[str] = Form(
        default=None,
        description="Param-file pairs of CSV run-time parameters defined in the protocol.",
        alias="runTimeParameterFiles",
    ),
    protocol_directory: Path = Depends(get_protocol_directory),
    protocol_store: ProtocolStore = Depends(get_protocol_store),
    analysis_store: AnalysisStore = Depends(get_analysis_store),
    file_reader_writer: FileReaderWriter = Depends(get_file_reader_writer),
    protocol_reader: ProtocolReader = Depends(get_protocol_reader),
    file_hasher: FileHasher = Depends(get_file_hasher),
    analyses_manager: AnalysesManager = Depends(get_analyses_manager),
    protocol_auto_deleter: ProtocolAutoDeleter = Depends(get_protocol_auto_deleter),
    quick_transfer_protocol_auto_deleter: ProtocolAutoDeleter = Depends(
        get_quick_transfer_protocol_auto_deleter
    ),
    data_files_directory: Path = Depends(get_data_files_directory),
    data_files_store: DataFilesStore = Depends(get_data_files_store),
    robot_type: RobotType = Depends(get_robot_type),
    protocol_id: str = Depends(get_unique_id, use_cache=False),
    analysis_id: str = Depends(get_unique_id, use_cache=False),
    created_at: datetime = Depends(get_current_time),
    maximum_quick_transfer_protocols: int = Depends(
        get_maximum_quick_transfer_protocols
    ),
>>>>>>> 3a27f066
) -> PydanticResponse[SimpleBody[Protocol]]:
    """Create a new protocol by uploading its files.

    Arguments:
        files: List of uploaded files, from form-data.
        key: Optional key for cli-side tracking
        run_time_parameter_values: Key value pairs of primitive run-time parameters defined in a protocol.
        run_time_parameter_files: Stringified dictionary of CSV parameters and their file IDs
        protocol_kind: Optional key representing the kind of protocol.
        protocol_directory: Location to store uploaded files.
        protocol_store: In-memory database of protocol resources.
        analysis_store: In-memory database of protocol analyses.
        file_hasher: File hashing interface.
        file_reader_writer: Input file reader/writer.
        protocol_reader: Protocol file reading interface.
        analyses_manager: Protocol analysis managing interface.
        protocol_auto_deleter: An interface to delete old resources to make room for
            the new protocol.
        quick_transfer_protocol_auto_deleter: An interface to delete old quick
            transfer resources to make room for the new protocol.
        data_files_directory: Persistence directory for data files.
        data_files_store: Database of data file resources.
        robot_type: The type of this robot. Protocols meant for other robot types
            are rejected.
        protocol_id: Unique identifier to attach to the protocol resource.
        analysis_id: Unique identifier to attach to the analysis resource.
        created_at: Timestamp to attach to the new resource.
        maximum_quick_transfer_protocols: Robot setting value limiting stored quick transfers protocols.
    """
    # TODO: check if we can make our own "RTP multipart-form field" Pydantic type
    #  so we can validate the data contents and return a better error response.
    parsed_rtp_values = (
        json.loads(run_time_parameter_values)
        if isinstance(run_time_parameter_values, str)
        else {}
    )
    parsed_rtp_files = (
        json.loads(run_time_parameter_files)
        if isinstance(run_time_parameter_files, str)
        else {}
    )

    if protocol_kind == ProtocolKind.QUICK_TRANSFER:
        quick_transfer_protocols = [
            protocol
            for protocol in protocol_store.get_all()
            if protocol.protocol_kind == ProtocolKind.QUICK_TRANSFER
        ]
        if len(quick_transfer_protocols) >= maximum_quick_transfer_protocols:
            raise HTTPException(
                status_code=409, detail="Maximum quick transfer protocols exceeded"
            )

    for file in files:
        # TODO(mm, 2024-02-07): Investigate whether the filename can actually be None.
        assert file.filename is not None
    buffered_files = await file_reader_writer.read(files=files)  # type: ignore[arg-type]

    try:
        rtp_paths = {
            name: data_files_directory / file_id / data_files_store.get(file_id).name
            for name, file_id in parsed_rtp_files.items()
        }
    except FileIdNotFoundError as e:
        raise FileIdNotFound(detail=str(e)).as_error(status.HTTP_400_BAD_REQUEST)

    content_hash = await file_hasher.hash(buffered_files)
    cached_protocol_id = protocol_store.get_id_by_hash(content_hash)

    if cached_protocol_id is not None:

        @TrackingFunctions.track_getting_cached_protocol_analysis
        async def _get_cached_protocol_analysis() -> PydanticResponse[
            SimpleBody[Protocol]
        ]:
            resource = protocol_store.get(protocol_id=cached_protocol_id)
            try:
                analysis_summaries, _ = await _start_new_analysis_if_necessary(
                    protocol_id=cached_protocol_id,
                    analysis_id=analysis_id,
                    force_analyze=False,
                    rtp_values=parsed_rtp_values,
                    rtp_files=rtp_paths,
                    protocol_resource=protocol_store.get(
                        protocol_id=cached_protocol_id
                    ),
                    analysis_store=analysis_store,
                    analyses_manager=analyses_manager,
                )
            except AnalysisIsPendingError as error:
                raise LastAnalysisPending(detail=str(error)).as_error(
                    status.HTTP_503_SERVICE_UNAVAILABLE
                ) from error

            data = Protocol.construct(
                id=cached_protocol_id,
                createdAt=resource.created_at,
                protocolKind=resource.protocol_kind,
                protocolType=resource.source.config.protocol_type,
                robotType=resource.source.robot_type,
                metadata=Metadata.parse_obj(resource.source.metadata),
                analysisSummaries=analysis_summaries,
                key=resource.protocol_key,
                files=[
                    ProtocolFile(name=f.path.name, role=f.role)
                    for f in resource.source.files
                ],
            )

            log.info(
                f'Protocol with id "{cached_protocol_id}" with same contents already exists.'
                f" Returning existing protocol data in response payload."
            )

            return await PydanticResponse.create(
                content=SimpleBody.construct(data=data),
                # not returning a 201 because we're not actually creating a new resource
                status_code=status.HTTP_200_OK,
            )

        return await _get_cached_protocol_analysis()

    try:
        source = await protocol_reader.save(
            files=buffered_files,
            directory=protocol_directory / protocol_id,
            content_hash=content_hash,
        )
    except ProtocolFilesInvalidError as e:
        raise ProtocolFilesInvalid(detail=str(e)).as_error(
            status.HTTP_422_UNPROCESSABLE_ENTITY
        ) from e

    if source.robot_type != robot_type:
        raise ProtocolRobotTypeMismatch(
            detail=(
                f"This protocol is for {user_facing_robot_type(source.robot_type)} robots."
                f" It can't be analyzed or run on this robot,"
                f" which is {user_facing_robot_type(robot_type, include_article=True)}."
            )
        ).as_error(status.HTTP_422_UNPROCESSABLE_ENTITY)

    protocol_resource = ProtocolResource(
        protocol_id=protocol_id,
        created_at=created_at,
        source=source,
        protocol_key=key,
        protocol_kind=protocol_kind,
    )

    protocol_deleter: ProtocolAutoDeleter = protocol_auto_deleter
    if protocol_kind == ProtocolKind.QUICK_TRANSFER:
        protocol_deleter = quick_transfer_protocol_auto_deleter
    protocol_deleter.make_room_for_new_protocol()
    protocol_store.insert(protocol_resource)

    analysis_summaries, _ = await _start_new_analysis_if_necessary(
        protocol_id=protocol_id,
        analysis_id=analysis_id,
        force_analyze=True,
        rtp_values=parsed_rtp_values,
        rtp_files=rtp_paths,
        protocol_resource=protocol_resource,
        analysis_store=analysis_store,
        analyses_manager=analyses_manager,
    )

    data = Protocol(
        id=protocol_id,
        createdAt=created_at,
        protocolKind=protocol_kind,
        protocolType=source.config.protocol_type,
        robotType=source.robot_type,
        metadata=Metadata.parse_obj(source.metadata),
        analysisSummaries=analysis_summaries,
        key=key,
        files=[ProtocolFile(name=f.path.name, role=f.role) for f in source.files],
    )

    log.info(f'Created protocol "{protocol_id}" and started analysis "{analysis_id}".')

    return await PydanticResponse.create(
        content=SimpleBody.construct(data=data),
        status_code=status.HTTP_201_CREATED,
    )


async def _start_new_analysis_if_necessary(
    protocol_id: str,
    analysis_id: str,
    force_analyze: bool,
    rtp_values: PrimitiveRunTimeParamValuesType,
    rtp_files: CSVRuntimeParamPaths,
    protocol_resource: ProtocolResource,
    analysis_store: AnalysisStore,
    analyses_manager: AnalysesManager,
) -> Tuple[List[AnalysisSummary], bool]:
    """Check RTP values and start a new analysis if necessary.

    Returns a tuple of the latest list of analysis summaries (including any newly
    started analysis) and whether a new analysis was started.
    """
    analyses = analysis_store.get_summaries_by_protocol(protocol_id=protocol_id)
    started_new_analysis = False

    try:
        analyzer = await analyses_manager.initialize_analyzer(
            analysis_id=analysis_id,
            protocol_resource=protocol_resource,
            run_time_param_values=rtp_values,
            run_time_param_paths=rtp_files,
        )
    except FailedToInitializeAnalyzer:
        analyses.append(
            AnalysisSummary(
                id=analysis_id,
                status=AnalysisStatus.COMPLETED,
            )
        )
    else:
        if (
            force_analyze
            or
            # Unexpected situations, like powering off the robot after a protocol upload
            # but before the analysis is complete, can leave the protocol resource
            # without an associated analysis.
            len(analyses) == 0
            or
            # The most recent analysis was done using different RTP values
            not await analysis_store.matching_rtp_values_in_analysis(
                last_analysis_summary=analyses[-1],
                new_parameters=analyzer.get_verified_run_time_parameters(),
            )
        ):
            started_new_analysis = True
            analyses.append(
                await analyses_manager.start_analysis(
                    analysis_id=analysis_id,
                    analyzer=analyzer,
                )
            )

    return analyses, started_new_analysis


@PydanticResponse.wrap_route(
    protocols_router.get,
    path="/protocols",
    summary="Get uploaded protocols",
    description="""
    Return all stored protocols by default, in order from first-uploaded to last-uploaded.
    You can provide the kind of protocol with the `protocolKind` query arg
    """,
    responses={status.HTTP_200_OK: {"model": SimpleMultiBody[Protocol]}},
)
async def get_protocols(
    protocol_store: Annotated[ProtocolStore, Depends(get_protocol_store)],
    analysis_store: Annotated[AnalysisStore, Depends(get_analysis_store)],
    protocol_kind: Annotated[
        Optional[ProtocolKind],
        Query(
            description=(
                "Specify the kind of protocols you want to return."
                " protocol kind can be `quick-transfer` or `standard` "
                " If this is omitted or `null`, all protocols will be returned."
            ),
            alias="protocolKind",
        ),
    ] = None,
) -> PydanticResponse[SimpleMultiBody[Protocol]]:
    """Get a list of all currently uploaded protocols.

    Args:
        protocol_kind: Query arg to filter the kind of protocol.
        protocol_store: In-memory database of protocol resources.
        analysis_store: In-memory database of protocol analyses.
    """
    protocol_resources = protocol_store.get_all()
    data = [
        Protocol.construct(
            id=r.protocol_id,
            createdAt=r.created_at,
            protocolKind=r.protocol_kind,
            protocolType=r.source.config.protocol_type,
            robotType=r.source.robot_type,
            metadata=Metadata.parse_obj(r.source.metadata),
            analysisSummaries=analysis_store.get_summaries_by_protocol(r.protocol_id),
            key=r.protocol_key,
            files=[ProtocolFile(name=f.path.name, role=f.role) for f in r.source.files],
        )
        for r in protocol_resources
        if (protocol_kind in [None, r.protocol_kind])
    ]
    meta = MultiBodyMeta(cursor=0, totalLength=len(data))

    return await PydanticResponse.create(
        content=SimpleMultiBody.construct(data=data, meta=meta),
        status_code=status.HTTP_200_OK,
    )


@PydanticResponse.wrap_route(
    protocols_router.get,
    path="/protocols/ids",
    summary="[Internal] Get uploaded protocol IDs",
    description=(
        "Get the IDs of all protocols stored on the server."
        "\n\n"
        "**Warning:**"
        " This is an experimental endpoint and is only meant for internal use by Opentrons."
        " We might remove it or change its behavior without warning."
    ),
    responses={status.HTTP_200_OK: {"model": SimpleMultiBody[str]}},
)
async def get_protocol_ids(
    protocol_store: Annotated[ProtocolStore, Depends(get_protocol_store)],
) -> PydanticResponse[SimpleMultiBody[str]]:
    """Get a list of all protocol ids stored on the server.

    Args:
        protocol_store: In-memory database of protocol resources.
    """
    protocol_ids = protocol_store.get_all_ids()

    meta = MultiBodyMeta(cursor=0, totalLength=len(protocol_ids))

    return await PydanticResponse.create(
        content=SimpleMultiBody.construct(data=protocol_ids, meta=meta)
    )


@PydanticResponse.wrap_route(
    protocols_router.get,
    path="/protocols/{protocolId}",
    summary="Get an uploaded protocol",
    responses={
        status.HTTP_200_OK: {"model": Body[Protocol, ProtocolLinks]},
        status.HTTP_404_NOT_FOUND: {"model": ErrorBody[ProtocolNotFound]},
    },
)
async def get_protocol_by_id(
    protocolId: str,
    protocol_store: Annotated[ProtocolStore, Depends(get_protocol_store)],
    analysis_store: Annotated[AnalysisStore, Depends(get_analysis_store)],
) -> PydanticResponse[Body[Protocol, ProtocolLinks]]:
    """Get an uploaded protocol by ID.

    Args:
        protocolId: Protocol identifier to fetch, pulled from URL.
        protocol_store: In-memory database of protocol resources.
        analysis_store: In-memory database of protocol analyses.
    """
    try:
        resource = protocol_store.get(protocol_id=protocolId)
    except ProtocolNotFoundError as e:
        raise ProtocolNotFound(detail=str(e)).as_error(status.HTTP_404_NOT_FOUND)

    analyses = analysis_store.get_summaries_by_protocol(protocol_id=protocolId)
    referencing_run_ids = protocol_store.get_referencing_run_ids(protocolId)

    data = Protocol.construct(
        id=protocolId,
        createdAt=resource.created_at,
        protocolKind=resource.protocol_kind,
        protocolType=resource.source.config.protocol_type,
        robotType=resource.source.robot_type,
        metadata=Metadata.parse_obj(resource.source.metadata),
        analysisSummaries=analyses,
        key=resource.protocol_key,
        files=[
            ProtocolFile(name=f.path.name, role=f.role) for f in resource.source.files
        ],
    )

    links = ProtocolLinks.construct(
        referencingRuns=[
            RunLink.construct(id=run_id, href=f"/runs/{run_id}")
            for run_id in referencing_run_ids
        ]
    )

    return await PydanticResponse.create(
        content=Body.construct(
            data=data,
            links=links,
        ),
        status_code=status.HTTP_200_OK,
    )


@PydanticResponse.wrap_route(
    protocols_router.delete,
    path="/protocols/{protocolId}",
    summary="Delete an uploaded protocol",
    responses={
        status.HTTP_200_OK: {"model": SimpleEmptyBody},
        status.HTTP_404_NOT_FOUND: {"model": ErrorBody[ProtocolNotFound]},
        status.HTTP_409_CONFLICT: {"model": ErrorBody[ProtocolUsedByRun]},
    },
)
async def delete_protocol_by_id(
    protocolId: str,
    protocol_store: Annotated[ProtocolStore, Depends(get_protocol_store)],
) -> PydanticResponse[SimpleEmptyBody]:
    """Delete an uploaded protocol by ID.

    Arguments:
        protocolId: Protocol identifier to delete, pulled from URL.
        protocol_store: In-memory database of protocol resources.
    """
    try:
        protocol_store.remove(protocol_id=protocolId)

    except ProtocolNotFoundError as e:
        raise ProtocolNotFound(detail=str(e)).as_error(status.HTTP_404_NOT_FOUND) from e

    except ProtocolUsedByRunError as e:
        raise ProtocolUsedByRun(detail=str(e)).as_error(status.HTTP_409_CONFLICT) from e

    return await PydanticResponse.create(
        content=SimpleEmptyBody.construct(),
        status_code=status.HTTP_200_OK,
    )


@PydanticResponse.wrap_route(
    protocols_router.post,
    path="/protocols/{protocolId}/analyses",
    summary="Analyze the protocol",
    description=dedent(
        """
        Generate an analysis for the protocol, based on last analysis and current request data.
        """
    ),
    status_code=status.HTTP_201_CREATED,
    responses={
        status.HTTP_200_OK: {"model": SimpleMultiBody[AnalysisSummary]},
        status.HTTP_201_CREATED: {"model": SimpleMultiBody[AnalysisSummary]},
        status.HTTP_400_BAD_REQUEST: {"model": ErrorBody[FileIdNotFound]},
        status.HTTP_404_NOT_FOUND: {"model": ErrorBody[ProtocolNotFound]},
        status.HTTP_503_SERVICE_UNAVAILABLE: {"model": ErrorBody[LastAnalysisPending]},
    },
)
async def create_protocol_analysis(
    protocolId: str,
    protocol_store: Annotated[ProtocolStore, Depends(get_protocol_store)],
    analysis_store: Annotated[AnalysisStore, Depends(get_analysis_store)],
    analyses_manager: Annotated[AnalysesManager, Depends(get_analyses_manager)],
    analysis_id: Annotated[str, Depends(get_unique_id, use_cache=False)],
    request_body: Optional[RequestModel[AnalysisRequest]] = None,
<<<<<<< HEAD
=======
    protocol_store: ProtocolStore = Depends(get_protocol_store),
    analysis_store: AnalysisStore = Depends(get_analysis_store),
    analyses_manager: AnalysesManager = Depends(get_analyses_manager),
    analysis_id: str = Depends(get_unique_id, use_cache=False),
    data_files_directory: Path = Depends(get_data_files_directory),
    data_files_store: DataFilesStore = Depends(get_data_files_store),
>>>>>>> 3a27f066
) -> PydanticResponse[SimpleMultiBody[AnalysisSummary]]:
    """Start a new analysis for the given existing protocol.

    Starts a new analysis for the protocol along with the provided run-time parameter
    values (if any) and file IDs (if any), and appends it to the existing analyses.

    If the last analysis in the existing analyses used the same RTP values, then a new
    analysis is not created.

    If `forceAnalyze` is True, this will always start a new analysis.

    Returns: List of analysis summaries available for the protocol, ordered as
             most recently started analysis last.
    """
    if not protocol_store.has(protocolId):
        raise ProtocolNotFound(detail=f"Protocol {protocolId} not found").as_error(
            status.HTTP_404_NOT_FOUND
        )

    rtp_files = request_body.data.runTimeParameterFiles if request_body else {}

    try:
        rtp_paths = {
            name: data_files_directory / file_id / data_files_store.get(file_id).name
            for name, file_id in rtp_files.items()
        }
    except FileIdNotFoundError as e:
        raise FileIdNotFound(detail=str(e)).as_error(status.HTTP_400_BAD_REQUEST)

    try:
        (
            analysis_summaries,
            started_new_analysis,
        ) = await _start_new_analysis_if_necessary(
            protocol_id=protocolId,
            analysis_id=analysis_id,
            force_analyze=request_body.data.forceReAnalyze if request_body else False,
            rtp_values=request_body.data.runTimeParameterValues if request_body else {},
            rtp_files=rtp_paths,
            protocol_resource=protocol_store.get(protocol_id=protocolId),
            analysis_store=analysis_store,
            analyses_manager=analyses_manager,
        )
    except AnalysisIsPendingError as error:
        raise LastAnalysisPending(detail=str(error)).as_error(
            status.HTTP_503_SERVICE_UNAVAILABLE
        ) from error
    return await PydanticResponse.create(
        content=SimpleMultiBody.construct(
            data=analysis_summaries,
            meta=MultiBodyMeta(cursor=0, totalLength=len(analysis_summaries)),
        ),
        status_code=(
            status.HTTP_201_CREATED if started_new_analysis else status.HTTP_200_OK
        ),
    )


@PydanticResponse.wrap_route(
    protocols_router.get,
    path="/protocols/{protocolId}/analyses",
    summary="Get a protocol's analyses",
    responses={
        status.HTTP_200_OK: {"model": SimpleMultiBody[ProtocolAnalysis]},
        status.HTTP_404_NOT_FOUND: {"model": ErrorBody[ProtocolNotFound]},
    },
)
async def get_protocol_analyses(
    protocolId: str,
    protocol_store: Annotated[ProtocolStore, Depends(get_protocol_store)],
    analysis_store: Annotated[AnalysisStore, Depends(get_analysis_store)],
) -> PydanticResponse[SimpleMultiBody[ProtocolAnalysis]]:
    """Get a protocol's full analyses list.

    Analyses are returned in order from least-recently started to most-recently started.

    Arguments:
        protocolId: Protocol identifier to delete, pulled from URL.
        protocol_store: Database of protocol resources.
        analysis_store: Database of analysis resources.
    """
    if not protocol_store.has(protocolId):
        raise ProtocolNotFound(detail=f"Protocol {protocolId} not found").as_error(
            status.HTTP_404_NOT_FOUND
        )

    analyses = await analysis_store.get_by_protocol(protocolId)

    return await PydanticResponse.create(
        content=SimpleMultiBody.construct(
            data=analyses,
            meta=MultiBodyMeta(cursor=0, totalLength=len(analyses)),
        )
    )


@PydanticResponse.wrap_route(
    protocols_router.get,
    path="/protocols/{protocolId}/analyses/{analysisId}",
    summary="Get one of a protocol's analyses",
    responses={
        status.HTTP_200_OK: {"model": SimpleBody[ProtocolAnalysis]},
        status.HTTP_404_NOT_FOUND: {
            "model": ErrorBody[Union[ProtocolNotFound, AnalysisNotFound]]
        },
    },
)
async def get_protocol_analysis_by_id(
    protocolId: str,
    analysisId: str,
    protocol_store: Annotated[ProtocolStore, Depends(get_protocol_store)],
    analysis_store: Annotated[AnalysisStore, Depends(get_analysis_store)],
) -> PydanticResponse[SimpleBody[ProtocolAnalysis]]:
    """Get a protocol analysis by analysis ID.

    Arguments:
        protocolId: The ID of the protocol, pulled from the URL.
        analysisId: The ID of the analysis, pulled from the URL.
        protocol_store: Protocol resource storage.
        analysis_store: Analysis resource storage.
    """
    if not protocol_store.has(protocolId):
        raise ProtocolNotFound(detail=f"Protocol {protocolId} not found").as_error(
            status.HTTP_404_NOT_FOUND
        )

    try:
        # TODO(mm, 2022-04-28): This will erroneously return an analysis even if
        # this analysis isn't owned by this protocol. This should be an error.
        analysis = await analysis_store.get(analysisId)
    except AnalysisNotFoundError as error:
        raise AnalysisNotFound(detail=str(error)).as_error(
            status.HTTP_404_NOT_FOUND
        ) from error

    return await PydanticResponse.create(content=SimpleBody.construct(data=analysis))


@protocols_router.get(
    path="/protocols/{protocolId}/analyses/{analysisId}/asDocument",
    summary="[Experimental] Get one of a protocol's analyses as a raw document",
    description=(
        "**Warning:** This endpoint is experimental. We may change or remove it without warning."
        "\n\n"
        "This is a faster alternative to `GET /protocols/{protocolId}/analyses`"
        " and `GET /protocols/{protocolId}/analyses/{analysisId}`."
        " For large analyses (10k+ commands), those other endpoints can take minutes to respond,"
        " whereas this one should only take a few seconds."
        "\n\n"
        "For a completed analysis, this returns the same JSON data as the"
        " `GET /protocols/:id/analyses/:id` endpoint, except that it's not wrapped in a top-level"
        " `data` object."
        "\n\n"
        "For a *pending* analysis, this returns a 404 response, unlike those other"
        ' endpoints, which return a 200 response with `"status": "pending"`.'
    ),
    responses={
        status.HTTP_404_NOT_FOUND: {
            "model": ErrorBody[Union[ProtocolNotFound, AnalysisNotFound]]
        },
    },
)
async def get_protocol_analysis_as_document(
    protocolId: str,
    analysisId: str,
    protocol_store: Annotated[ProtocolStore, Depends(get_protocol_store)],
    analysis_store: Annotated[AnalysisStore, Depends(get_analysis_store)],
) -> PlainTextResponse:
    """Get a protocol analysis by analysis ID.

    Arguments:
        protocolId: The ID of the protocol, pulled from the URL.
        analysisId: The ID of the analysis, pulled from the URL.
        protocol_store: Protocol resource storage.
        analysis_store: Analysis resource storage.
    """
    if not protocol_store.has(protocolId):
        raise ProtocolNotFound(detail=f"Protocol {protocolId} not found").as_error(
            status.HTTP_404_NOT_FOUND
        )

    try:
        # TODO(mm, 2022-04-28): This will erroneously return an analysis even if
        # this analysis isn't owned by this protocol. This should be an error.
        analysis = await analysis_store.get_as_document(analysisId)
    except AnalysisNotFoundError as error:
        raise AnalysisNotFound(detail=str(error)).as_error(
            status.HTTP_404_NOT_FOUND
        ) from error

    return PlainTextResponse(content=analysis, media_type="application/json")


@PydanticResponse.wrap_route(
    protocols_router.get,
    path="/protocols/{protocolId}/dataFiles",
    summary="Get all the data files used with the specified protocol.",
    description=(
        "Returns a list of all data files used in analyses and runs associated with"
        " the specified protocol."
    ),
    responses={
        status.HTTP_200_OK: {"model": SimpleMultiBody[DataFile]},
        status.HTTP_404_NOT_FOUND: {"model": ErrorBody[ProtocolNotFound]},
    },
)
async def get_protocol_data_files(
    protocolId: str,
    protocol_store: ProtocolStore = Depends(get_protocol_store),
) -> PydanticResponse[SimpleMultiBody[DataFile]]:
    """Get the list of all data files associated with a protocol.

    The list includes all files used in analysis and runs stored on the robot
    that are associated with the protocol.

    Arguments:
        protocolId: ID of the protocol whose files are to be fetched.
        protocol_store: Database of protocol resources.
    """
    if not protocol_store.has(protocolId):
        raise ProtocolNotFound(detail=f"Protocol {protocolId} not found").as_error(
            status.HTTP_404_NOT_FOUND
        )

    data_files = await protocol_store.get_referenced_data_files(protocolId)

    return await PydanticResponse.create(
        content=SimpleMultiBody.construct(
            data=data_files, meta=MultiBodyMeta(cursor=0, totalLength=len(data_files))
        )
    )<|MERGE_RESOLUTION|>--- conflicted
+++ resolved
@@ -213,6 +213,8 @@
     protocol_auto_deleter: Annotated[
         ProtocolAutoDeleter, Depends(get_protocol_auto_deleter)
     ],
+    data_files_directory: Annotated[Path, Depends(get_data_files_directory)],
+    data_files_store: Annotated[DataFilesStore, Depends(get_data_files_store)],
     quick_transfer_protocol_auto_deleter: Annotated[
         ProtocolAutoDeleter, Depends(get_quick_transfer_protocol_auto_deleter)
     ],
@@ -247,7 +249,6 @@
             " always trigger an analysis (for now).",
             alias="runTimeParameterValues",
         ),
-<<<<<<< HEAD
     ] = None,
     protocol_kind: Annotated[
         ProtocolKind,
@@ -266,35 +267,6 @@
             alias="runTimeParameterFiles",
         ),
     ] = None,
-=======
-        alias="protocolKind",
-    ),
-    run_time_parameter_files: Optional[str] = Form(
-        default=None,
-        description="Param-file pairs of CSV run-time parameters defined in the protocol.",
-        alias="runTimeParameterFiles",
-    ),
-    protocol_directory: Path = Depends(get_protocol_directory),
-    protocol_store: ProtocolStore = Depends(get_protocol_store),
-    analysis_store: AnalysisStore = Depends(get_analysis_store),
-    file_reader_writer: FileReaderWriter = Depends(get_file_reader_writer),
-    protocol_reader: ProtocolReader = Depends(get_protocol_reader),
-    file_hasher: FileHasher = Depends(get_file_hasher),
-    analyses_manager: AnalysesManager = Depends(get_analyses_manager),
-    protocol_auto_deleter: ProtocolAutoDeleter = Depends(get_protocol_auto_deleter),
-    quick_transfer_protocol_auto_deleter: ProtocolAutoDeleter = Depends(
-        get_quick_transfer_protocol_auto_deleter
-    ),
-    data_files_directory: Path = Depends(get_data_files_directory),
-    data_files_store: DataFilesStore = Depends(get_data_files_store),
-    robot_type: RobotType = Depends(get_robot_type),
-    protocol_id: str = Depends(get_unique_id, use_cache=False),
-    analysis_id: str = Depends(get_unique_id, use_cache=False),
-    created_at: datetime = Depends(get_current_time),
-    maximum_quick_transfer_protocols: int = Depends(
-        get_maximum_quick_transfer_protocols
-    ),
->>>>>>> 3a27f066
 ) -> PydanticResponse[SimpleBody[Protocol]]:
     """Create a new protocol by uploading its files.
 
@@ -743,17 +715,10 @@
     protocol_store: Annotated[ProtocolStore, Depends(get_protocol_store)],
     analysis_store: Annotated[AnalysisStore, Depends(get_analysis_store)],
     analyses_manager: Annotated[AnalysesManager, Depends(get_analyses_manager)],
+    data_files_directory: Annotated[Path, Depends(get_data_files_directory)],
+    data_files_store: Annotated[DataFilesStore, Depends(get_data_files_store)],
     analysis_id: Annotated[str, Depends(get_unique_id, use_cache=False)],
     request_body: Optional[RequestModel[AnalysisRequest]] = None,
-<<<<<<< HEAD
-=======
-    protocol_store: ProtocolStore = Depends(get_protocol_store),
-    analysis_store: AnalysisStore = Depends(get_analysis_store),
-    analyses_manager: AnalysesManager = Depends(get_analyses_manager),
-    analysis_id: str = Depends(get_unique_id, use_cache=False),
-    data_files_directory: Path = Depends(get_data_files_directory),
-    data_files_store: DataFilesStore = Depends(get_data_files_store),
->>>>>>> 3a27f066
 ) -> PydanticResponse[SimpleMultiBody[AnalysisSummary]]:
     """Start a new analysis for the given existing protocol.
 
