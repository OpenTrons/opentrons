--- conflicted
+++ resolved
@@ -1,12 +1,6 @@
 """Main FastAPI application."""
-<<<<<<< HEAD
-import asyncio
-import logging
-from typing import Optional, AsyncGenerator
-=======
 import contextlib
 from typing import AsyncGenerator, Optional
->>>>>>> 20f1f876
 from pathlib import Path
 
 from fastapi import FastAPI
@@ -94,22 +88,6 @@
         yield  # Start handling HTTP requests.
 
 
-<<<<<<< HEAD
-@asynccontextmanager
-async def lifespan(app: FastAPI) -> AsyncGenerator[None, None]:
-    """Lifespan event handler for FastAPI."""
-    try:
-        await on_startup()
-        yield
-    finally:
-        await on_shutdown()
-
-
-async def on_startup() -> None:
-    """Handle app startup."""
-    settings = get_settings()
-
-=======
 app = FastAPI(
     title="Opentrons HTTP API Spec",
     description=(
@@ -141,91 +119,7 @@
 
 
 def _get_persistence_directory(settings: RobotServerSettings) -> Optional[Path]:
->>>>>>> 20f1f876
     if settings.persistence_directory == "automatically_make_temporary":
         return None
     else:
-<<<<<<< HEAD
-        persistence_directory = settings.persistence_directory
-
-    initialize_logging()
-    initialize_task_runner(app_state=app.state)
-    fbl_init(app_state=app.state)
-    start_initializing_hardware(
-        app_state=app.state,
-        callbacks=[
-            # Flex light control:
-            (start_light_control_task, True),
-            (mark_light_control_startup_finished, False),
-            # OT-2 light control:
-            (fbl_start_blinking, True),
-            (fbl_mark_hardware_init_complete, False),
-        ],
-    )
-    start_initializing_persistence(
-        app_state=app.state,
-        persistence_directory_root=persistence_directory,
-        done_callbacks=[
-            # For OT-2 light control only. The Flex status bar isn't handled here
-            # because it's currently tied to hardware and run status, not to
-            # initialization of the persistence layer.
-            fbl_mark_persistence_init_complete
-        ],
-    )
-    initialize_notifications(
-        app_state=app.state,
-    )
-
-
-async def on_shutdown() -> None:
-    """Handle app shutdown."""
-    # FIXME(mm, 2024-01-31): Cleaning up everything concurrently like this is prone to
-    # race conditions, e.g if we clean up hardware before we clean up the background
-    # task that's blinking the front button light (which uses the hardware).
-    # Startup and shutdown should be in FILO order.
-    shutdown_results = await asyncio.gather(
-        fbl_clean_up(app.state),
-        clean_up_hardware(app.state),
-        clean_up_persistence(app.state),
-        clean_up_task_runner(app.state),
-        clean_up_notification_client(app.state),
-        return_exceptions=True,
-    )
-
-    shutdown_errors = [r for r in shutdown_results if isinstance(r, BaseException)]
-
-    for e in shutdown_errors:
-        log.warning("Error during shutdown", exc_info=e)
-
-
-app = FastAPI(
-    title="Opentrons HTTP API Spec",
-    description=(
-        "This OpenAPI spec describes the HTTP API of the Opentrons "
-        "robots. It may be retrieved from a robot on port 31950 at "
-        "/openapi. Some schemas used in requests and responses use "
-        "the `x-patternProperties` key to mean the JSON Schema "
-        "`patternProperties` behavior."
-    ),
-    version=__version__,
-    exception_handlers=exception_handlers,
-    # Disable documentation hosting via Swagger UI, normally at /docs.
-    # We instead focus on the docs hosted by ReDoc, at /redoc.
-    docs_url=None,
-    lifespan=lifespan,
-)
-
-# cors
-app.add_middleware(
-    CORSMiddleware,
-    allow_origins=("*"),
-    allow_credentials=True,
-    allow_methods=["*"],
-    allow_headers=["*"],
-)
-
-# main router
-app.include_router(router=router)
-=======
-        return settings.persistence_directory
->>>>>>> 20f1f876
+        return settings.persistence_directory