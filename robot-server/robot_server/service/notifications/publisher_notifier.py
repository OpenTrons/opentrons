"""Provides an interface for alerting notification publishers to events and related lifecycle utilities."""
import asyncio
from logging import getLogger
from fastapi import Depends
from typing import Annotated, Optional, Callable, List, Awaitable, Union

from server_utils.fastapi_utils.app_state import (
    AppState,
    AppStateAccessor,
    get_app_state,
)

from opentrons.util.change_notifier import ChangeNotifier, ChangeNotifier_ts

LOG = getLogger(__name__)


class PublisherNotifier:
    """An interface that invokes notification callbacks whenever a generic notify event occurs."""

    def __init__(self, change_notifier: Union[ChangeNotifier, ChangeNotifier_ts]):
        self._change_notifier = change_notifier
        self._notifier: Optional[asyncio.Task[None]] = None
        self._callbacks: List[Callable[[], Awaitable[None]]] = []

    def register_publish_callbacks(
        self, callbacks: List[Callable[[], Awaitable[None]]]
    ):
        """Extend the list of callbacks with a given list of callbacks."""
        self._callbacks.extend(callbacks)

    def _initialize(self) -> None:
        """Initializes an instance of PublisherNotifier. This method should only be called once."""
<<<<<<< HEAD
        # fixme(mm, 2024-08-20): This task currently leaks; this class needs a close()
        # method or something. This gets easier when app_setup.py switches to using a
        # context manager for ASGI app setup and teardown.
        self._notifier = asyncio.create_task(self._wait_for_event())
=======
        self._notifier = asyncio.create_task(
            self._wait_for_event(), name="Run publisher notifier"
        )
>>>>>>> 80261779

    def _notify_publishers(self) -> None:
        """A generic notifier, alerting all `waiters` of a change."""
        self._change_notifier.notify()

    async def _wait_for_event(self) -> None:
        """Indefinitely wait for an event to occur, then invoke each callback."""
        try:
            while True:
                await self._change_notifier.wait()
                for callback in self._callbacks:
                    try:
                        await callback()
                    except BaseException:
                        LOG.exception(
                            f'PublisherNotifier: exception in callback {getattr(callback, "__name__", "<unknown>")}'
                        )
        except BaseException:
            LOG.exception("PublisherNotifer notify task failed")


_pe_publisher_notifier_accessor: AppStateAccessor[PublisherNotifier] = AppStateAccessor[
    PublisherNotifier
]("publisher_notifier")


def get_pe_publisher_notifier(
    app_state: Annotated[AppState, Depends(get_app_state)],
) -> PublisherNotifier:
    """Intended for use by various publishers only. Intended for protocol engine."""
    publisher_notifier = _pe_publisher_notifier_accessor.get_from(app_state)
    assert publisher_notifier is not None

    return publisher_notifier


def get_pe_notify_publishers(
    app_state: Annotated[AppState, Depends(get_app_state)],
) -> Callable[[], None]:
    """Provides access to the callback used to notify publishers of changes. Intended for protocol engine."""
    publisher_notifier = _pe_publisher_notifier_accessor.get_from(app_state)
    assert isinstance(publisher_notifier, PublisherNotifier)

    return publisher_notifier._notify_publishers


def initialize_pe_publisher_notifier(app_state: AppState) -> None:
    """Create a new `NotificationClient` and store it on `app_state`.

    Intended to be called just once, when the server starts up.
    """
    publisher_notifier: PublisherNotifier = PublisherNotifier(
        change_notifier=ChangeNotifier()
    )
    _pe_publisher_notifier_accessor.set_on(app_state, publisher_notifier)

    publisher_notifier._initialize()<|MERGE_RESOLUTION|>--- conflicted
+++ resolved
@@ -31,16 +31,9 @@
 
     def _initialize(self) -> None:
         """Initializes an instance of PublisherNotifier. This method should only be called once."""
-<<<<<<< HEAD
-        # fixme(mm, 2024-08-20): This task currently leaks; this class needs a close()
-        # method or something. This gets easier when app_setup.py switches to using a
-        # context manager for ASGI app setup and teardown.
-        self._notifier = asyncio.create_task(self._wait_for_event())
-=======
         self._notifier = asyncio.create_task(
             self._wait_for_event(), name="Run publisher notifier"
         )
->>>>>>> 80261779
 
     def _notify_publishers(self) -> None:
         """A generic notifier, alerting all `waiters` of a change."""
