--- conflicted
+++ resolved
@@ -70,12 +70,6 @@
         Args:
             existing_protocols: Information about all protocols that currently exist.
                 Must be in order from oldest first!
-<<<<<<< HEAD
-            exclude_kind: Exclude these kids  of protocols when taking into account
-=======
-            exclude_kind: Exclude these kinds of protocols when taking into account
->>>>>>> 23c9b6ed
-                which protocols to delete.
 
         Returns:
             IDs of protocols to delete.
