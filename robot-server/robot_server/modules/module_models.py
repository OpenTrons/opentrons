"""Request and response models for /modules endpoints."""
from datetime import datetime
from pydantic import BaseModel, Field
<<<<<<< HEAD
from typing import Generic, Optional, TypeVar, Union
=======
from pydantic.generics import GenericModel
from typing import Generic, List, Optional, TypeVar, Union
>>>>>>> 20f1f876
from typing_extensions import Literal

from opentrons.calibration_storage.types import SourceType
from opentrons.hardware_control.modules import (
    ModuleType,
    TemperatureStatus,
    MagneticStatus,
    HeaterShakerStatus,
    SpeedStatus,
    AbsorbanceReaderStatus,
)
from opentrons.drivers.types import (
    ThermocyclerLidStatus,
    HeaterShakerLabwareLatchStatus,
    AbsorbanceReaderLidStatus,
    AbsorbanceReaderPlatePresence,
)
from opentrons.protocol_engine import ModuleModel
from opentrons.protocol_engine.types import Vec3f

ModuleT = TypeVar("ModuleT", bound=ModuleType)
ModuleModelT = TypeVar("ModuleModelT", bound=ModuleModel)
ModuleDataT = TypeVar("ModuleDataT", bound=BaseModel)


class ModuleCalibrationData(BaseModel):
    """A module's calibration data."""

    offset: Vec3f
    slot: Optional[str] = None
    source: Optional[SourceType] = None
    last_modified: Optional[datetime] = None


class UsbPort(BaseModel):
    """The USB port the module is connected to."""

    port: int = Field(
        ...,
        description=(
            "The USB port the module is plugged into."
            " If connected via a hub, ``port`` represents the port the hub is plugged into."
        ),
    )

    portGroup: str = Field(
        ...,
        description=("The physical USB port bank the module is plugged into."),
    )

    hub: bool = Field(
        ...,
        description=("If the module is connected via a USB hub."),
    )

    hubPort: Optional[int] = Field(
        ...,
        description=(
            "If the module is connected via a USB hub,"
            " the port on the hub the module is plugged into."
        ),
    )

    path: str = Field(
        ...,
        description="The virtual path of the USB port in the system.",
    )


class _GenericModule(BaseModel, Generic[ModuleT, ModuleModelT, ModuleDataT]):
    """Base module response."""

    id: str = Field(
        ...,
        description=(
            "Unique module identifier for use in requests to /modules and /commands."
        ),
    )
    serialNumber: str = Field(..., description="Device serial number.")
    firmwareVersion: str = Field(..., description="Device firmware version.")
    hardwareRevision: str = Field(..., description="Device hardware revision.")
    hasAvailableUpdate: bool = Field(
        ...,
        description="Whether a firmware update is available.",
    )
    moduleType: ModuleT = Field(..., description="General type of the module.")
    moduleModel: ModuleModelT = Field(..., description="Specific model of the module.")
    moduleOffset: Optional[ModuleCalibrationData] = Field(
        None, description="The calibrated module offset."
    )
    compatibleWithRobot: bool = Field(
        ..., description="Whether the detected module is compatible with this robot."
    )
    data: ModuleDataT
    usbPort: UsbPort


class TemperatureModuleData(BaseModel):
    """Live data from an attached Temperature Module."""

    status: TemperatureStatus
    currentTemperature: float = Field(
        ..., description="The module's current temperature, in degrees Celsius."
    )
    targetTemperature: Optional[float] = Field(
        ..., description="The module's target temperature, if set, in degrees Celsius."
    )


class TemperatureModule(
    _GenericModule[
        Literal[ModuleType.TEMPERATURE],
        Literal[ModuleModel.TEMPERATURE_MODULE_V1, ModuleModel.TEMPERATURE_MODULE_V2],
        TemperatureModuleData,
    ]
):
    """An attached Temperature Module."""

    moduleType: Literal[ModuleType.TEMPERATURE]
    moduleModel: Literal[
        ModuleModel.TEMPERATURE_MODULE_V1,
        ModuleModel.TEMPERATURE_MODULE_V2,
    ]
    data: TemperatureModuleData


class MagneticModuleData(BaseModel):
    """Live data from an attached Magnetic Module."""

    status: MagneticStatus
    engaged: bool = Field(..., description="Whether the magnets are raised or lowered")
    height: float = Field(
        ...,
        description=(
            "The height of the top of the magnets relative to the labware base,"
            " in millimeters."
        ),
    )


class MagneticModule(
    _GenericModule[
        Literal[ModuleType.MAGNETIC],
        Literal[ModuleModel.MAGNETIC_MODULE_V1, ModuleModel.MAGNETIC_MODULE_V2],
        MagneticModuleData,
    ],
):
    """An attached Magnetic Module."""

    moduleType: Literal[ModuleType.MAGNETIC]
    moduleModel: Literal[ModuleModel.MAGNETIC_MODULE_V1, ModuleModel.MAGNETIC_MODULE_V2]
    data: MagneticModuleData


class ThermocyclerModuleData(BaseModel):
    """Live data from an attached Thermocycler Module."""

    status: TemperatureStatus = Field(
        ...,
        description="The current heating status of the thermocycler block.",
    )
    currentTemperature: Optional[float] = Field(
        ...,
        description=(
            "The current temperature of the thermocycler block, if known,"
            " in degrees Celsius."
        ),
    )
    targetTemperature: Optional[float] = Field(
        ...,
        description=(
            "The target temperature of the thermocycler block, if set,"
            " in degrees Celsius."
        ),
    )
    lidStatus: ThermocyclerLidStatus = Field(
        ...,
        description="The current lid status of the thermocycler.",
    )
    lidTemperatureStatus: TemperatureStatus = Field(
        ..., description="The current heating status of the lid."
    )
    lidTemperature: Optional[float] = Field(
        ...,
        description="The current temperature of the lid, if known, in degrees Celsius.",
    )
    lidTargetTemperature: Optional[float] = Field(
        ...,
        description="The target temperature of the lid, if set, in degrees Celsius.",
    )
    holdTime: Optional[float] = Field(
        ...,
        description="The time left in the current hold step, if any, in seconds.",
    )
    rampRate: Optional[float] = Field(
        ...,
        description=(
            "The current ramp rate for the thermocycler block, if set,"
            " in degrees Celsius per second."
        ),
    )
    currentCycleIndex: Optional[int] = Field(
        ...,
        description=(
            "The index of the current cycle within the current sequence,"
            " if a cycle is running."
        ),
    )
    totalCycleCount: Optional[int] = Field(
        ...,
        description=(
            "The total number of cycles within the current sequence,"
            " if a cycle is running."
        ),
    )
    currentStepIndex: Optional[int] = Field(
        ...,
        description=(
            "The index of the current step within the current step,"
            " if a cycle is running."
        ),
    )
    totalStepCount: Optional[int] = Field(
        ...,
        description=(
            "The total number of steps within the current cycle,"
            " if a cycle is running."
        ),
    )


class ThermocyclerModule(
    _GenericModule[
        Literal[ModuleType.THERMOCYCLER],
        Literal[ModuleModel.THERMOCYCLER_MODULE_V1, ModuleModel.THERMOCYCLER_MODULE_V2],
        ThermocyclerModuleData,
    ]
):
    """An attached Thermocycler Module."""

    moduleType: Literal[ModuleType.THERMOCYCLER]
    moduleModel: Literal[
        ModuleModel.THERMOCYCLER_MODULE_V1, ModuleModel.THERMOCYCLER_MODULE_V2
    ]
    data: ThermocyclerModuleData


class HeaterShakerModuleData(BaseModel):
    """Live data from a Heater-Shaker module."""

    status: HeaterShakerStatus = Field(
        ...,
        description="Overall status of the module.",
    )
    labwareLatchStatus: HeaterShakerLabwareLatchStatus = Field(
        ...,
        description="Status of the module's labware latch",
    )
    speedStatus: SpeedStatus = Field(
        ...,
        description="Status of the module's shaker.",
    )
    currentSpeed: int = Field(
        ...,
        description="Current speed of the shaker, in rotations-per-minute.",
    )
    targetSpeed: Optional[int] = Field(
        ...,
        description="Target speed of the shaker, if set, in rotations-per-minute.",
    )
    temperatureStatus: TemperatureStatus = Field(
        ...,
        description="Status of the module's heater.",
    )
    currentTemperature: float = Field(
        ...,
        description="Current temperature of the heater, in degrees Celsius.",
    )
    targetTemperature: Optional[float] = Field(
        ...,
        description="Target temperature of the heater, if set, in degrees Celsius.",
    )
    errorDetails: Optional[str] = Field(
        ...,
        description=(
            "Error details, if the module hardware has encountered something"
            " unexpected and unrecoverable."
        ),
    )


class HeaterShakerModule(
    _GenericModule[
        Literal[ModuleType.HEATER_SHAKER],
        Literal[ModuleModel.HEATER_SHAKER_MODULE_V1],
        HeaterShakerModuleData,
    ]
):
    """An attached Heater-Shaker Module."""

    moduleType: Literal[ModuleType.HEATER_SHAKER]
    moduleModel: Literal[ModuleModel.HEATER_SHAKER_MODULE_V1]
    data: HeaterShakerModuleData


class AbsorbanceReaderModuleData(BaseModel):
    """Live data from an Absorbance Reader module."""

    status: AbsorbanceReaderStatus = Field(
        ...,
        description="Overall status of the module.",
    )
    lidStatus: AbsorbanceReaderLidStatus = Field(
        ...,
        description="Lid status.",
    )
    platePresence: AbsorbanceReaderPlatePresence = Field(
        ...,
        description="Plate presence status.",
    )
    measureMode: str = Field(
        ...,
        description="The measirement mode (single or multi) the device is configured for.",
    )
    sampleWavelengths: List[int] = Field(
        ...,
        description="The current list of sample wavelengths, in nanometers.",
    )
    referenceWavelength: Optional[int] = Field(
        ...,
        description="The reference wavelength used for single measurement mode.",
    )


class AbsorbanceReaderModule(
    _GenericModule[
        Literal[ModuleType.ABSORBANCE_READER],
        Literal[ModuleModel.ABSORBANCE_READER_V1],
        AbsorbanceReaderModuleData,
    ]
):
    """An attached Heater-Shaker Module."""

    moduleType: Literal[ModuleType.ABSORBANCE_READER]
    moduleModel: Literal[ModuleModel.ABSORBANCE_READER_V1]
    data: AbsorbanceReaderModuleData


AttachedModule = Union[
    TemperatureModule,
    MagneticModule,
    ThermocyclerModule,
    HeaterShakerModule,
    AbsorbanceReaderModule,
]


AttachedModuleData = Union[
    TemperatureModuleData,
    MagneticModuleData,
    ThermocyclerModuleData,
    HeaterShakerModuleData,
    AbsorbanceReaderModuleData,
]<|MERGE_RESOLUTION|>--- conflicted
+++ resolved
@@ -1,12 +1,7 @@
 """Request and response models for /modules endpoints."""
 from datetime import datetime
 from pydantic import BaseModel, Field
-<<<<<<< HEAD
-from typing import Generic, Optional, TypeVar, Union
-=======
-from pydantic.generics import GenericModel
 from typing import Generic, List, Optional, TypeVar, Union
->>>>>>> 20f1f876
 from typing_extensions import Literal
 
 from opentrons.calibration_storage.types import SourceType
