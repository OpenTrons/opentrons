--- conflicted
+++ resolved
@@ -48,12 +48,7 @@
     """Convert GripperDict to Gripper response model."""
     return Gripper.construct(
         mount=MountType.EXTENSION.as_string(),
-<<<<<<< HEAD
-        instrumentName=gripper_dict["name"],
         instrumentModel=gripper_dict["model"].value,
-=======
-        instrumentModel=gripper_dict["model"],
->>>>>>> 595b73e4
         serialNumber=gripper_dict["gripper_id"],
         data=GripperData(
             jawState=gripper_dict["state"].name.lower(),
