--- conflicted
+++ resolved
@@ -30,7 +30,6 @@
 
     async def get(self) -> models.DeckConfigurationResponse:
         """Get the robot's current deck configuration."""
-<<<<<<< HEAD
         if self._last_update is None:
             return models.DeckConfigurationResponse.construct(
                 cutoutFixtures=defaults.for_deck_definition(
@@ -44,20 +43,16 @@
                 lastUpdatedAt=self._last_update.timestamp,
             )
 
+    async def get_deck_configuration(self) -> DeckConfigurationType:
+        """Get the robot's current deck configuration in an expected typing."""
+        to_convert = await self.get()
+        converted = [
+            (item.cutoutId, item.cutoutFixtureId) for item in to_convert.cutoutFixtures
+        ]
+        return converted
+
 
 @dataclass
 class _LastUpdate:
     cutout_fixtures: List[models.CutoutFixture]
-    timestamp: datetime
-=======
-        return models.DeckConfigurationResponse.construct(
-            cutoutFixtures=self._cutoutFixtures, lastUpdatedAt=self._last_updated_at
-        )
-
-    def get_deck_configuration(self) -> DeckConfigurationType:
-        """Get the robot's current deck configuration in an expected typing."""
-        deck_configuration: DeckConfigurationType = []
-        for item in self._cutoutFixtures:
-            deck_configuration.append((item.cutoutId, item.cutoutFixtureId))
-        return deck_configuration
->>>>>>> f73e9251
+    timestamp: datetime