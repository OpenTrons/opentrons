"""Default deck configurations."""


from . import models


_for_flex = models.DeckConfigurationRequest.model_construct(
    cutoutFixtures=[
<<<<<<< HEAD
        models.CutoutFixture.model_construct(
            cutoutId="cutoutA1", cutoutFixtureId="singleLeftSlot"
        ),
        models.CutoutFixture.model_construct(
            cutoutId="cutoutB1", cutoutFixtureId="singleLeftSlot"
        ),
        models.CutoutFixture.model_construct(
            cutoutId="cutoutC1", cutoutFixtureId="singleLeftSlot"
        ),
        models.CutoutFixture.model_construct(
            cutoutId="cutoutD1", cutoutFixtureId="singleLeftSlot"
        ),
        models.CutoutFixture.model_construct(
            cutoutId="cutoutA2", cutoutFixtureId="singleCenterSlot"
        ),
        models.CutoutFixture.model_construct(
            cutoutId="cutoutB2", cutoutFixtureId="singleCenterSlot"
        ),
        models.CutoutFixture.model_construct(
            cutoutId="cutoutC2", cutoutFixtureId="singleCenterSlot"
        ),
        models.CutoutFixture.model_construct(
            cutoutId="cutoutD2", cutoutFixtureId="singleCenterSlot"
        ),
        models.CutoutFixture.model_construct(
            cutoutId="cutoutA3", cutoutFixtureId="trashBinAdapter"
        ),
        models.CutoutFixture.model_construct(
            cutoutId="cutoutB3", cutoutFixtureId="singleRightSlot"
        ),
        models.CutoutFixture.model_construct(
            cutoutId="cutoutC3", cutoutFixtureId="singleRightSlot"
        ),
        models.CutoutFixture.model_construct(
            cutoutId="cutoutD3", cutoutFixtureId="singleRightSlot"
=======
        models.CutoutFixture.construct(
            cutoutId="cutoutA1",
            cutoutFixtureId="singleLeftSlot",
            opentronsModuleSerialNumber=None,
        ),
        models.CutoutFixture.construct(
            cutoutId="cutoutB1",
            cutoutFixtureId="singleLeftSlot",
            opentronsModuleSerialNumber=None,
        ),
        models.CutoutFixture.construct(
            cutoutId="cutoutC1",
            cutoutFixtureId="singleLeftSlot",
            opentronsModuleSerialNumber=None,
        ),
        models.CutoutFixture.construct(
            cutoutId="cutoutD1",
            cutoutFixtureId="singleLeftSlot",
            opentronsModuleSerialNumber=None,
        ),
        models.CutoutFixture.construct(
            cutoutId="cutoutA2",
            cutoutFixtureId="singleCenterSlot",
            opentronsModuleSerialNumber=None,
        ),
        models.CutoutFixture.construct(
            cutoutId="cutoutB2",
            cutoutFixtureId="singleCenterSlot",
            opentronsModuleSerialNumber=None,
        ),
        models.CutoutFixture.construct(
            cutoutId="cutoutC2",
            cutoutFixtureId="singleCenterSlot",
            opentronsModuleSerialNumber=None,
        ),
        models.CutoutFixture.construct(
            cutoutId="cutoutD2",
            cutoutFixtureId="singleCenterSlot",
            opentronsModuleSerialNumber=None,
        ),
        models.CutoutFixture.construct(
            cutoutId="cutoutA3",
            cutoutFixtureId="trashBinAdapter",
            opentronsModuleSerialNumber=None,
        ),
        models.CutoutFixture.construct(
            cutoutId="cutoutB3",
            cutoutFixtureId="singleRightSlot",
            opentronsModuleSerialNumber=None,
        ),
        models.CutoutFixture.construct(
            cutoutId="cutoutC3",
            cutoutFixtureId="singleRightSlot",
            opentronsModuleSerialNumber=None,
        ),
        models.CutoutFixture.construct(
            cutoutId="cutoutD3",
            cutoutFixtureId="singleRightSlot",
            opentronsModuleSerialNumber=None,
>>>>>>> 4ee432c0
        ),
    ]
)


_for_ot2 = models.DeckConfigurationRequest.model_construct(
    cutoutFixtures=[
<<<<<<< HEAD
        models.CutoutFixture.model_construct(
            cutoutId="cutout1", cutoutFixtureId="singleStandardSlot"
        ),
        models.CutoutFixture.model_construct(
            cutoutId="cutout2", cutoutFixtureId="singleStandardSlot"
        ),
        models.CutoutFixture.model_construct(
            cutoutId="cutout3", cutoutFixtureId="singleStandardSlot"
        ),
        models.CutoutFixture.model_construct(
            cutoutId="cutout4", cutoutFixtureId="singleStandardSlot"
        ),
        models.CutoutFixture.model_construct(
            cutoutId="cutout5", cutoutFixtureId="singleStandardSlot"
        ),
        models.CutoutFixture.model_construct(
            cutoutId="cutout6", cutoutFixtureId="singleStandardSlot"
        ),
        models.CutoutFixture.model_construct(
            cutoutId="cutout7", cutoutFixtureId="singleStandardSlot"
        ),
        models.CutoutFixture.model_construct(
            cutoutId="cutout8", cutoutFixtureId="singleStandardSlot"
        ),
        models.CutoutFixture.model_construct(
            cutoutId="cutout9", cutoutFixtureId="singleStandardSlot"
        ),
        models.CutoutFixture.model_construct(
            cutoutId="cutout10", cutoutFixtureId="singleStandardSlot"
        ),
        models.CutoutFixture.model_construct(
            cutoutId="cutout11", cutoutFixtureId="singleStandardSlot"
        ),
        models.CutoutFixture.model_construct(
            cutoutId="cutout12", cutoutFixtureId="fixedTrashSlot"
=======
        models.CutoutFixture.construct(
            cutoutId="cutout1",
            cutoutFixtureId="singleStandardSlot",
            opentronsModuleSerialNumber=None,
        ),
        models.CutoutFixture.construct(
            cutoutId="cutout2",
            cutoutFixtureId="singleStandardSlot",
            opentronsModuleSerialNumber=None,
        ),
        models.CutoutFixture.construct(
            cutoutId="cutout3",
            cutoutFixtureId="singleStandardSlot",
            opentronsModuleSerialNumber=None,
        ),
        models.CutoutFixture.construct(
            cutoutId="cutout4",
            cutoutFixtureId="singleStandardSlot",
            opentronsModuleSerialNumber=None,
        ),
        models.CutoutFixture.construct(
            cutoutId="cutout5",
            cutoutFixtureId="singleStandardSlot",
            opentronsModuleSerialNumber=None,
        ),
        models.CutoutFixture.construct(
            cutoutId="cutout6",
            cutoutFixtureId="singleStandardSlot",
            opentronsModuleSerialNumber=None,
        ),
        models.CutoutFixture.construct(
            cutoutId="cutout7",
            cutoutFixtureId="singleStandardSlot",
            opentronsModuleSerialNumber=None,
        ),
        models.CutoutFixture.construct(
            cutoutId="cutout8",
            cutoutFixtureId="singleStandardSlot",
            opentronsModuleSerialNumber=None,
        ),
        models.CutoutFixture.construct(
            cutoutId="cutout9",
            cutoutFixtureId="singleStandardSlot",
            opentronsModuleSerialNumber=None,
        ),
        models.CutoutFixture.construct(
            cutoutId="cutout10",
            cutoutFixtureId="singleStandardSlot",
            opentronsModuleSerialNumber=None,
        ),
        models.CutoutFixture.construct(
            cutoutId="cutout11",
            cutoutFixtureId="singleStandardSlot",
            opentronsModuleSerialNumber=None,
        ),
        models.CutoutFixture.construct(
            cutoutId="cutout12",
            cutoutFixtureId="fixedTrashSlot",
            opentronsModuleSerialNumber=None,
>>>>>>> 4ee432c0
        ),
    ]
)


def for_deck_definition(deck_definition_name: str) -> models.DeckConfigurationRequest:
    """Return a default configuration for the given deck definition.

    When a user has not yet configured which fixtures are on a robot, the robot should fall back to
    this for the purposes of running protocols.

    Protocol analysis should *not* use this default. Analysis is supposed to *determine* the
    protocol's deck configuration requirements, instead of assuming some default.

    Params:
        deck_definition_name: The name of a deck definition loadable through
            `opentrons_shared_data.deck`.
    """
    try:
        return {
            "ot2_standard": _for_ot2,
            "ot2_short_trash": _for_ot2,
            "ot3_standard": _for_flex,
        }[deck_definition_name]
    except KeyError as exception:
        # This shouldn't happen. Every deck definition that a robot might have should have a
        # default configuration.
        raise ValueError(
            f"The deck {deck_definition_name} has no default configuration."
        ) from exception<|MERGE_RESOLUTION|>--- conflicted
+++ resolved
@@ -6,43 +6,6 @@
 
 _for_flex = models.DeckConfigurationRequest.model_construct(
     cutoutFixtures=[
-<<<<<<< HEAD
-        models.CutoutFixture.model_construct(
-            cutoutId="cutoutA1", cutoutFixtureId="singleLeftSlot"
-        ),
-        models.CutoutFixture.model_construct(
-            cutoutId="cutoutB1", cutoutFixtureId="singleLeftSlot"
-        ),
-        models.CutoutFixture.model_construct(
-            cutoutId="cutoutC1", cutoutFixtureId="singleLeftSlot"
-        ),
-        models.CutoutFixture.model_construct(
-            cutoutId="cutoutD1", cutoutFixtureId="singleLeftSlot"
-        ),
-        models.CutoutFixture.model_construct(
-            cutoutId="cutoutA2", cutoutFixtureId="singleCenterSlot"
-        ),
-        models.CutoutFixture.model_construct(
-            cutoutId="cutoutB2", cutoutFixtureId="singleCenterSlot"
-        ),
-        models.CutoutFixture.model_construct(
-            cutoutId="cutoutC2", cutoutFixtureId="singleCenterSlot"
-        ),
-        models.CutoutFixture.model_construct(
-            cutoutId="cutoutD2", cutoutFixtureId="singleCenterSlot"
-        ),
-        models.CutoutFixture.model_construct(
-            cutoutId="cutoutA3", cutoutFixtureId="trashBinAdapter"
-        ),
-        models.CutoutFixture.model_construct(
-            cutoutId="cutoutB3", cutoutFixtureId="singleRightSlot"
-        ),
-        models.CutoutFixture.model_construct(
-            cutoutId="cutoutC3", cutoutFixtureId="singleRightSlot"
-        ),
-        models.CutoutFixture.model_construct(
-            cutoutId="cutoutD3", cutoutFixtureId="singleRightSlot"
-=======
         models.CutoutFixture.construct(
             cutoutId="cutoutA1",
             cutoutFixtureId="singleLeftSlot",
@@ -102,7 +65,6 @@
             cutoutId="cutoutD3",
             cutoutFixtureId="singleRightSlot",
             opentronsModuleSerialNumber=None,
->>>>>>> 4ee432c0
         ),
     ]
 )
@@ -110,43 +72,6 @@
 
 _for_ot2 = models.DeckConfigurationRequest.model_construct(
     cutoutFixtures=[
-<<<<<<< HEAD
-        models.CutoutFixture.model_construct(
-            cutoutId="cutout1", cutoutFixtureId="singleStandardSlot"
-        ),
-        models.CutoutFixture.model_construct(
-            cutoutId="cutout2", cutoutFixtureId="singleStandardSlot"
-        ),
-        models.CutoutFixture.model_construct(
-            cutoutId="cutout3", cutoutFixtureId="singleStandardSlot"
-        ),
-        models.CutoutFixture.model_construct(
-            cutoutId="cutout4", cutoutFixtureId="singleStandardSlot"
-        ),
-        models.CutoutFixture.model_construct(
-            cutoutId="cutout5", cutoutFixtureId="singleStandardSlot"
-        ),
-        models.CutoutFixture.model_construct(
-            cutoutId="cutout6", cutoutFixtureId="singleStandardSlot"
-        ),
-        models.CutoutFixture.model_construct(
-            cutoutId="cutout7", cutoutFixtureId="singleStandardSlot"
-        ),
-        models.CutoutFixture.model_construct(
-            cutoutId="cutout8", cutoutFixtureId="singleStandardSlot"
-        ),
-        models.CutoutFixture.model_construct(
-            cutoutId="cutout9", cutoutFixtureId="singleStandardSlot"
-        ),
-        models.CutoutFixture.model_construct(
-            cutoutId="cutout10", cutoutFixtureId="singleStandardSlot"
-        ),
-        models.CutoutFixture.model_construct(
-            cutoutId="cutout11", cutoutFixtureId="singleStandardSlot"
-        ),
-        models.CutoutFixture.model_construct(
-            cutoutId="cutout12", cutoutFixtureId="fixedTrashSlot"
-=======
         models.CutoutFixture.construct(
             cutoutId="cutout1",
             cutoutFixtureId="singleStandardSlot",
@@ -206,7 +131,6 @@
             cutoutId="cutout12",
             cutoutFixtureId="fixedTrashSlot",
             opentronsModuleSerialNumber=None,
->>>>>>> 4ee432c0
         ),
     ]
 )
