"""Application routes."""
from fastapi import APIRouter, Depends, status

from .constants import V1_TAG
from .errors import LegacyErrorResponse, ErrorBody
from .health import health_router
from .protocols import protocols_router
from .runs import runs_router
from .maintenance_runs.router import maintenance_runs_router
from .commands import commands_router
from .modules import modules_router
from .instruments import instruments_router
from .system import system_router
from .versioning import check_version_header
from .service.legacy.routers import legacy_routes
from .service.session.router import router as deprecated_session_router
from .service.pipette_offset.router import router as pip_os_router
from .service.labware.router import router as labware_router
from .service.tip_length.router import router as tl_router
from .service.notifications.router import router as notifications_router
<<<<<<< HEAD
from .authentication import check_auth_token_header, AuthenticationFailed
=======
from .subsystems.router import subsystems_router
>>>>>>> 0ac3a34c

router = APIRouter()

# Legacy routes
router.include_router(
    router=legacy_routes,
    tags=[V1_TAG],
    responses={
        status.HTTP_422_UNPROCESSABLE_ENTITY: {
            "model": LegacyErrorResponse,
        },
        status.HTTP_403_FORBIDDEN: {"model": ErrorBody[AuthenticationFailed]},
    },
)

router.include_router(
    router=health_router,
    tags=["Health", V1_TAG],
    dependencies=[Depends(check_version_header)],
    responses={
        status.HTTP_422_UNPROCESSABLE_ENTITY: {
            "model": LegacyErrorResponse,
        }
    },
)

router.include_router(
    router=runs_router,
    tags=["Run Management"],
    dependencies=[Depends(check_version_header), Depends(check_auth_token_header)],
    responses={
        status.HTTP_403_FORBIDDEN: {"model": ErrorBody[AuthenticationFailed]},
    },
)

router.include_router(
    router=maintenance_runs_router,
    tags=["Maintenance Run Management"],
    dependencies=[Depends(check_version_header)],
)

router.include_router(
    router=protocols_router,
    tags=["Protocol Management"],
    dependencies=[Depends(check_version_header), Depends(check_auth_token_header)],
    responses={
        status.HTTP_403_FORBIDDEN: {"model": ErrorBody[AuthenticationFailed]},
    },
)

router.include_router(
    router=commands_router,
    tags=["Simple Commands"],
    dependencies=[Depends(check_version_header), Depends(check_auth_token_header)],
    responses={
        status.HTTP_403_FORBIDDEN: {"model": ErrorBody[AuthenticationFailed]},
    },
)

router.include_router(
    router=modules_router,
    tags=["Attached Modules"],
    dependencies=[Depends(check_version_header), Depends(check_auth_token_header)],
    responses={
        status.HTTP_403_FORBIDDEN: {"model": ErrorBody[AuthenticationFailed]},
    },
)

router.include_router(
    router=instruments_router,
    tags=["Attached instruments"],
    dependencies=[Depends(check_version_header), Depends(check_auth_token_header)],
    responses={
        status.HTTP_403_FORBIDDEN: {"model": ErrorBody[AuthenticationFailed]},
    },
)

router.include_router(
    router=deprecated_session_router,
    tags=["Session Management"],
    dependencies=[Depends(check_version_header), Depends(check_auth_token_header)],
    responses={
        status.HTTP_403_FORBIDDEN: {"model": ErrorBody[AuthenticationFailed]},
    },
)

router.include_router(
    router=labware_router,
    tags=["Labware Calibration Management"],
    dependencies=[Depends(check_version_header), Depends(check_auth_token_header)],
    responses={
        status.HTTP_403_FORBIDDEN: {"model": ErrorBody[AuthenticationFailed]},
    },
)

router.include_router(
    router=pip_os_router,
    tags=["Pipette Offset Calibration Management"],
    dependencies=[Depends(check_version_header), Depends(check_auth_token_header)],
    responses={
        status.HTTP_403_FORBIDDEN: {"model": ErrorBody[AuthenticationFailed]},
    },
)

router.include_router(
    router=tl_router,
    tags=["Tip Length Calibration Management"],
    dependencies=[Depends(check_version_header), Depends(check_auth_token_header)],
    responses={
        status.HTTP_403_FORBIDDEN: {"model": ErrorBody[AuthenticationFailed]},
    },
)

router.include_router(
    router=notifications_router,
    tags=["Notification Server Management"],
    dependencies=[Depends(check_version_header), Depends(check_auth_token_header)],
    responses={
        status.HTTP_403_FORBIDDEN: {"model": ErrorBody[AuthenticationFailed]},
    },
)

router.include_router(
    router=system_router,
    tags=["System Control"],
<<<<<<< HEAD
    dependencies=[Depends(check_version_header), Depends(check_auth_token_header)],
    responses={
        status.HTTP_403_FORBIDDEN: {"model": ErrorBody[AuthenticationFailed]},
    },
=======
    dependencies=[Depends(check_version_header)],
)

router.include_router(
    router=subsystems_router,
    tags=["Subsystem Management"],
    dependencies=[Depends(check_version_header)],
>>>>>>> 0ac3a34c
)<|MERGE_RESOLUTION|>--- conflicted
+++ resolved
@@ -18,11 +18,8 @@
 from .service.labware.router import router as labware_router
 from .service.tip_length.router import router as tl_router
 from .service.notifications.router import router as notifications_router
-<<<<<<< HEAD
 from .authentication import check_auth_token_header, AuthenticationFailed
-=======
 from .subsystems.router import subsystems_router
->>>>>>> 0ac3a34c
 
 router = APIRouter()
 
@@ -148,18 +145,14 @@
 router.include_router(
     router=system_router,
     tags=["System Control"],
-<<<<<<< HEAD
     dependencies=[Depends(check_version_header), Depends(check_auth_token_header)],
     responses={
         status.HTTP_403_FORBIDDEN: {"model": ErrorBody[AuthenticationFailed]},
     },
-=======
-    dependencies=[Depends(check_version_header)],
 )
 
 router.include_router(
     router=subsystems_router,
     tags=["Subsystem Management"],
     dependencies=[Depends(check_version_header)],
->>>>>>> 0ac3a34c
 )