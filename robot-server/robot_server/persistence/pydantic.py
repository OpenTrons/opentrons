"""Store Pydantic objects in the SQL database."""

<<<<<<< HEAD
from typing import Type, TypeVar
from pydantic import BaseModel
=======
import json
from typing import Type, TypeVar, List, Sequence
from pydantic import BaseModel, parse_raw_as, parse_obj_as
>>>>>>> 4ee432c0


_BaseModelT = TypeVar("_BaseModelT", bound=BaseModel)


def pydantic_to_json(obj: BaseModel) -> str:
    """Serialize a Pydantic object for storing in the SQL database."""
    return obj.json(
        # by_alias and exclude_none should match how
        # FastAPI + Pydantic + our customizations serialize these objects
        by_alias=True,
        exclude_none=True,
    )


def pydantic_list_to_json(obj_list: Sequence[BaseModel]) -> str:
    """Serialize a list of Pydantic objects for storing in the SQL database."""
    return json.dumps([obj.dict(by_alias=True, exclude_none=True) for obj in obj_list])


def json_to_pydantic(model: Type[_BaseModelT], json_str: str) -> _BaseModelT:
    """Parse a Pydantic object stored in the SQL database."""
<<<<<<< HEAD
    return model.model_validate_json(json)
=======
    return parse_raw_as(model, json_str)


def json_to_pydantic_list(model: Type[_BaseModelT], json_str: str) -> List[_BaseModelT]:
    """Parse a list of Pydantic objects stored in the SQL database."""
    return [parse_obj_as(model, obj_dict) for obj_dict in json.loads(json_str)]
>>>>>>> 4ee432c0
<|MERGE_RESOLUTION|>--- conflicted
+++ resolved
@@ -1,13 +1,7 @@
 """Store Pydantic objects in the SQL database."""
 
-<<<<<<< HEAD
 from typing import Type, TypeVar
 from pydantic import BaseModel
-=======
-import json
-from typing import Type, TypeVar, List, Sequence
-from pydantic import BaseModel, parse_raw_as, parse_obj_as
->>>>>>> 4ee432c0
 
 
 _BaseModelT = TypeVar("_BaseModelT", bound=BaseModel)
@@ -30,13 +24,9 @@
 
 def json_to_pydantic(model: Type[_BaseModelT], json_str: str) -> _BaseModelT:
     """Parse a Pydantic object stored in the SQL database."""
-<<<<<<< HEAD
-    return model.model_validate_json(json)
-=======
-    return parse_raw_as(model, json_str)
+    return model.model_validate_json(json_str)
 
 
 def json_to_pydantic_list(model: Type[_BaseModelT], json_str: str) -> List[_BaseModelT]:
     """Parse a list of Pydantic objects stored in the SQL database."""
-    return [parse_obj_as(model, obj_dict) for obj_dict in json.loads(json_str)]
->>>>>>> 4ee432c0
+    return [parse_obj_as(model, obj_dict) for obj_dict in json.loads(json_str)]