--- conflicted
+++ resolved
@@ -109,13 +109,9 @@
         index_in_run INTEGER NOT NULL,
         command_id VARCHAR NOT NULL,
         command VARCHAR NOT NULL,
-<<<<<<< HEAD
-        command_intent VARCHAR NOT NULL,
         command_error VARCHAR,
         command_status VARCHAR(9) NOT NULL,
-=======
         command_intent VARCHAR,
->>>>>>> 1b67a374
         PRIMARY KEY (row_id),
         FOREIGN KEY(run_id) REFERENCES run (id),
         CONSTRAINT commandstatussqlenum CHECK (command_status IN ('queued', 'running', 'succeeded', 'failed'))
@@ -131,15 +127,12 @@
     CREATE INDEX ix_protocol_protocol_kind ON protocol (protocol_kind)
     """,
     """
-<<<<<<< HEAD
     CREATE UNIQUE INDEX ix_run_run_id_command_status_index_in_run ON run_command (run_id, command_status, index_in_run)
     """,
     """
     CREATE INDEX ix_run_command_command_intent ON run_command (command_intent)
     """,
     """
-=======
->>>>>>> 1b67a374
     CREATE TABLE data_files (
         id VARCHAR NOT NULL,
         name VARCHAR NOT NULL,
