"""Tests for robot_server.runs.run_store."""
from datetime import datetime, timezone
from pathlib import Path
from typing import List, Optional, Type

import pytest
from decoy import Decoy
from robot_server.data_files.data_files_store import DataFileInfo, DataFilesStore
from sqlalchemy.engine import Engine
from unittest import mock

from opentrons_shared_data.pipette.types import PipetteNameType
from opentrons_shared_data.errors.codes import ErrorCodes

from robot_server.protocols.protocol_store import ProtocolNotFoundError
from robot_server.runs.run_store import (
    CSVParameterRunResource,
    RunStore,
    RunResource,
    CommandNotFoundError,
    BadStateSummary,
)
from robot_server.runs.run_models import RunNotFoundError
from robot_server.runs.action_models import RunAction, RunActionType
from robot_server.service.notifications import RunsPublisher

from opentrons.protocol_engine import (
    commands as pe_commands,
    errors as pe_errors,
    types as pe_types,
    StateSummary,
    CommandSlice,
    Liquid,
    EngineStatus,
)
from opentrons.types import MountType, DeckSlotName


@pytest.fixture()
def mock_runs_publisher(decoy: Decoy) -> RunsPublisher:
    """Get a mock RunsPublisher."""
    return decoy.mock(cls=RunsPublisher)


@pytest.fixture
def subject(
    sql_engine: Engine,
    mock_runs_publisher: RunsPublisher,
) -> RunStore:
    """Get a ProtocolStore test subject."""
    return RunStore(
        sql_engine=sql_engine,
    )


@pytest.fixture
def protocol_commands() -> List[pe_commands.Command]:
    """Get a StateSummary value object."""
    return [
        pe_commands.WaitForResume(
            id="pause-1",
            key="command-key",
            status=pe_commands.CommandStatus.SUCCEEDED,
            createdAt=datetime(year=2021, month=1, day=1),
            params=pe_commands.WaitForResumeParams(message="hello world"),
            result=pe_commands.WaitForResumeResult(),
        ),
        pe_commands.WaitForResume(
            id="pause-2",
            key="command-key",
            status=pe_commands.CommandStatus.SUCCEEDED,
            createdAt=datetime(year=2022, month=2, day=2),
            params=pe_commands.WaitForResumeParams(message="hey world"),
            result=pe_commands.WaitForResumeResult(),
        ),
        pe_commands.WaitForResume(
            id="pause-3",
            key="command-key",
            status=pe_commands.CommandStatus.SUCCEEDED,
            createdAt=datetime(year=2023, month=3, day=3),
            params=pe_commands.WaitForResumeParams(message="sup world"),
            result=pe_commands.WaitForResumeResult(),
        ),
    ]


@pytest.fixture
def state_summary() -> StateSummary:
    """Get a StateSummary test object."""
    analysis_error = pe_errors.ErrorOccurrence(
        id="error-id",
        createdAt=datetime(year=2023, month=3, day=3),
        errorType="BadError",
        detail="oh no",
    )

    analysis_labware = pe_types.LoadedLabware(
        id="labware-id",
        loadName="load-name",
        definitionUri="namespace/load-name/42",
        location=pe_types.DeckSlotLocation(slotName=DeckSlotName.SLOT_1),
        offsetId=None,
    )

    analysis_pipette = pe_types.LoadedPipette(
        id="pipette-id",
        pipetteName=PipetteNameType.P300_SINGLE,
        mount=MountType.LEFT,
    )

    liquids = [Liquid(id="some-id", displayName="water", description="water desc")]

    return StateSummary(
        errors=[analysis_error],
        labware=[analysis_labware],
        pipettes=[analysis_pipette],
        # TODO(mc, 2022-02-14): evaluate usage of modules in the analysis resp.
        modules=[],
        # TODO (tz 22-4-19): added the field to class. make sure what to initialize
        labwareOffsets=[],
        status=EngineStatus.IDLE,
        liquids=liquids,
<<<<<<< HEAD
        wells=[],
=======
        hasEverEnteredErrorRecovery=False,
>>>>>>> bebf6886
    )


@pytest.fixture()
def run_time_parameters() -> List[pe_types.RunTimeParameter]:
    """Get a RunTimeParameter list."""
    return [
        pe_types.BooleanParameter(
            displayName="Display Name 1",
            variableName="variable_name_1",
            value=False,
            default=True,
        ),
        pe_types.NumberParameter(
            displayName="Display Name 2",
            variableName="variable_name_2",
            type="int",
            min=123.0,
            max=456.0,
            value=333.0,
            default=222.0,
        ),
        pe_types.EnumParameter(
            displayName="Display Name 3",
            variableName="variable_name_3",
            type="str",
            choices=[
                pe_types.EnumChoice(
                    displayName="Choice Name",
                    value="cool choice",
                )
            ],
            default="cooler choice",
            value="coolest choice",
        ),
        pe_types.CSVParameter(
            displayName="Display Name 4",
            variableName="variable_name_4",
            description="a csv parameter without file id",
            file=pe_types.FileInfo(id="file-id", name="csvFile"),
        ),
    ]


@pytest.fixture
def invalid_state_summary() -> StateSummary:
    """Should fail pydantic validation."""
    analysis_error = pe_errors.ErrorOccurrence.construct(
        id="error-id",
        # Invalid value here should fail analysis
        createdAt=MountType.LEFT,  # type: ignore
        errorType="BadError",
        detail="oh no",
    )

    analysis_labware = pe_types.LoadedLabware(
        id="labware-id",
        loadName="load-name",
        definitionUri="namespace/load-name/42",
        location=pe_types.DeckSlotLocation(slotName=DeckSlotName.SLOT_1),
        offsetId=None,
    )

    analysis_pipette = pe_types.LoadedPipette(
        id="pipette-id",
        pipetteName=PipetteNameType.P300_SINGLE,
        mount=MountType.LEFT,
    )

    liquids = [Liquid(id="some-id", displayName="water", description="water desc")]

    return StateSummary(
        errors=[analysis_error],
        hasEverEnteredErrorRecovery=False,
        labware=[analysis_labware],
        pipettes=[analysis_pipette],
        # TODO(mc, 2022-02-14): evaluate usage of modules in the analysis resp.
        modules=[],
        # TODO (tz 22-4-19): added the field to class. make sure what to initialize
        labwareOffsets=[],
        status=EngineStatus.IDLE,
        liquids=liquids,
        wells=[],
    )


@pytest.fixture
def data_files_store(sql_engine: Engine, tmp_path: Path) -> DataFilesStore:
    """Return a `DataFilesStore` linked to the same database as the subject under test.

    `DataFilesStore` is tested elsewhere.
    We only need it here to prepare the database for the analysis store tests.
    The CSV parameters table always needs a data file to link to.
    """
    data_files_dir = tmp_path / "data_files"
    data_files_dir.mkdir()
    return DataFilesStore(sql_engine=sql_engine, data_files_directory=data_files_dir)


async def test_update_run_state(
    subject: RunStore,
    state_summary: StateSummary,
    protocol_commands: List[pe_commands.Command],
    run_time_parameters: List[pe_types.RunTimeParameter],
    mock_runs_publisher: mock.Mock,
) -> None:
    """It should be able to update a run state to the store."""
    action = RunAction(
        actionType=RunActionType.PLAY,
        createdAt=datetime(year=2022, month=2, day=2, tzinfo=timezone.utc),
        id="action-id",
    )

    subject.insert(
        run_id="run-id",
        protocol_id=None,
        created_at=datetime(year=2021, month=1, day=1, tzinfo=timezone.utc),
    )
    subject.insert_action(run_id="run-id", action=action)

    result = subject.update_run_state(
        run_id="run-id",
        summary=state_summary,
        commands=protocol_commands,
        run_time_parameters=run_time_parameters,
    )
    run_summary_result = subject.get_state_summary(run_id="run-id")
    parameters_result = subject.get_run_time_parameters(run_id="run-id")
    commands_result = subject.get_commands_slice(
        run_id="run-id",
        length=len(protocol_commands),
        cursor=0,
    )

    assert result == RunResource(
        ok=True,
        run_id="run-id",
        protocol_id=None,
        created_at=datetime(year=2021, month=1, day=1, tzinfo=timezone.utc),
        actions=[action],
    )
    assert run_summary_result == state_summary
    assert parameters_result == run_time_parameters
    assert commands_result.commands == protocol_commands
    mock_runs_publisher.publish_runs_advise_refetch.assert_called_once_with(
        run_id="run-id"
    )


async def test_insert_and_get_csv_rtp(
    subject: RunStore,
    data_files_store: DataFilesStore,
    run_time_parameters: List[pe_types.RunTimeParameter],
) -> None:
    """It should be able to insert and get csv rtp from the db."""
    await data_files_store.insert(
        DataFileInfo(
            id="file-id",
            name="my_csv_file.csv",
            file_hash="file-hash",
            created_at=datetime(year=2024, month=1, day=1, tzinfo=timezone.utc),
        )
    )

    subject.insert(
        run_id="run-id",
        protocol_id=None,
        created_at=datetime(year=2021, month=1, day=1, tzinfo=timezone.utc),
    )

    subject.insert_csv_rtp(run_id="run-id", run_time_parameters=run_time_parameters)
    csv_rtp_result = subject.get_all_csv_rtp()

    assert csv_rtp_result == [
        CSVParameterRunResource(
            run_id="run-id",
            parameter_variable_name="variable_name_4",
            file_id="file-id",
        )
    ]


def test_update_state_run_not_found(
    subject: RunStore,
    state_summary: StateSummary,
    protocol_commands: List[pe_commands.Command],
) -> None:
    """It should be able to catch the exception raised by insert."""
    with pytest.raises(RunNotFoundError, match="run-not-found"):
        subject.update_run_state(
            run_id="run-not-found",
            summary=state_summary,
            commands=protocol_commands,
            run_time_parameters=[],
        )


def test_add_run(subject: RunStore) -> None:
    """It should be able to add a new run to the store."""
    result = subject.insert(
        run_id="run-id",
        protocol_id=None,
        created_at=datetime(year=2022, month=2, day=2, tzinfo=timezone.utc),
    )

    assert result == RunResource(
        ok=True,
        run_id="run-id",
        protocol_id=None,
        created_at=datetime(year=2022, month=2, day=2, tzinfo=timezone.utc),
        actions=[],
    )


def test_insert_actions_missing_run_id(subject: RunStore) -> None:
    """Should not be able to insert an action with a run id that does not exist."""
    action = RunAction(
        actionType=RunActionType.PLAY,
        createdAt=datetime(year=2022, month=2, day=2, tzinfo=timezone.utc),
        id="action-id",
    )

    with pytest.raises(RunNotFoundError, match="missing-run-id"):
        subject.insert_action(run_id="missing-run-id", action=action)


def test_insert_run_missing_protocol_id(subject: RunStore) -> None:
    """Should not be able to insert an action with a run id that does not exist."""
    with pytest.raises(ProtocolNotFoundError, match="missing-protocol-id"):
        subject.insert(
            run_id="run-id",
            protocol_id="missing-protocol-id",
            created_at=datetime(year=2021, month=1, day=1, tzinfo=timezone.utc),
        )


def test_get_run_no_actions(subject: RunStore) -> None:
    """It can get a previously stored run entry."""
    subject.insert(
        run_id="run-id",
        protocol_id=None,
        created_at=datetime(year=2021, month=1, day=1, tzinfo=timezone.utc),
    )

    result = subject.get("run-id")

    assert result == RunResource(
        ok=True,
        run_id="run-id",
        protocol_id=None,
        created_at=datetime(year=2021, month=1, day=1, tzinfo=timezone.utc),
        actions=[],
    )


def test_get_run(subject: RunStore) -> None:
    """It can get a previously stored run entry."""
    action = RunAction(
        actionType=RunActionType.PLAY,
        createdAt=datetime(year=2022, month=2, day=2, tzinfo=timezone.utc),
        id="action-id",
    )

    subject.insert(
        run_id="run-id",
        protocol_id=None,
        created_at=datetime(year=2021, month=1, day=1, tzinfo=timezone.utc),
    )

    subject.insert_action("run-id", action)

    result = subject.get(run_id="run-id")

    assert result == RunResource(
        ok=True,
        run_id="run-id",
        protocol_id=None,
        created_at=datetime(year=2021, month=1, day=1, tzinfo=timezone.utc),
        actions=[action],
    )


def test_get_run_missing(subject: RunStore) -> None:
    """It raises if the run does not exist."""
    with pytest.raises(RunNotFoundError, match="run-id"):
        subject.get(run_id="run-id")


@pytest.mark.parametrize(
    "length, expected_result",
    [
        (0, []),
        (
            1,
            [
                RunResource(
                    ok=True,
                    run_id="run-id-2",
                    protocol_id=None,
                    created_at=datetime(year=2022, month=2, day=2, tzinfo=timezone.utc),
                    actions=[],
                )
            ],
        ),
        (
            20,
            [
                RunResource(
                    ok=True,
                    run_id="run-id-1",
                    protocol_id=None,
                    created_at=datetime(year=2021, month=1, day=1, tzinfo=timezone.utc),
                    actions=[],
                ),
                RunResource(
                    ok=True,
                    run_id="run-id-2",
                    protocol_id=None,
                    created_at=datetime(year=2022, month=2, day=2, tzinfo=timezone.utc),
                    actions=[],
                ),
            ],
        ),
        (
            None,
            [
                RunResource(
                    ok=True,
                    run_id="run-id-1",
                    protocol_id=None,
                    created_at=datetime(year=2021, month=1, day=1, tzinfo=timezone.utc),
                    actions=[],
                ),
                RunResource(
                    ok=True,
                    run_id="run-id-2",
                    protocol_id=None,
                    created_at=datetime(year=2022, month=2, day=2, tzinfo=timezone.utc),
                    actions=[],
                ),
            ],
        ),
    ],
)
def test_get_all_runs(
    subject: RunStore, length: Optional[int], expected_result: List[RunResource]
) -> None:
    """It gets the number of created runs supplied in length."""
    subject.insert(
        run_id="run-id-1",
        protocol_id=None,
        created_at=datetime(year=2021, month=1, day=1, tzinfo=timezone.utc),
    )
    subject.insert(
        run_id="run-id-2",
        protocol_id=None,
        created_at=datetime(year=2022, month=2, day=2, tzinfo=timezone.utc),
    )

    result = subject.get_all(length=length)

    assert result == expected_result


async def test_remove_run(
    subject: RunStore,
    mock_runs_publisher: mock.Mock,
    data_files_store: DataFilesStore,
    run_time_parameters: List[pe_types.RunTimeParameter],
) -> None:
    """It can remove a previously stored run entry."""
    action = RunAction(
        actionType=RunActionType.PLAY,
        createdAt=datetime(year=2022, month=2, day=2, tzinfo=timezone.utc),
        id="action-id",
    )

    subject.insert(
        run_id="run-id",
        protocol_id=None,
        created_at=datetime(year=2021, month=1, day=1, tzinfo=timezone.utc),
    )
    subject.insert_action(run_id="run-id", action=action)
    await data_files_store.insert(
        DataFileInfo(
            id="file-id",
            name="my_csv_file.csv",
            file_hash="file-hash",
            created_at=datetime(year=2024, month=1, day=1, tzinfo=timezone.utc),
        )
    )
    subject.insert_csv_rtp(run_id="run-id", run_time_parameters=run_time_parameters)
    subject.remove(run_id="run-id")

    assert subject.get_all(length=20) == []
    mock_runs_publisher.publish_runs_advise_unsubscribe.assert_called_once_with(
        run_id="run-id"
    )


def test_remove_run_missing_id(subject: RunStore) -> None:
    """It raises if the run does not exist."""
    with pytest.raises(RunNotFoundError, match="run-id"):
        subject.remove(run_id="run-id")


def test_insert_actions_no_run(subject: RunStore) -> None:
    """Insert actions with a run that doesn't exist should raise an exception."""
    action = RunAction(
        actionType=RunActionType.PLAY,
        createdAt=datetime(year=2023, month=3, day=3, tzinfo=timezone.utc),
        id="action-id-1",
    )

    with pytest.raises(Exception):
        subject.insert_action(run_id="run-id-996", action=action)


def test_get_state_summary(
    subject: RunStore, state_summary: StateSummary, mock_runs_publisher: mock.Mock
) -> None:
    """It should be able to get store run data."""
    subject.insert(
        run_id="run-id",
        protocol_id=None,
        created_at=datetime(year=2021, month=1, day=1, tzinfo=timezone.utc),
    )
    subject.update_run_state(
        run_id="run-id", summary=state_summary, commands=[], run_time_parameters=[]
    )
    result = subject.get_state_summary(run_id="run-id")
    assert result == state_summary
    mock_runs_publisher.publish_runs_advise_refetch.assert_called_once_with(
        run_id="run-id"
    )


def test_get_state_summary_failure(
    subject: RunStore, invalid_state_summary: StateSummary
) -> None:
    """It should return None."""
    subject.insert(
        run_id="run-id",
        protocol_id=None,
        created_at=datetime(year=2021, month=1, day=1, tzinfo=timezone.utc),
    )
    subject.update_run_state(
        run_id="run-id",
        summary=invalid_state_summary,
        commands=[],
        run_time_parameters=[],
    )
    result = subject.get_state_summary(run_id="run-id")
    assert isinstance(result, BadStateSummary)
    assert result.dataError.code == ErrorCodes.INVALID_STORED_DATA


def test_get_state_summary_none(subject: RunStore) -> None:
    """It should return None if no state data stored."""
    subject.insert(
        run_id="run-id",
        protocol_id=None,
        created_at=datetime(year=2021, month=1, day=1, tzinfo=timezone.utc),
    )
    result = subject.get_state_summary(run_id="run-id")
    assert isinstance(result, BadStateSummary)
    assert result.dataError.code == ErrorCodes.INVALID_STORED_DATA


def test_get_run_time_parameters(
    subject: RunStore,
    state_summary: StateSummary,
    run_time_parameters: List[pe_types.RunTimeParameter],
) -> None:
    """It should be able to get store run time parameters."""
    subject.insert(
        run_id="run-id",
        protocol_id=None,
        created_at=datetime(year=2021, month=1, day=1, tzinfo=timezone.utc),
    )
    subject.update_run_state(
        run_id="run-id",
        summary=state_summary,
        commands=[],
        run_time_parameters=run_time_parameters,
    )
    result = subject.get_run_time_parameters(run_id="run-id")
    assert result == run_time_parameters


def test_get_run_time_parameters_invalid(
    subject: RunStore,
    state_summary: StateSummary,
) -> None:
    """It should return an empty list if there invalid parameters."""
    bad_parameters = [pe_types.BooleanParameter.construct(foo="bar")]  # type: ignore[call-arg]
    subject.insert(
        run_id="run-id",
        protocol_id=None,
        created_at=datetime(year=2021, month=1, day=1, tzinfo=timezone.utc),
    )
    subject.update_run_state(
        run_id="run-id",
        summary=state_summary,
        commands=[],
        run_time_parameters=bad_parameters,  # type: ignore[arg-type]
    )
    result = subject.get_run_time_parameters(run_id="run-id")
    assert result == []


def test_get_run_time_parameters_none(
    subject: RunStore,
    state_summary: StateSummary,
) -> None:
    """It should return an empty list if there are no run time parameters associated."""
    subject.insert(
        run_id="run-id",
        protocol_id=None,
        created_at=datetime(year=2021, month=1, day=1, tzinfo=timezone.utc),
    )
    result = subject.get_run_time_parameters(run_id="run-id")
    assert result == []


def test_has_run_id(subject: RunStore) -> None:
    """It should tell us if a given ID is in the store."""
    subject.insert(
        run_id="run-id",
        protocol_id=None,
        created_at=datetime(year=2021, month=1, day=1, tzinfo=timezone.utc),
    )
    result = subject.has("run-id")
    assert result is True


def test_has_no_run_id(subject: RunStore) -> None:
    """It should tell us if a given ID is not in the store."""
    result = subject.has("no-run-id")
    assert result is False


def test_get_command(
    subject: RunStore,
    protocol_commands: List[pe_commands.Command],
    state_summary: StateSummary,
) -> None:
    """Should return a run command from the db."""
    subject.insert(
        run_id="run-id", protocol_id=None, created_at=datetime.now(timezone.utc)
    )
    subject.update_run_state(
        run_id="run-id",
        summary=state_summary,
        commands=protocol_commands,
        run_time_parameters=[],
    )
    result = subject.get_command(run_id="run-id", command_id="pause-2")

    assert result == protocol_commands[1]


@pytest.mark.parametrize(
    "input_run_id, input_command_id, expected_exception",
    [
        ("not-run-id", "pause-1", RunNotFoundError),
        ("run-id", "not-command-id", CommandNotFoundError),
    ],
)
def test_get_command_raise_exception(
    subject: RunStore,
    protocol_commands: List[pe_commands.Command],
    state_summary: StateSummary,
    input_run_id: str,
    input_command_id: str,
    expected_exception: Type[Exception],
) -> None:
    """Should raise exception."""
    subject.insert(
        run_id="run-id", protocol_id=None, created_at=datetime.now(timezone.utc)
    )
    subject.update_run_state(
        run_id="run-id",
        summary=state_summary,
        commands=protocol_commands,
        run_time_parameters=[],
    )
    with pytest.raises(expected_exception):
        subject.get_command(run_id=input_run_id, command_id=input_command_id)


def test_get_command_slice(
    subject: RunStore,
    protocol_commands: List[pe_commands.Command],
    state_summary: StateSummary,
) -> None:
    """It should return slices of commands."""
    subject.insert(
        run_id="run-id",
        protocol_id=None,
        created_at=datetime(year=2021, month=1, day=1, tzinfo=timezone.utc),
    )
    subject.update_run_state(
        run_id="run-id",
        summary=state_summary,
        commands=protocol_commands,
        run_time_parameters=[],
    )
    result = subject.get_commands_slice(
        run_id="run-id", cursor=0, length=len(protocol_commands)
    )

    assert result == CommandSlice(
        cursor=0,
        total_length=len(protocol_commands),
        commands=protocol_commands,
    )


@pytest.mark.parametrize(
    ("input_cursor", "input_length", "expected_cursor", "expected_command_ids"),
    [
        (0, 0, 0, []),
        (None, 0, 2, []),
        (0, 3, 0, ["pause-1", "pause-2", "pause-3"]),
        (0, 1, 0, ["pause-1"]),
        (1, 2, 1, ["pause-2", "pause-3"]),
        (0, 999, 0, ["pause-1", "pause-2", "pause-3"]),
        (1, 999, 1, ["pause-2", "pause-3"]),
        (None, 3, 0, ["pause-1", "pause-2", "pause-3"]),
        (None, 2, 1, ["pause-2", "pause-3"]),
        (999, 2, 2, ["pause-3"]),
    ],
)
def test_get_commands_slice_clamping(
    subject: RunStore,
    protocol_commands: List[pe_commands.Command],
    state_summary: StateSummary,
    input_cursor: Optional[int],
    input_length: int,
    expected_cursor: int,
    expected_command_ids: List[str],
) -> None:
    """It should clamp slice cursor and page length."""
    subject.insert(
        run_id="run-id",
        protocol_id=None,
        created_at=datetime(year=2021, month=1, day=1, tzinfo=timezone.utc),
    )
    subject.update_run_state(
        run_id="run-id",
        summary=state_summary,
        commands=protocol_commands,
        run_time_parameters=[],
    )
    result = subject.get_commands_slice(
        run_id="run-id", cursor=input_cursor, length=input_length
    )

    assert result.cursor == expected_cursor
    assert result.total_length == len(protocol_commands)
    assert [
        result_command.id for result_command in result.commands
    ] == expected_command_ids


def test_get_run_command_slice_none(subject: RunStore) -> None:
    """It should return None if no commands stored."""
    subject.insert(
        run_id="run-id",
        protocol_id=None,
        created_at=datetime(year=2021, month=1, day=1, tzinfo=timezone.utc),
    )

    result = subject.get_commands_slice(run_id="run-id", length=999, cursor=None)
    assert result == CommandSlice(commands=[], cursor=0, total_length=0)


def test_get_commands_slice_run_not_found(subject: RunStore) -> None:
    """Should raise an error RunNotFoundError."""
    subject.insert(
        run_id="run-id", protocol_id=None, created_at=datetime.now(timezone.utc)
    )
    with pytest.raises(RunNotFoundError):
        subject.get_commands_slice(run_id="not-run-id", cursor=1, length=3)


def test_get_all_commands_as_preserialized_list(
    subject: RunStore,
    protocol_commands: List[pe_commands.Command],
    state_summary: StateSummary,
) -> None:
    """It should get all commands stored in DB as a pre-serialized list."""
    subject.insert(
        run_id="run-id",
        protocol_id=None,
        created_at=datetime(year=2021, month=1, day=1, tzinfo=timezone.utc),
    )
    subject.update_run_state(
        run_id="run-id",
        summary=state_summary,
        commands=protocol_commands,
        run_time_parameters=[],
    )
    result = subject.get_all_commands_as_preserialized_list(run_id="run-id")
    assert result == [
        '{"id": "pause-1", "createdAt": "2021-01-01T00:00:00", "commandType": "waitForResume",'
        ' "key": "command-key", "status": "succeeded", "params": {"message": "hello world"}, "result": {}}',
        '{"id": "pause-2", "createdAt": "2022-02-02T00:00:00", "commandType": "waitForResume",'
        ' "key": "command-key", "status": "succeeded", "params": {"message": "hey world"}, "result": {}}',
        '{"id": "pause-3", "createdAt": "2023-03-03T00:00:00", "commandType": "waitForResume",'
        ' "key": "command-key", "status": "succeeded", "params": {"message": "sup world"}, "result": {}}',
    ]<|MERGE_RESOLUTION|>--- conflicted
+++ resolved
@@ -120,11 +120,8 @@
         labwareOffsets=[],
         status=EngineStatus.IDLE,
         liquids=liquids,
-<<<<<<< HEAD
         wells=[],
-=======
         hasEverEnteredErrorRecovery=False,
->>>>>>> bebf6886
     )
 
 
