--- conflicted
+++ resolved
@@ -266,17 +266,6 @@
             20,
             [
                 RunResource(
-<<<<<<< HEAD
-                    run_id="run-id-2",
-                    protocol_id=None,
-                    created_at=datetime(year=2022, month=2, day=2, tzinfo=timezone.utc),
-                    actions=[],
-                ),
-                RunResource(
-                    run_id="run-id-1",
-                    protocol_id=None,
-                    created_at=datetime(year=2021, month=1, day=1, tzinfo=timezone.utc),
-=======
                     run_id="run-id-1",
                     protocol_id=None,
                     created_at=datetime(year=2021, month=1, day=1, tzinfo=timezone.utc),
@@ -286,7 +275,6 @@
                     run_id="run-id-2",
                     protocol_id=None,
                     created_at=datetime(year=2022, month=2, day=2, tzinfo=timezone.utc),
->>>>>>> c2f732cd
                     actions=[],
                 ),
             ],
