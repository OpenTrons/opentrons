"""Tests for RunDataManager."""
from datetime import datetime
from typing import Optional, List, Dict
from unittest.mock import sentinel

import pytest
from decoy import Decoy, matchers

from opentrons.protocol_engine import (
    EngineStatus,
    StateSummary,
    commands,
    types as pe_types,
    CommandSlice,
    CommandErrorSlice,
    CommandPointer,
    ErrorOccurrence,
    LoadedLabware,
    LoadedPipette,
    LoadedModule,
    LabwareOffset,
    Liquid,
)
from opentrons.protocol_engine.types import BooleanParameter, CSVParameter
from opentrons.protocol_runner import RunResult

from opentrons.hardware_control.nozzle_manager import NozzleMap

from opentrons_shared_data.errors.exceptions import InvalidStoredData
from opentrons_shared_data.labware.labware_definition import LabwareDefinition

from robot_server.error_recovery.settings.store import ErrorRecoverySettingStore
from robot_server.protocols.protocol_models import ProtocolKind
from robot_server.protocols.protocol_store import ProtocolResource
from robot_server.runs import error_recovery_mapping
from robot_server.runs.error_recovery_models import ErrorRecoveryRule
from robot_server.runs.run_data_manager import (
    RunDataManager,
    RunNotCurrentError,
    PreSerializedCommandsNotAvailableError,
)
from robot_server.runs.run_models import Run, BadRun, RunNotFoundError, RunDataError
from robot_server.runs.run_orchestrator_store import (
    RunOrchestratorStore,
    RunConflictError,
)
from robot_server.runs.run_store import (
    RunStore,
    RunResource,
    CommandNotFoundError,
    BadStateSummary,
)
from robot_server.service.notifications import RunsPublisher
from robot_server.service.task_runner import TaskRunner
from opentrons.protocol_engine.resources import FileProvider
from robot_server.file_provider.provider import FileProviderWrapper


def mock_notify_publishers() -> None:
    """A mock notify_publishers."""
    return None


@pytest.fixture
def mock_run_orchestrator_store(decoy: Decoy) -> RunOrchestratorStore:
    """Get a mock EngineStore."""
    mock = decoy.mock(cls=RunOrchestratorStore)
    decoy.when(mock.current_run_id).then_return(None)
    return mock


@pytest.fixture
def mock_run_store(decoy: Decoy) -> RunStore:
    """Get a mock RunStore."""
    return decoy.mock(cls=RunStore)


@pytest.fixture
def mock_error_recovery_setting_store(decoy: Decoy) -> ErrorRecoverySettingStore:
    """Get a mock ErrorRecoverySettingStore."""
    return decoy.mock(cls=ErrorRecoverySettingStore)


@pytest.fixture()
def mock_task_runner(decoy: Decoy) -> TaskRunner:
    """Get a mock background TaskRunner."""
    return decoy.mock(cls=TaskRunner)


@pytest.fixture()
def mock_runs_publisher(decoy: Decoy) -> RunsPublisher:
    """Get a mock RunsPublisher."""
    return decoy.mock(cls=RunsPublisher)


@pytest.fixture
def engine_state_summary() -> StateSummary:
    """Get a StateSummary value object."""
    return StateSummary(
        status=EngineStatus.IDLE,
        errors=[ErrorOccurrence.construct(id="some-error-id")],  # type: ignore[call-arg]
        hasEverEnteredErrorRecovery=False,
        labware=[LoadedLabware.construct(id="some-labware-id")],  # type: ignore[call-arg]
        labwareOffsets=[LabwareOffset.construct(id="some-labware-offset-id")],  # type: ignore[call-arg]
        pipettes=[LoadedPipette.construct(id="some-pipette-id")],  # type: ignore[call-arg]
        modules=[LoadedModule.construct(id="some-module-id")],  # type: ignore[call-arg]
        liquids=[Liquid(id="some-liquid-id", displayName="liquid", description="desc")],
        liquidClasses=[],
        wells=[],
    )


@pytest.fixture(autouse=True)
def patch_error_recovery_mapping(decoy: Decoy, monkeypatch: pytest.MonkeyPatch) -> None:
    """Replace the members of the error_recovery_mapping module with mocks."""
    monkeypatch.setattr(
        error_recovery_mapping,
        "create_error_recovery_policy_from_rules",
        decoy.mock(
            func=decoy.mock(
                func=error_recovery_mapping.create_error_recovery_policy_from_rules
            )
        ),
    )


@pytest.fixture
def run_time_parameters() -> List[pe_types.RunTimeParameter]:
    """Get a RunTimeParameter list."""
    return [
        pe_types.BooleanParameter(
            displayName="Display Name",
            variableName="variable_name",
            value=False,
            default=True,
        )
    ]


@pytest.fixture
<<<<<<< HEAD
def command_annotations() -> List[pe_types.CommandAnnotation]:
    """Get a CommandAnnotation list."""
    return [
        pe_types.SecondOrderCommandAnnotation(
            commandKeys=["abc"],
            params={"abc": "123"},
            machineReadableName="hello world",
        )
    ]
=======
def mock_nozzle_maps(decoy: Decoy) -> Dict[str, NozzleMap]:
    """Get a mock NozzleMap."""
    mock_nozzle_map = decoy.mock(cls=NozzleMap)
    return {"mock-pipette-id": mock_nozzle_map}


@pytest.fixture()
def mock_file_provider_wrapper(decoy: Decoy) -> FileProviderWrapper:
    """Return a mock FileProviderWrapper."""
    return decoy.mock(cls=FileProviderWrapper)


@pytest.fixture()
def mock_file_provider(
    decoy: Decoy, mock_file_provider_wrapper: FileProviderWrapper
) -> FileProvider:
    """Return a mock FileProvider."""
    return decoy.mock(cls=FileProvider)
>>>>>>> a714e8d3


@pytest.fixture
def run_resource() -> RunResource:
    """Get a StateSummary value object."""
    return RunResource(
        ok=True,
        run_id="hello from the other side",
        protocol_id=None,
        created_at=datetime(year=2022, month=2, day=2),
        actions=[],
    )


@pytest.fixture
def run_command() -> commands.Command:
    """Get a ProtocolEngine Command value object."""
    return commands.WaitForResume(
        id="command-id",
        key="command-key",
        createdAt=datetime(year=2021, month=1, day=1),
        status=commands.CommandStatus.SUCCEEDED,
        params=commands.WaitForResumeParams(message="Hello"),
    )


@pytest.fixture
def subject(
    mock_run_orchestrator_store: RunOrchestratorStore,
    mock_run_store: RunStore,
    mock_error_recovery_setting_store: ErrorRecoverySettingStore,
    mock_task_runner: TaskRunner,
    mock_runs_publisher: RunsPublisher,
) -> RunDataManager:
    """Get a RunDataManager test subject."""
    return RunDataManager(
        run_orchestrator_store=mock_run_orchestrator_store,
        run_store=mock_run_store,
        error_recovery_setting_store=mock_error_recovery_setting_store,
        task_runner=mock_task_runner,
        runs_publisher=mock_runs_publisher,
    )


async def test_create(
    decoy: Decoy,
    mock_run_orchestrator_store: RunOrchestratorStore,
    mock_run_store: RunStore,
    mock_error_recovery_setting_store: ErrorRecoverySettingStore,
    subject: RunDataManager,
    engine_state_summary: StateSummary,
    run_resource: RunResource,
) -> None:
    """It should create an engine and a persisted run resource."""
    run_id = "hello world"
    created_at = datetime(year=2021, month=1, day=1)
    protocol = ProtocolResource(
        protocol_id=sentinel.protocol_id,
        created_at=datetime(year=2022, month=2, day=2),
        source=None,  # type: ignore[arg-type]
        protocol_key=None,
        protocol_kind=ProtocolKind.STANDARD,
    )

    decoy.when(
        await mock_run_orchestrator_store.create(
            run_id=run_id,
            labware_offsets=sentinel.labware_offsets,
            initial_error_recovery_policy=sentinel.initial_error_recovery_policy,
            protocol=protocol,
            deck_configuration=sentinel.deck_configuration,
            file_provider=sentinel.file_provider,
            run_time_param_values=sentinel.run_time_param_values,
            run_time_param_paths=sentinel.run_time_param_paths,
            notify_publishers=mock_notify_publishers,
        )
    ).then_return(engine_state_summary)

    decoy.when(mock_run_orchestrator_store.get_run_time_parameters()).then_return([])

    decoy.when(
        mock_run_store.insert(
            run_id=run_id,
            protocol_id=protocol.protocol_id,
            created_at=created_at,
        )
    ).then_return(run_resource)

    bool_parameter = BooleanParameter(
        displayName="foo", variableName="bar", default=True, value=False
    )
    file_parameter = CSVParameter(displayName="my_file", variableName="file-id")
    decoy.when(mock_run_orchestrator_store.get_run_time_parameters()).then_return(
        [bool_parameter, file_parameter]
    )

    expected_initial_error_recovery_rules: list[ErrorRecoveryRule] = []
    decoy.when(mock_error_recovery_setting_store.get_is_enabled()).then_return(
        sentinel.error_recovery_enabled
    )
    decoy.when(
        error_recovery_mapping.create_error_recovery_policy_from_rules(
            rules=expected_initial_error_recovery_rules,
            enabled=sentinel.error_recovery_enabled,
        )
    ).then_return(sentinel.initial_error_recovery_policy)

    result = await subject.create(
        run_id=run_id,
        created_at=created_at,
        labware_offsets=sentinel.labware_offsets,
        protocol=protocol,
        deck_configuration=sentinel.deck_configuration,
        file_provider=sentinel.file_provider,
        run_time_param_values=sentinel.run_time_param_values,
        run_time_param_paths=sentinel.run_time_param_paths,
        notify_publishers=mock_notify_publishers,
    )

    assert result == Run(
        id=run_resource.run_id,
        protocolId=run_resource.protocol_id,
        createdAt=run_resource.created_at,
        current=True,
        actions=run_resource.actions,
        status=engine_state_summary.status,
        errors=engine_state_summary.errors,
        hasEverEnteredErrorRecovery=engine_state_summary.hasEverEnteredErrorRecovery,
        labware=engine_state_summary.labware,
        labwareOffsets=engine_state_summary.labwareOffsets,
        pipettes=engine_state_summary.pipettes,
        modules=engine_state_summary.modules,
        liquids=engine_state_summary.liquids,
        liquidClasses=engine_state_summary.liquidClasses,
        runTimeParameters=[bool_parameter, file_parameter],
        outputFileIds=engine_state_summary.files,
    )
    decoy.verify(
        mock_run_store.insert_csv_rtp(
            run_id=run_id, run_time_parameters=[bool_parameter, file_parameter]
        )
    )


async def test_create_engine_error(
    decoy: Decoy,
    mock_run_orchestrator_store: RunOrchestratorStore,
    mock_run_store: RunStore,
    mock_error_recovery_setting_store: ErrorRecoverySettingStore,
    mock_file_provider: FileProvider,
    subject: RunDataManager,
) -> None:
    """It should not create a resource if engine creation fails."""
    run_id = "hello world"
    created_at = datetime(year=2021, month=1, day=1)

    expected_initial_error_recovery_rules: list[ErrorRecoveryRule] = []
    decoy.when(mock_error_recovery_setting_store.get_is_enabled()).then_return(
        sentinel.error_recovery_enabled
    )
    decoy.when(
        error_recovery_mapping.create_error_recovery_policy_from_rules(
            rules=expected_initial_error_recovery_rules,
            enabled=sentinel.error_recovery_enabled,
        )
    ).then_return(sentinel.initial_error_recovery_policy)

    decoy.when(
        await mock_run_orchestrator_store.create(
            run_id,
            labware_offsets=[],
            protocol=None,
            deck_configuration=[],
            file_provider=mock_file_provider,
            run_time_param_values=None,
            run_time_param_paths=None,
            notify_publishers=mock_notify_publishers,
            initial_error_recovery_policy=matchers.Anything(),
        )
    ).then_raise(RunConflictError("oh no"))

    with pytest.raises(RunConflictError):
        await subject.create(
            run_id=run_id,
            created_at=created_at,
            labware_offsets=[],
            protocol=None,
            deck_configuration=[],
            file_provider=mock_file_provider,
            run_time_param_values=None,
            run_time_param_paths=None,
            notify_publishers=mock_notify_publishers,
        )

    decoy.verify(
        mock_run_store.insert(
            run_id=run_id,
            created_at=matchers.Anything(),
            protocol_id=matchers.Anything(),
        ),
        times=0,
    )


async def test_get_current_run(
    decoy: Decoy,
    mock_run_orchestrator_store: RunOrchestratorStore,
    mock_run_store: RunStore,
    subject: RunDataManager,
    engine_state_summary: StateSummary,
    run_time_parameters: List[pe_types.RunTimeParameter],
    run_resource: RunResource,
) -> None:
    """It should get the current run from the engine."""
    run_id = "hello world"

    decoy.when(mock_run_store.get(run_id=run_id)).then_return(run_resource)
    decoy.when(mock_run_orchestrator_store.current_run_id).then_return(run_id)
    decoy.when(mock_run_orchestrator_store.get_state_summary()).then_return(
        engine_state_summary
    )
    decoy.when(mock_run_orchestrator_store.get_run_time_parameters()).then_return(
        run_time_parameters
    )

    result = subject.get(run_id=run_id)

    assert result == Run(
        current=True,
        id=run_resource.run_id,
        protocolId=run_resource.protocol_id,
        createdAt=run_resource.created_at,
        actions=run_resource.actions,
        status=engine_state_summary.status,
        errors=engine_state_summary.errors,
        hasEverEnteredErrorRecovery=engine_state_summary.hasEverEnteredErrorRecovery,
        labware=engine_state_summary.labware,
        labwareOffsets=engine_state_summary.labwareOffsets,
        pipettes=engine_state_summary.pipettes,
        modules=engine_state_summary.modules,
        liquids=engine_state_summary.liquids,
        liquidClasses=engine_state_summary.liquidClasses,
        runTimeParameters=run_time_parameters,
        outputFileIds=engine_state_summary.files,
    )
    assert subject.current_run_id == run_id


async def test_get_historical_run(
    decoy: Decoy,
    mock_run_orchestrator_store: RunOrchestratorStore,
    mock_run_store: RunStore,
    subject: RunDataManager,
    engine_state_summary: StateSummary,
    run_time_parameters: List[pe_types.RunTimeParameter],
    run_resource: RunResource,
) -> None:
    """It should get a historical run from the store."""
    run_id = "hello world"

    decoy.when(mock_run_store.get(run_id=run_id)).then_return(run_resource)
    decoy.when(mock_run_store.get_state_summary(run_id=run_id)).then_return(
        engine_state_summary
    )
    decoy.when(mock_run_store.get_run_time_parameters(run_id=run_id)).then_return(
        run_time_parameters
    )
    decoy.when(mock_run_orchestrator_store.current_run_id).then_return("some other id")

    result = subject.get(run_id=run_id)

    assert result == Run(
        current=False,
        id=run_resource.run_id,
        protocolId=run_resource.protocol_id,
        createdAt=run_resource.created_at,
        actions=run_resource.actions,
        status=engine_state_summary.status,
        errors=engine_state_summary.errors,
        hasEverEnteredErrorRecovery=engine_state_summary.hasEverEnteredErrorRecovery,
        labware=engine_state_summary.labware,
        labwareOffsets=engine_state_summary.labwareOffsets,
        pipettes=engine_state_summary.pipettes,
        modules=engine_state_summary.modules,
        liquids=engine_state_summary.liquids,
        liquidClasses=engine_state_summary.liquidClasses,
        runTimeParameters=run_time_parameters,
        outputFileIds=engine_state_summary.files,
    )


async def test_get_historical_run_no_data(
    decoy: Decoy,
    mock_run_orchestrator_store: RunOrchestratorStore,
    mock_run_store: RunStore,
    subject: RunDataManager,
    run_resource: RunResource,
    run_time_parameters: List[pe_types.RunTimeParameter],
) -> None:
    """It should get a historical run from the store."""
    run_id = "hello world"

    state_exc = InvalidStoredData("Oh no!")
    run_error = RunDataError.from_exc(state_exc)
    decoy.when(mock_run_store.get(run_id=run_id)).then_return(run_resource)
    decoy.when(mock_run_store.get_state_summary(run_id=run_id)).then_return(
        BadStateSummary(dataError=state_exc)
    )
    decoy.when(mock_run_store.get_run_time_parameters(run_id=run_id)).then_return(
        run_time_parameters
    )
    decoy.when(mock_run_orchestrator_store.current_run_id).then_return("some other id")

    result = subject.get(run_id=run_id)

    assert result == BadRun(
        dataError=run_error,
        current=False,
        id=run_resource.run_id,
        protocolId=run_resource.protocol_id,
        createdAt=run_resource.created_at,
        actions=run_resource.actions,
        status=EngineStatus.STOPPED,
        errors=[],
        hasEverEnteredErrorRecovery=False,
        labware=[],
        labwareOffsets=[],
        pipettes=[],
        modules=[],
        liquids=[],
        liquidClasses=[],
        runTimeParameters=run_time_parameters,
        outputFileIds=[],
    )


async def test_get_all_runs(
    decoy: Decoy,
    mock_run_orchestrator_store: RunOrchestratorStore,
    mock_run_store: RunStore,
    subject: RunDataManager,
) -> None:
    """It should get all runs, including current and historical."""
    current_run_data = StateSummary(
        status=EngineStatus.IDLE,
        errors=[ErrorOccurrence.construct(id="current-error-id")],  # type: ignore[call-arg]
        hasEverEnteredErrorRecovery=False,
        labware=[LoadedLabware.construct(id="current-labware-id")],  # type: ignore[call-arg]
        labwareOffsets=[LabwareOffset.construct(id="current-labware-offset-id")],  # type: ignore[call-arg]
        pipettes=[LoadedPipette.construct(id="current-pipette-id")],  # type: ignore[call-arg]
        modules=[LoadedModule.construct(id="current-module-id")],  # type: ignore[call-arg]
        liquids=[Liquid(id="some-liquid-id", displayName="liquid", description="desc")],
        liquidClasses=[],
        wells=[],
    )
    current_run_time_parameters: List[pe_types.RunTimeParameter] = [
        pe_types.BooleanParameter(
            displayName="Current Bool",
            variableName="current bool",
            value=False,
            default=True,
        )
    ]

    historical_run_data = StateSummary(
        status=EngineStatus.STOPPED,
        errors=[ErrorOccurrence.construct(id="old-error-id")],  # type: ignore[call-arg]
        hasEverEnteredErrorRecovery=False,
        labware=[LoadedLabware.construct(id="old-labware-id")],  # type: ignore[call-arg]
        labwareOffsets=[LabwareOffset.construct(id="old-labware-offset-id")],  # type: ignore[call-arg]
        pipettes=[LoadedPipette.construct(id="old-pipette-id")],  # type: ignore[call-arg]
        modules=[LoadedModule.construct(id="old-module-id")],  # type: ignore[call-arg]
        liquids=[],
        liquidClasses=[],
        wells=[],
    )
    historical_run_time_parameters: List[pe_types.RunTimeParameter] = [
        pe_types.BooleanParameter(
            displayName="Old Bool",
            variableName="Old bool",
            value=True,
            default=False,
        )
    ]

    current_run_resource = RunResource(
        ok=True,
        run_id="current-run",
        protocol_id=None,
        created_at=datetime(year=2022, month=2, day=2),
        actions=[],
    )

    historical_run_resource = RunResource(
        ok=True,
        run_id="historical-run",
        protocol_id=None,
        created_at=datetime(year=2023, month=3, day=3),
        actions=[],
    )

    decoy.when(mock_run_orchestrator_store.current_run_id).then_return("current-run")
    decoy.when(mock_run_orchestrator_store.get_state_summary()).then_return(
        current_run_data
    )
    decoy.when(mock_run_orchestrator_store.get_run_time_parameters()).then_return(
        current_run_time_parameters
    )
    decoy.when(mock_run_store.get_state_summary("historical-run")).then_return(
        historical_run_data
    )
    decoy.when(mock_run_store.get_run_time_parameters("historical-run")).then_return(
        historical_run_time_parameters
    )
    decoy.when(mock_run_store.get_all(length=20)).then_return(
        [historical_run_resource, current_run_resource]
    )

    result = subject.get_all(length=20)

    assert result == [
        Run(
            current=False,
            id=historical_run_resource.run_id,
            protocolId=historical_run_resource.protocol_id,
            createdAt=historical_run_resource.created_at,
            actions=historical_run_resource.actions,
            status=historical_run_data.status,
            errors=historical_run_data.errors,
            hasEverEnteredErrorRecovery=historical_run_data.hasEverEnteredErrorRecovery,
            labware=historical_run_data.labware,
            labwareOffsets=historical_run_data.labwareOffsets,
            pipettes=historical_run_data.pipettes,
            modules=historical_run_data.modules,
            liquids=historical_run_data.liquids,
            liquidClasses=historical_run_data.liquidClasses,
            runTimeParameters=historical_run_time_parameters,
            outputFileIds=historical_run_data.files,
        ),
        Run(
            current=True,
            id=current_run_resource.run_id,
            protocolId=current_run_resource.protocol_id,
            createdAt=current_run_resource.created_at,
            actions=current_run_resource.actions,
            status=current_run_data.status,
            errors=current_run_data.errors,
            hasEverEnteredErrorRecovery=current_run_data.hasEverEnteredErrorRecovery,
            labware=current_run_data.labware,
            labwareOffsets=current_run_data.labwareOffsets,
            pipettes=current_run_data.pipettes,
            modules=current_run_data.modules,
            liquids=current_run_data.liquids,
            liquidClasses=current_run_data.liquidClasses,
            runTimeParameters=current_run_time_parameters,
            outputFileIds=current_run_data.files,
        ),
    ]


async def test_delete_current_run(
    decoy: Decoy,
    mock_run_orchestrator_store: RunOrchestratorStore,
    mock_run_store: RunStore,
    subject: RunDataManager,
) -> None:
    """It should delete the current run from the engine."""
    run_id = "hello world"
    decoy.when(mock_run_orchestrator_store.current_run_id).then_return(run_id)

    await subject.delete(run_id=run_id)

    decoy.verify(
        await mock_run_orchestrator_store.clear(),
        mock_run_store.remove(run_id=run_id),
    )


async def test_delete_historical_run(
    decoy: Decoy,
    mock_run_orchestrator_store: RunOrchestratorStore,
    mock_run_store: RunStore,
    subject: RunDataManager,
) -> None:
    """It should delete a historical run from the store."""
    run_id = "hello world"
    decoy.when(mock_run_orchestrator_store.current_run_id).then_return("some other id")

    await subject.delete(run_id=run_id)

    decoy.verify(await mock_run_orchestrator_store.clear(), times=0)
    decoy.verify(mock_run_store.remove(run_id=run_id), times=1)


async def test_update_current(
    decoy: Decoy,
    engine_state_summary: StateSummary,
    run_time_parameters: List[pe_types.RunTimeParameter],
    command_annotations: List[pe_types.CommandAnnotation],
    run_resource: RunResource,
    run_command: commands.Command,
    mock_run_orchestrator_store: RunOrchestratorStore,
    mock_run_store: RunStore,
    mock_runs_publisher: RunsPublisher,
    subject: RunDataManager,
) -> None:
    """It should persist the current run and clear the engine on current=false."""
    run_id = "hello world"
    decoy.when(mock_run_orchestrator_store.current_run_id).then_return(run_id)
    decoy.when(await mock_run_orchestrator_store.clear()).then_return(
        RunResult(
            commands=[run_command],
            state_summary=engine_state_summary,
            parameters=run_time_parameters,
            command_annotations=command_annotations,
        )
    )

    decoy.when(
        mock_run_store.update_run_state(
            run_id=run_id,
            summary=engine_state_summary,
            commands=[run_command],
            run_time_parameters=run_time_parameters,
        )
    ).then_return(run_resource)

    result = await subject.update(run_id=run_id, current=False)

    decoy.verify(
        mock_runs_publisher.publish_pre_serialized_commands_notification(run_id),
        times=1,
    )
    decoy.verify(
        mock_runs_publisher.publish_runs_advise_refetch(run_id),
        times=1,
    )
    decoy.verify(
        mock_runs_publisher.publish_runs_advise_refetch(run_id),
        times=1,
    )
    assert result == Run(
        current=False,
        id=run_resource.run_id,
        protocolId=run_resource.protocol_id,
        createdAt=run_resource.created_at,
        actions=run_resource.actions,
        status=engine_state_summary.status,
        errors=engine_state_summary.errors,
        hasEverEnteredErrorRecovery=engine_state_summary.hasEverEnteredErrorRecovery,
        labware=engine_state_summary.labware,
        labwareOffsets=engine_state_summary.labwareOffsets,
        pipettes=engine_state_summary.pipettes,
        modules=engine_state_summary.modules,
        liquids=engine_state_summary.liquids,
        liquidClasses=engine_state_summary.liquidClasses,
        runTimeParameters=run_time_parameters,
        outputFileIds=engine_state_summary.files,
    )


@pytest.mark.parametrize("current", [None, True])
async def test_update_current_noop(
    decoy: Decoy,
    engine_state_summary: StateSummary,
    run_time_parameters: List[pe_types.RunTimeParameter],
    run_resource: RunResource,
    run_command: commands.Command,
    mock_run_orchestrator_store: RunOrchestratorStore,
    mock_run_store: RunStore,
    mock_runs_publisher: RunsPublisher,
    subject: RunDataManager,
    current: Optional[bool],
) -> None:
    """It should noop on current=None and current=True."""
    run_id = "hello world"
    decoy.when(mock_run_orchestrator_store.current_run_id).then_return(run_id)
    decoy.when(mock_run_orchestrator_store.get_state_summary()).then_return(
        engine_state_summary
    )
    decoy.when(mock_run_orchestrator_store.get_run_time_parameters()).then_return(
        run_time_parameters
    )
    decoy.when(mock_run_store.get(run_id=run_id)).then_return(run_resource)

    result = await subject.update(run_id=run_id, current=current)

    decoy.verify(await mock_run_orchestrator_store.clear(), times=0)
    decoy.verify(
        mock_run_store.update_run_state(
            run_id=run_id,
            summary=matchers.Anything(),
            commands=matchers.Anything(),
            run_time_parameters=matchers.Anything(),
        ),
        mock_runs_publisher.publish_pre_serialized_commands_notification(run_id),
        times=0,
    )

    assert result == Run(
        current=True,
        id=run_resource.run_id,
        protocolId=run_resource.protocol_id,
        createdAt=run_resource.created_at,
        actions=run_resource.actions,
        status=engine_state_summary.status,
        errors=engine_state_summary.errors,
        hasEverEnteredErrorRecovery=engine_state_summary.hasEverEnteredErrorRecovery,
        labware=engine_state_summary.labware,
        labwareOffsets=engine_state_summary.labwareOffsets,
        pipettes=engine_state_summary.pipettes,
        modules=engine_state_summary.modules,
        liquids=engine_state_summary.liquids,
        liquidClasses=engine_state_summary.liquidClasses,
        runTimeParameters=run_time_parameters,
        outputFileIds=engine_state_summary.files,
    )


async def test_update_current_not_allowed(
    decoy: Decoy,
    engine_state_summary: StateSummary,
    run_resource: RunResource,
    run_command: commands.Command,
    mock_run_orchestrator_store: RunOrchestratorStore,
    mock_run_store: RunStore,
    subject: RunDataManager,
) -> None:
    """It should noop on current=None."""
    run_id = "hello world"
    decoy.when(mock_run_orchestrator_store.current_run_id).then_return("some other id")

    with pytest.raises(RunNotCurrentError):
        await subject.update(run_id=run_id, current=False)


async def test_create_archives_existing(
    decoy: Decoy,
    engine_state_summary: StateSummary,
    run_time_parameters: List[pe_types.RunTimeParameter],
    command_annotations: List[pe_types.CommandAnnotation],
    run_resource: RunResource,
    run_command: commands.Command,
    mock_run_orchestrator_store: RunOrchestratorStore,
    mock_run_store: RunStore,
    mock_error_recovery_setting_store: ErrorRecoverySettingStore,
    mock_file_provider: FileProvider,
    subject: RunDataManager,
) -> None:
    """It should persist the previously current run when a new run is created."""
    run_id_old = "hello world"
    run_id_new = "hello is it me you're looking for"

    decoy.when(mock_run_orchestrator_store.current_run_id).then_return(run_id_old)
    decoy.when(await mock_run_orchestrator_store.clear()).then_return(
        RunResult(
            commands=[run_command],
            state_summary=engine_state_summary,
            parameters=run_time_parameters,
            command_annotations=command_annotations,
        )
    )

    expected_initial_error_recovery_rules: list[ErrorRecoveryRule] = []
    decoy.when(mock_error_recovery_setting_store.get_is_enabled()).then_return(
        sentinel.error_recovery_enabled
    )
    decoy.when(
        error_recovery_mapping.create_error_recovery_policy_from_rules(
            rules=expected_initial_error_recovery_rules,
            enabled=sentinel.error_recovery_enabled,
        )
    ).then_return(sentinel.initial_error_recovery_policy)

    decoy.when(
        await mock_run_orchestrator_store.create(
            run_id=run_id_new,
            labware_offsets=[],
            protocol=None,
            initial_error_recovery_policy=sentinel.initial_error_recovery_policy,
            deck_configuration=[],
            file_provider=mock_file_provider,
            run_time_param_values=None,
            run_time_param_paths=None,
            notify_publishers=mock_notify_publishers,
        )
    ).then_return(engine_state_summary)

    decoy.when(
        mock_run_store.insert(
            run_id=run_id_new,
            created_at=datetime(year=2021, month=1, day=1),
            protocol_id=None,
        )
    ).then_return(run_resource)

    await subject.create(
        run_id=run_id_new,
        created_at=datetime(year=2021, month=1, day=1),
        labware_offsets=[],
        protocol=None,
        deck_configuration=[],
        file_provider=mock_file_provider,
        run_time_param_values=None,
        run_time_param_paths=None,
        notify_publishers=mock_notify_publishers,
    )

    decoy.verify(
        mock_run_store.update_run_state(
            run_id=run_id_old,
            summary=engine_state_summary,
            commands=[run_command],
            run_time_parameters=run_time_parameters,
        )
    )


def test_get_commands_slice_from_db(
    decoy: Decoy,
    subject: RunDataManager,
    mock_run_store: RunStore,
    run_command: commands.Command,
) -> None:
    """Should get a sliced command list from run store."""
    expected_commands_result = [
        commands.WaitForResume(
            id="command-id-2",
            key="command-key",
            createdAt=datetime(year=2021, month=1, day=1),
            status=commands.CommandStatus.SUCCEEDED,
            params=commands.WaitForResumeParams(message="Hello"),
        ),
        run_command,
    ]

    expected_command_slice = CommandSlice(
        commands=expected_commands_result, cursor=1, total_length=3
    )

    decoy.when(
        mock_run_store.get_commands_slice(
            run_id="run_id", cursor=1, length=2, include_fixit_commands=True
        )
    ).then_return(expected_command_slice)
    result = subject.get_commands_slice(
        run_id="run_id", cursor=1, length=2, include_fixit_commands=True
    )

    assert expected_command_slice == result


def test_get_commands_slice_current_run(
    decoy: Decoy,
    subject: RunDataManager,
    mock_run_orchestrator_store: RunOrchestratorStore,
    run_command: commands.Command,
) -> None:
    """Should get a sliced command list from engine store."""
    expected_commands_result = [
        commands.WaitForResume(
            id="command-id-2",
            key="command-key",
            createdAt=datetime(year=2021, month=1, day=1),
            status=commands.CommandStatus.SUCCEEDED,
            params=commands.WaitForResumeParams(message="Hello"),
        ),
        run_command,
    ]

    expected_command_slice = CommandSlice(
        commands=expected_commands_result, cursor=1, total_length=3
    )
    decoy.when(mock_run_orchestrator_store.current_run_id).then_return("run-id")
    decoy.when(mock_run_orchestrator_store.get_command_slice(1, 2, True)).then_return(
        expected_command_slice
    )

    result = subject.get_commands_slice("run-id", 1, 2, include_fixit_commands=True)

    assert expected_command_slice == result


def test_get_commands_errors_slice_historical_run(
    decoy: Decoy,
    subject: RunDataManager,
    mock_run_orchestrator_store: RunOrchestratorStore,
    mock_run_store: RunStore,
) -> None:
    """Should get a sliced command error list from engine store."""
    expected_commands_errors_result = [
        ErrorOccurrence.construct(id="error-id")  # type: ignore[call-arg]
    ]

    command_error_slice = CommandErrorSlice(
        cursor=1, total_length=3, commands_errors=expected_commands_errors_result
    )

    decoy.when(mock_run_orchestrator_store.current_run_id).then_return("run-not-id")

    decoy.when(mock_run_store.get_commands_errors_slice("run-id", 2, 1)).then_return(
        command_error_slice
    )

    result = subject.get_command_error_slice("run-id", 1, 2)

    assert command_error_slice == result


def test_get_commands_errors_slice_current_run(
    decoy: Decoy,
    subject: RunDataManager,
    mock_run_orchestrator_store: RunOrchestratorStore,
    run_command: commands.Command,
) -> None:
    """Should get a sliced command error list from engine store."""
    expected_commands_errors_result = [
        ErrorOccurrence.construct(id="error-id")  # type: ignore[call-arg]
    ]

    command_error_slice = CommandErrorSlice(
        cursor=1, total_length=3, commands_errors=expected_commands_errors_result
    )

    decoy.when(mock_run_orchestrator_store.current_run_id).then_return("run-id")
    decoy.when(mock_run_orchestrator_store.get_command_error_slice(1, 2)).then_return(
        command_error_slice
    )

    result = subject.get_command_error_slice("run-id", 1, 2)

    assert command_error_slice == result


def test_get_commands_slice_from_db_run_not_found(
    decoy: Decoy, subject: RunDataManager, mock_run_store: RunStore
) -> None:
    """Should get a sliced command list from run store."""
    decoy.when(
        mock_run_store.get_commands_slice(
            run_id="run-id", cursor=1, length=2, include_fixit_commands=True
        )
    ).then_raise(RunNotFoundError(run_id="run-id"))
    with pytest.raises(RunNotFoundError):
        subject.get_commands_slice(
            run_id="run-id", cursor=1, length=2, include_fixit_commands=True
        )


def test_get_current_command(
    decoy: Decoy,
    subject: RunDataManager,
    mock_run_store: RunStore,
    mock_run_orchestrator_store: RunOrchestratorStore,
    run_command: commands.Command,
) -> None:
    """Should get current command from engine store."""
    expected_current = CommandPointer(
        command_id=run_command.id,
        command_key=run_command.key,
        created_at=run_command.createdAt,
        index=0,
    )
    decoy.when(mock_run_orchestrator_store.current_run_id).then_return("run-id")
    decoy.when(mock_run_orchestrator_store.get_current_command()).then_return(
        expected_current
    )
    result = subject.get_current_command("run-id")

    assert result == expected_current


def test_get_current_command_not_current_run(
    decoy: Decoy,
    subject: RunDataManager,
    mock_run_store: RunStore,
    mock_run_orchestrator_store: RunOrchestratorStore,
    run_command: commands.Command,
) -> None:
    """Should get the last command from the run store for a historical run."""
    last_command_slice = commands.WaitForResume(
        id="command-id-1",
        key="command-key",
        createdAt=datetime(year=2021, month=1, day=1),
        status=commands.CommandStatus.SUCCEEDED,
        params=commands.WaitForResumeParams(message="Hello"),
    )

    expected_last_command = CommandPointer(
        command_id="command-id-1",
        command_key="command-key",
        created_at=datetime(year=2021, month=1, day=1),
        index=0,
    )

    command_slice = CommandSlice(
        commands=[last_command_slice], cursor=0, total_length=1
    )

    decoy.when(mock_run_orchestrator_store.current_run_id).then_return("not-run-id")
    decoy.when(
        mock_run_store.get_commands_slice(
            run_id="run-id", cursor=None, length=1, include_fixit_commands=True
        )
    ).then_return(command_slice)
    result = subject.get_current_command("run-id")

    assert result == expected_last_command


def test_get_last_completed_command_current_run(
    decoy: Decoy,
    subject: RunDataManager,
    mock_run_orchestrator_store: RunOrchestratorStore,
    run_command: commands.Command,
) -> None:
    """Should get the last command from the engine store for the current run."""
    run_id = "current-run-id"
    expected_last_command = CommandPointer(
        command_id=run_command.id,
        command_key=run_command.key,
        created_at=run_command.createdAt,
        index=1,
    )

    decoy.when(mock_run_orchestrator_store.current_run_id).then_return(run_id)
    decoy.when(
        mock_run_orchestrator_store.get_most_recently_finalized_command()
    ).then_return(expected_last_command)

    result = subject.get_last_completed_command(run_id)

    assert result == expected_last_command


def test_get_last_completed_command_not_current_run(
    decoy: Decoy,
    subject: RunDataManager,
    mock_run_orchestrator_store: RunOrchestratorStore,
    mock_run_store: RunStore,
    run_command: commands.Command,
) -> None:
    """Should get the last command from the run store for a historical run."""
    run_id = "historical-run-id"

    last_command_slice = commands.WaitForResume(
        id="command-id-1",
        key="command-key",
        createdAt=datetime(year=2021, month=1, day=1),
        status=commands.CommandStatus.SUCCEEDED,
        params=commands.WaitForResumeParams(message="Hello"),
    )

    expected_last_command = CommandPointer(
        command_id="command-id-1",
        command_key="command-key",
        created_at=datetime(year=2021, month=1, day=1),
        index=1,
    )

    decoy.when(mock_run_orchestrator_store.current_run_id).then_return(
        "different-run-id"
    )

    command_slice = CommandSlice(
        commands=[last_command_slice], cursor=1, total_length=1
    )
    decoy.when(
        mock_run_store.get_commands_slice(
            run_id=run_id, cursor=None, length=1, include_fixit_commands=True
        )
    ).then_return(command_slice)

    result = subject.get_last_completed_command(run_id)

    assert result == expected_last_command


def test_get_command_from_engine(
    decoy: Decoy,
    subject: RunDataManager,
    mock_run_store: RunStore,
    mock_run_orchestrator_store: RunOrchestratorStore,
    run_command: commands.Command,
) -> None:
    """Should get command by id from engine store."""
    decoy.when(mock_run_orchestrator_store.current_run_id).then_return("run-id")
    decoy.when(mock_run_orchestrator_store.get_command("command-id")).then_return(
        run_command
    )
    result = subject.get_command("run-id", "command-id")

    assert result == run_command


def test_get_command_from_db(
    decoy: Decoy,
    subject: RunDataManager,
    mock_run_store: RunStore,
    mock_run_orchestrator_store: RunOrchestratorStore,
    run_command: commands.Command,
) -> None:
    """Should get command by id from engine store."""
    decoy.when(mock_run_orchestrator_store.current_run_id).then_return("not-run-id")
    decoy.when(
        mock_run_store.get_command(run_id="run-id", command_id="command-id")
    ).then_return(run_command)
    result = subject.get_command("run-id", "command-id")

    assert result == run_command


def test_get_command_from_db_run_not_found(
    decoy: Decoy,
    subject: RunDataManager,
    mock_run_store: RunStore,
    mock_run_orchestrator_store: RunOrchestratorStore,
    run_command: commands.Command,
) -> None:
    """Should get command by id from engine store."""
    decoy.when(mock_run_orchestrator_store.current_run_id).then_return("not-run-id")
    decoy.when(
        mock_run_store.get_command(run_id="run-id", command_id="command-id")
    ).then_raise(RunNotFoundError("run-id"))

    with pytest.raises(RunNotFoundError):
        subject.get_command("run-id", "command-id")


def test_get_command_from_db_command_not_found(
    decoy: Decoy,
    subject: RunDataManager,
    mock_run_store: RunStore,
    mock_run_orchestrator_store: RunOrchestratorStore,
    run_command: commands.Command,
) -> None:
    """Should get command by id from engine store."""
    decoy.when(mock_run_orchestrator_store.current_run_id).then_return("not-run-id")
    decoy.when(
        mock_run_store.get_command(run_id="run-id", command_id="command-id")
    ).then_raise(CommandNotFoundError(command_id="command-id"))

    with pytest.raises(CommandNotFoundError):
        subject.get_command("run-id", "command-id")


def test_get_all_commands_as_preserialized_list(
    decoy: Decoy,
    subject: RunDataManager,
    mock_run_store: RunStore,
    mock_run_orchestrator_store: RunOrchestratorStore,
) -> None:
    """It should return the pre-serialized commands list."""
    decoy.when(mock_run_orchestrator_store.current_run_id).then_return(None)
    decoy.when(
        mock_run_store.get_all_commands_as_preserialized_list("run-id", True)
    ).then_return(['{"id": command-1}', '{"id": command-2}'])
    assert subject.get_all_commands_as_preserialized_list("run-id", True) == [
        '{"id": command-1}',
        '{"id": command-2}',
    ]


def test_get_all_commands_as_preserialized_list_errors_for_active_runs(
    decoy: Decoy,
    subject: RunDataManager,
    mock_run_store: RunStore,
    mock_run_orchestrator_store: RunOrchestratorStore,
) -> None:
    """It should raise an error when fetching pre-serialized commands list while run is active."""
    decoy.when(mock_run_orchestrator_store.current_run_id).then_return("current-run-id")
    decoy.when(mock_run_orchestrator_store.get_is_run_terminal()).then_return(False)
    with pytest.raises(PreSerializedCommandsNotAvailableError):
        subject.get_all_commands_as_preserialized_list("current-run-id", True)


async def test_get_current_run_labware_definition(
    decoy: Decoy,
    mock_run_orchestrator_store: RunOrchestratorStore,
    subject: RunDataManager,
    engine_state_summary: StateSummary,
    run_resource: RunResource,
) -> None:
    """It should get the current run labware definition from the engine."""
    decoy.when(mock_run_orchestrator_store.current_run_id).then_return("run-id")
    decoy.when(
        mock_run_orchestrator_store.get_loaded_labware_definitions()
    ).then_return(
        [
            LabwareDefinition.construct(namespace="test_1"),  # type: ignore[call-arg]
            LabwareDefinition.construct(namespace="test_2"),  # type: ignore[call-arg]
        ]
    )

    result = subject.get_run_loaded_labware_definitions(run_id="run-id")

    assert result == [
        LabwareDefinition.construct(namespace="test_1"),  # type: ignore[call-arg]
        LabwareDefinition.construct(namespace="test_2"),  # type: ignore[call-arg]
    ]


async def test_set_error_recovery_rules_raises_run_not_current(
    decoy: Decoy,
    mock_run_orchestrator_store: RunOrchestratorStore,
    subject: RunDataManager,
) -> None:
    """Should raise run not current."""
    decoy.when(mock_run_orchestrator_store.current_run_id).then_return(
        "not-current-run-id"
    )
    with pytest.raises(RunNotCurrentError):
        subject.set_error_recovery_rules(
            run_id="run-id", rules=decoy.mock(cls=List[ErrorRecoveryRule])
        )


async def test_set_error_recovery_rules_translates_and_calls_orchestrator(
    decoy: Decoy,
    mock_run_orchestrator_store: RunOrchestratorStore,
    mock_error_recovery_setting_store: ErrorRecoverySettingStore,
    subject: RunDataManager,
) -> None:
    """Should translate rules into policy and call orchestrator."""
    decoy.when(mock_error_recovery_setting_store.get_is_enabled()).then_return(
        sentinel.is_enabled
    )
    decoy.when(
        error_recovery_mapping.create_error_recovery_policy_from_rules(
            rules=sentinel.input_rules,
            enabled=sentinel.is_enabled,
        )
    ).then_return(sentinel.expected_output)
    decoy.when(mock_run_orchestrator_store.current_run_id).then_return(
        sentinel.current_run_id
    )
    subject.set_error_recovery_rules(
        run_id=sentinel.current_run_id, rules=sentinel.input_rules
    )
    decoy.verify(
        mock_run_orchestrator_store.set_error_recovery_policy(sentinel.expected_output)
    )


async def test_get_error_recovery_rules(
    decoy: Decoy,
    mock_run_orchestrator_store: RunOrchestratorStore,
    subject: RunDataManager,
) -> None:
    """It should return the current run's previously-set list of error recovery rules."""
    # Before there has been any current run, it should raise an exception.
    with pytest.raises(RunNotCurrentError):
        subject.get_error_recovery_rules(run_id="whatever")

    # While there is a current run, it should return its list of rules.
    decoy.when(mock_run_orchestrator_store.current_run_id).then_return(
        sentinel.current_run_id
    )
    subject.set_error_recovery_rules(
        run_id=sentinel.current_run_id, rules=sentinel.input_rules
    )
    assert (
        subject.get_error_recovery_rules(run_id=sentinel.current_run_id)
        == sentinel.input_rules
    )

    # When the run stops being current, it should go back to raising.
    decoy.when(mock_run_orchestrator_store.current_run_id).then_return(None)
    with pytest.raises(RunNotCurrentError):
        subject.get_error_recovery_rules(run_id="whatever")


def test_get_nozzle_map_current_run(
    decoy: Decoy,
    mock_run_orchestrator_store: RunOrchestratorStore,
    subject: RunDataManager,
    mock_nozzle_maps: Dict[str, NozzleMap],
) -> None:
    """It should return the nozzle map for the current run."""
    run_id = "current-run-id"

    decoy.when(mock_run_orchestrator_store.current_run_id).then_return(run_id)
    decoy.when(mock_run_orchestrator_store.get_nozzle_maps()).then_return(
        mock_nozzle_maps
    )

    result = subject.get_nozzle_maps(run_id=run_id)

    assert result == mock_nozzle_maps


def test_get_nozzle_map_not_current_run(
    decoy: Decoy,
    mock_run_orchestrator_store: RunOrchestratorStore,
    subject: RunDataManager,
) -> None:
    """It should raise RunNotCurrentError for a non-current run."""
    run_id = "non-current-run-id"

    decoy.when(mock_run_orchestrator_store.current_run_id).then_return(
        "different-run-id"
    )

    with pytest.raises(RunNotCurrentError):
        subject.get_nozzle_maps(run_id=run_id)<|MERGE_RESOLUTION|>--- conflicted
+++ resolved
@@ -138,7 +138,6 @@
 
 
 @pytest.fixture
-<<<<<<< HEAD
 def command_annotations() -> List[pe_types.CommandAnnotation]:
     """Get a CommandAnnotation list."""
     return [
@@ -148,7 +147,8 @@
             machineReadableName="hello world",
         )
     ]
-=======
+
+@pytest.fixture
 def mock_nozzle_maps(decoy: Decoy) -> Dict[str, NozzleMap]:
     """Get a mock NozzleMap."""
     mock_nozzle_map = decoy.mock(cls=NozzleMap)
@@ -167,7 +167,6 @@
 ) -> FileProvider:
     """Return a mock FileProvider."""
     return decoy.mock(cls=FileProvider)
->>>>>>> a714e8d3
 
 
 @pytest.fixture
