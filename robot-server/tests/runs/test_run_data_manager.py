--- conflicted
+++ resolved
@@ -1,4 +1,5 @@
 """Tests for RunDataManager."""
+
 from datetime import datetime
 from typing import Optional, List, Dict
 from unittest.mock import sentinel
@@ -100,7 +101,6 @@
         status=EngineStatus.IDLE,
         errors=[ErrorOccurrence.model_construct(id="some-error-id")],  # type: ignore[call-arg]
         hasEverEnteredErrorRecovery=False,
-<<<<<<< HEAD
         labware=[LoadedLabware.model_construct(id="some-labware-id")],  # type: ignore[call-arg]
         labwareOffsets=[LabwareOffset.model_construct(id="some-labware-offset-id")],  # type: ignore[call-arg]
         pipettes=[LoadedPipette.model_construct(id="some-pipette-id")],  # type: ignore[call-arg]
@@ -110,14 +110,7 @@
                 id="some-liquid-id", displayName="liquid", description="desc"
             )
         ],
-=======
-        labware=[LoadedLabware.construct(id="some-labware-id")],  # type: ignore[call-arg]
-        labwareOffsets=[LabwareOffset.construct(id="some-labware-offset-id")],  # type: ignore[call-arg]
-        pipettes=[LoadedPipette.construct(id="some-pipette-id")],  # type: ignore[call-arg]
-        modules=[LoadedModule.construct(id="some-module-id")],  # type: ignore[call-arg]
-        liquids=[Liquid(id="some-liquid-id", displayName="liquid", description="desc")],
         liquidClasses=[],
->>>>>>> 6c0d418f
         wells=[],
     )
 
@@ -515,7 +508,6 @@
         status=EngineStatus.IDLE,
         errors=[ErrorOccurrence.model_construct(id="current-error-id")],  # type: ignore[call-arg]
         hasEverEnteredErrorRecovery=False,
-<<<<<<< HEAD
         labware=[LoadedLabware.model_construct(id="current-labware-id")],  # type: ignore[call-arg]
         labwareOffsets=[LabwareOffset.model_construct(id="current-labware-offset-id")],  # type: ignore[call-arg]
         pipettes=[LoadedPipette.model_construct(id="current-pipette-id")],  # type: ignore[call-arg]
@@ -525,14 +517,7 @@
                 id="some-liquid-id", displayName="liquid", description="desc"
             )
         ],
-=======
-        labware=[LoadedLabware.construct(id="current-labware-id")],  # type: ignore[call-arg]
-        labwareOffsets=[LabwareOffset.construct(id="current-labware-offset-id")],  # type: ignore[call-arg]
-        pipettes=[LoadedPipette.construct(id="current-pipette-id")],  # type: ignore[call-arg]
-        modules=[LoadedModule.construct(id="current-module-id")],  # type: ignore[call-arg]
-        liquids=[Liquid(id="some-liquid-id", displayName="liquid", description="desc")],
         liquidClasses=[],
->>>>>>> 6c0d418f
         wells=[],
     )
     current_run_time_parameters: List[pe_types.RunTimeParameter] = [
