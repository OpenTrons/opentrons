--- conflicted
+++ resolved
@@ -80,11 +80,8 @@
     mock_run_auto_deleter: RunAutoDeleter,
     labware_offset_create: pe_types.LabwareOffsetCreate,
     mock_deck_configuration_store: DeckConfigurationStore,
-<<<<<<< HEAD
     mock_protocol_store: ProtocolStore,
-=======
     mock_data_files_store: DataFilesStore,
->>>>>>> 3a27f066
 ) -> None:
     """It should be able to create a basic run."""
     run_id = "run-id"
