"""Tests for base /runs routes."""
import pytest
from datetime import datetime
from decoy import Decoy, matchers
from pathlib import Path

from opentrons.types import DeckSlotName, MountType
from opentrons.protocol_engine import (
    StateView,
    ErrorOccurrence,
    types as pe_types,
    commands as pe_commands,
    errors as pe_errors,
)
from opentrons.protocol_reader import ProtocolSource, JsonProtocolConfig
from opentrons.protocol_engine import ProtocolRunData

from robot_server.errors import ApiError
from robot_server.service.task_runner import TaskRunner
from robot_server.service.json_api import (
    RequestModel,
    SimpleBody,
    SimpleEmptyBody,
    MultiBodyMeta,
    ResourceLink,
)
from robot_server.protocols import (
    ProtocolStore,
    ProtocolResource,
    ProtocolNotFoundError,
)
from robot_server.runs.run_models import Run, RunSummary, RunCreate, RunUpdate

from robot_server.runs.engine_store import (
    EngineStore,
    EngineConflictError,
    EngineMissingError,
)

from robot_server.runs.run_store import (
    RunStore,
    RunNotFoundError,
    RunResource,
)
from robot_server.runs.run_state_store import RunStateStore, RunStateResource
from robot_server.runs.router.base_router import (
    AllRunsLinks,
    create_run,
    get_run_data_from_url,
    get_run,
    get_runs,
    remove_run,
    update_run,
)

LABWARE_OFFSET_REQUESTS = [
    pe_types.LabwareOffsetCreate(
        definitionUri="namespace_1/load_name_1/123",
        location=pe_types.LabwareOffsetLocation(slotName=DeckSlotName.SLOT_1),
        vector=pe_types.LabwareOffsetVector(x=1, y=2, z=3),
    ),
    pe_types.LabwareOffsetCreate(
        definitionUri="namespace_2/load_name_2/123",
        location=pe_types.LabwareOffsetLocation(slotName=DeckSlotName.SLOT_2),
        vector=pe_types.LabwareOffsetVector(x=1, y=2, z=3),
    ),
]

RESOLVED_LABWARE_OFFSETS = [
    pe_types.LabwareOffset(
        id="labware-offset-1-id",
        createdAt=datetime(year=2021, month=1, day=1),
        definitionUri="namespace_1/load_name_1/1",
        location=pe_types.LabwareOffsetLocation(slotName=DeckSlotName.SLOT_1),
        vector=pe_types.LabwareOffsetVector(x=1, y=2, z=3),
    ),
    pe_types.LabwareOffset(
        id="labware-offset-2-id",
        createdAt=datetime(year=2021, month=1, day=1),
        definitionUri="namespace_2/load_name_2/2",
        location=pe_types.LabwareOffsetLocation(slotName=DeckSlotName.SLOT_2),
        vector=pe_types.LabwareOffsetVector(x=1, y=2, z=3),
    ),
]


@pytest.fixture
def protocol_run() -> ProtocolRunData:
    """Get a ProtocolRunData test object."""
    analysis_command = pe_commands.Pause(
        id="command-id",
        key="command-key",
        status=pe_commands.CommandStatus.SUCCEEDED,
        createdAt=datetime(year=2022, month=2, day=2),
        params=pe_commands.PauseParams(message="hello world"),
    )

    analysis_error = pe_errors.ErrorOccurrence(
        id="error-id",
        createdAt=datetime(year=2023, month=3, day=3),
        errorType="BadError",
        detail="oh no",
    )

    analysis_labware = pe_types.LoadedLabware(
        id="labware-id",
        loadName="load-name",
        definitionUri="namespace/load-name/42",
        location=pe_types.DeckSlotLocation(slotName=DeckSlotName.SLOT_1),
        offsetId=None,
    )

    analysis_pipette = pe_types.LoadedPipette(
        id="pipette-id",
        pipetteName=pe_types.PipetteName.P300_SINGLE,
        mount=MountType.LEFT,
    )
    return ProtocolRunData(
        commands=[analysis_command],
        errors=[analysis_error],
        labware=[analysis_labware],
        pipettes=[analysis_pipette],
        # TODO(mc, 2022-02-14): evaluate usage of modules in the analysis resp.
        modules=[],
        # TODO (tz 22-4-19): added the field to class. make sure what to initialize
        labwareOffsets=[],
    )


async def test_create_run(
    decoy: Decoy,
    mock_task_runner: TaskRunner,
    mock_run_store: RunStore,
    mock_engine_store: EngineStore,
) -> None:
    """It should be able to create a basic run."""
    run_id = "run-id"
    run_created_at = datetime(year=2021, month=1, day=1)

    expected_run = RunResource(
        run_id=run_id,
        created_at=run_created_at,
        protocol_id=None,
        actions=[],
        is_current=True,
    )
    expected_response = Run(
        id=run_id,
        protocolId=None,
        createdAt=run_created_at,
        status=pe_types.EngineStatus.IDLE,
        current=True,
        actions=[],
        errors=[],
        pipettes=[],
        labware=[],
        labwareOffsets=RESOLVED_LABWARE_OFFSETS,
    )

    engine_state = decoy.mock(cls=StateView)
    decoy.when(await mock_engine_store.create(run_id=run_id)).then_return(engine_state)

    decoy.when(engine_state.pipettes.get_all()).then_return([])
    decoy.when(engine_state.labware.get_all()).then_return([])
    decoy.when(engine_state.labware.get_labware_offsets()).then_return(
        RESOLVED_LABWARE_OFFSETS
    )
    decoy.when(engine_state.commands.get_status()).then_return(
        pe_types.EngineStatus.IDLE
    )

    result = await create_run(
        request_body=RequestModel(
            data=RunCreate(labwareOffsets=LABWARE_OFFSET_REQUESTS)
        ),
        run_store=mock_run_store,
        engine_store=mock_engine_store,
        task_runner=mock_task_runner,
        run_id=run_id,
        created_at=run_created_at,
    )

    assert result.content.data == expected_response
    assert result.status_code == 201

    decoy.verify(
        # It should have added each requested labware offset to the engine,
        # in the exact order they appear in the request.
        *[
            mock_engine_store.engine.add_labware_offset(r)
            for r in LABWARE_OFFSET_REQUESTS
        ],
        mock_run_store.insert(run=expected_run),
    )


async def test_create_protocol_run(
    decoy: Decoy,
    mock_run_store: RunStore,
    mock_protocol_store: ProtocolStore,
    mock_engine_store: EngineStore,
    mock_task_runner: TaskRunner,
) -> None:
    """It should be able to create a protocol run."""
    run_created_at = datetime(year=2021, month=1, day=1)

    run = RunResource(
        run_id="run-id",
        protocol_id="protocol-id",
        created_at=run_created_at,
        actions=[],
        is_current=True,
    )
    protocol_resource = ProtocolResource(
        protocol_id="protocol-id",
        protocol_key=None,
        created_at=datetime(year=2022, month=2, day=2),
        source=ProtocolSource(
            directory=Path("/dev/null"),
            main_file=Path("/dev/null/abc.json"),
            config=JsonProtocolConfig(schema_version=123),
            files=[],
            metadata={},
            labware_definitions=[],
        ),
    )
    expected_response = Run(
        id="run-id",
        protocolId="protocol-id",
        createdAt=run_created_at,
        status=pe_types.EngineStatus.IDLE,
        current=True,
        actions=[],
        errors=[],
        pipettes=[],
        labware=[],
        labwareOffsets=RESOLVED_LABWARE_OFFSETS,
    )

    decoy.when(mock_protocol_store.get(protocol_id="protocol-id")).then_return(
        protocol_resource
    )

    engine_state = decoy.mock(cls=StateView)
    decoy.when(await mock_engine_store.create(run_id="run-id")).then_return(
        engine_state
    )

    decoy.when(engine_state.pipettes.get_all()).then_return([])
    decoy.when(engine_state.labware.get_all()).then_return([])
    decoy.when(engine_state.labware.get_labware_offsets()).then_return(
        RESOLVED_LABWARE_OFFSETS
    )
    decoy.when(engine_state.commands.get_status()).then_return(
        pe_types.EngineStatus.IDLE
    )

    result = await create_run(
        request_body=RequestModel(
            data=RunCreate(
                protocolId="protocol-id",
                labwareOffsets=LABWARE_OFFSET_REQUESTS,
            )
        ),
        run_store=mock_run_store,
        engine_store=mock_engine_store,
        protocol_store=mock_protocol_store,
        task_runner=mock_task_runner,
        run_id="run-id",
        created_at=run_created_at,
    )

    assert result.content.data == expected_response
    assert result.status_code == 201

    decoy.verify(
        # It should have added each requested labware offset to the engine,
        # in the exact order they appear in the request.
        *[
            mock_engine_store.engine.add_labware_offset(r)
            for r in LABWARE_OFFSET_REQUESTS
        ],
        mock_engine_store.runner.load(protocol_resource.source),
        mock_run_store.insert(run=run),
    )


async def test_create_protocol_run_bad_protocol_id(
    decoy: Decoy,
    mock_protocol_store: ProtocolStore,
) -> None:
    """It should 404 if a protocol for a run does not exist."""
    error = ProtocolNotFoundError("protocol-id")

    decoy.when(mock_protocol_store.get(protocol_id="protocol-id")).then_raise(error)

    with pytest.raises(ApiError) as exc_info:
        await create_run(
            request_body=RequestModel(data=RunCreate(protocolId="protocol-id")),
            protocol_store=mock_protocol_store,
        )

    assert exc_info.value.status_code == 404
    assert exc_info.value.content["errors"][0]["id"] == "ProtocolNotFound"


async def test_create_run_conflict(
    decoy: Decoy, mock_engine_store: EngineStore
) -> None:
    """It should respond with a conflict error if multiple engines are created."""
    decoy.when(await mock_engine_store.create(run_id=matchers.Anything())).then_raise(
        EngineConflictError("oh no")
    )

    with pytest.raises(ApiError) as exc_info:
        await create_run(request_body=None, engine_store=mock_engine_store)

    assert exc_info.value.status_code == 409
    assert exc_info.value.content["errors"][0]["id"] == "RunAlreadyActive"


async def test_get_run_data_from_url(
    decoy: Decoy,
    mock_run_store: RunStore,
    mock_engine_store: EngineStore,
) -> None:
    """It should be able to get a run by ID."""
    created_at = datetime(year=2021, month=1, day=1)

    run = RunResource(
        run_id="run-id",
        protocol_id=None,
        created_at=created_at,
        actions=[],
        is_current=False,
    )

    labware = pe_types.LoadedLabware(
        id="labware-id",
        loadName="load-name",
        definitionUri="namespace/load-name/42",
        location=pe_types.DeckSlotLocation(slotName=DeckSlotName.SLOT_1),
        offsetId=None,
    )

    pipette = pe_types.LoadedPipette(
        id="pipette-id",
        pipetteName=pe_types.PipetteName.P300_SINGLE,
        mount=MountType.LEFT,
    )

    expected_response = Run(
        id="run-id",
        protocolId=None,
        createdAt=created_at,
        status=pe_types.EngineStatus.IDLE,
        current=False,
        actions=[],
        errors=[],
        pipettes=[pipette],
        labware=[labware],
        labwareOffsets=RESOLVED_LABWARE_OFFSETS,
    )

    decoy.when(mock_run_store.get(run_id="run-id")).then_return(run)

    engine_state = decoy.mock(cls=StateView)

    decoy.when(mock_engine_store.get_state("run-id")).then_return(engine_state)
    decoy.when(engine_state.commands.get_all_errors()).then_return([])
    decoy.when(engine_state.pipettes.get_all()).then_return([pipette])
    decoy.when(engine_state.labware.get_all()).then_return([labware])
    decoy.when(engine_state.labware.get_labware_offsets()).then_return(
        RESOLVED_LABWARE_OFFSETS
    )
    decoy.when(engine_state.commands.get_status()).then_return(
        pe_types.EngineStatus.IDLE
    )

    result = await get_run_data_from_url(
        runId="run-id",
        run_store=mock_run_store,
        engine_store=mock_engine_store,
    )

    assert result == expected_response


async def test_get_run_with_errors(
    decoy: Decoy,
    mock_run_store: RunStore,
    mock_engine_store: EngineStore,
) -> None:
    """It should be able to get a run by ID that has errors."""
    run = RunResource(
        run_id="run-id",
        protocol_id=None,
        created_at=datetime(year=2021, month=1, day=1),
        actions=[],
        is_current=False,
    )

    error_1 = ErrorOccurrence(
        id="error-1",
        createdAt=datetime(year=2023, month=3, day=3),
        errorType="SomethingBad",
        detail="oh no",
    )

    error_2 = ErrorOccurrence(
        id="error-2",
        createdAt=datetime(year=2024, month=4, day=4),
        errorType="SomethingWorse",
        detail="oh no no",
    )

    expected_response = Run(
        id="run-id",
        protocolId=None,
        createdAt=datetime(year=2021, month=1, day=1),
        status=pe_types.EngineStatus.FAILED,
        current=False,
        actions=[],
        errors=[error_1, error_2],
        pipettes=[],
        labware=[],
        labwareOffsets=[],
    )

    decoy.when(mock_run_store.get(run_id="run-id")).then_return(run)

    engine_state = decoy.mock(cls=StateView)

    decoy.when(mock_engine_store.get_state("run-id")).then_return(engine_state)
    decoy.when(engine_state.commands.get_all_errors()).then_return([error_1, error_2])
    decoy.when(engine_state.pipettes.get_all()).then_return([])
    decoy.when(engine_state.labware.get_all()).then_return([])
    decoy.when(engine_state.labware.get_labware_offsets()).then_return([])
    decoy.when(engine_state.commands.get_status()).then_return(
        pe_types.EngineStatus.FAILED
    )

    result = await get_run_data_from_url(
        runId="run-id",
        run_store=mock_run_store,
        engine_store=mock_engine_store,
    )

    assert result == expected_response


async def test_get_run_with_missing_id(decoy: Decoy, mock_run_store: RunStore) -> None:
    """It should 404 if the run ID does not exist."""
    not_found_error = RunNotFoundError(run_id="run-id")

    decoy.when(mock_run_store.get(run_id="run-id")).then_raise(not_found_error)

    with pytest.raises(ApiError) as exc_info:
        await get_run_data_from_url(runId="run-id", run_store=mock_run_store)

    assert exc_info.value.status_code == 404
    assert exc_info.value.content["errors"][0]["id"] == "RunNotFound"


async def test_get_run() -> None:
    """It should wrap the run data in a response."""
    run_data = Run(
        id="run-id",
        protocolId=None,
        createdAt=datetime(year=2021, month=1, day=1),
        status=pe_types.EngineStatus.IDLE,
        current=False,
        actions=[],
        errors=[],
        pipettes=[],
        labware=[],
        labwareOffsets=[],
    )

    result = await get_run(run_data=run_data)

    assert result.content.data == run_data
    assert result.status_code == 200


async def test_get_runs_empty(decoy: Decoy, mock_run_store: RunStore) -> None:
    """It should return an empty collection response when no runs exist."""
    decoy.when(mock_run_store.get_all()).then_return([])

    result = await get_runs(run_store=mock_run_store)

    assert result.content.data == []
    assert result.content.links == AllRunsLinks(current=None)
    assert result.content.meta == MultiBodyMeta(cursor=0, totalLength=0)
    assert result.status_code == 200


async def test_get_runs_not_empty(
    decoy: Decoy,
    mock_run_store: RunStore,
    mock_engine_store: EngineStore,
) -> None:
    """It should return a collection response when a run exists."""
    created_at_1 = datetime(year=2021, month=1, day=1)
    created_at_2 = datetime(year=2022, month=2, day=2)

    run_1 = RunResource(
        run_id="unique-id-1",
        protocol_id=None,
        created_at=created_at_1,
        actions=[],
        is_current=False,
    )

    run_2 = RunResource(
        run_id="unique-id-2",
        protocol_id=None,
        created_at=created_at_2,
        actions=[],
        is_current=True,
    )

    response_1 = RunSummary(
        id="unique-id-1",
        protocolId=None,
        createdAt=created_at_1,
        status=pe_types.EngineStatus.SUCCEEDED,
        current=False,
    )

    response_2 = RunSummary(
        id="unique-id-2",
        protocolId=None,
        createdAt=created_at_2,
        status=pe_types.EngineStatus.IDLE,
        current=True,
    )

    decoy.when(mock_run_store.get_all()).then_return([run_1, run_2])

    engine_state_1 = decoy.mock(cls=StateView)
    engine_state_2 = decoy.mock(cls=StateView)

    decoy.when(mock_engine_store.get_state("unique-id-1")).then_return(engine_state_1)
    decoy.when(mock_engine_store.get_state("unique-id-2")).then_return(engine_state_2)

    decoy.when(engine_state_1.commands.get_status()).then_return(
        pe_types.EngineStatus.SUCCEEDED
    )

    decoy.when(engine_state_2.commands.get_status()).then_return(
        pe_types.EngineStatus.IDLE
    )

    result = await get_runs(run_store=mock_run_store, engine_store=mock_engine_store)

    assert result.content.data == [response_1, response_2]
    assert result.content.links == AllRunsLinks(
        current=ResourceLink(href="/runs/unique-id-2")
    )
    assert result.content.meta == MultiBodyMeta(cursor=0, totalLength=2)
    assert result.status_code == 200


async def test_delete_run_by_id(
    decoy: Decoy,
    mock_run_store: RunStore,
    mock_engine_store: EngineStore,
) -> None:
    """It should be able to remove a run by ID."""
    result = await remove_run(
        runId="run-id",
        run_store=mock_run_store,
        engine_store=mock_engine_store,
    )

    decoy.verify(
        await mock_engine_store.clear(),
        mock_run_store.remove(run_id="run-id"),
    )

    assert result.content == SimpleEmptyBody()
    assert result.status_code == 200


async def test_delete_run_with_bad_id(
    decoy: Decoy,
    mock_run_store: RunStore,
    mock_engine_store: EngineStore,
) -> None:
    """It should 404 if the run ID does not exist."""
    key_error = RunNotFoundError(run_id="run-id")

    decoy.when(mock_run_store.remove(run_id="run-id")).then_raise(key_error)

    with pytest.raises(ApiError) as exc_info:
        await remove_run(
            runId="run-id",
            run_store=mock_run_store,
            engine_store=mock_engine_store,
        )

    assert exc_info.value.status_code == 404
    assert exc_info.value.content["errors"][0]["id"] == "RunNotFound"


async def test_delete_active_run(
    decoy: Decoy,
    mock_engine_store: EngineStore,
    mock_run_store: RunStore,
) -> None:
    """It should 409 if the run is not finished."""
    decoy.when(await mock_engine_store.clear()).then_raise(EngineConflictError("oh no"))

    with pytest.raises(ApiError) as exc_info:
        await remove_run(
            runId="run-id",
            run_store=mock_run_store,
            engine_store=mock_engine_store,
        )

    assert exc_info.value.status_code == 409
    assert exc_info.value.content["errors"][0]["id"] == "RunNotIdle"


async def test_delete_active_run_no_engine(
    decoy: Decoy,
    mock_engine_store: EngineStore,
    mock_run_store: RunStore,
) -> None:
    """It should no-op if no engine is present."""
    decoy.when(mock_engine_store.get_state("run-id")).then_raise(
        EngineMissingError("oh no")
    )

    await remove_run(
        runId="run-id",
        run_store=mock_run_store,
        engine_store=mock_engine_store,
    )


async def test_update_run_to_not_current(
    decoy: Decoy,
    mock_engine_store: EngineStore,
    mock_run_store: RunStore,
<<<<<<< HEAD
    mock_engine_state_store: RunStateStore,
    protocol_run: ProtocolRunData,
=======
>>>>>>> 6b77e75b
) -> None:
    """It should update a run to no longer be current."""
    run_resource = RunResource(
        run_id="run-id",
        protocol_id=None,
        created_at=datetime(year=2021, month=1, day=1),
        actions=[],
        is_current=True,
    )

    updated_resource = RunResource(
        run_id="run-id",
        protocol_id=None,
        created_at=datetime(year=2021, month=1, day=1),
        actions=[],
        is_current=False,
    )

    engine_state_resource = RunStateResource(
        run_id="run-id", state=protocol_run, engine_status="succeeded"
    )

    expected_response = Run(
        id="run-id",
        protocolId=None,
        createdAt=datetime(year=2021, month=1, day=1),
        status=pe_types.EngineStatus.SUCCEEDED,
        current=False,
        actions=[],
        errors=protocol_run.errors,
        pipettes=protocol_run.pipettes,
        labware=protocol_run.labware,
        labwareOffsets=protocol_run.labwareOffsets,
    )

    run_update = RunUpdate(current=False)

    decoy.when(mock_run_store.get(run_id="run-id")).then_return(run_resource)

    decoy.when(
        mock_run_store.update_active_run(run_id="run-id", is_current=False)
    ).then_return(updated_resource)

    engine_state = decoy.mock(cls=StateView)
    decoy.when(mock_engine_store.engine.state_view).then_return(engine_state)
    decoy.when(engine_state.commands.get_all()).then_return([])
    decoy.when(engine_state.commands.get_all_errors()).then_return([])
    decoy.when(engine_state.pipettes.get_all()).then_return([])
    decoy.when(engine_state.labware.get_all()).then_return([])
    decoy.when(engine_state.labware.get_labware_offsets()).then_return([])
    decoy.when(engine_state.commands.get_status()).then_return(
        pe_types.EngineStatus.SUCCEEDED
    )
    decoy.when(engine_state.modules.get_all()).then_return([])

    decoy.when(engine_state.get_protocol_run_data()).then_return(protocol_run)

    decoy.when(mock_engine_state_store.insert(engine_state_resource)).then_return(
        engine_state_resource
    )

    result = await update_run(
        runId="run-id",
        request_body=RequestModel(data=run_update),
        run_store=mock_run_store,
        engine_store=mock_engine_store,
        engine_state_store=mock_engine_state_store,
    )

    assert result.content == SimpleBody(data=expected_response)
    assert result.status_code == 200

    decoy.verify(
        await mock_engine_store.clear(),
    )


async def test_update_current_to_current_noop(
    decoy: Decoy,
    mock_engine_store: EngineStore,
    mock_run_store: RunStore,
    mock_engine_state_store: RunStateStore,
    protocol_run: ProtocolRunData,
) -> None:
    """It should noop if updating the current run to current: true."""
    run_resource = RunResource(
        run_id="run-id",
        protocol_id=None,
        created_at=datetime(year=2021, month=1, day=1),
        actions=[],
        is_current=True,
    )

    expected_response = Run(
        id="run-id",
        protocolId=None,
        createdAt=datetime(year=2021, month=1, day=1),
        status=pe_types.EngineStatus.SUCCEEDED,
        current=True,
        actions=[],
        errors=protocol_run.errors,
        pipettes=protocol_run.pipettes,
        labware=protocol_run.labware,
        labwareOffsets=protocol_run.labwareOffsets,
    )

    engine_state_resource = RunStateResource(
        run_id="run-id", state=protocol_run, engine_status="succeeded"
    )

    run_update = RunUpdate(current=True)

    decoy.when(mock_run_store.get(run_id="run-id")).then_return(run_resource)

    engine_state = decoy.mock(cls=StateView)
    decoy.when(mock_engine_store.engine.state_view).then_return(engine_state)
    decoy.when(engine_state.commands.get_all()).then_return([])
    decoy.when(engine_state.commands.get_all_errors()).then_return([])
    decoy.when(engine_state.pipettes.get_all()).then_return([])
    decoy.when(engine_state.labware.get_all()).then_return([])
    decoy.when(engine_state.labware.get_labware_offsets()).then_return([])
    decoy.when(engine_state.modules.get_all()).then_return([])
    decoy.when(engine_state.commands.get_status()).then_return(
        pe_types.EngineStatus.SUCCEEDED
    )
    decoy.when(engine_state.get_protocol_run_data()).then_return(protocol_run)

    decoy.when(mock_engine_state_store.insert(engine_state_resource)).then_return(
        engine_state_resource
    )

    result = await update_run(
        runId="run-id",
        request_body=RequestModel(data=run_update),
        run_store=mock_run_store,
        engine_store=mock_engine_store,
        engine_state_store=mock_engine_state_store,
    )

    assert result.content == SimpleBody(data=expected_response)
    assert result.status_code == 200

    decoy.verify(await mock_engine_store.clear(), times=0)
    decoy.verify(
        mock_run_store.update_active_run(
            run_id=matchers.Anything(),
            is_current=matchers.Anything(),
        ),
        times=0,
    )


async def test_update_to_current_conflict(
    decoy: Decoy,
    mock_engine_store: EngineStore,
    mock_run_store: RunStore,
) -> None:
    """It should 409 if attempting to update a not current run."""
    run_resource = RunResource(
        run_id="run-id",
        protocol_id=None,
        created_at=datetime(year=2021, month=1, day=1),
        actions=[],
        is_current=False,
    )

    run_update = RunUpdate(current=True)

    decoy.when(mock_run_store.get(run_id="run-id")).then_return(run_resource)

    with pytest.raises(ApiError) as exc_info:
        await update_run(
            runId="run-id",
            request_body=RequestModel(data=run_update),
            run_store=mock_run_store,
            engine_store=mock_engine_store,
        )

    assert exc_info.value.status_code == 409
    assert exc_info.value.content["errors"][0]["id"] == "RunStopped"<|MERGE_RESOLUTION|>--- conflicted
+++ resolved
@@ -24,6 +24,7 @@
     MultiBodyMeta,
     ResourceLink,
 )
+
 from robot_server.protocols import (
     ProtocolStore,
     ProtocolResource,
@@ -52,6 +53,7 @@
     remove_run,
     update_run,
 )
+
 
 LABWARE_OFFSET_REQUESTS = [
     pe_types.LabwareOffsetCreate(
@@ -644,11 +646,8 @@
     decoy: Decoy,
     mock_engine_store: EngineStore,
     mock_run_store: RunStore,
-<<<<<<< HEAD
     mock_engine_state_store: RunStateStore,
     protocol_run: ProtocolRunData,
-=======
->>>>>>> 6b77e75b
 ) -> None:
     """It should update a run to no longer be current."""
     run_resource = RunResource(
@@ -693,7 +692,7 @@
     ).then_return(updated_resource)
 
     engine_state = decoy.mock(cls=StateView)
-    decoy.when(mock_engine_store.engine.state_view).then_return(engine_state)
+    decoy.when(mock_engine_store.get_state("run-id")).then_return(engine_state)
     decoy.when(engine_state.commands.get_all()).then_return([])
     decoy.when(engine_state.commands.get_all_errors()).then_return([])
     decoy.when(engine_state.pipettes.get_all()).then_return([])
@@ -742,6 +741,14 @@
         is_current=True,
     )
 
+    updated_run_resource = RunResource(
+        run_id="run-id",
+        protocol_id=None,
+        created_at=datetime(year=2021, month=1, day=1),
+        actions=[],
+        is_current=True,
+    )
+
     expected_response = Run(
         id="run-id",
         protocolId=None,
@@ -762,6 +769,12 @@
     run_update = RunUpdate(current=True)
 
     decoy.when(mock_run_store.get(run_id="run-id")).then_return(run_resource)
+
+    decoy.when(
+        mock_run_store.update_active_run(
+            run_id=run_resource.run_id, is_current=updated_run_resource.is_current
+        )
+    ).then_return(updated_run_resource)
 
     engine_state = decoy.mock(cls=StateView)
     decoy.when(mock_engine_store.engine.state_view).then_return(engine_state)
@@ -799,6 +812,7 @@
         ),
         times=0,
     )
+    decoy.verify(await mock_engine_store.clear(), times=0)
 
 
 async def test_update_to_current_conflict(
