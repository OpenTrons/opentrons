--- conflicted
+++ resolved
@@ -170,14 +170,8 @@
         runId="run-id", run_data_manager=mock_run_data_manager
     )
 
-<<<<<<< HEAD
     assert result.content.data.root == [
         SD_LabwareDefinition.model_construct(namespace="test_1"),  # type: ignore[call-arg]
         SD_LabwareDefinition.model_construct(namespace="test_2"),  # type: ignore[call-arg]
-=======
-    assert result.content.data == [
-        SD_LabwareDefinition.construct(namespace="test_1"),  # type: ignore[call-arg]
-        SD_LabwareDefinition.construct(namespace="test_2"),  # type: ignore[call-arg]
->>>>>>> 20f1f876
     ]
     assert result.status_code == 200