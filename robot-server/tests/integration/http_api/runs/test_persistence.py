from typing import Any, AsyncGenerator, Dict, NamedTuple
<<<<<<< HEAD
=======
from datetime import datetime
>>>>>>> 98b090e6

import anyio
import pytest

from tests.integration.dev_server import DevServer
from tests.integration.robot_client import RobotClient


class ClientServerFixture(NamedTuple):
    client: RobotClient
    server: DevServer

    async def restart(self) -> None:
        self.server.stop()
        assert await self.client.wait_until_dead(), "Server did not stop."
        self.server.start()
        assert await self.client.wait_until_alive(), "Server never became available."


@pytest.fixture
def port() -> str:
    """Get a port to run the dev server on."""
    return "15555"


@pytest.fixture
async def client_and_server(port: str) -> AsyncGenerator[ClientServerFixture, None]:
    """Get a dev server and a client to that server."""
    async with RobotClient.make(
        host="http://localhost",
        port=port,
        version="*",
    ) as client:
        assert await client.wait_until_dead(), "Server is running and must not be."

        with DevServer(port=port) as server:
            server.start()
            assert await client.wait_until_alive(), "Server never became available."

            yield ClientServerFixture(client=client, server=server)


async def _assert_run_persisted(
    robot_client: RobotClient, expected_run_data: Dict[str, Any]
) -> None:
    """Fetch a run through various endpoints to ensure it was persisted.

    Note: This only checks the fields of the run resource itself.
    It does not check the run's commands, whichh are accessed through
    separate endpoints.
    """
    run_id = expected_run_data["id"]
    get_all_persisted_runs_response = await robot_client.get_runs()
    get_persisted_run_response = await robot_client.get_run(run_id)
    assert get_all_persisted_runs_response.json()["data"] == [expected_run_data]
    assert get_persisted_run_response.json()["data"] == expected_run_data


async def test_runs_persist(client_and_server: ClientServerFixture) -> None:
    """Test that runs are persisted through dev server restart."""
    client, server = client_and_server

    # create a run
    create_run_response = await client.post_run(req_body={"data": {}})
    run_id = create_run_response.json()["data"]["id"]

    # persist the run by setting current: false
    archive_run_response = await client.patch_run(
        run_id=run_id, req_body={"data": {"current": False}}
    )
    expected_run = archive_run_response.json()["data"]

    # reboot the server
    await client_and_server.restart()

    # make sure the run persisted as we expect
    await _assert_run_persisted(robot_client=client, expected_run_data=expected_run)


async def test_runs_persist_via_actions_router(
    client_and_server: ClientServerFixture,
) -> None:
    """Test that runs commands and state
    are persisted when calling play action through dev server restart."""
    client, server = client_and_server

    # create a run
    create_run_response = await client.post_run(req_body={"data": {}})
    run_id = create_run_response.json()["data"]["id"]

    # persist the run by hitting the actions router
    await client.post_run_action(
        run_id=run_id,
        req_body={"data": {"actionType": "play"}},
    )

    # fetch the updated run, which we expect to be persisted
    get_run_response = await client.get_run(run_id=run_id)
    expected_run = dict(get_run_response.json()["data"], current=False)

<<<<<<< HEAD
=======
    # wait for the action to take effect
    with anyio.fail_after(5):
        while (await client.get_run(run_id=run_id)).json()["data"][
            "status"
        ] != "succeeded":
            await anyio.sleep(0.1)

>>>>>>> 98b090e6
    # reboot the server
    await client_and_server.restart()

    # make sure the run persisted as we expect
    await _assert_run_persisted(robot_client=client, expected_run_data=expected_run)


async def test_run_actions_and_labware_offsets_persist(
    client_and_server: ClientServerFixture,
) -> None:
    """Test that run sub-resources are persisted through dev server restart."""
    client, server = client_and_server

    # create a run with offsets
    create_run_response = await client.post_run(
        req_body={
            "data": {
                "labwareOffsets": [
                    {
                        "definitionUri": "opentrons/opentrons_96_tiprack_300ul/1",
                        "location": {"slotName": "1"},
                        "vector": {"x": 1, "y": 2, "z": 3},
                    }
                ]
            }
        }
    )
    run_id = create_run_response.json()["data"]["id"]

    # add another labware offset and an action
    await client.post_labware_offset(
        run_id=run_id,
        req_body={
            "data": {
                "definitionUri": "opentrons/opentrons_96_tiprack_300ul/1",
                "location": {"slotName": "2"},
                "vector": {"x": 4, "y": 5, "z": 6},
            }
        },
    )
    await client.post_run_action(
        run_id=run_id,
        req_body={"data": {"actionType": "stop"}},
    )

    # wait for the action to take effect
    with anyio.fail_after(5):
        while (await client.get_run(run_id=run_id)).json()["data"][
            "status"
        ] != "stopped":
            await anyio.sleep(0.1)

    # persist the run by setting current: false
    archive_run_response = await client.patch_run(
        run_id=run_id, req_body={"data": {"current": False}}
    )

    # Other integration tests cover the fact that the actions and labware offsets
    # that we added will show up in this data.
    expected_run = archive_run_response.json()["data"]

    # reboot the server
    await client_and_server.restart()

    # make sure the run persisted as we expect
    await _assert_run_persisted(robot_client=client, expected_run_data=expected_run)


async def test_run_commands_persist(client_and_server: ClientServerFixture) -> None:
    """Test that run commands are persisted through restart."""
    client, server = client_and_server

    # create a run
    create_run_response = await client.post_run(req_body={"data": {}})
    run_id = create_run_response.json()["data"]["id"]

    # create a command in that run
    create_command_response = await client.post_run_command(
        run_id=run_id,
        req_body={"data": {"commandType": "home", "params": {}}},
        params={"waitUntilComplete": True},
    )
    expected_command = create_command_response.json()["data"]
    command_id = expected_command["id"]

    # persist the run by setting current: false
    await client.patch_run(run_id=run_id, req_body={"data": {"current": False}})

    # reboot the server
    await client_and_server.restart()

    # fetch the command again through various endpoints
    get_all_persisted_commands_response = await client.get_run_commands(run_id=run_id)
    get_persisted_command_response = await client.get_run_command(
        run_id=run_id, command_id=command_id
    )

    # ensure the persisted commands still match the original ones
    assert get_all_persisted_commands_response.json()["data"] == [
        # NOTE: GET /run/:id/commands returns command summaries,
        # which are commands without the `result` key
        {k: v for k, v in expected_command.items() if k != "result"}
    ]
    assert get_persisted_command_response.json()["data"] == expected_command


async def test_runs_completed_started_at_persist_via_actions_router(
    client_and_server: ClientServerFixture,
) -> None:
    """Test that completedAt and startedAt

    are persisted when calling play\\hardware

    stopped action through dev server restart.
    """
    client, server = client_and_server

    # create a run
    create_run_response = await client.post_run(req_body={"data": {}})
    run_id = create_run_response.json()["data"]["id"]

    # persist the run by hitting the actions router
    expected_started_at = datetime.now()
    await client.post_run_action(
        run_id=run_id,
        req_body={"data": {"actionType": "play"}},
    )

    expected_completed_at = datetime.now()

    # persist the run by hitting the actions router
    await client.post_run_action(
        run_id=run_id,
        req_body={"data": {"actionType": "stop"}},
    )

    # wait for the action to take effect
    with anyio.fail_after(5):
        while (await client.get_run(run_id=run_id)).json()["data"][
            "status"
            # TODO (tz: 5-27-22): Should test against stopped status or separate tests.
            # If a run was played, stop action will not trigger a stopped status.
        ] != "succeeded":
            await anyio.sleep(0.1)

    await client.patch_run(run_id=run_id, req_body={"data": {"current": False}})

    # reboot the server
    await client_and_server.restart()

    # fetch the updated run, which we expect to be persisted
    get_run_response = await client.get_run(run_id=run_id)
    run_data = get_run_response.json()["data"]

    assert datetime.fromisoformat(run_data["startedAt"]).timestamp() == pytest.approx(
        expected_started_at.timestamp(), abs=2
    )

    assert datetime.fromisoformat(run_data["completedAt"]).timestamp() == pytest.approx(
        expected_completed_at.timestamp(), abs=2
    )

    # make sure the times are in order
    assert run_data["startedAt"] < run_data["completedAt"]


async def test_runs_completed_filled_started_at_none_persist(
    client_and_server: ClientServerFixture,
) -> None:
    """Test that completedAt is today and startedAt is empty

    are persisted through dev server restart.
    """
    client, server = client_and_server

    expected_completed_at = datetime.now()
    # create a run
    create_run_response = await client.post_run(req_body={"data": {}})
    run_id = create_run_response.json()["data"]["id"]

    await client.patch_run(run_id=run_id, req_body={"data": {"current": False}})

    # reboot the server
    await client_and_server.restart()

    # fetch the updated run, which we expect to be persisted
    get_run_response = await client.get_run(run_id=run_id)
    run_data = get_run_response.json()["data"]

    assert "startedAt" not in run_data

    assert datetime.fromisoformat(run_data["completedAt"]).timestamp() == pytest.approx(
        expected_completed_at.timestamp(), abs=2
    )<|MERGE_RESOLUTION|>--- conflicted
+++ resolved
@@ -1,8 +1,5 @@
 from typing import Any, AsyncGenerator, Dict, NamedTuple
-<<<<<<< HEAD
-=======
 from datetime import datetime
->>>>>>> 98b090e6
 
 import anyio
 import pytest
@@ -103,8 +100,6 @@
     get_run_response = await client.get_run(run_id=run_id)
     expected_run = dict(get_run_response.json()["data"], current=False)
 
-<<<<<<< HEAD
-=======
     # wait for the action to take effect
     with anyio.fail_after(5):
         while (await client.get_run(run_id=run_id)).json()["data"][
@@ -112,7 +107,6 @@
         ] != "succeeded":
             await anyio.sleep(0.1)
 
->>>>>>> 98b090e6
     # reboot the server
     await client_and_server.restart()
 
