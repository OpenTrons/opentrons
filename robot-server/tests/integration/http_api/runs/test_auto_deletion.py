from typing import List, Optional

import pytest

from tests.integration.dev_server import DevServer
from tests.integration.robot_client import RobotClient


@pytest.mark.parametrize(
    ("num_to_configure_as_maximum", "num_to_upload", "num_to_expect"),
    [
        (None, 25, 20),  # Test that the server enforces a limit of 20 by default.
        (3, 6, 3),
    ],
)
async def test_runs_auto_delete(
    num_to_configure_as_maximum: Optional[int],
    num_to_upload: int,
    num_to_expect: int,
) -> None:
    port = "15555"
    async with RobotClient.make(
        host="http://localhost", port=port, version="*"
    ) as robot_client:
        assert (
            await robot_client.wait_until_dead()
        ), "Dev Robot is running and must not be."
        with DevServer(port=port, maximum_runs=num_to_configure_as_maximum) as server:
            server.start()
            assert (
                await robot_client.wait_until_alive()
            ), "Dev Robot never became available."

            created_run_ids = await _create_runs(
                robot_client=robot_client, num_runs=num_to_upload
            )
<<<<<<< HEAD
            print(f"created_run_ids: {created_run_ids}")
            fetched_run_ids = await _get_run_ids(
                robot_client=robot_client, length=num_to_expect
            )
            print(f"fetched_run_ids: {fetched_run_ids}")
            # Last n elements of created_run_ids.
            run_ids_to_expect = created_run_ids[-num_to_expect:]
            print(f"run_ids_to_expect: {run_ids_to_expect}")
            assert fetched_run_ids == run_ids_to_expect
=======

            fetched_run_ids = await _get_run_ids(robot_client=robot_client)
            # Last n elements of created_run_ids.
            run_ids_to_expect = created_run_ids[-num_to_expect:]

            assert set(fetched_run_ids) == set(run_ids_to_expect)
>>>>>>> 7f205c50


async def _create_runs(robot_client: RobotClient, num_runs: int) -> List[str]:
    """Upload several runs and return their IDs."""
    created_run_ids: List[str] = []
    for _ in range(num_runs):
        response = await robot_client.post_run(req_body={"data": {}})
        created_run_ids.append(response.json()["data"]["id"])
    return created_run_ids


async def _get_run_ids(robot_client: RobotClient, length: int) -> List[str]:
    """Return the IDs of all runs on the server."""
<<<<<<< HEAD
    response = await robot_client.get_runs(length)
    print(response.json()["data"])
=======
    response = await robot_client.get_runs(length=None)
>>>>>>> 7f205c50
    return [p["id"] for p in response.json()["data"]]<|MERGE_RESOLUTION|>--- conflicted
+++ resolved
@@ -34,24 +34,12 @@
             created_run_ids = await _create_runs(
                 robot_client=robot_client, num_runs=num_to_upload
             )
-<<<<<<< HEAD
-            print(f"created_run_ids: {created_run_ids}")
-            fetched_run_ids = await _get_run_ids(
-                robot_client=robot_client, length=num_to_expect
-            )
-            print(f"fetched_run_ids: {fetched_run_ids}")
-            # Last n elements of created_run_ids.
-            run_ids_to_expect = created_run_ids[-num_to_expect:]
-            print(f"run_ids_to_expect: {run_ids_to_expect}")
-            assert fetched_run_ids == run_ids_to_expect
-=======
 
             fetched_run_ids = await _get_run_ids(robot_client=robot_client)
             # Last n elements of created_run_ids.
             run_ids_to_expect = created_run_ids[-num_to_expect:]
 
             assert set(fetched_run_ids) == set(run_ids_to_expect)
->>>>>>> 7f205c50
 
 
 async def _create_runs(robot_client: RobotClient, num_runs: int) -> List[str]:
@@ -63,12 +51,7 @@
     return created_run_ids
 
 
-async def _get_run_ids(robot_client: RobotClient, length: int) -> List[str]:
+async def _get_run_ids(robot_client: RobotClient) -> List[str]:
     """Return the IDs of all runs on the server."""
-<<<<<<< HEAD
-    response = await robot_client.get_runs(length)
-    print(response.json()["data"])
-=======
     response = await robot_client.get_runs(length=None)
->>>>>>> 7f205c50
     return [p["id"] for p in response.json()["data"]]