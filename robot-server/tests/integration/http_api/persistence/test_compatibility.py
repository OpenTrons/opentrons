<<<<<<< HEAD
from pathlib import Path
from typing import List
=======
from typing import AsyncGenerator, Generator
>>>>>>> 3b4d1278

import pytest
from pydantic import BaseModel, Field
from tests.integration.dev_server import DevServer
from tests.integration.robot_client import RobotClient

from .persistence_snapshots_dir import PERSISTENCE_SNAPSHOTS_DIR

<<<<<<< HEAD
class Snapshot(BaseModel):
    """Model to describe a database snapshot."""
=======

_OLDER_PERSISTENCE_DIR = PERSISTENCE_SNAPSHOTS_DIR / "v6.0.1"
>>>>>>> 3b4d1278

    version: str = Field(description="Name of the directory (version) to test.")
    expected_protocol_count: int = Field(
        description="How many protocols are in the db snapshot."
    )
    expected_run_count: int = Field(description="How many runs are in the db snapshot.")

    @property
    def db_path(self) -> Path:
        """Path of the DB."""
        # FIXME(mm, 2022-09-09): This assumes the current working directory is
        # the root project directory. See Jira RSS-104.
        return Path(f"tests/integration/persistence_snapshots/{self.version}")


class Snapshots:
    v601: Snapshot = Snapshot(
        version="v6.0.1", expected_protocol_count=4, expected_run_count=5
    )
    v620: Snapshot = Snapshot(
        version="v6.2.0", expected_protocol_count=2, expected_run_count=2
    )

    def to_test(self) -> List[(Snapshot)]:
        """The List of snapshots to test."""
        return [(self.v601), (self.v620)]


@pytest.mark.parametrize(
    "snapshot",
    Snapshots().to_test(),
)
async def test_protocols_analyses_and_runs_available_from_older_persistence_dir(
    snapshot: Snapshot,
) -> None:
    port = "15555"
    async with RobotClient.make(
        host="http://localhost", port=port, version="*"
    ) as robot_client:
        assert (
            await robot_client.wait_until_dead()
        ), "Dev Robot is running and must not be."
        with DevServer(port=port, persistence_directory=snapshot.db_path) as server:
            server.start()
            assert (
                await robot_client.wait_until_alive()
            ), "Dev Robot never became available."
            all_protocols = (await robot_client.get_protocols()).json()
            all_protocol_ids = [p["id"] for p in all_protocols["data"]]

            assert len(all_protocol_ids) == snapshot.expected_protocol_count

            for protocol_id in all_protocol_ids:
                protocol = (
                    await robot_client.get_protocol(protocol_id=protocol_id)
                ).json()

                analysis_ids = [s["id"] for s in protocol["data"]["analysisSummaries"]]
                assert len(analysis_ids) >= 1
                for analysis_id in analysis_ids:
                    await robot_client.get_analysis(
                        protocol_id=protocol_id, analysis_id=analysis_id
                    )

            all_runs = (await robot_client.get_runs()).json()
            all_run_ids = [r["id"] for r in all_runs["data"]]

            assert len(all_run_ids) == snapshot.expected_run_count

            for run_id in all_run_ids:
                await robot_client.get_run(run_id=run_id)

                all_command_summaries = (
                    await robot_client.get_run_commands(
                        run_id=run_id,
                        page_length=999999,  # Big enough to include all commands.
                    )
                ).json()
                assert len(all_command_summaries["data"]) > 0

                # Ideally, we would also fetch full commands via
                # `GET /runs/{run_id}/commands/{command_id}`.
                # We skip it for performance. On my machine, it would take ~7 seconds.<|MERGE_RESOLUTION|>--- conflicted
+++ resolved
@@ -1,9 +1,5 @@
-<<<<<<< HEAD
 from pathlib import Path
 from typing import List
-=======
-from typing import AsyncGenerator, Generator
->>>>>>> 3b4d1278
 
 import pytest
 from pydantic import BaseModel, Field
@@ -12,13 +8,9 @@
 
 from .persistence_snapshots_dir import PERSISTENCE_SNAPSHOTS_DIR
 
-<<<<<<< HEAD
+
 class Snapshot(BaseModel):
     """Model to describe a database snapshot."""
-=======
-
-_OLDER_PERSISTENCE_DIR = PERSISTENCE_SNAPSHOTS_DIR / "v6.0.1"
->>>>>>> 3b4d1278
 
     version: str = Field(description="Name of the directory (version) to test.")
     expected_protocol_count: int = Field(
