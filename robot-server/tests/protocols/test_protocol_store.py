--- conflicted
+++ resolved
@@ -21,22 +21,6 @@
 from sqlalchemy.engine import Engine as SQLEngine
 
 
-@pytest.fixture
-<<<<<<< HEAD
-=======
-def sql_engine(tmp_path: Path) -> Generator[SQLEngine, None, None]:
-    """Return a set-up database to back the store."""
-    db_file_path = tmp_path / "test.db"
-    sql_engine = open_db_no_cleanup(db_file_path=db_file_path)
-    try:
-        add_tables_to_db(sql_engine)
-        yield sql_engine
-    finally:
-        sql_engine.dispose()
-
-
-@pytest.fixture
->>>>>>> 412b2132
 def protocol_file_directory(tmp_path: Path) -> Path:
     """Return a directory for protocol files to be placed in."""
     subdirectory = tmp_path / "protocol_files"
