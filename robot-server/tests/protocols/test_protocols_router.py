"""Tests for the /protocols router."""
import pytest
from datetime import datetime
from decoy import Decoy, matchers
from fastapi import UploadFile
from pathlib import Path

from opentrons.protocols.api_support.types import APIVersion

from opentrons.protocol_reader import (
    ProtocolReader,
    ProtocolSource,
    ProtocolSourceFile,
    ProtocolFileRole,
    JsonProtocolConfig,
    PythonProtocolConfig,
    ProtocolFilesInvalidError,
)

from robot_server.errors import ApiError
from robot_server.service.json_api import SimpleEmptyBody, MultiBodyMeta
from robot_server.service.task_runner import TaskRunner
from robot_server.protocols.analysis_store import AnalysisStore, AnalysisNotFoundError
from robot_server.protocols.protocol_analyzer import ProtocolAnalyzer
from robot_server.protocols.analysis_models import (
    AnalysisStatus,
    AnalysisSummary,
    CompletedAnalysis,
<<<<<<< HEAD
=======
    PendingAnalysis,
>>>>>>> 5d51bd11
    AnalysisResult,
)

from robot_server.protocols.protocol_models import (
    Metadata,
    Protocol,
    ProtocolFile,
    ProtocolType,
)
from robot_server.protocols.protocol_store import (
    ProtocolStore,
    ProtocolResource,
    ProtocolNotFoundError,
)

from robot_server.protocols.router import (
    create_protocol,
    get_protocols,
    get_protocol_by_id,
    delete_protocol_by_id,
    get_protocol_analyses,
<<<<<<< HEAD
=======
    get_protocol_analysis_by_id,
>>>>>>> 5d51bd11
)


@pytest.fixture
def protocol_store(decoy: Decoy) -> ProtocolStore:
    """Get a mocked out ProtocolStore interface."""
    return decoy.mock(cls=ProtocolStore)


@pytest.fixture
def analysis_store(decoy: Decoy) -> AnalysisStore:
    """Get a mocked out AnalysisStore interface."""
    return decoy.mock(cls=AnalysisStore)


@pytest.fixture
def protocol_reader(decoy: Decoy) -> ProtocolReader:
    """Get a mocked out ProtocolReader."""
    return decoy.mock(cls=ProtocolReader)


@pytest.fixture
def protocol_analyzer(decoy: Decoy) -> ProtocolAnalyzer:
    """Get a mocked out ProtocolAnalyzer."""
    return decoy.mock(cls=ProtocolAnalyzer)


@pytest.fixture
def task_runner(decoy: Decoy) -> TaskRunner:
    """Get a mocked out TaskRunner."""
    return decoy.mock(cls=TaskRunner)


async def test_get_protocols_no_protocols(
    decoy: Decoy,
    protocol_store: ProtocolStore,
) -> None:
    """It should return an empty collection response with no protocols loaded."""
    decoy.when(protocol_store.get_all()).then_return([])

    result = await get_protocols(protocol_store=protocol_store)

    assert result.content.data == []
    assert result.content.meta == MultiBodyMeta(cursor=0, totalLength=0)
    assert result.status_code == 200


async def test_get_protocols(
    decoy: Decoy,
    protocol_store: ProtocolStore,
    analysis_store: AnalysisStore,
) -> None:
    """It should return stored protocols."""
    created_at_1 = datetime(year=2021, month=1, day=1)
    created_at_2 = datetime(year=2022, month=2, day=2)

    resource_1 = ProtocolResource(
        protocol_id="abc",
        created_at=created_at_1,
        source=ProtocolSource(
            directory=Path("/dev/null"),
            main_file=Path("/dev/null/abc.py"),
            config=PythonProtocolConfig(api_version=APIVersion(1234, 5678)),
            files=[],
            metadata={},
            labware_definitions=[],
        ),
        protocol_key="dummy-key-111",
    )
    resource_2 = ProtocolResource(
        protocol_id="123",
        created_at=created_at_2,
        source=ProtocolSource(
            directory=Path("/dev/null"),
            main_file=Path("/dev/null/123.json"),
            config=JsonProtocolConfig(schema_version=1234),
            files=[],
            metadata={},
            labware_definitions=[],
        ),
        protocol_key="dummy-key-222",
    )

    analysis_1 = AnalysisSummary(id="analysis-id-abc", status=AnalysisStatus.PENDING)
    analysis_2 = AnalysisSummary(id="analysis-id-123", status=AnalysisStatus.PENDING)

    expected_protocol_1 = Protocol(
        id="abc",
        createdAt=created_at_1,
        protocolType=ProtocolType.PYTHON,
        metadata=Metadata(),
        analysisSummaries=[analysis_1],
        files=[],
        key="dummy-key-111",
    )
    expected_protocol_2 = Protocol(
        id="123",
        createdAt=created_at_2,
        protocolType=ProtocolType.JSON,
        metadata=Metadata(),
        analysisSummaries=[analysis_2],
        files=[],
        key="dummy-key-222",
    )

    decoy.when(protocol_store.get_all()).then_return([resource_1, resource_2])
    decoy.when(analysis_store.get_summaries_by_protocol("abc")).then_return(
        [analysis_1]
    )
    decoy.when(analysis_store.get_summaries_by_protocol("123")).then_return(
        [analysis_2]
    )

    result = await get_protocols(
        protocol_store=protocol_store,
        analysis_store=analysis_store,
    )

    assert result.content.data == [expected_protocol_1, expected_protocol_2]
    assert result.content.meta == MultiBodyMeta(cursor=0, totalLength=2)
    assert result.status_code == 200


async def test_get_protocol_by_id(
    decoy: Decoy,
    protocol_store: ProtocolStore,
    analysis_store: AnalysisStore,
) -> None:
    """It should return a single protocol file."""
    resource = ProtocolResource(
        protocol_id="protocol-id",
        created_at=datetime(year=2021, month=1, day=1),
        source=ProtocolSource(
            directory=Path("/dev/null"),
            main_file=Path("/dev/null/protocol.py"),
            config=PythonProtocolConfig(api_version=APIVersion(1234, 5678)),
            files=[],
            metadata={},
            labware_definitions=[],
        ),
        protocol_key="dummy-key-111",
    )

    analysis_summary = AnalysisSummary(
        id="analysis-id",
        status=AnalysisStatus.COMPLETED,
    )

    decoy.when(protocol_store.get(protocol_id="protocol-id")).then_return(resource)
    decoy.when(
        analysis_store.get_summaries_by_protocol(protocol_id="protocol-id")
    ).then_return([analysis_summary])

    result = await get_protocol_by_id(
        "protocol-id",
        protocol_store=protocol_store,
        analysis_store=analysis_store,
    )

    assert result.content.data == Protocol(
        id="protocol-id",
        createdAt=datetime(year=2021, month=1, day=1),
        protocolType=ProtocolType.PYTHON,
        metadata=Metadata(),
        analysisSummaries=[analysis_summary],
        files=[],
        key="dummy-key-111",
    )
    assert result.status_code == 200


async def test_get_protocol_not_found(
    decoy: Decoy,
    protocol_store: ProtocolStore,
) -> None:
    """It should return a 404 error when requesting a non-existent protocol."""
    not_found_error = ProtocolNotFoundError("protocol-id")

    decoy.when(protocol_store.get(protocol_id="protocol-id")).then_raise(
        not_found_error
    )

    with pytest.raises(ApiError) as exc_info:
        await get_protocol_by_id(
            "protocol-id",
            protocol_store=protocol_store,
        )

    assert exc_info.value.status_code == 404


async def test_create_protocol(
    decoy: Decoy,
    protocol_store: ProtocolStore,
    analysis_store: AnalysisStore,
    protocol_reader: ProtocolReader,
    protocol_analyzer: ProtocolAnalyzer,
    task_runner: TaskRunner,
) -> None:
    """It should store an uploaded protocol file."""
    protocol_directory = Path("/dev/null")

    protocol_file = UploadFile(filename="foo.json")

    protocol_source = ProtocolSource(
        directory=Path("/dev/null"),
        main_file=Path("/dev/null/foo.json"),
        files=[
            ProtocolSourceFile(
                path=Path("/dev/null/foo.json"),
                role=ProtocolFileRole.MAIN,
            )
        ],
        metadata={"this_is_fake_metadata": True},
        config=JsonProtocolConfig(schema_version=123),
        labware_definitions=[],
    )

    protocol_resource = ProtocolResource(
        protocol_id="protocol-id",
        created_at=datetime(year=2021, month=1, day=1),
        source=protocol_source,
        protocol_key="dummy-key-111",
    )

    pending_analysis = AnalysisSummary(
        id="analysis-id",
        status=AnalysisStatus.PENDING,
    )

    decoy.when(
        await protocol_reader.read_and_save(
            files=[protocol_file],
            directory=protocol_directory / "protocol-id",
        )
    ).then_return(protocol_source)

    decoy.when(
        analysis_store.add_pending(protocol_id="protocol-id", analysis_id="analysis-id")
    ).then_return(pending_analysis)

    result = await create_protocol(
        files=[protocol_file],
        key="dummy-key-111",
        protocol_directory=protocol_directory,
        protocol_store=protocol_store,
        analysis_store=analysis_store,
        protocol_reader=protocol_reader,
        protocol_analyzer=protocol_analyzer,
        task_runner=task_runner,
        protocol_id="protocol-id",
        analysis_id="analysis-id",
        created_at=datetime(year=2021, month=1, day=1),
    )

    assert result.content.data == Protocol(
        id="protocol-id",
        createdAt=datetime(year=2021, month=1, day=1),
        protocolType=ProtocolType.JSON,
        metadata=Metadata(this_is_fake_metadata=True),  # type: ignore[call-arg]
        analysisSummaries=[pending_analysis],
        files=[ProtocolFile(name="foo.json", role=ProtocolFileRole.MAIN)],
        key="dummy-key-111",
    )
    assert result.status_code == 201

    decoy.verify(
        protocol_store.insert(protocol_resource),
        task_runner.run(
            protocol_analyzer.analyze,
            analysis_id="analysis-id",
            protocol_resource=protocol_resource,
        ),
    )


async def test_create_protocol_not_readable(
    decoy: Decoy,
    protocol_reader: ProtocolReader,
) -> None:
    """It should 400 if the protocol is rejected by the pre-analyzer."""
    decoy.when(
        await protocol_reader.read_and_save(
            directory=matchers.Anything(),
            files=matchers.Anything(),
        )
    ).then_raise(ProtocolFilesInvalidError("oh no"))

    with pytest.raises(ApiError) as exc_info:
        await create_protocol(
            files=[],
            protocol_directory=Path("/dev/null"),
            protocol_reader=protocol_reader,
            protocol_id="protocol-id",
        )

    assert exc_info.value.status_code == 422
    assert exc_info.value.content["errors"][0]["detail"] == "oh no"


async def test_delete_protocol_by_id(
    decoy: Decoy,
    protocol_store: ProtocolStore,
) -> None:
    """It should remove a single protocol file."""
    result = await delete_protocol_by_id("protocol-id", protocol_store=protocol_store)

    decoy.verify(protocol_store.remove(protocol_id="protocol-id"))

    assert result.content == SimpleEmptyBody()
    assert result.status_code == 200


async def test_delete_protocol_not_found(
    decoy: Decoy,
    protocol_store: ProtocolStore,
) -> None:
    """It should 404 if the protocol to delete is not found."""
    not_found_error = ProtocolNotFoundError("protocol-id")

    decoy.when(protocol_store.remove(protocol_id="protocol-id")).then_raise(
        not_found_error
    )

    with pytest.raises(ApiError) as exc_info:
        await delete_protocol_by_id("protocol-id", protocol_store=protocol_store)

    assert exc_info.value.status_code == 404


async def test_get_protocol_analyses(
    decoy: Decoy,
    protocol_store: ProtocolStore,
    analysis_store: AnalysisStore,
) -> None:
    """It should get all analyses of a protocol."""
    analysis = CompletedAnalysis(
        id="analysis-id",
        result=AnalysisResult.OK,
        labware=[],
        pipettes=[],
        commands=[],
        errors=[],
    )

    decoy.when(protocol_store.has("protocol-id")).then_return(True)
    decoy.when(analysis_store.get_by_protocol("protocol-id")).then_return([analysis])

    result = await get_protocol_analyses(
        protocolId="protocol-id",
        protocol_store=protocol_store,
        analysis_store=analysis_store,
    )

    assert result.status_code == 200
    assert result.content.data == [analysis]


async def test_get_protocol_analyses_not_found(
    decoy: Decoy,
    protocol_store: ProtocolStore,
    analysis_store: AnalysisStore,
) -> None:
    """It should 404 if protocol does not exist."""
    decoy.when(protocol_store.has("protocol-id")).then_return(False)

    with pytest.raises(ApiError) as exc_info:
        await get_protocol_analyses(
            protocolId="protocol-id",
            protocol_store=protocol_store,
            analysis_store=analysis_store,
        )

    assert exc_info.value.status_code == 404
<<<<<<< HEAD
    assert exc_info.value.content["errors"][0]["id"] == "ProtocolNotFound"
=======
    assert exc_info.value.content["errors"][0]["id"] == "ProtocolNotFound"


async def test_get_protocol_analysis_by_id(
    decoy: Decoy,
    protocol_store: ProtocolStore,
    analysis_store: AnalysisStore,
) -> None:
    """It should get a single full analysis by ID."""
    analysis = PendingAnalysis(id="analysis-id")

    decoy.when(protocol_store.has("protocol-id")).then_return(True)
    decoy.when(analysis_store.get("analysis-id")).then_return(analysis)

    result = await get_protocol_analysis_by_id(
        protocolId="protocol-id",
        analysisId="analysis-id",
        protocol_store=protocol_store,
        analysis_store=analysis_store,
    )

    assert result.status_code == 200
    assert result.content.data == analysis


async def test_get_protocol_analysis_by_id_protocol_not_found(
    decoy: Decoy,
    protocol_store: ProtocolStore,
    analysis_store: AnalysisStore,
) -> None:
    """It should 404 if the protocol does not exist."""
    decoy.when(protocol_store.has("protocol-id")).then_return(False)

    with pytest.raises(ApiError) as exc_info:
        await get_protocol_analysis_by_id(
            protocolId="protocol-id",
            analysisId="analysis-id",
            protocol_store=protocol_store,
            analysis_store=analysis_store,
        )

    assert exc_info.value.status_code == 404
    assert exc_info.value.content["errors"][0]["id"] == "ProtocolNotFound"


async def test_get_protocol_analysis_by_id_analysis_not_found(
    decoy: Decoy,
    protocol_store: ProtocolStore,
    analysis_store: AnalysisStore,
) -> None:
    """It should get a single full analysis by ID."""
    decoy.when(protocol_store.has("protocol-id")).then_return(True)
    decoy.when(analysis_store.get("analysis-id")).then_raise(
        AnalysisNotFoundError("oh no")
    )

    with pytest.raises(ApiError) as exc_info:
        await get_protocol_analysis_by_id(
            protocolId="protocol-id",
            analysisId="analysis-id",
            protocol_store=protocol_store,
            analysis_store=analysis_store,
        )

    assert exc_info.value.status_code == 404
    assert exc_info.value.content["errors"][0]["id"] == "AnalysisNotFound"
>>>>>>> 5d51bd11
<|MERGE_RESOLUTION|>--- conflicted
+++ resolved
@@ -26,10 +26,7 @@
     AnalysisStatus,
     AnalysisSummary,
     CompletedAnalysis,
-<<<<<<< HEAD
-=======
     PendingAnalysis,
->>>>>>> 5d51bd11
     AnalysisResult,
 )
 
@@ -51,10 +48,7 @@
     get_protocol_by_id,
     delete_protocol_by_id,
     get_protocol_analyses,
-<<<<<<< HEAD
-=======
     get_protocol_analysis_by_id,
->>>>>>> 5d51bd11
 )
 
 
@@ -429,9 +423,6 @@
         )
 
     assert exc_info.value.status_code == 404
-<<<<<<< HEAD
-    assert exc_info.value.content["errors"][0]["id"] == "ProtocolNotFound"
-=======
     assert exc_info.value.content["errors"][0]["id"] == "ProtocolNotFound"
 
 
@@ -497,5 +488,4 @@
         )
 
     assert exc_info.value.status_code == 404
-    assert exc_info.value.content["errors"][0]["id"] == "AnalysisNotFound"
->>>>>>> 5d51bd11
+    assert exc_info.value.content["errors"][0]["id"] == "AnalysisNotFound"