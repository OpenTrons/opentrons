"""Tests for the /protocols router."""
import pytest
from datetime import datetime
from decoy import Decoy, matchers
from fastapi import UploadFile
from pathlib import Path

from opentrons.protocols.api_support.types import APIVersion

from opentrons.protocol_reader import (
    ProtocolReader,
    ProtocolSource,
    ProtocolSourceFile,
    ProtocolFileRole,
    JsonProtocolConfig,
    PythonProtocolConfig,
    ProtocolFilesInvalidError,
)

from robot_server.errors import ApiError
from robot_server.service.json_api import SimpleEmptyBody, MultiBodyMeta
from robot_server.service.task_runner import TaskRunner
from robot_server.protocols.analysis_store import AnalysisStore
from robot_server.protocols.protocol_analyzer import ProtocolAnalyzer
from robot_server.protocols.analysis_models import PendingAnalysis

from robot_server.protocols.protocol_models import (
    Metadata,
    Protocol,
    ProtocolFile,
    ProtocolType,
)
from robot_server.protocols.protocol_store import (
    ProtocolStore,
    ProtocolResource,
    ProtocolNotFoundError,
)

from robot_server.protocols.router import (
    create_protocol,
    get_protocols,
    get_protocol_by_id,
    delete_protocol_by_id,
)


@pytest.fixture
def protocol_store(decoy: Decoy) -> ProtocolStore:
    """Get a mocked out ProtocolStore interface."""
    return decoy.mock(cls=ProtocolStore)


@pytest.fixture
def analysis_store(decoy: Decoy) -> AnalysisStore:
    """Get a mocked out AnalysisStore interface."""
    return decoy.mock(cls=AnalysisStore)


@pytest.fixture
def protocol_reader(decoy: Decoy) -> ProtocolReader:
    """Get a mocked out ProtocolReader."""
    return decoy.mock(cls=ProtocolReader)


@pytest.fixture
def protocol_analyzer(decoy: Decoy) -> ProtocolAnalyzer:
    """Get a mocked out ProtocolAnalyzer."""
    return decoy.mock(cls=ProtocolAnalyzer)


@pytest.fixture
def task_runner(decoy: Decoy) -> TaskRunner:
    """Get a mocked out TaskRunner."""
    return decoy.mock(cls=TaskRunner)


async def test_get_protocols_no_protocols(
    decoy: Decoy,
    protocol_store: ProtocolStore,
) -> None:
    """It should return an empty collection response with no protocols loaded."""
    decoy.when(protocol_store.get_all()).then_return([])

    result = await get_protocols(protocol_store=protocol_store)

    assert result.content.data == []
    assert result.content.meta == MultiBodyMeta(cursor=0, totalLength=0)
    assert result.status_code == 200


async def test_get_protocols(
    decoy: Decoy,
    protocol_store: ProtocolStore,
    analysis_store: AnalysisStore,
) -> None:
    """It should return stored protocols."""
    created_at_1 = datetime(year=2021, month=1, day=1)
    created_at_2 = datetime(year=2022, month=2, day=2)

    resource_1 = ProtocolResource(
        protocol_id="abc",
        created_at=created_at_1,
        source=ProtocolSource(
            directory=Path("/dev/null"),
            main_file=Path("/dev/null/abc.py"),
            config=PythonProtocolConfig(api_version=APIVersion(1234, 5678)),
            files=[],
            metadata={},
            labware_definitions=[],
        ),
        protocol_key="dummy-key-111"
    )
    resource_2 = ProtocolResource(
        protocol_id="123",
        created_at=created_at_2,
        source=ProtocolSource(
            directory=Path("/dev/null"),
            main_file=Path("/dev/null/123.json"),
            config=JsonProtocolConfig(schema_version=1234),
            files=[],
            metadata={},
            labware_definitions=[],
        ),
        protocol_key="dummy-key-222"
    )

    analysis_1 = PendingAnalysis(id="analysis-id-abc")
    analysis_2 = PendingAnalysis(id="analysis-id-123")

    expected_protocol_1 = Protocol(
        id="abc",
        createdAt=created_at_1,
        protocolType=ProtocolType.PYTHON,
        metadata=Metadata(),
        analyses=[analysis_1],
        files=[],
        protocol_key="dummy-key-111"
    )
    expected_protocol_2 = Protocol(
        id="123",
        createdAt=created_at_2,
        protocolType=ProtocolType.JSON,
        metadata=Metadata(),
        analyses=[analysis_2],
        files=[],
        protocol_key="dummy-key-222"
    )

    decoy.when(protocol_store.get_all()).then_return([resource_1, resource_2])
    decoy.when(analysis_store.get_by_protocol("abc")).then_return([analysis_1])
    decoy.when(analysis_store.get_by_protocol("123")).then_return([analysis_2])

    result = await get_protocols(
        protocol_store=protocol_store,
        analysis_store=analysis_store,
    )

    assert result.content.data == [expected_protocol_1, expected_protocol_2]
    assert result.content.meta == MultiBodyMeta(cursor=0, totalLength=2)
    assert result.status_code == 200


async def test_get_protocol_by_id(
    decoy: Decoy,
    protocol_store: ProtocolStore,
    analysis_store: AnalysisStore,
) -> None:
    """It should return a single protocol file."""
    resource = ProtocolResource(
        protocol_id="protocol-id",
        created_at=datetime(year=2021, month=1, day=1),
        source=ProtocolSource(
            directory=Path("/dev/null"),
            main_file=Path("/dev/null/protocol.py"),
            config=PythonProtocolConfig(api_version=APIVersion(1234, 5678)),
            files=[],
            metadata={},
            labware_definitions=[],
        ),
        protocol_key="dummy-key-111"
    )

    analysis = PendingAnalysis(id="analysis-id")

    decoy.when(protocol_store.get(protocol_id="protocol-id")).then_return(resource)
    decoy.when(analysis_store.get_by_protocol(protocol_id="protocol-id")).then_return(
        [analysis]
    )

    result = await get_protocol_by_id(
        "protocol-id",
        protocol_store=protocol_store,
        analysis_store=analysis_store,
    )

    assert result.content.data == Protocol(
        id="protocol-id",
        createdAt=datetime(year=2021, month=1, day=1),
        protocolType=ProtocolType.PYTHON,
        metadata=Metadata(),
        analyses=[analysis],
        files=[],
        protocol_key="dummy-key-111"
    )
    assert result.status_code == 200


async def test_get_protocol_not_found(
    decoy: Decoy,
    protocol_store: ProtocolStore,
) -> None:
    """It should return a 404 error when requesting a non-existent protocol."""
    not_found_error = ProtocolNotFoundError("protocol-id")

    decoy.when(protocol_store.get(protocol_id="protocol-id")).then_raise(
        not_found_error
    )

    with pytest.raises(ApiError) as exc_info:
        await get_protocol_by_id(
            "protocol-id",
            protocol_store=protocol_store,
        )

    assert exc_info.value.status_code == 404


async def test_create_protocol(
    decoy: Decoy,
    protocol_store: ProtocolStore,
    analysis_store: AnalysisStore,
    protocol_reader: ProtocolReader,
    protocol_analyzer: ProtocolAnalyzer,
    task_runner: TaskRunner,
) -> None:
    """It should store an uploaded protocol file."""
    protocol_directory = Path("/dev/null")

    protocol_file = UploadFile(filename="foo.json")

    protocol_source = ProtocolSource(
        directory=Path("/dev/null"),
        main_file=Path("/dev/null/foo.json"),
        files=[
            ProtocolSourceFile(
                path=Path("/dev/null/foo.json"),
                role=ProtocolFileRole.MAIN,
            )
        ],
        metadata={"this_is_fake_metadata": True},
        config=JsonProtocolConfig(schema_version=123),
        labware_definitions=[],
    )

    protocol_resource = ProtocolResource(
        protocol_id="protocol-id",
        created_at=datetime(year=2021, month=1, day=1),
        source=protocol_source,
        protocol_key="dummy-key-111"
    )

    analysis = PendingAnalysis(id="analysis-id")

    decoy.when(
        await protocol_reader.read(
            files=[protocol_file],
            directory=protocol_directory / "protocol-id",
        )
    ).then_return(protocol_source)

    decoy.when(
        analysis_store.add_pending(protocol_id="protocol-id", analysis_id="analysis-id")
    ).then_return([analysis])

    result = await create_protocol(
        files=[protocol_file],
<<<<<<< HEAD
        protocol_key="dummy-key-111",
=======
        protocol_directory=protocol_directory,
>>>>>>> 8aeeefeb
        protocol_store=protocol_store,
        analysis_store=analysis_store,
        protocol_reader=protocol_reader,
        protocol_analyzer=protocol_analyzer,
        task_runner=task_runner,
        protocol_id="protocol-id",
        analysis_id="analysis-id",
        created_at=datetime(year=2021, month=1, day=1),
    )

    assert result.content.data == Protocol(
        id="protocol-id",
        createdAt=datetime(year=2021, month=1, day=1),
        protocolType=ProtocolType.JSON,
        metadata=Metadata(this_is_fake_metadata=True),  # type: ignore[call-arg]
        analyses=[analysis],
        files=[ProtocolFile(name="foo.json", role=ProtocolFileRole.MAIN)],
        protocol_key="dummy-key-111"
    )
    assert result.status_code == 201

    decoy.verify(
        protocol_store.insert(protocol_resource),
        task_runner.run(
            protocol_analyzer.analyze,
            analysis_id="analysis-id",
            protocol_resource=protocol_resource,
        ),
    )


async def test_create_protocol_not_readable(
    decoy: Decoy,
    protocol_reader: ProtocolReader,
) -> None:
    """It should 400 if the protocol is rejected by the pre-analyzer."""
    decoy.when(
        await protocol_reader.read(
            directory=matchers.Anything(),
            files=matchers.Anything(),
        )
    ).then_raise(ProtocolFilesInvalidError("oh no"))

    with pytest.raises(ApiError) as exc_info:
        await create_protocol(
            files=[],
            protocol_directory=Path("/dev/null"),
            protocol_reader=protocol_reader,
            protocol_id="protocol-id",
        )

    assert exc_info.value.status_code == 422
    assert exc_info.value.content["errors"][0]["detail"] == "oh no"


async def test_delete_protocol_by_id(
    decoy: Decoy,
    protocol_store: ProtocolStore,
) -> None:
    """It should remove a single protocol file."""
    result = await delete_protocol_by_id("protocol-id", protocol_store=protocol_store)

    decoy.verify(protocol_store.remove(protocol_id="protocol-id"))

    assert result.content == SimpleEmptyBody()
    assert result.status_code == 200


async def test_delete_protocol_not_found(
    decoy: Decoy,
    protocol_store: ProtocolStore,
) -> None:
    """It should 404 if the protocol to delete is not found."""
    not_found_error = ProtocolNotFoundError("protocol-id")

    decoy.when(protocol_store.remove(protocol_id="protocol-id")).then_raise(
        not_found_error
    )

    with pytest.raises(ApiError) as exc_info:
        await delete_protocol_by_id("protocol-id", protocol_store=protocol_store)

    assert exc_info.value.status_code == 404<|MERGE_RESOLUTION|>--- conflicted
+++ resolved
@@ -274,11 +274,8 @@
 
     result = await create_protocol(
         files=[protocol_file],
-<<<<<<< HEAD
         protocol_key="dummy-key-111",
-=======
         protocol_directory=protocol_directory,
->>>>>>> 8aeeefeb
         protocol_store=protocol_store,
         analysis_store=analysis_store,
         protocol_reader=protocol_reader,
