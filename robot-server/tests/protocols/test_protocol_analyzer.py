"""Tests for the ProtocolAnalyzer."""
import pytest
from decoy import Decoy
from datetime import datetime
from pathlib import Path

from opentrons.protocols.api_support.types import APIVersion
from opentrons_shared_data.robot.types import RobotType
from opentrons_shared_data.pipette.types import PipetteNameType

from opentrons.types import MountType, DeckSlotName
from opentrons.protocol_engine import (
    StateSummary,
    EngineStatus,
    commands as pe_commands,
    errors as pe_errors,
    types as pe_types,
)
import opentrons.protocol_runner as protocol_runner
import opentrons.protocol_runner.create_simulating_orchestrator as simulating_runner
from opentrons.protocol_reader import (
    ProtocolSource,
    JsonProtocolConfig,
    PythonProtocolConfig,
)
from opentrons.protocol_runner.run_orchestrator import ParseMode

import opentrons.util.helpers as datetime_helper

from robot_server.protocols.analysis_store import AnalysisStore
from robot_server.protocols.protocol_models import ProtocolKind
from robot_server.protocols.protocol_store import ProtocolResource
from robot_server.protocols.protocol_analyzer import ProtocolAnalyzer
import robot_server.errors.error_mappers as em

from opentrons_shared_data.errors import EnumeratedError, ErrorCodes


@pytest.fixture(autouse=True)
def patch_mock_map_unexpected_error(
    decoy: Decoy, monkeypatch: pytest.MonkeyPatch
) -> None:
    """Replace map_unexpected_error with a mock."""
    mock_map_unexpected_error = decoy.mock(func=em.map_unexpected_error)
    monkeypatch.setattr(em, "map_unexpected_error", mock_map_unexpected_error)


@pytest.fixture(autouse=True)
def patch_mock_get_utc_datetime(decoy: Decoy, monkeypatch: pytest.MonkeyPatch) -> None:
    """Replace utc_now with a mock."""
    mock_get_utc_datetime = decoy.mock(func=datetime_helper.utc_now)
    monkeypatch.setattr(datetime_helper, "utc_now", mock_get_utc_datetime)


@pytest.fixture(autouse=True)
def patch_mock_create_simulating_orchestrator(
    decoy: Decoy, monkeypatch: pytest.MonkeyPatch
) -> None:
    """Replace protocol_runner.check() with a mock."""
    mock = decoy.mock(func=simulating_runner.create_simulating_orchestrator)
    monkeypatch.setattr(simulating_runner, "create_simulating_orchestrator", mock)


@pytest.fixture
def analysis_store(decoy: Decoy) -> AnalysisStore:
    """Get a mocked out AnalysisStore."""
    return decoy.mock(cls=AnalysisStore)


async def test_load_orchestrator(
    decoy: Decoy,
    analysis_store: AnalysisStore,
) -> None:
    """It should load the appropriate run orchestrator."""
    robot_type: RobotType = "OT-3 Standard"
    protocol_source = ProtocolSource(
        directory=Path("/dev/null"),
        main_file=Path("/dev/null/abc.py"),
        config=PythonProtocolConfig(api_version=APIVersion(100, 200)),
        files=[],
        metadata={},
        robot_type=robot_type,
        content_hash="abc123",
    )
    protocol_resource = ProtocolResource(
        protocol_id="protocol-id",
        created_at=datetime(year=2021, month=1, day=1),
        source=protocol_source,
        protocol_key="dummy-data-111",
        protocol_kind=ProtocolKind.STANDARD,
    )
    subject = ProtocolAnalyzer(
        analysis_store=analysis_store, protocol_resource=protocol_resource
    )

    run_orchestrator = decoy.mock(cls=protocol_runner.RunOrchestrator)
    decoy.when(
        await simulating_runner.create_simulating_orchestrator(
            robot_type=robot_type,
            protocol_config=PythonProtocolConfig(api_version=APIVersion(100, 200)),
        )
    ).then_return(run_orchestrator)
    await subject.load_orchestrator(
        run_time_param_values={"rtp_var": 123},
        run_time_param_paths={"csv_param": Path("file-path")},
    )

    decoy.verify(
        await run_orchestrator.load(
            protocol_source=protocol_source,
            parse_mode=ParseMode.NORMAL,
            run_time_param_values={"rtp_var": 123},
            run_time_param_paths={"csv_param": Path("file-path")},
        ),
        times=1,
    )


async def test_analyze(
    decoy: Decoy,
    analysis_store: AnalysisStore,
) -> None:
    """It should be able to start a protocol analysis and update the analysis store when completed."""
    robot_type: RobotType = "OT-3 Standard"

    protocol_resource = ProtocolResource(
        protocol_id="protocol-id",
        created_at=datetime(year=2021, month=1, day=1),
        source=ProtocolSource(
            directory=Path("/dev/null"),
            main_file=Path("/dev/null/abc.json"),
            config=JsonProtocolConfig(schema_version=123),
            files=[],
            metadata={},
            robot_type=robot_type,
            content_hash="abc123",
        ),
        protocol_key="dummy-data-111",
        protocol_kind=ProtocolKind.STANDARD,
    )

    analysis_command = pe_commands.WaitForResume(
        id="command-id",
        key="command-key",
        status=pe_commands.CommandStatus.SUCCEEDED,
        createdAt=datetime(year=2022, month=2, day=2),
        params=pe_commands.WaitForResumeParams(message="hello world"),
    )

    analysis_labware = pe_types.LoadedLabware(
        id="labware-id",
        loadName="load-name",
        definitionUri="namespace/load-name/42",
        location=pe_types.DeckSlotLocation(slotName=DeckSlotName.SLOT_1),
        offsetId=None,
    )

    analysis_pipette = pe_types.LoadedPipette(
        id="pipette-id",
        pipetteName=PipetteNameType.P300_SINGLE,
        mount=MountType.LEFT,
    )

    bool_parameter = pe_types.BooleanParameter(
        displayName="Foo", variableName="Bar", default=True, value=False
    )

    command_annotation = pe_types.CustomCommandAnnotation(commandKeys=["abc", "xyz"])

    orchestrator = decoy.mock(cls=protocol_runner.RunOrchestrator)
    decoy.when(
        await simulating_runner.create_simulating_orchestrator(
            robot_type=robot_type,
            protocol_config=JsonProtocolConfig(schema_version=123),
        )
    ).then_return(orchestrator)
    subject = ProtocolAnalyzer(
        analysis_store=analysis_store, protocol_resource=protocol_resource
    )
    await subject.load_orchestrator(
        run_time_param_values={"rtp_var": 123}, run_time_param_paths={}
    )
    decoy.when(await orchestrator.run(deck_configuration=[],)).then_return(
        protocol_runner.RunResult(
            commands=[analysis_command],
            state_summary=StateSummary(
                status=EngineStatus.SUCCEEDED,
                errors=[],
                labware=[analysis_labware],
                pipettes=[analysis_pipette],
                modules=[],
                labwareOffsets=[],
                liquids=[],
                liquidClasses=[],
                wells=[],
                files=[],
                hasEverEnteredErrorRecovery=False,
            ),
            parameters=[bool_parameter],
            command_annotations=[command_annotation],
        )
    )

    await subject.analyze(
        analysis_id="analysis-id",
    )
    decoy.verify(
        await analysis_store.update(
            analysis_id="analysis-id",
            robot_type=robot_type,
            run_time_parameters=[bool_parameter],
            commands=[analysis_command],
            labware=[analysis_labware],
            modules=[],
            pipettes=[analysis_pipette],
            errors=[],
            liquids=[],
<<<<<<< HEAD
            command_annotations=[command_annotation],
=======
            liquidClasses=[],
>>>>>>> a714e8d3
        )
    )


async def test_analyze_updates_pending_on_error(
    decoy: Decoy,
    analysis_store: AnalysisStore,
) -> None:
    """It should update pending analysis with an internal error."""
    robot_type: RobotType = "OT-3 Standard"

    protocol_resource = ProtocolResource(
        protocol_id="protocol-id",
        created_at=datetime(year=2021, month=1, day=1),
        source=ProtocolSource(
            directory=Path("/dev/null"),
            main_file=Path("/dev/null/abc.json"),
            config=JsonProtocolConfig(schema_version=123),
            files=[],
            metadata={},
            robot_type=robot_type,
            content_hash="abc123",
        ),
        protocol_key="dummy-data-111",
        protocol_kind=ProtocolKind.STANDARD,
    )

    raised_exception = Exception("You got me!!")

    error_occurrence = pe_errors.ErrorOccurrence.construct(
        id="internal-error",
        createdAt=datetime(year=2023, month=3, day=3),
        errorType="EnumeratedError",
        detail="You got me!!",
    )

    enumerated_error = EnumeratedError(
        code=ErrorCodes.GENERAL_ERROR,
        message="You got me!!",
    )

    orchestrator = decoy.mock(cls=protocol_runner.RunOrchestrator)
    decoy.when(
        await simulating_runner.create_simulating_orchestrator(
            robot_type=robot_type,
            protocol_config=JsonProtocolConfig(schema_version=123),
        )
    ).then_return(orchestrator)

    subject = ProtocolAnalyzer(
        analysis_store=analysis_store, protocol_resource=protocol_resource
    )
    decoy.when(
        await orchestrator.run(
            deck_configuration=[],
        )
    ).then_raise(raised_exception)
    decoy.when(orchestrator.get_run_time_parameters()).then_return([])
    decoy.when(em.map_unexpected_error(error=raised_exception)).then_return(
        enumerated_error
    )

    decoy.when(datetime_helper.utc_now()).then_return(
        datetime(year=2023, month=3, day=3)
    )
    await subject.load_orchestrator(
        run_time_param_values={"rtp_var": 123}, run_time_param_paths={}
    )
    await subject.analyze(
        analysis_id="analysis-id",
    )

    decoy.verify(
        await analysis_store.update(
            analysis_id="analysis-id",
            robot_type=robot_type,
            run_time_parameters=[],
            commands=[],
            labware=[],
            modules=[],
            pipettes=[],
            errors=[error_occurrence],
            liquids=[],
<<<<<<< HEAD
            command_annotations=[],
=======
            liquidClasses=[],
>>>>>>> a714e8d3
        ),
    )<|MERGE_RESOLUTION|>--- conflicted
+++ resolved
@@ -215,11 +215,8 @@
             pipettes=[analysis_pipette],
             errors=[],
             liquids=[],
-<<<<<<< HEAD
+            liquidClasses=[],
             command_annotations=[command_annotation],
-=======
-            liquidClasses=[],
->>>>>>> a714e8d3
         )
     )
 
@@ -303,10 +300,7 @@
             pipettes=[],
             errors=[error_occurrence],
             liquids=[],
-<<<<<<< HEAD
+            liquidClasses=[],
             command_annotations=[],
-=======
-            liquidClasses=[],
->>>>>>> a714e8d3
         ),
     )