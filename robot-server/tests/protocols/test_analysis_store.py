--- conflicted
+++ resolved
@@ -102,23 +102,17 @@
 
 def test_add_pending(subject: AnalysisStore, protocol_store: ProtocolStore) -> None:
     """It should add a pending analysis to the store."""
-<<<<<<< HEAD
     protocol_store.insert(make_dummy_protocol_resource(protocol_id="protocol-id"))
 
-    expected_pending_analysis = PendingAnalysis(id="analysis-id")
-=======
-    subject = AnalysisStore()
-    expected_analysis = PendingAnalysis(id="analysis-id")
     expected_summary = AnalysisSummary(
         id="analysis-id",
-        status=AnalysisStatus.PENDING,
-    )
->>>>>>> ac6d8169
+        status=AnalysisStatus.PENDING
+    )
 
     result = subject.add_pending(protocol_id="protocol-id", analysis_id="analysis-id")
 
     assert result == expected_summary
-    assert subject.get_by_protocol("protocol-id") == [expected_analysis]
+    assert subject.get_by_protocol("protocol-id") == [expected_summary]
     assert subject.get_summaries_by_protocol("protocol-id") == [expected_summary]
 
 
