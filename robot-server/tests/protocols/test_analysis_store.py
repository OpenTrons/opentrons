--- conflicted
+++ resolved
@@ -18,11 +18,7 @@
     JsonProtocolConfig,
 )
 
-<<<<<<< HEAD
 from robot_server.persistence import open_db_no_cleanup, add_tables_to_db
-=======
-from robot_server.protocols.analysis_store import AnalysisStore, AnalysisNotFoundError
->>>>>>> 5d51bd11
 from robot_server.protocols.analysis_models import (
     AnalysisResult,
     AnalysisStatus,
@@ -110,7 +106,6 @@
 
 def test_get_empty(subject: AnalysisStore, protocol_store: ProtocolStore) -> None:
     """It should return an empty list if no analysis saved."""
-<<<<<<< HEAD
     protocol_store.insert(make_dummy_protocol_resource("protocol-id"))
 
     full_result = subject.get_by_protocol("protocol-id")
@@ -118,27 +113,15 @@
 
     assert full_result == []
     assert summaries_result == []
-=======
-    subject = AnalysisStore()
-    result = subject.get_by_protocol("protocol-id")
-    summaries_result = subject.get_summaries_by_protocol("protocol-id")
-
-    assert result == []
-    assert summaries_result == []
 
     with pytest.raises(AnalysisNotFoundError, match="analysis-id"):
         subject.get("analysis-id")
->>>>>>> 5d51bd11
 
 
 def test_add_pending(subject: AnalysisStore, protocol_store: ProtocolStore) -> None:
     """It should add a pending analysis to the store."""
-<<<<<<< HEAD
-    protocol_store.insert(make_dummy_protocol_resource(protocol_id="protocol-id"))
-
-=======
-    subject = AnalysisStore()
->>>>>>> 5d51bd11
+    protocol_store.insert(make_dummy_protocol_resource(protocol_id="protocol-id"))
+
     expected_analysis = PendingAnalysis(id="analysis-id")
     expected_summary = AnalysisSummary(
         id="analysis-id",
@@ -148,7 +131,7 @@
     result = subject.add_pending(protocol_id="protocol-id", analysis_id="analysis-id")
 
     assert result == expected_summary
-<<<<<<< HEAD
+    assert subject.get("analysis-id") == expected_analysis
     assert subject.get_by_protocol("protocol-id") == [expected_analysis]
     assert subject.get_summaries_by_protocol("protocol-id") == [expected_summary]
 
@@ -183,11 +166,6 @@
             pipettes=[],
             errors=[],
         )
-=======
-    assert subject.get("analysis-id") == expected_analysis
-    assert subject.get_by_protocol("protocol-id") == [expected_analysis]
-    assert subject.get_summaries_by_protocol("protocol-id") == [expected_summary]
->>>>>>> 5d51bd11
 
 
 def test_add_analysis_equipment(
