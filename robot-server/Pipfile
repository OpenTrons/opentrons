[[source]]
url = "https://pypi.python.org/simple"
verify_ssl = true
name = "pypi"

[requires]
python_version = "3.10"

[dev-packages]
# pytest dependencies on windows, spec'd here to force lockfile inclusion
# https://github.com/pypa/pipenv/issues/4408#issuecomment-668324177
atomicwrites = { version = "==1.4.0", markers="sys_platform=='win32'" }
colorama = { version = "==0.4.4", markers="sys_platform=='win32'" }
# pytest 7.3.0 dropped attrs, and tavern up to at least 2.x has some pytest hooks
# that implicitly require the use of attrs in pytest internals
pytest = "==7.2.2"
tavern = "==2.9.1"
pytest-asyncio = "~=0.23.0"
pytest-cov = "==4.1.0"
pytest-lazy-fixture = "==0.6.3"
pytest-xdist = "~=2.5.0"
requests = "==2.27.1"
graphviz = "==0.19"
mock = "~=5.0.1"
mypy = "==1.8.0"
flake8 = "==7.0.0"
flake8-annotations = "~=3.0.1"
flake8-docstrings = "~=1.7.0"
flake8-noqa = "~=1.4.0"
decoy = "==2.1.1"
httpx = "==0.26.0"
black = "==22.3.0"
types-requests = "~=2.27.1"
types-mock = "~=5.1.0"
sqlalchemy2-stubs = "==0.0.2a21"
# limited by tavern
python-box = "==6.1.0"
types-paho-mqtt = "==1.6.0.20240106"
performance-metrics = {file = "../performance-metrics", editable = true}
pyusb = "==1.2.1"

[packages]
anyio = "==3.7.1"
<<<<<<< HEAD
fastapi = "==0.110.1"
=======
aiohttp = "==3.8.1"
# fastapi >=0.100.0 is intended for use with pydantic 2.x, and while it theoretically is
# backwards compatible, best to be sure
fastapi = "==0.99.1"
>>>>>>> 4ee432c0
python-dotenv = "==1.0.1"
python-multipart = "==0.0.6"
# pydantic 2.x has many breaking api changes
pydantic = "==2.6.4"
typing-extensions = ">=4.0.0,<5"
uvicorn = "==0.27.0.post1"
wsproto = "==1.2.0"
systemd-python = { version = "==234", markers="sys_platform == 'linux'" }
idna = "==3.3"
click = "==8.1.2"
numpy = "==1.22.3"
zipp = "==3.5.0"
# breaking changes above this version of sqlalchemy
sqlalchemy = "==1.4.51"
opentrons-hardware = {editable = true, path='../hardware', extras=['FLEX']}
opentrons = { editable = true, path = "../api"}
opentrons-shared-data = { editable = true, path = "../shared-data/python" }
server-utils = {editable = true, path = "./../server-utils"}
robot-server = { editable = true, path = "."}
pydantic-settings = "==2.2.1"<|MERGE_RESOLUTION|>--- conflicted
+++ resolved
@@ -41,14 +41,8 @@
 
 [packages]
 anyio = "==3.7.1"
-<<<<<<< HEAD
+aiohttp = "==3.8.1"
 fastapi = "==0.110.1"
-=======
-aiohttp = "==3.8.1"
-# fastapi >=0.100.0 is intended for use with pydantic 2.x, and while it theoretically is
-# backwards compatible, best to be sure
-fastapi = "==0.99.1"
->>>>>>> 4ee432c0
 python-dotenv = "==1.0.1"
 python-multipart = "==0.0.6"
 # pydantic 2.x has many breaking api changes
