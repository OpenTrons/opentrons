--- conflicted
+++ resolved
@@ -57,8 +57,5 @@
 opentrons-hardware = { editable = true, path = "./../hardware" }
 sqlalchemy = "==1.4.32"
 aiosqlite = "==0.17.0"
-<<<<<<< HEAD
 aiohttp = "==3.4.4"
-=======
-server-utils = {editable = true, path = "./../server-utils"}
->>>>>>> 68d80dc9
+server-utils = {editable = true, path = "./../server-utils"}