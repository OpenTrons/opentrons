[[source]]
url = "https://pypi.python.org/simple"
verify_ssl = true
name = "pypi"

[requires]
python_version = "3.10"

[dev-packages]
# pytest dependencies on windows, spec'd here to force lockfile inclusion
# https://github.com/pypa/pipenv/issues/4408#issuecomment-668324177
atomicwrites = { version = "==1.4.0", markers="sys_platform=='win32'" }
colorama = { version = "==0.4.4", markers="sys_platform=='win32'" }
# pytest 7.3.0 dropped attrs, and tavern 1.x at least has some pytest hooks
# that implicitly require the use of attrs in pytest internals
pytest = "<7.3.0,>=7.1.0"
tavern = "~=1.6"
pytest-asyncio = "~=0.16"
pytest-cov = "==2.10.1"
pytest-lazy-fixture = "==0.6.3"
pytest-xdist = "~=2.5.0"
requests = "==2.27.1"
graphviz = "==0.19"
mock = "~=4.0.3"
mypy = "==0.981"
flake8 = "~=3.9.0"
flake8-annotations = "~=2.6.2"
flake8-docstrings = "~=1.6.0"
flake8-noqa = "~=1.2.1"
decoy = "~=2.1"
httpx = "==0.18.*"
black = "==22.3.0"
types-requests = "==2.25.6"
types-mock = "==4.0.1"
sqlalchemy2-stubs = "==0.0.2a21"
python-box = "==5.4.1"
<<<<<<< HEAD
opentrons-hardware = {editable = true, path='../hardware', extras=['FLEX']}
opentrons = { editable = true, path = "../api"}
opentrons-shared-data = { editable = true, path = "../shared-data/python" }
server-utils = {editable = true, path = "./../server-utils"}
robot-server = { editable = true, path = "."}
=======
>>>>>>> 2a640683

[packages]
anyio = "==3.6.1"
fastapi = "==0.68.1"
python-dotenv = "==0.19.0"
python-multipart = "==0.0.5"
pydantic = "==1.9.2"
typing-extensions = ">=4.0.0,<5"
uvicorn = "==0.14.0"
wsproto = "==1.0.0"
systemd-python = { version = "==234", markers="sys_platform == 'linux'" }
idna = "==3.3"
click = "==8.1.2"
numpy = "==1.23.3"
zipp = "==3.5.0"
sqlalchemy = "==1.4.32"
aiosqlite = "==0.17.0"
opentrons-hardware = {editable = true, path='../hardware', extras=['FLEX']}
opentrons = { editable = true, path = "../api"}
opentrons-shared-data = { editable = true, path = "../shared-data/python" }
notify-server = { editable = true, path = "../notify-server"}
server-utils = {editable = true, path = "./../server-utils"}
robot-server = { editable = true, path = "."}<|MERGE_RESOLUTION|>--- conflicted
+++ resolved
@@ -34,14 +34,6 @@
 types-mock = "==4.0.1"
 sqlalchemy2-stubs = "==0.0.2a21"
 python-box = "==5.4.1"
-<<<<<<< HEAD
-opentrons-hardware = {editable = true, path='../hardware', extras=['FLEX']}
-opentrons = { editable = true, path = "../api"}
-opentrons-shared-data = { editable = true, path = "../shared-data/python" }
-server-utils = {editable = true, path = "./../server-utils"}
-robot-server = { editable = true, path = "."}
-=======
->>>>>>> 2a640683
 
 [packages]
 anyio = "==3.6.1"
@@ -62,6 +54,5 @@
 opentrons-hardware = {editable = true, path='../hardware', extras=['FLEX']}
 opentrons = { editable = true, path = "../api"}
 opentrons-shared-data = { editable = true, path = "../shared-data/python" }
-notify-server = { editable = true, path = "../notify-server"}
 server-utils = {editable = true, path = "./../server-utils"}
 robot-server = { editable = true, path = "."}