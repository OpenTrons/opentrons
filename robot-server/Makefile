# opentrons robot server makefile

include ../scripts/push.mk
include ../scripts/python.mk

# using bash instead of /bin/bash in SHELL prevents macOS optimizing away our PATH update
SHELL := bash

# add yarn CLI dev deps to PATH (for cross platform POSIX commands via shx)
# and also make an explicit version for shx for use in the shell function,
# where PATH won’t be propagated
PATH := $(shell cd .. && yarn bin):$(PATH)
SHX := npx shx

# Path of source package
SRC_PATH = robot_server

# Find the version of the wheel from package.json using a helper script. We
# use python here so we can use the same version normalization that will be
# used to create the wheel.
wheel_file = dist/$(call python_get_wheelname,robot-server,robotserver,$(BUILD_NUMBER))


# These variables can be overriden when make is invoked to customize the
# behavior of pytest. For instance,
# make test tests=tests/opentrons/tools/test_qc_scripts.py would run only the
# specified test
tests ?= tests
test_opts ?= --cov=$(SRC_PATH) --cov-report term-missing:skip-covered --cov-report xml:coverage.xml

# Host key location for buildroot robot
br_ssh_key ?= $(default_ssh_key)
# Pubkey location for buildroot robot to install with install-key
br_ssh_pubkey ?= $(br_ssh_key).pub
# Other SSH args for buildroot robots
ssh_opts ?= $(default_ssh_opts)

# Source discovery
# For the python sources
ot_py_sources := $(filter %.py,$(shell $(SHX) find $(SRC_PATH)))
ot_sources := $(ot_py_sources)

# Defined separately than the clean target so the wheel file doesn’t have to
# depend on a PHONY target
clean_cmd = $(SHX) rm -rf build dist .coverage coverage.xml '*.egg-info' '**/__pycache__' '**/*.pyc' 'robot_server/**/.mypy_cache'

.PHONY: all
all: clean wheel

.PHONY: setup
setup:
	$(pipenv) sync $(pipenv_opts)
	$(pipenv) run pip freeze

.PHONY: clean
clean:
	$(clean_cmd)

.PHONY: teardown
teardown:
	$(pipenv) --rm

dist/robotserver-%-py2.py3-none-any.whl: setup.py $(ot_sources)
	$(clean_cmd)
	$(python) setup.py $(wheel_opts) bdist_wheel
	$(SHX) rm -rf build
	$(SHX) ls dist

wheel: $(wheel_file)

.PHONY: test
test:
	$(pytest) $(tests) $(test_opts)

.PHONY: lint
lint: $(ot_py_sources)
<<<<<<< HEAD
	$(python) -m mypy $(SRC_PATH) tests/errors tests/health tests/system
	$(python) -m flake8 $(SRC_PATH) tests setup.py
=======
	$(python) -m mypy $(SRC_PATH) $(tests)
	$(python) -m flake8 $(SRC_PATH) $(tests) setup.py
>>>>>>> 99093d0a

.PHONY: dev
dev: export OT_ROBOT_SERVER_DOT_ENV_PATH ?= dev.env
dev:
	$(pipenv) run uvicorn "robot_server:app" --host localhost --port 31950 --ws wsproto --reload

.PHONY: local-shell
local-shell:
	$(pipenv) shell

.PHONY: push
push: wheel
	$(call push-python-package,$(host),$(br_ssh_key),$(ssh_opts),$(wheel_file))
	$(call push-systemd-unit,$(host),$(br_ssh_key),$(ssh_opts),./opentrons-robot-server.service)
	$(call restart-service,$(host),$(br_ssh_key),$(ssh_opts),opentrons-robot-server)

.PHONY: install-key
install-key:
	curl -X POST $(host):31950/server/ssh_keys\
		-H "Content-Type: application/json"\
		-d "{\"key\":\"$(shell cat $(br_ssh_pubkey))\"}"

.PHONY: restart
restart:
	curl -X POST http://$(host):31950/server/restart

.PHONY: change-right
change-right:
	curl -X POST \
		-H "Content-Type: application/json" \
		-d '{"target": "mount", "mount": "right", "point": [65, 40, 30]}' \
		http://$(host):31950/robot/move
	curl -X POST \
		-H "Content-Type: application/json" \
		-d '{"axes": ["c"]}' \
		http://$(host):31950/motors/disengage


.PHONY: change-left
change-left:
	curl -X POST \
		-H "Content-Type: application/json" \
		-d '{"target": "mount", "mount": "left", "point": [325, 40, 30]}' \
		http://$(host):31950/robot/move
	curl -X POST \
		-H "Content-Type: application/json" \
		-d '{"axes": ["b"]}' \
		http://$(host):31950/motors/disengage

# User must currently specify host, e.g.: `make term host=169.254.202.176`
.PHONY: term
term:
	ssh -i $(br_ssh_key) $(ssh_opts) root@$(host)

.PHONY: docs
docs: settings_schema.json

settings_schema.json: robot_server/settings.py
	$(python) -m scripts.settings_schema $@<|MERGE_RESOLUTION|>--- conflicted
+++ resolved
@@ -74,13 +74,8 @@
 
 .PHONY: lint
 lint: $(ot_py_sources)
-<<<<<<< HEAD
-	$(python) -m mypy $(SRC_PATH) tests/errors tests/health tests/system
-	$(python) -m flake8 $(SRC_PATH) tests setup.py
-=======
 	$(python) -m mypy $(SRC_PATH) $(tests)
 	$(python) -m flake8 $(SRC_PATH) $(tests) setup.py
->>>>>>> 99093d0a
 
 .PHONY: dev
 dev: export OT_ROBOT_SERVER_DOT_ENV_PATH ?= dev.env
