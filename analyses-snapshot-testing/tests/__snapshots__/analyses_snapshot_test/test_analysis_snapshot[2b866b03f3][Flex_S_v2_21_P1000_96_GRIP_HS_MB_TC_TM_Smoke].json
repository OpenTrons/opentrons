{
  "commandAnnotations": [],
  "commands": [
    {
      "commandType": "home",
      "completedAt": "TIMESTAMP",
      "createdAt": "TIMESTAMP",
      "id": "UUID",
      "key": "50c7ae73a4e3f7129874f39dfb514803",
      "notes": [],
      "params": {},
      "result": {},
      "startedAt": "TIMESTAMP",
      "status": "succeeded"
    },
    {
      "commandType": "loadLabware",
      "completedAt": "TIMESTAMP",
      "createdAt": "TIMESTAMP",
      "id": "UUID",
      "key": "73d9d4d55ae8466f3a793ceb70545fa5",
      "notes": [],
      "params": {
        "loadName": "opentrons_flex_deck_riser",
        "location": {
          "addressableAreaName": "A4"
        },
        "namespace": "opentrons",
        "version": 1
      },
      "result": {
        "definition": {
          "allowedRoles": [
            "adapter"
          ],
          "brand": {
            "brand": "Opentrons",
            "brandId": []
          },
          "cornerOffsetFromSlot": {
            "x": -6.125,
            "y": -6.125,
            "z": 0
          },
          "dimensions": {
            "xDimension": 140,
            "yDimension": 98,
            "zDimension": 55
          },
          "gripperOffsets": {},
          "groups": [
            {
              "metadata": {},
              "wells": []
            }
          ],
          "metadata": {
            "displayCategory": "adapter",
            "displayName": "Opentrons Flex Deck Riser",
            "displayVolumeUnits": "µL",
            "tags": []
          },
          "namespace": "opentrons",
          "ordering": [],
          "parameters": {
            "format": "96Standard",
            "isMagneticModuleCompatible": false,
            "isTiprack": false,
            "loadName": "opentrons_flex_deck_riser",
            "quirks": []
          },
          "schemaVersion": 2,
          "stackingOffsetWithLabware": {},
          "stackingOffsetWithModule": {},
          "version": 1,
          "wells": {}
        },
        "labwareId": "UUID",
        "locationSequence": [
          {
            "addressableAreaName": "A4",
            "kind": "onAddressableArea"
          },
          {
            "cutoutId": "cutoutA3",
            "kind": "onCutoutFixture",
            "possibleCutoutFixtureIds": [
              "stagingAreaRightSlot",
              "stagingAreaSlotWithMagneticBlockV1"
            ]
          }
        ]
      },
      "startedAt": "TIMESTAMP",
      "status": "succeeded"
    },
    {
      "commandType": "loadModule",
      "completedAt": "TIMESTAMP",
      "createdAt": "TIMESTAMP",
      "id": "UUID",
      "key": "a3a7eed460d8d94a91747f23820a180d",
      "notes": [],
      "params": {
        "location": {
          "slotName": "B1"
        },
        "model": "thermocyclerModuleV2"
      },
      "result": {
        "definition": {
          "calibrationPoint": {
            "x": 14.4,
            "y": 64.93,
            "z": 97.8
          },
          "compatibleWith": [],
          "dimensions": {
            "bareOverallHeight": 108.96,
            "lidHeight": 61.7,
            "overLabwareHeight": 0.0
          },
          "displayName": "Thermocycler Module GEN2",
          "gripperOffsets": {
            "default": {
              "dropOffset": {
                "x": 0.0,
                "y": 0.0,
                "z": 5.6
              },
              "pickUpOffset": {
                "x": 0.0,
                "y": 0.0,
                "z": 4.6
              }
            }
          },
          "labwareOffset": {
            "x": 0.0,
            "y": 68.8,
            "z": 108.96
          },
          "model": "thermocyclerModuleV2",
          "moduleType": "thermocyclerModuleType",
          "otSharedSchema": "module/schemas/2",
          "quirks": [],
          "slotTransforms": {
            "ot3_standard": {
              "B1": {
                "cornerOffsetFromSlot": [
                  [
                    -98,
                    0,
                    0,
                    1
                  ],
                  [
                    -20.005,
                    0,
                    0,
                    1
                  ],
                  [
                    -0.84,
                    0,
                    0,
                    1
                  ],
                  [
                    0,
                    0,
                    0,
                    1
                  ]
                ],
                "labwareOffset": [
                  [
                    -98,
                    0,
                    0,
                    1
                  ],
                  [
                    -20.005,
                    0,
                    0,
                    1
                  ],
                  [
                    -0.84,
                    0,
                    0,
                    1
                  ],
                  [
                    0,
                    0,
                    0,
                    1
                  ]
                ]
              }
            }
          }
        },
        "model": "thermocyclerModuleV2",
        "moduleId": "UUID",
        "serialNumber": "UUID"
      },
      "startedAt": "TIMESTAMP",
      "status": "succeeded"
    },
    {
      "commandType": "loadModule",
      "completedAt": "TIMESTAMP",
      "createdAt": "TIMESTAMP",
      "id": "UUID",
      "key": "d023a31e37dd4dd97dbd40857a7508ed",
      "notes": [],
      "params": {
        "location": {
          "slotName": "A3"
        },
        "model": "magneticBlockV1"
      },
      "result": {
        "definition": {
          "calibrationPoint": {
            "x": 0.0,
            "y": 0.0,
            "z": 0.0
          },
          "compatibleWith": [],
          "dimensions": {
            "bareOverallHeight": 45.0,
            "overLabwareHeight": 0.0
          },
          "displayName": "Magnetic Block GEN1",
          "gripperOffsets": {
            "default": {
              "dropOffset": {
                "x": 0.0,
                "y": 0.0,
                "z": 1.0
              },
              "pickUpOffset": {
                "x": 0.0,
                "y": 0.0,
                "z": 0.0
              }
            }
          },
          "labwareOffset": {
            "x": 0.0,
            "y": 0.0,
            "z": 38.0
          },
          "model": "magneticBlockV1",
          "moduleType": "magneticBlockType",
          "otSharedSchema": "module/schemas/2",
          "quirks": [],
          "slotTransforms": {
            "ot2_short_trash": {},
            "ot2_standard": {},
            "ot3_standard": {}
          }
        },
        "model": "magneticBlockV1",
        "moduleId": "UUID"
      },
      "startedAt": "TIMESTAMP",
      "status": "succeeded"
    },
    {
      "commandType": "loadModule",
      "completedAt": "TIMESTAMP",
      "createdAt": "TIMESTAMP",
      "id": "UUID",
      "key": "82d736bcccf3c45130f7959c3031b04c",
      "notes": [],
      "params": {
        "location": {
          "slotName": "C1"
        },
        "model": "heaterShakerModuleV1"
      },
      "result": {
        "definition": {
          "calibrationPoint": {
            "x": 12.0,
            "y": 8.75,
            "z": 68.275
          },
          "compatibleWith": [],
          "dimensions": {
            "bareOverallHeight": 82.0,
            "overLabwareHeight": 0.0
          },
          "displayName": "Heater-Shaker Module GEN1",
          "gripperOffsets": {
            "default": {
              "dropOffset": {
                "x": 0.0,
                "y": 0.0,
                "z": 1.0
              },
              "pickUpOffset": {
                "x": 0.0,
                "y": 0.0,
                "z": 0.0
              }
            }
          },
          "labwareOffset": {
            "x": -0.125,
            "y": 1.125,
            "z": 68.275
          },
          "model": "heaterShakerModuleV1",
          "moduleType": "heaterShakerModuleType",
          "otSharedSchema": "module/schemas/2",
          "quirks": [],
          "slotTransforms": {
            "ot2_short_trash": {
              "3": {
                "labwareOffset": [
                  [
                    -1,
                    0,
                    0,
                    0
                  ],
                  [
                    -1,
                    0,
                    0,
                    0
                  ],
                  [
                    0,
                    0,
                    0,
                    1
                  ],
                  [
                    0,
                    0,
                    0,
                    1
                  ]
                ]
              },
              "6": {
                "labwareOffset": [
                  [
                    -1,
                    0,
                    0,
                    0
                  ],
                  [
                    -1,
                    0,
                    0,
                    0
                  ],
                  [
                    0,
                    0,
                    0,
                    1
                  ],
                  [
                    0,
                    0,
                    0,
                    1
                  ]
                ]
              },
              "9": {
                "labwareOffset": [
                  [
                    -1,
                    0,
                    0,
                    0
                  ],
                  [
                    -1,
                    0,
                    0,
                    0
                  ],
                  [
                    0,
                    0,
                    0,
                    1
                  ],
                  [
                    0,
                    0,
                    0,
                    1
                  ]
                ]
              }
            },
            "ot2_standard": {
              "3": {
                "labwareOffset": [
                  [
                    -1,
                    0,
                    0,
                    0
                  ],
                  [
                    -1,
                    0,
                    0,
                    0
                  ],
                  [
                    0,
                    0,
                    0,
                    1
                  ],
                  [
                    0,
                    0,
                    0,
                    1
                  ]
                ]
              },
              "6": {
                "labwareOffset": [
                  [
                    -1,
                    0,
                    0,
                    0
                  ],
                  [
                    -1,
                    0,
                    0,
                    0
                  ],
                  [
                    0,
                    0,
                    0,
                    1
                  ],
                  [
                    0,
                    0,
                    0,
                    1
                  ]
                ]
              },
              "9": {
                "labwareOffset": [
                  [
                    -1,
                    0,
                    0,
                    0
                  ],
                  [
                    -1,
                    0,
                    0,
                    0
                  ],
                  [
                    0,
                    0,
                    0,
                    1
                  ],
                  [
                    0,
                    0,
                    0,
                    1
                  ]
                ]
              }
            },
            "ot3_standard": {
              "A1": {
                "labwareOffset": [
                  [
                    -49.325,
                    0,
                    0,
                    1
                  ],
                  [
                    -1.125,
                    0,
                    0,
                    1
                  ],
                  [
                    0,
                    0,
                    0,
                    1
                  ],
                  [
                    0,
                    0,
                    0.125,
                    1
                  ]
                ]
              },
              "A3": {
                "labwareOffset": [
                  [
                    -49.325,
                    0,
                    0,
                    1
                  ],
                  [
                    -1.125,
                    0,
                    0,
                    1
                  ],
                  [
                    0,
                    0,
                    0,
                    1
                  ],
                  [
                    0,
                    0,
                    0.125,
                    1
                  ]
                ]
              },
              "B1": {
                "labwareOffset": [
                  [
                    -49.325,
                    0,
                    0,
                    1
                  ],
                  [
                    -1.125,
                    0,
                    0,
                    1
                  ],
                  [
                    0,
                    0,
                    0,
                    1
                  ],
                  [
                    0,
                    0,
                    0.125,
                    1
                  ]
                ]
              },
              "B3": {
                "labwareOffset": [
                  [
                    -49.325,
                    0,
                    0,
                    1
                  ],
                  [
                    -1.125,
                    0,
                    0,
                    1
                  ],
                  [
                    0,
                    0,
                    0,
                    1
                  ],
                  [
                    0,
                    0,
                    0.125,
                    1
                  ]
                ]
              },
              "C1": {
                "labwareOffset": [
                  [
                    -49.325,
                    0,
                    0,
                    1
                  ],
                  [
                    -1.125,
                    0,
                    0,
                    1
                  ],
                  [
                    0,
                    0,
                    0,
                    1
                  ],
                  [
                    0,
                    0,
                    0.125,
                    1
                  ]
                ]
              },
              "C3": {
                "labwareOffset": [
                  [
                    -49.325,
                    0,
                    0,
                    1
                  ],
                  [
                    -1.125,
                    0,
                    0,
                    1
                  ],
                  [
                    0,
                    0,
                    0,
                    1
                  ],
                  [
                    0,
                    0,
                    0.125,
                    1
                  ]
                ]
              },
              "D1": {
                "labwareOffset": [
                  [
                    -49.325,
                    0,
                    0,
                    1
                  ],
                  [
                    -1.125,
                    0,
                    0,
                    1
                  ],
                  [
                    0,
                    0,
                    0,
                    1
                  ],
                  [
                    0,
                    0,
                    0.125,
                    1
                  ]
                ]
              },
              "D3": {
                "labwareOffset": [
                  [
                    -49.325,
                    0,
                    0,
                    1
                  ],
                  [
                    -1.125,
                    0,
                    0,
                    1
                  ],
                  [
                    0,
                    0,
                    0,
                    1
                  ],
                  [
                    0,
                    0,
                    0.125,
                    1
                  ]
                ]
              }
            }
          }
        },
        "model": "heaterShakerModuleV1",
        "moduleId": "UUID",
        "serialNumber": "UUID"
      },
      "startedAt": "TIMESTAMP",
      "status": "succeeded"
    },
    {
      "commandType": "loadModule",
      "completedAt": "TIMESTAMP",
      "createdAt": "TIMESTAMP",
      "id": "UUID",
      "key": "1cef18851df21f75ea1c1d79e34dfdaf",
      "notes": [],
      "params": {
        "location": {
          "slotName": "D1"
        },
        "model": "temperatureModuleV2"
      },
      "result": {
        "definition": {
          "calibrationPoint": {
            "x": 11.7,
            "y": 8.75,
            "z": 80.09
          },
          "compatibleWith": [
            "temperatureModuleV1"
          ],
          "dimensions": {
            "bareOverallHeight": 84.0,
            "overLabwareHeight": 0.0
          },
          "displayName": "Temperature Module GEN2",
          "gripperOffsets": {
            "default": {
              "dropOffset": {
                "x": 0.0,
                "y": 0.0,
                "z": 1.0
              },
              "pickUpOffset": {
                "x": 0.0,
                "y": 0.0,
                "z": 0.0
              }
            }
          },
          "labwareOffset": {
            "x": -1.45,
            "y": -0.15,
            "z": 80.09
          },
          "model": "temperatureModuleV2",
          "moduleType": "temperatureModuleType",
          "otSharedSchema": "module/schemas/2",
          "quirks": [],
          "slotTransforms": {
            "ot2_short_trash": {
              "3": {
                "labwareOffset": [
                  [
                    -1,
                    -0.15,
                    0,
                    0
                  ],
                  [
                    0,
                    0,
                    0,
                    1
                  ],
                  [
                    0,
                    0,
                    0,
                    1
                  ],
                  [
                    0,
                    0,
                    0,
                    1
                  ]
                ]
              },
              "6": {
                "labwareOffset": [
                  [
                    -1,
                    -0.15,
                    0,
                    0
                  ],
                  [
                    0,
                    0,
                    0,
                    1
                  ],
                  [
                    0,
                    0,
                    0,
                    1
                  ],
                  [
                    0,
                    0,
                    0,
                    1
                  ]
                ]
              },
              "9": {
                "labwareOffset": [
                  [
                    -1,
                    -0.15,
                    0,
                    0
                  ],
                  [
                    0,
                    0,
                    0,
                    1
                  ],
                  [
                    0,
                    0,
                    0,
                    1
                  ],
                  [
                    0,
                    0,
                    0,
                    1
                  ]
                ]
              }
            },
            "ot2_standard": {
              "3": {
                "labwareOffset": [
                  [
                    -1,
                    -0.3,
                    0,
                    0
                  ],
                  [
                    0,
                    0,
                    0,
                    1
                  ],
                  [
                    0,
                    0,
                    0,
                    1
                  ],
                  [
                    0,
                    0,
                    0,
                    1
                  ]
                ]
              },
              "6": {
                "labwareOffset": [
                  [
                    -1,
                    -0.3,
                    0,
                    0
                  ],
                  [
                    0,
                    0,
                    0,
                    1
                  ],
                  [
                    0,
                    0,
                    0,
                    1
                  ],
                  [
                    0,
                    0,
                    0,
                    1
                  ]
                ]
              },
              "9": {
                "labwareOffset": [
                  [
                    -1,
                    -0.3,
                    0,
                    0
                  ],
                  [
                    0,
                    0,
                    0,
                    1
                  ],
                  [
                    0,
                    0,
                    0,
                    1
                  ],
                  [
                    0,
                    0,
                    0,
                    1
                  ]
                ]
              }
            },
            "ot3_standard": {
              "A1": {
                "labwareOffset": [
                  [
                    -71.09,
                    0,
                    0,
                    1
                  ],
                  [
                    0,
                    0,
                    0,
                    1
                  ],
                  [
                    0,
                    0,
                    0.15,
                    1
                  ],
                  [
                    0,
                    0,
                    1,
                    1.45
                  ]
                ]
              },
              "A3": {
                "labwareOffset": [
                  [
                    -71.09,
                    0,
                    0,
                    1
                  ],
                  [
                    0,
                    0,
                    0,
                    1
                  ],
                  [
                    0,
                    0,
                    0.15,
                    1
                  ],
                  [
                    0,
                    0,
                    1,
                    1.45
                  ]
                ]
              },
              "B1": {
                "labwareOffset": [
                  [
                    -71.09,
                    0,
                    0,
                    1
                  ],
                  [
                    0,
                    0,
                    0,
                    1
                  ],
                  [
                    0,
                    0,
                    0.15,
                    1
                  ],
                  [
                    0,
                    0,
                    1,
                    1.45
                  ]
                ]
              },
              "B3": {
                "labwareOffset": [
                  [
                    -71.09,
                    0,
                    0,
                    1
                  ],
                  [
                    0,
                    0,
                    0,
                    1
                  ],
                  [
                    0,
                    0,
                    0.15,
                    1
                  ],
                  [
                    0,
                    0,
                    1,
                    1.45
                  ]
                ]
              },
              "C1": {
                "labwareOffset": [
                  [
                    -71.09,
                    0,
                    0,
                    1
                  ],
                  [
                    0,
                    0,
                    0,
                    1
                  ],
                  [
                    0,
                    0,
                    0.15,
                    1
                  ],
                  [
                    0,
                    0,
                    1,
                    1.45
                  ]
                ]
              },
              "C3": {
                "labwareOffset": [
                  [
                    -71.09,
                    0,
                    0,
                    1
                  ],
                  [
                    0,
                    0,
                    0,
                    1
                  ],
                  [
                    0,
                    0,
                    0.15,
                    1
                  ],
                  [
                    0,
                    0,
                    1,
                    1.45
                  ]
                ]
              },
              "D1": {
                "labwareOffset": [
                  [
                    -71.09,
                    0,
                    0,
                    1
                  ],
                  [
                    0,
                    0,
                    0,
                    1
                  ],
                  [
                    0,
                    0,
                    0.15,
                    1
                  ],
                  [
                    0,
                    0,
                    1,
                    1.45
                  ]
                ]
              },
              "D3": {
                "labwareOffset": [
                  [
                    -71.09,
                    0,
                    0,
                    1
                  ],
                  [
                    0,
                    0,
                    0,
                    1
                  ],
                  [
                    0,
                    0,
                    0.15,
                    1
                  ],
                  [
                    0,
                    0,
                    1,
                    1.45
                  ]
                ]
              }
            }
          }
        },
        "model": "temperatureModuleV2",
        "moduleId": "UUID",
        "serialNumber": "UUID"
      },
      "startedAt": "TIMESTAMP",
      "status": "succeeded"
    },
    {
      "commandType": "loadModule",
      "completedAt": "TIMESTAMP",
      "createdAt": "TIMESTAMP",
      "id": "UUID",
      "key": "0f830ddf4178d19d8afc9d9b7fbfb9e8",
      "notes": [],
      "params": {
        "location": {
          "slotName": "B3"
        },
        "model": "absorbanceReaderV1"
      },
      "result": {
        "definition": {
          "calibrationPoint": {
            "x": 14.4,
            "y": 64.93,
            "z": 97.8
          },
          "compatibleWith": [],
          "dimensions": {
            "bareOverallHeight": 18.5,
            "lidHeight": 60.0,
            "overLabwareHeight": 0.0
          },
          "displayName": "Absorbance Plate Reader Module GEN1",
          "gripperOffsets": {},
          "labwareOffset": {
            "x": 0.0,
            "y": 0.0,
            "z": 0.65
          },
          "model": "absorbanceReaderV1",
          "moduleType": "absorbanceReaderType",
          "otSharedSchema": "module/schemas/2",
          "quirks": [],
          "slotTransforms": {
            "ot2_short_trash": {},
            "ot2_standard": {},
            "ot3_standard": {}
          }
        },
        "model": "absorbanceReaderV1",
        "moduleId": "UUID",
        "serialNumber": "UUID"
      },
      "startedAt": "TIMESTAMP",
      "status": "succeeded"
    },
    {
      "commandType": "loadLabware",
      "completedAt": "TIMESTAMP",
      "createdAt": "TIMESTAMP",
      "id": "UUID",
      "key": "4c98abe700f8e8b07fba59c9e44932aa",
      "notes": [],
      "params": {
        "loadName": "opentrons_tough_pcr_auto_sealing_lid",
        "location": {
          "labwareId": "UUID"
        },
        "namespace": "opentrons",
        "version": 1
      },
      "result": {
        "definition": {
          "allowedRoles": [
            "labware",
            "lid"
          ],
          "brand": {
            "brand": "Opentrons",
            "brandId": []
          },
<<<<<<< HEAD
=======
          "compatibleParentLabware": [
            "armadillo_96_wellplate_200ul_pcr_full_skirt",
            "biorad_96_wellplate_200ul_pcr",
            "opentrons_96_wellplate_200ul_pcr_full_skirt",
            "opentrons_flex_deck_riser",
            "opentrons_tough_pcr_auto_sealing_lid",
            "protocol_engine_lid_stack_object"
          ],
>>>>>>> d57e9100
          "cornerOffsetFromSlot": {
            "x": 0,
            "y": 0,
            "z": -0.71
          },
          "dimensions": {
            "xDimension": 127.7,
            "yDimension": 85.48,
            "zDimension": 12.8
          },
          "gripForce": 15.0,
          "gripHeightFromLabwareBottom": 7.91,
          "gripperOffsets": {
            "default": {
              "dropOffset": {
                "x": 0,
                "y": 0.52,
                "z": -6
              },
              "pickUpOffset": {
                "x": 0,
                "y": 0,
                "z": 1.5
              }
            },
            "lidDisposalOffsets": {
              "dropOffset": {
                "x": 0,
                "y": 5.0,
                "z": 50.0
              },
              "pickUpOffset": {
                "x": 0,
                "y": 0,
                "z": 0
              }
            },
            "lidOffsets": {
              "dropOffset": {
                "x": 0.5,
                "y": 0,
                "z": -1
              },
              "pickUpOffset": {
                "x": 0.5,
                "y": 0,
                "z": -5
              }
            }
          },
          "groups": [
            {
              "metadata": {},
              "wells": []
            }
          ],
          "metadata": {
            "displayCategory": "lid",
            "displayName": "Opentrons Tough PCR Auto-Sealing Lid",
            "displayVolumeUnits": "µL",
            "tags": []
          },
          "namespace": "opentrons",
          "ordering": [],
          "parameters": {
            "format": "irregular",
            "isMagneticModuleCompatible": false,
            "isTiprack": false,
            "loadName": "opentrons_tough_pcr_auto_sealing_lid",
            "quirks": []
          },
          "schemaVersion": 2,
          "stackLimit": 5,
          "stackingOffsetWithLabware": {
            "armadillo_96_wellplate_200ul_pcr_full_skirt": {
              "x": 0,
              "y": 0,
              "z": 8.193
            },
            "biorad_96_wellplate_200ul_pcr": {
              "x": 0,
              "y": 0,
              "z": 8.08
            },
            "default": {
              "x": 0,
              "y": 0,
              "z": 8.193
            },
            "opentrons_96_wellplate_200ul_pcr_full_skirt": {
              "x": 0,
              "y": 0,
              "z": 8.193
            },
            "opentrons_flex_deck_riser": {
              "x": 0,
              "y": 0,
              "z": 34
            },
            "opentrons_tough_pcr_auto_sealing_lid": {
              "x": 0,
              "y": 0,
              "z": 6.492
            },
            "protocol_engine_lid_stack_object": {
              "x": 0,
              "y": 0,
              "z": 0
            }
          },
          "stackingOffsetWithModule": {
            "thermocyclerModuleV2": {
              "x": 0,
              "y": 0,
              "z": 0
            }
          },
          "version": 1,
          "wells": {}
        },
        "labwareId": "UUID",
        "locationSequence": [
          {
            "kind": "onLabware",
            "labwareId": "UUID"
          },
          {
            "addressableAreaName": "A4",
            "kind": "onAddressableArea"
          },
          {
            "cutoutId": "cutoutA3",
            "kind": "onCutoutFixture",
            "possibleCutoutFixtureIds": [
              "stagingAreaRightSlot"
            ]
          }
        ]
      },
      "startedAt": "TIMESTAMP",
      "status": "succeeded"
    },
    {
      "commandType": "loadLabware",
      "completedAt": "TIMESTAMP",
      "createdAt": "TIMESTAMP",
      "id": "UUID",
      "key": "61052a1834817792ac57ca3c95f8906a",
      "notes": [],
      "params": {
        "loadName": "opentrons_tough_pcr_auto_sealing_lid",
        "location": {
          "labwareId": "UUID"
        },
        "namespace": "opentrons",
        "version": 1
      },
      "result": {
        "definition": {
          "allowedRoles": [
            "labware",
            "lid"
          ],
          "brand": {
            "brand": "Opentrons",
            "brandId": []
          },
<<<<<<< HEAD
=======
          "compatibleParentLabware": [
            "armadillo_96_wellplate_200ul_pcr_full_skirt",
            "biorad_96_wellplate_200ul_pcr",
            "opentrons_96_wellplate_200ul_pcr_full_skirt",
            "opentrons_flex_deck_riser",
            "opentrons_tough_pcr_auto_sealing_lid",
            "protocol_engine_lid_stack_object"
          ],
>>>>>>> d57e9100
          "cornerOffsetFromSlot": {
            "x": 0,
            "y": 0,
            "z": -0.71
          },
          "dimensions": {
            "xDimension": 127.7,
            "yDimension": 85.48,
            "zDimension": 12.8
          },
          "gripForce": 15.0,
          "gripHeightFromLabwareBottom": 7.91,
          "gripperOffsets": {
            "default": {
              "dropOffset": {
                "x": 0,
                "y": 0.52,
                "z": -6
              },
              "pickUpOffset": {
                "x": 0,
                "y": 0,
                "z": 1.5
              }
            },
            "lidDisposalOffsets": {
              "dropOffset": {
                "x": 0,
                "y": 5.0,
                "z": 50.0
              },
              "pickUpOffset": {
                "x": 0,
                "y": 0,
                "z": 0
              }
            },
            "lidOffsets": {
              "dropOffset": {
                "x": 0.5,
                "y": 0,
                "z": -1
              },
              "pickUpOffset": {
                "x": 0.5,
                "y": 0,
                "z": -5
              }
            }
          },
          "groups": [
            {
              "metadata": {},
              "wells": []
            }
          ],
          "metadata": {
            "displayCategory": "lid",
            "displayName": "Opentrons Tough PCR Auto-Sealing Lid",
            "displayVolumeUnits": "µL",
            "tags": []
          },
          "namespace": "opentrons",
          "ordering": [],
          "parameters": {
            "format": "irregular",
            "isMagneticModuleCompatible": false,
            "isTiprack": false,
            "loadName": "opentrons_tough_pcr_auto_sealing_lid",
            "quirks": []
          },
          "schemaVersion": 2,
          "stackLimit": 5,
          "stackingOffsetWithLabware": {
            "armadillo_96_wellplate_200ul_pcr_full_skirt": {
              "x": 0,
              "y": 0,
              "z": 8.193
            },
            "biorad_96_wellplate_200ul_pcr": {
              "x": 0,
              "y": 0,
              "z": 8.08
            },
            "default": {
              "x": 0,
              "y": 0,
              "z": 8.193
            },
            "opentrons_96_wellplate_200ul_pcr_full_skirt": {
              "x": 0,
              "y": 0,
              "z": 8.193
            },
            "opentrons_flex_deck_riser": {
              "x": 0,
              "y": 0,
              "z": 34
            },
            "opentrons_tough_pcr_auto_sealing_lid": {
              "x": 0,
              "y": 0,
              "z": 6.492
            },
            "protocol_engine_lid_stack_object": {
              "x": 0,
              "y": 0,
              "z": 0
            }
          },
          "stackingOffsetWithModule": {
            "thermocyclerModuleV2": {
              "x": 0,
              "y": 0,
              "z": 0
            }
          },
          "version": 1,
          "wells": {}
        },
        "labwareId": "UUID",
        "locationSequence": [
          {
            "kind": "onLabware",
            "labwareId": "UUID"
          },
          {
            "kind": "onLabware",
            "labwareId": "UUID"
          },
          {
            "addressableAreaName": "A4",
            "kind": "onAddressableArea"
          },
          {
            "cutoutId": "cutoutA3",
            "kind": "onCutoutFixture",
            "possibleCutoutFixtureIds": [
              "stagingAreaRightSlot"
            ]
          }
        ]
      },
      "startedAt": "TIMESTAMP",
      "status": "succeeded"
    },
    {
      "commandType": "loadLabware",
      "completedAt": "TIMESTAMP",
      "createdAt": "TIMESTAMP",
      "id": "UUID",
      "key": "5a0196883a2bd94fe59741103a03ca9f",
      "notes": [],
      "params": {
        "loadName": "opentrons_tough_pcr_auto_sealing_lid",
        "location": {
          "labwareId": "UUID"
        },
        "namespace": "opentrons",
        "version": 1
      },
      "result": {
        "definition": {
          "allowedRoles": [
            "labware",
            "lid"
          ],
          "brand": {
            "brand": "Opentrons",
            "brandId": []
          },
<<<<<<< HEAD
=======
          "compatibleParentLabware": [
            "armadillo_96_wellplate_200ul_pcr_full_skirt",
            "biorad_96_wellplate_200ul_pcr",
            "opentrons_96_wellplate_200ul_pcr_full_skirt",
            "opentrons_flex_deck_riser",
            "opentrons_tough_pcr_auto_sealing_lid",
            "protocol_engine_lid_stack_object"
          ],
>>>>>>> d57e9100
          "cornerOffsetFromSlot": {
            "x": 0,
            "y": 0,
            "z": -0.71
          },
          "dimensions": {
            "xDimension": 127.7,
            "yDimension": 85.48,
            "zDimension": 12.8
          },
          "gripForce": 15.0,
          "gripHeightFromLabwareBottom": 7.91,
          "gripperOffsets": {
            "default": {
              "dropOffset": {
                "x": 0,
                "y": 0.52,
                "z": -6
              },
              "pickUpOffset": {
                "x": 0,
                "y": 0,
                "z": 1.5
              }
            },
            "lidDisposalOffsets": {
              "dropOffset": {
                "x": 0,
                "y": 5.0,
                "z": 50.0
              },
              "pickUpOffset": {
                "x": 0,
                "y": 0,
                "z": 0
              }
            },
            "lidOffsets": {
              "dropOffset": {
                "x": 0.5,
                "y": 0,
                "z": -1
              },
              "pickUpOffset": {
                "x": 0.5,
                "y": 0,
                "z": -5
              }
            }
          },
          "groups": [
            {
              "metadata": {},
              "wells": []
            }
          ],
          "metadata": {
            "displayCategory": "lid",
            "displayName": "Opentrons Tough PCR Auto-Sealing Lid",
            "displayVolumeUnits": "µL",
            "tags": []
          },
          "namespace": "opentrons",
          "ordering": [],
          "parameters": {
            "format": "irregular",
            "isMagneticModuleCompatible": false,
            "isTiprack": false,
            "loadName": "opentrons_tough_pcr_auto_sealing_lid",
            "quirks": []
          },
          "schemaVersion": 2,
          "stackLimit": 5,
          "stackingOffsetWithLabware": {
            "armadillo_96_wellplate_200ul_pcr_full_skirt": {
              "x": 0,
              "y": 0,
              "z": 8.193
            },
            "biorad_96_wellplate_200ul_pcr": {
              "x": 0,
              "y": 0,
              "z": 8.08
            },
            "default": {
              "x": 0,
              "y": 0,
              "z": 8.193
            },
            "opentrons_96_wellplate_200ul_pcr_full_skirt": {
              "x": 0,
              "y": 0,
              "z": 8.193
            },
            "opentrons_flex_deck_riser": {
              "x": 0,
              "y": 0,
              "z": 34
            },
            "opentrons_tough_pcr_auto_sealing_lid": {
              "x": 0,
              "y": 0,
              "z": 6.492
            },
            "protocol_engine_lid_stack_object": {
              "x": 0,
              "y": 0,
              "z": 0
            }
          },
          "stackingOffsetWithModule": {
            "thermocyclerModuleV2": {
              "x": 0,
              "y": 0,
              "z": 0
            }
          },
          "version": 1,
          "wells": {}
        },
        "labwareId": "UUID",
        "locationSequence": [
          {
            "kind": "onLabware",
            "labwareId": "UUID"
          },
          {
            "kind": "onLabware",
            "labwareId": "UUID"
          },
          {
            "kind": "onLabware",
            "labwareId": "UUID"
          },
          {
            "addressableAreaName": "A4",
            "kind": "onAddressableArea"
          },
          {
            "cutoutId": "cutoutA3",
            "kind": "onCutoutFixture",
            "possibleCutoutFixtureIds": [
              "stagingAreaRightSlot"
            ]
          }
        ]
      },
      "startedAt": "TIMESTAMP",
      "status": "succeeded"
    },
    {
      "commandType": "loadLabware",
      "completedAt": "TIMESTAMP",
      "createdAt": "TIMESTAMP",
      "id": "UUID",
      "key": "cbf8207de879666929089ae9482deb18",
      "notes": [],
      "params": {
        "loadName": "opentrons_tough_pcr_auto_sealing_lid",
        "location": {
          "labwareId": "UUID"
        },
        "namespace": "opentrons",
        "version": 1
      },
      "result": {
        "definition": {
          "allowedRoles": [
            "labware",
            "lid"
          ],
          "brand": {
            "brand": "Opentrons",
            "brandId": []
          },
<<<<<<< HEAD
=======
          "compatibleParentLabware": [
            "armadillo_96_wellplate_200ul_pcr_full_skirt",
            "biorad_96_wellplate_200ul_pcr",
            "opentrons_96_wellplate_200ul_pcr_full_skirt",
            "opentrons_flex_deck_riser",
            "opentrons_tough_pcr_auto_sealing_lid",
            "protocol_engine_lid_stack_object"
          ],
>>>>>>> d57e9100
          "cornerOffsetFromSlot": {
            "x": 0,
            "y": 0,
            "z": -0.71
          },
          "dimensions": {
            "xDimension": 127.7,
            "yDimension": 85.48,
            "zDimension": 12.8
          },
          "gripForce": 15.0,
          "gripHeightFromLabwareBottom": 7.91,
          "gripperOffsets": {
            "default": {
              "dropOffset": {
                "x": 0,
                "y": 0.52,
                "z": -6
              },
              "pickUpOffset": {
                "x": 0,
                "y": 0,
                "z": 1.5
              }
            },
            "lidDisposalOffsets": {
              "dropOffset": {
                "x": 0,
                "y": 5.0,
                "z": 50.0
              },
              "pickUpOffset": {
                "x": 0,
                "y": 0,
                "z": 0
              }
            },
            "lidOffsets": {
              "dropOffset": {
                "x": 0.5,
                "y": 0,
                "z": -1
              },
              "pickUpOffset": {
                "x": 0.5,
                "y": 0,
                "z": -5
              }
            }
          },
          "groups": [
            {
              "metadata": {},
              "wells": []
            }
          ],
          "metadata": {
            "displayCategory": "lid",
            "displayName": "Opentrons Tough PCR Auto-Sealing Lid",
            "displayVolumeUnits": "µL",
            "tags": []
          },
          "namespace": "opentrons",
          "ordering": [],
          "parameters": {
            "format": "irregular",
            "isMagneticModuleCompatible": false,
            "isTiprack": false,
            "loadName": "opentrons_tough_pcr_auto_sealing_lid",
            "quirks": []
          },
          "schemaVersion": 2,
          "stackLimit": 5,
          "stackingOffsetWithLabware": {
            "armadillo_96_wellplate_200ul_pcr_full_skirt": {
              "x": 0,
              "y": 0,
              "z": 8.193
            },
            "biorad_96_wellplate_200ul_pcr": {
              "x": 0,
              "y": 0,
              "z": 8.08
            },
            "default": {
              "x": 0,
              "y": 0,
              "z": 8.193
            },
            "opentrons_96_wellplate_200ul_pcr_full_skirt": {
              "x": 0,
              "y": 0,
              "z": 8.193
            },
            "opentrons_flex_deck_riser": {
              "x": 0,
              "y": 0,
              "z": 34
            },
            "opentrons_tough_pcr_auto_sealing_lid": {
              "x": 0,
              "y": 0,
              "z": 6.492
            },
            "protocol_engine_lid_stack_object": {
              "x": 0,
              "y": 0,
              "z": 0
            }
          },
          "stackingOffsetWithModule": {
            "thermocyclerModuleV2": {
              "x": 0,
              "y": 0,
              "z": 0
            }
          },
          "version": 1,
          "wells": {}
        },
        "labwareId": "UUID",
        "locationSequence": [
          {
            "kind": "onLabware",
            "labwareId": "UUID"
          },
          {
            "kind": "onLabware",
            "labwareId": "UUID"
          },
          {
            "kind": "onLabware",
            "labwareId": "UUID"
          },
          {
            "kind": "onLabware",
            "labwareId": "UUID"
          },
          {
            "addressableAreaName": "A4",
            "kind": "onAddressableArea"
          },
          {
            "cutoutId": "cutoutA3",
            "kind": "onCutoutFixture",
            "possibleCutoutFixtureIds": [
              "stagingAreaRightSlot"
            ]
          }
        ]
      },
      "startedAt": "TIMESTAMP",
      "status": "succeeded"
    },
    {
      "commandType": "loadLabware",
      "completedAt": "TIMESTAMP",
      "createdAt": "TIMESTAMP",
      "id": "UUID",
      "key": "7708b9b51c3e7b6afd7abae3a8fe5a3d",
      "notes": [],
      "params": {
        "loadName": "opentrons_tough_pcr_auto_sealing_lid",
        "location": {
          "labwareId": "UUID"
        },
        "namespace": "opentrons",
        "version": 1
      },
      "result": {
        "definition": {
          "allowedRoles": [
            "labware",
            "lid"
          ],
          "brand": {
            "brand": "Opentrons",
            "brandId": []
          },
<<<<<<< HEAD
=======
          "compatibleParentLabware": [
            "armadillo_96_wellplate_200ul_pcr_full_skirt",
            "biorad_96_wellplate_200ul_pcr",
            "opentrons_96_wellplate_200ul_pcr_full_skirt",
            "opentrons_flex_deck_riser",
            "opentrons_tough_pcr_auto_sealing_lid",
            "protocol_engine_lid_stack_object"
          ],
>>>>>>> d57e9100
          "cornerOffsetFromSlot": {
            "x": 0,
            "y": 0,
            "z": -0.71
          },
          "dimensions": {
            "xDimension": 127.7,
            "yDimension": 85.48,
            "zDimension": 12.8
          },
          "gripForce": 15.0,
          "gripHeightFromLabwareBottom": 7.91,
          "gripperOffsets": {
            "default": {
              "dropOffset": {
                "x": 0,
                "y": 0.52,
                "z": -6
              },
              "pickUpOffset": {
                "x": 0,
                "y": 0,
                "z": 1.5
              }
            },
            "lidDisposalOffsets": {
              "dropOffset": {
                "x": 0,
                "y": 5.0,
                "z": 50.0
              },
              "pickUpOffset": {
                "x": 0,
                "y": 0,
                "z": 0
              }
            },
            "lidOffsets": {
              "dropOffset": {
                "x": 0.5,
                "y": 0,
                "z": -1
              },
              "pickUpOffset": {
                "x": 0.5,
                "y": 0,
                "z": -5
              }
            }
          },
          "groups": [
            {
              "metadata": {},
              "wells": []
            }
          ],
          "metadata": {
            "displayCategory": "lid",
            "displayName": "Opentrons Tough PCR Auto-Sealing Lid",
            "displayVolumeUnits": "µL",
            "tags": []
          },
          "namespace": "opentrons",
          "ordering": [],
          "parameters": {
            "format": "irregular",
            "isMagneticModuleCompatible": false,
            "isTiprack": false,
            "loadName": "opentrons_tough_pcr_auto_sealing_lid",
            "quirks": []
          },
          "schemaVersion": 2,
          "stackLimit": 5,
          "stackingOffsetWithLabware": {
            "armadillo_96_wellplate_200ul_pcr_full_skirt": {
              "x": 0,
              "y": 0,
              "z": 8.193
            },
            "biorad_96_wellplate_200ul_pcr": {
              "x": 0,
              "y": 0,
              "z": 8.08
            },
            "default": {
              "x": 0,
              "y": 0,
              "z": 8.193
            },
            "opentrons_96_wellplate_200ul_pcr_full_skirt": {
              "x": 0,
              "y": 0,
              "z": 8.193
            },
            "opentrons_flex_deck_riser": {
              "x": 0,
              "y": 0,
              "z": 34
            },
            "opentrons_tough_pcr_auto_sealing_lid": {
              "x": 0,
              "y": 0,
              "z": 6.492
            },
            "protocol_engine_lid_stack_object": {
              "x": 0,
              "y": 0,
              "z": 0
            }
          },
          "stackingOffsetWithModule": {
            "thermocyclerModuleV2": {
              "x": 0,
              "y": 0,
              "z": 0
            }
          },
          "version": 1,
          "wells": {}
        },
        "labwareId": "UUID",
        "locationSequence": [
          {
            "kind": "onLabware",
            "labwareId": "UUID"
          },
          {
            "kind": "onLabware",
            "labwareId": "UUID"
          },
          {
            "kind": "onLabware",
            "labwareId": "UUID"
          },
          {
            "kind": "onLabware",
            "labwareId": "UUID"
          },
          {
            "kind": "onLabware",
            "labwareId": "UUID"
          },
          {
            "addressableAreaName": "A4",
            "kind": "onAddressableArea"
          },
          {
            "cutoutId": "cutoutA3",
            "kind": "onCutoutFixture",
            "possibleCutoutFixtureIds": [
              "stagingAreaRightSlot"
            ]
          }
        ]
      },
      "startedAt": "TIMESTAMP",
      "status": "succeeded"
    },
    {
      "commandType": "thermocycler/openLid",
      "completedAt": "TIMESTAMP",
      "createdAt": "TIMESTAMP",
      "id": "UUID",
      "key": "16babbcf08868f1cd390f15f6382d439",
      "notes": [],
      "params": {
        "moduleId": "UUID"
      },
      "result": {},
      "startedAt": "TIMESTAMP",
      "status": "succeeded"
    },
    {
      "commandType": "heaterShaker/openLabwareLatch",
      "completedAt": "TIMESTAMP",
      "createdAt": "TIMESTAMP",
      "id": "UUID",
      "key": "1724a4af6ae0b4a1dd1d4a3bb979f2d9",
      "notes": [],
      "params": {
        "moduleId": "UUID"
      },
      "result": {
        "pipetteRetracted": true
      },
      "startedAt": "TIMESTAMP",
      "status": "succeeded"
    },
    {
      "commandType": "absorbanceReader/closeLid",
      "completedAt": "TIMESTAMP",
      "createdAt": "TIMESTAMP",
      "id": "UUID",
      "key": "1ca1ef496f94bdf2144e768ec088247a",
      "notes": [],
      "params": {
        "moduleId": "UUID"
      },
      "result": {},
      "startedAt": "TIMESTAMP",
      "status": "succeeded"
    },
    {
      "commandType": "absorbanceReader/initialize",
      "completedAt": "TIMESTAMP",
      "createdAt": "TIMESTAMP",
      "id": "UUID",
      "key": "457f0a0dfd866c188afdebdce5f2d1d2",
      "notes": [],
      "params": {
        "measureMode": "single",
        "moduleId": "UUID",
        "referenceWavelength": 450,
        "sampleWavelengths": [
          600
        ]
      },
      "result": {},
      "startedAt": "TIMESTAMP",
      "status": "succeeded"
    },
    {
      "commandType": "absorbanceReader/openLid",
      "completedAt": "TIMESTAMP",
      "createdAt": "TIMESTAMP",
      "id": "UUID",
      "key": "cbedce386d6e0b1601924fe05f360e4a",
      "notes": [],
      "params": {
        "moduleId": "UUID"
      },
      "result": {},
      "startedAt": "TIMESTAMP",
      "status": "succeeded"
    },
    {
      "commandType": "loadLabware",
      "completedAt": "TIMESTAMP",
      "createdAt": "TIMESTAMP",
      "id": "UUID",
      "key": "e234d87c59112fd9ea52cf83d3242171",
      "notes": [],
      "params": {
        "loadName": "opentrons_96_well_aluminum_block",
        "location": {
          "moduleId": "UUID"
        },
        "namespace": "opentrons",
        "version": 1
      },
      "result": {
        "definition": {
          "allowedRoles": [
            "adapter"
          ],
          "brand": {
            "brand": "Opentrons",
            "brandId": []
          },
          "cornerOffsetFromSlot": {
            "x": 0,
            "y": 0,
            "z": 0
          },
          "dimensions": {
            "xDimension": 127.76,
            "yDimension": 85.48,
            "zDimension": 18.16
          },
          "gripperOffsets": {
            "default": {
              "dropOffset": {
                "x": 0,
                "y": 0,
                "z": 1.0
              },
              "pickUpOffset": {
                "x": 0,
                "y": 0,
                "z": 0
              }
            }
          },
          "groups": [
            {
              "metadata": {
                "wellBottomShape": "v"
              },
              "wells": [
                "A1",
                "A10",
                "A11",
                "A12",
                "A2",
                "A3",
                "A4",
                "A5",
                "A6",
                "A7",
                "A8",
                "A9",
                "B1",
                "B10",
                "B11",
                "B12",
                "B2",
                "B3",
                "B4",
                "B5",
                "B6",
                "B7",
                "B8",
                "B9",
                "C1",
                "C10",
                "C11",
                "C12",
                "C2",
                "C3",
                "C4",
                "C5",
                "C6",
                "C7",
                "C8",
                "C9",
                "D1",
                "D10",
                "D11",
                "D12",
                "D2",
                "D3",
                "D4",
                "D5",
                "D6",
                "D7",
                "D8",
                "D9",
                "E1",
                "E10",
                "E11",
                "E12",
                "E2",
                "E3",
                "E4",
                "E5",
                "E6",
                "E7",
                "E8",
                "E9",
                "F1",
                "F10",
                "F11",
                "F12",
                "F2",
                "F3",
                "F4",
                "F5",
                "F6",
                "F7",
                "F8",
                "F9",
                "G1",
                "G10",
                "G11",
                "G12",
                "G2",
                "G3",
                "G4",
                "G5",
                "G6",
                "G7",
                "G8",
                "G9",
                "H1",
                "H10",
                "H11",
                "H12",
                "H2",
                "H3",
                "H4",
                "H5",
                "H6",
                "H7",
                "H8",
                "H9"
              ]
            }
          ],
          "metadata": {
            "displayCategory": "aluminumBlock",
            "displayName": "Opentrons 96 Well Aluminum Block",
            "displayVolumeUnits": "µL",
            "tags": []
          },
          "namespace": "opentrons",
          "ordering": [
            [
              "A1",
              "B1",
              "C1",
              "D1",
              "E1",
              "F1",
              "G1",
              "H1"
            ],
            [
              "A10",
              "B10",
              "C10",
              "D10",
              "E10",
              "F10",
              "G10",
              "H10"
            ],
            [
              "A11",
              "B11",
              "C11",
              "D11",
              "E11",
              "F11",
              "G11",
              "H11"
            ],
            [
              "A12",
              "B12",
              "C12",
              "D12",
              "E12",
              "F12",
              "G12",
              "H12"
            ],
            [
              "A2",
              "B2",
              "C2",
              "D2",
              "E2",
              "F2",
              "G2",
              "H2"
            ],
            [
              "A3",
              "B3",
              "C3",
              "D3",
              "E3",
              "F3",
              "G3",
              "H3"
            ],
            [
              "A4",
              "B4",
              "C4",
              "D4",
              "E4",
              "F4",
              "G4",
              "H4"
            ],
            [
              "A5",
              "B5",
              "C5",
              "D5",
              "E5",
              "F5",
              "G5",
              "H5"
            ],
            [
              "A6",
              "B6",
              "C6",
              "D6",
              "E6",
              "F6",
              "G6",
              "H6"
            ],
            [
              "A7",
              "B7",
              "C7",
              "D7",
              "E7",
              "F7",
              "G7",
              "H7"
            ],
            [
              "A8",
              "B8",
              "C8",
              "D8",
              "E8",
              "F8",
              "G8",
              "H8"
            ],
            [
              "A9",
              "B9",
              "C9",
              "D9",
              "E9",
              "F9",
              "G9",
              "H9"
            ]
          ],
          "parameters": {
            "format": "96Standard",
            "isMagneticModuleCompatible": false,
            "isTiprack": false,
            "loadName": "opentrons_96_well_aluminum_block",
            "quirks": []
          },
          "schemaVersion": 2,
          "stackingOffsetWithLabware": {},
          "stackingOffsetWithModule": {},
          "version": 1,
          "wells": {
            "A1": {
              "depth": 14.78,
              "diameter": 5.34,
              "shape": "circular",
              "totalLiquidVolume": 0,
              "x": 14.38,
              "y": 74.24,
              "z": 3.38
            },
            "A10": {
              "depth": 14.78,
              "diameter": 5.34,
              "shape": "circular",
              "totalLiquidVolume": 0,
              "x": 95.38,
              "y": 74.24,
              "z": 3.38
            },
            "A11": {
              "depth": 14.78,
              "diameter": 5.34,
              "shape": "circular",
              "totalLiquidVolume": 0,
              "x": 104.38,
              "y": 74.24,
              "z": 3.38
            },
            "A12": {
              "depth": 14.78,
              "diameter": 5.34,
              "shape": "circular",
              "totalLiquidVolume": 0,
              "x": 113.38,
              "y": 74.24,
              "z": 3.38
            },
            "A2": {
              "depth": 14.78,
              "diameter": 5.34,
              "shape": "circular",
              "totalLiquidVolume": 0,
              "x": 23.38,
              "y": 74.24,
              "z": 3.38
            },
            "A3": {
              "depth": 14.78,
              "diameter": 5.34,
              "shape": "circular",
              "totalLiquidVolume": 0,
              "x": 32.38,
              "y": 74.24,
              "z": 3.38
            },
            "A4": {
              "depth": 14.78,
              "diameter": 5.34,
              "shape": "circular",
              "totalLiquidVolume": 0,
              "x": 41.38,
              "y": 74.24,
              "z": 3.38
            },
            "A5": {
              "depth": 14.78,
              "diameter": 5.34,
              "shape": "circular",
              "totalLiquidVolume": 0,
              "x": 50.38,
              "y": 74.24,
              "z": 3.38
            },
            "A6": {
              "depth": 14.78,
              "diameter": 5.34,
              "shape": "circular",
              "totalLiquidVolume": 0,
              "x": 59.38,
              "y": 74.24,
              "z": 3.38
            },
            "A7": {
              "depth": 14.78,
              "diameter": 5.34,
              "shape": "circular",
              "totalLiquidVolume": 0,
              "x": 68.38,
              "y": 74.24,
              "z": 3.38
            },
            "A8": {
              "depth": 14.78,
              "diameter": 5.34,
              "shape": "circular",
              "totalLiquidVolume": 0,
              "x": 77.38,
              "y": 74.24,
              "z": 3.38
            },
            "A9": {
              "depth": 14.78,
              "diameter": 5.34,
              "shape": "circular",
              "totalLiquidVolume": 0,
              "x": 86.38,
              "y": 74.24,
              "z": 3.38
            },
            "B1": {
              "depth": 14.78,
              "diameter": 5.34,
              "shape": "circular",
              "totalLiquidVolume": 0,
              "x": 14.38,
              "y": 65.24,
              "z": 3.38
            },
            "B10": {
              "depth": 14.78,
              "diameter": 5.34,
              "shape": "circular",
              "totalLiquidVolume": 0,
              "x": 95.38,
              "y": 65.24,
              "z": 3.38
            },
            "B11": {
              "depth": 14.78,
              "diameter": 5.34,
              "shape": "circular",
              "totalLiquidVolume": 0,
              "x": 104.38,
              "y": 65.24,
              "z": 3.38
            },
            "B12": {
              "depth": 14.78,
              "diameter": 5.34,
              "shape": "circular",
              "totalLiquidVolume": 0,
              "x": 113.38,
              "y": 65.24,
              "z": 3.38
            },
            "B2": {
              "depth": 14.78,
              "diameter": 5.34,
              "shape": "circular",
              "totalLiquidVolume": 0,
              "x": 23.38,
              "y": 65.24,
              "z": 3.38
            },
            "B3": {
              "depth": 14.78,
              "diameter": 5.34,
              "shape": "circular",
              "totalLiquidVolume": 0,
              "x": 32.38,
              "y": 65.24,
              "z": 3.38
            },
            "B4": {
              "depth": 14.78,
              "diameter": 5.34,
              "shape": "circular",
              "totalLiquidVolume": 0,
              "x": 41.38,
              "y": 65.24,
              "z": 3.38
            },
            "B5": {
              "depth": 14.78,
              "diameter": 5.34,
              "shape": "circular",
              "totalLiquidVolume": 0,
              "x": 50.38,
              "y": 65.24,
              "z": 3.38
            },
            "B6": {
              "depth": 14.78,
              "diameter": 5.34,
              "shape": "circular",
              "totalLiquidVolume": 0,
              "x": 59.38,
              "y": 65.24,
              "z": 3.38
            },
            "B7": {
              "depth": 14.78,
              "diameter": 5.34,
              "shape": "circular",
              "totalLiquidVolume": 0,
              "x": 68.38,
              "y": 65.24,
              "z": 3.38
            },
            "B8": {
              "depth": 14.78,
              "diameter": 5.34,
              "shape": "circular",
              "totalLiquidVolume": 0,
              "x": 77.38,
              "y": 65.24,
              "z": 3.38
            },
            "B9": {
              "depth": 14.78,
              "diameter": 5.34,
              "shape": "circular",
              "totalLiquidVolume": 0,
              "x": 86.38,
              "y": 65.24,
              "z": 3.38
            },
            "C1": {
              "depth": 14.78,
              "diameter": 5.34,
              "shape": "circular",
              "totalLiquidVolume": 0,
              "x": 14.38,
              "y": 56.24,
              "z": 3.38
            },
            "C10": {
              "depth": 14.78,
              "diameter": 5.34,
              "shape": "circular",
              "totalLiquidVolume": 0,
              "x": 95.38,
              "y": 56.24,
              "z": 3.38
            },
            "C11": {
              "depth": 14.78,
              "diameter": 5.34,
              "shape": "circular",
              "totalLiquidVolume": 0,
              "x": 104.38,
              "y": 56.24,
              "z": 3.38
            },
            "C12": {
              "depth": 14.78,
              "diameter": 5.34,
              "shape": "circular",
              "totalLiquidVolume": 0,
              "x": 113.38,
              "y": 56.24,
              "z": 3.38
            },
            "C2": {
              "depth": 14.78,
              "diameter": 5.34,
              "shape": "circular",
              "totalLiquidVolume": 0,
              "x": 23.38,
              "y": 56.24,
              "z": 3.38
            },
            "C3": {
              "depth": 14.78,
              "diameter": 5.34,
              "shape": "circular",
              "totalLiquidVolume": 0,
              "x": 32.38,
              "y": 56.24,
              "z": 3.38
            },
            "C4": {
              "depth": 14.78,
              "diameter": 5.34,
              "shape": "circular",
              "totalLiquidVolume": 0,
              "x": 41.38,
              "y": 56.24,
              "z": 3.38
            },
            "C5": {
              "depth": 14.78,
              "diameter": 5.34,
              "shape": "circular",
              "totalLiquidVolume": 0,
              "x": 50.38,
              "y": 56.24,
              "z": 3.38
            },
            "C6": {
              "depth": 14.78,
              "diameter": 5.34,
              "shape": "circular",
              "totalLiquidVolume": 0,
              "x": 59.38,
              "y": 56.24,
              "z": 3.38
            },
            "C7": {
              "depth": 14.78,
              "diameter": 5.34,
              "shape": "circular",
              "totalLiquidVolume": 0,
              "x": 68.38,
              "y": 56.24,
              "z": 3.38
            },
            "C8": {
              "depth": 14.78,
              "diameter": 5.34,
              "shape": "circular",
              "totalLiquidVolume": 0,
              "x": 77.38,
              "y": 56.24,
              "z": 3.38
            },
            "C9": {
              "depth": 14.78,
              "diameter": 5.34,
              "shape": "circular",
              "totalLiquidVolume": 0,
              "x": 86.38,
              "y": 56.24,
              "z": 3.38
            },
            "D1": {
              "depth": 14.78,
              "diameter": 5.34,
              "shape": "circular",
              "totalLiquidVolume": 0,
              "x": 14.38,
              "y": 47.24,
              "z": 3.38
            },
            "D10": {
              "depth": 14.78,
              "diameter": 5.34,
              "shape": "circular",
              "totalLiquidVolume": 0,
              "x": 95.38,
              "y": 47.24,
              "z": 3.38
            },
            "D11": {
              "depth": 14.78,
              "diameter": 5.34,
              "shape": "circular",
              "totalLiquidVolume": 0,
              "x": 104.38,
              "y": 47.24,
              "z": 3.38
            },
            "D12": {
              "depth": 14.78,
              "diameter": 5.34,
              "shape": "circular",
              "totalLiquidVolume": 0,
              "x": 113.38,
              "y": 47.24,
              "z": 3.38
            },
            "D2": {
              "depth": 14.78,
              "diameter": 5.34,
              "shape": "circular",
              "totalLiquidVolume": 0,
              "x": 23.38,
              "y": 47.24,
              "z": 3.38
            },
            "D3": {
              "depth": 14.78,
              "diameter": 5.34,
              "shape": "circular",
              "totalLiquidVolume": 0,
              "x": 32.38,
              "y": 47.24,
              "z": 3.38
            },
            "D4": {
              "depth": 14.78,
              "diameter": 5.34,
              "shape": "circular",
              "totalLiquidVolume": 0,
              "x": 41.38,
              "y": 47.24,
              "z": 3.38
            },
            "D5": {
              "depth": 14.78,
              "diameter": 5.34,
              "shape": "circular",
              "totalLiquidVolume": 0,
              "x": 50.38,
              "y": 47.24,
              "z": 3.38
            },
            "D6": {
              "depth": 14.78,
              "diameter": 5.34,
              "shape": "circular",
              "totalLiquidVolume": 0,
              "x": 59.38,
              "y": 47.24,
              "z": 3.38
            },
            "D7": {
              "depth": 14.78,
              "diameter": 5.34,
              "shape": "circular",
              "totalLiquidVolume": 0,
              "x": 68.38,
              "y": 47.24,
              "z": 3.38
            },
            "D8": {
              "depth": 14.78,
              "diameter": 5.34,
              "shape": "circular",
              "totalLiquidVolume": 0,
              "x": 77.38,
              "y": 47.24,
              "z": 3.38
            },
            "D9": {
              "depth": 14.78,
              "diameter": 5.34,
              "shape": "circular",
              "totalLiquidVolume": 0,
              "x": 86.38,
              "y": 47.24,
              "z": 3.38
            },
            "E1": {
              "depth": 14.78,
              "diameter": 5.34,
              "shape": "circular",
              "totalLiquidVolume": 0,
              "x": 14.38,
              "y": 38.24,
              "z": 3.38
            },
            "E10": {
              "depth": 14.78,
              "diameter": 5.34,
              "shape": "circular",
              "totalLiquidVolume": 0,
              "x": 95.38,
              "y": 38.24,
              "z": 3.38
            },
            "E11": {
              "depth": 14.78,
              "diameter": 5.34,
              "shape": "circular",
              "totalLiquidVolume": 0,
              "x": 104.38,
              "y": 38.24,
              "z": 3.38
            },
            "E12": {
              "depth": 14.78,
              "diameter": 5.34,
              "shape": "circular",
              "totalLiquidVolume": 0,
              "x": 113.38,
              "y": 38.24,
              "z": 3.38
            },
            "E2": {
              "depth": 14.78,
              "diameter": 5.34,
              "shape": "circular",
              "totalLiquidVolume": 0,
              "x": 23.38,
              "y": 38.24,
              "z": 3.38
            },
            "E3": {
              "depth": 14.78,
              "diameter": 5.34,
              "shape": "circular",
              "totalLiquidVolume": 0,
              "x": 32.38,
              "y": 38.24,
              "z": 3.38
            },
            "E4": {
              "depth": 14.78,
              "diameter": 5.34,
              "shape": "circular",
              "totalLiquidVolume": 0,
              "x": 41.38,
              "y": 38.24,
              "z": 3.38
            },
            "E5": {
              "depth": 14.78,
              "diameter": 5.34,
              "shape": "circular",
              "totalLiquidVolume": 0,
              "x": 50.38,
              "y": 38.24,
              "z": 3.38
            },
            "E6": {
              "depth": 14.78,
              "diameter": 5.34,
              "shape": "circular",
              "totalLiquidVolume": 0,
              "x": 59.38,
              "y": 38.24,
              "z": 3.38
            },
            "E7": {
              "depth": 14.78,
              "diameter": 5.34,
              "shape": "circular",
              "totalLiquidVolume": 0,
              "x": 68.38,
              "y": 38.24,
              "z": 3.38
            },
            "E8": {
              "depth": 14.78,
              "diameter": 5.34,
              "shape": "circular",
              "totalLiquidVolume": 0,
              "x": 77.38,
              "y": 38.24,
              "z": 3.38
            },
            "E9": {
              "depth": 14.78,
              "diameter": 5.34,
              "shape": "circular",
              "totalLiquidVolume": 0,
              "x": 86.38,
              "y": 38.24,
              "z": 3.38
            },
            "F1": {
              "depth": 14.78,
              "diameter": 5.34,
              "shape": "circular",
              "totalLiquidVolume": 0,
              "x": 14.38,
              "y": 29.24,
              "z": 3.38
            },
            "F10": {
              "depth": 14.78,
              "diameter": 5.34,
              "shape": "circular",
              "totalLiquidVolume": 0,
              "x": 95.38,
              "y": 29.24,
              "z": 3.38
            },
            "F11": {
              "depth": 14.78,
              "diameter": 5.34,
              "shape": "circular",
              "totalLiquidVolume": 0,
              "x": 104.38,
              "y": 29.24,
              "z": 3.38
            },
            "F12": {
              "depth": 14.78,
              "diameter": 5.34,
              "shape": "circular",
              "totalLiquidVolume": 0,
              "x": 113.38,
              "y": 29.24,
              "z": 3.38
            },
            "F2": {
              "depth": 14.78,
              "diameter": 5.34,
              "shape": "circular",
              "totalLiquidVolume": 0,
              "x": 23.38,
              "y": 29.24,
              "z": 3.38
            },
            "F3": {
              "depth": 14.78,
              "diameter": 5.34,
              "shape": "circular",
              "totalLiquidVolume": 0,
              "x": 32.38,
              "y": 29.24,
              "z": 3.38
            },
            "F4": {
              "depth": 14.78,
              "diameter": 5.34,
              "shape": "circular",
              "totalLiquidVolume": 0,
              "x": 41.38,
              "y": 29.24,
              "z": 3.38
            },
            "F5": {
              "depth": 14.78,
              "diameter": 5.34,
              "shape": "circular",
              "totalLiquidVolume": 0,
              "x": 50.38,
              "y": 29.24,
              "z": 3.38
            },
            "F6": {
              "depth": 14.78,
              "diameter": 5.34,
              "shape": "circular",
              "totalLiquidVolume": 0,
              "x": 59.38,
              "y": 29.24,
              "z": 3.38
            },
            "F7": {
              "depth": 14.78,
              "diameter": 5.34,
              "shape": "circular",
              "totalLiquidVolume": 0,
              "x": 68.38,
              "y": 29.24,
              "z": 3.38
            },
            "F8": {
              "depth": 14.78,
              "diameter": 5.34,
              "shape": "circular",
              "totalLiquidVolume": 0,
              "x": 77.38,
              "y": 29.24,
              "z": 3.38
            },
            "F9": {
              "depth": 14.78,
              "diameter": 5.34,
              "shape": "circular",
              "totalLiquidVolume": 0,
              "x": 86.38,
              "y": 29.24,
              "z": 3.38
            },
            "G1": {
              "depth": 14.78,
              "diameter": 5.34,
              "shape": "circular",
              "totalLiquidVolume": 0,
              "x": 14.38,
              "y": 20.24,
              "z": 3.38
            },
            "G10": {
              "depth": 14.78,
              "diameter": 5.34,
              "shape": "circular",
              "totalLiquidVolume": 0,
              "x": 95.38,
              "y": 20.24,
              "z": 3.38
            },
            "G11": {
              "depth": 14.78,
              "diameter": 5.34,
              "shape": "circular",
              "totalLiquidVolume": 0,
              "x": 104.38,
              "y": 20.24,
              "z": 3.38
            },
            "G12": {
              "depth": 14.78,
              "diameter": 5.34,
              "shape": "circular",
              "totalLiquidVolume": 0,
              "x": 113.38,
              "y": 20.24,
              "z": 3.38
            },
            "G2": {
              "depth": 14.78,
              "diameter": 5.34,
              "shape": "circular",
              "totalLiquidVolume": 0,
              "x": 23.38,
              "y": 20.24,
              "z": 3.38
            },
            "G3": {
              "depth": 14.78,
              "diameter": 5.34,
              "shape": "circular",
              "totalLiquidVolume": 0,
              "x": 32.38,
              "y": 20.24,
              "z": 3.38
            },
            "G4": {
              "depth": 14.78,
              "diameter": 5.34,
              "shape": "circular",
              "totalLiquidVolume": 0,
              "x": 41.38,
              "y": 20.24,
              "z": 3.38
            },
            "G5": {
              "depth": 14.78,
              "diameter": 5.34,
              "shape": "circular",
              "totalLiquidVolume": 0,
              "x": 50.38,
              "y": 20.24,
              "z": 3.38
            },
            "G6": {
              "depth": 14.78,
              "diameter": 5.34,
              "shape": "circular",
              "totalLiquidVolume": 0,
              "x": 59.38,
              "y": 20.24,
              "z": 3.38
            },
            "G7": {
              "depth": 14.78,
              "diameter": 5.34,
              "shape": "circular",
              "totalLiquidVolume": 0,
              "x": 68.38,
              "y": 20.24,
              "z": 3.38
            },
            "G8": {
              "depth": 14.78,
              "diameter": 5.34,
              "shape": "circular",
              "totalLiquidVolume": 0,
              "x": 77.38,
              "y": 20.24,
              "z": 3.38
            },
            "G9": {
              "depth": 14.78,
              "diameter": 5.34,
              "shape": "circular",
              "totalLiquidVolume": 0,
              "x": 86.38,
              "y": 20.24,
              "z": 3.38
            },
            "H1": {
              "depth": 14.78,
              "diameter": 5.34,
              "shape": "circular",
              "totalLiquidVolume": 0,
              "x": 14.38,
              "y": 11.24,
              "z": 3.38
            },
            "H10": {
              "depth": 14.78,
              "diameter": 5.34,
              "shape": "circular",
              "totalLiquidVolume": 0,
              "x": 95.38,
              "y": 11.24,
              "z": 3.38
            },
            "H11": {
              "depth": 14.78,
              "diameter": 5.34,
              "shape": "circular",
              "totalLiquidVolume": 0,
              "x": 104.38,
              "y": 11.24,
              "z": 3.38
            },
            "H12": {
              "depth": 14.78,
              "diameter": 5.34,
              "shape": "circular",
              "totalLiquidVolume": 0,
              "x": 113.38,
              "y": 11.24,
              "z": 3.38
            },
            "H2": {
              "depth": 14.78,
              "diameter": 5.34,
              "shape": "circular",
              "totalLiquidVolume": 0,
              "x": 23.38,
              "y": 11.24,
              "z": 3.38
            },
            "H3": {
              "depth": 14.78,
              "diameter": 5.34,
              "shape": "circular",
              "totalLiquidVolume": 0,
              "x": 32.38,
              "y": 11.24,
              "z": 3.38
            },
            "H4": {
              "depth": 14.78,
              "diameter": 5.34,
              "shape": "circular",
              "totalLiquidVolume": 0,
              "x": 41.38,
              "y": 11.24,
              "z": 3.38
            },
            "H5": {
              "depth": 14.78,
              "diameter": 5.34,
              "shape": "circular",
              "totalLiquidVolume": 0,
              "x": 50.38,
              "y": 11.24,
              "z": 3.38
            },
            "H6": {
              "depth": 14.78,
              "diameter": 5.34,
              "shape": "circular",
              "totalLiquidVolume": 0,
              "x": 59.38,
              "y": 11.24,
              "z": 3.38
            },
            "H7": {
              "depth": 14.78,
              "diameter": 5.34,
              "shape": "circular",
              "totalLiquidVolume": 0,
              "x": 68.38,
              "y": 11.24,
              "z": 3.38
            },
            "H8": {
              "depth": 14.78,
              "diameter": 5.34,
              "shape": "circular",
              "totalLiquidVolume": 0,
              "x": 77.38,
              "y": 11.24,
              "z": 3.38
            },
            "H9": {
              "depth": 14.78,
              "diameter": 5.34,
              "shape": "circular",
              "totalLiquidVolume": 0,
              "x": 86.38,
              "y": 11.24,
              "z": 3.38
            }
          }
        },
        "labwareId": "UUID",
        "locationSequence": [
          {
            "addressableAreaName": "temperatureModuleV2D1",
            "kind": "onAddressableArea"
          },
          {
            "kind": "onModule",
            "moduleId": "UUID"
          },
          {
            "cutoutId": "cutoutD1",
            "kind": "onCutoutFixture",
            "possibleCutoutFixtureIds": []
          }
        ]
      },
      "startedAt": "TIMESTAMP",
      "status": "succeeded"
    },
    {
      "commandType": "loadLabware",
      "completedAt": "TIMESTAMP",
      "createdAt": "TIMESTAMP",
      "id": "UUID",
      "key": "2b9be36c72ca44069f3f7e9b4836f345",
      "notes": [],
      "params": {
        "loadName": "opentrons_96_pcr_adapter",
        "location": {
          "moduleId": "UUID"
        },
        "namespace": "opentrons",
        "version": 1
      },
      "result": {
        "definition": {
          "allowedRoles": [
            "adapter"
          ],
          "brand": {
            "brand": "Opentrons",
            "brandId": []
          },
          "cornerOffsetFromSlot": {
            "x": 8.5,
            "y": 5.5,
            "z": 0
          },
          "dimensions": {
            "xDimension": 111,
            "yDimension": 75,
            "zDimension": 13.85
          },
          "gripperOffsets": {
            "default": {
              "dropOffset": {
                "x": 0,
                "y": 0,
                "z": 1.0
              },
              "pickUpOffset": {
                "x": 0,
                "y": 0,
                "z": 0
              }
            }
          },
          "groups": [
            {
              "metadata": {
                "wellBottomShape": "v"
              },
              "wells": [
                "A1",
                "A10",
                "A11",
                "A12",
                "A2",
                "A3",
                "A4",
                "A5",
                "A6",
                "A7",
                "A8",
                "A9",
                "B1",
                "B10",
                "B11",
                "B12",
                "B2",
                "B3",
                "B4",
                "B5",
                "B6",
                "B7",
                "B8",
                "B9",
                "C1",
                "C10",
                "C11",
                "C12",
                "C2",
                "C3",
                "C4",
                "C5",
                "C6",
                "C7",
                "C8",
                "C9",
                "D1",
                "D10",
                "D11",
                "D12",
                "D2",
                "D3",
                "D4",
                "D5",
                "D6",
                "D7",
                "D8",
                "D9",
                "E1",
                "E10",
                "E11",
                "E12",
                "E2",
                "E3",
                "E4",
                "E5",
                "E6",
                "E7",
                "E8",
                "E9",
                "F1",
                "F10",
                "F11",
                "F12",
                "F2",
                "F3",
                "F4",
                "F5",
                "F6",
                "F7",
                "F8",
                "F9",
                "G1",
                "G10",
                "G11",
                "G12",
                "G2",
                "G3",
                "G4",
                "G5",
                "G6",
                "G7",
                "G8",
                "G9",
                "H1",
                "H10",
                "H11",
                "H12",
                "H2",
                "H3",
                "H4",
                "H5",
                "H6",
                "H7",
                "H8",
                "H9"
              ]
            }
          ],
          "metadata": {
            "displayCategory": "adapter",
            "displayName": "Opentrons 96 PCR Heater-Shaker Adapter",
            "displayVolumeUnits": "µL",
            "tags": []
          },
          "namespace": "opentrons",
          "ordering": [
            [
              "A1",
              "B1",
              "C1",
              "D1",
              "E1",
              "F1",
              "G1",
              "H1"
            ],
            [
              "A10",
              "B10",
              "C10",
              "D10",
              "E10",
              "F10",
              "G10",
              "H10"
            ],
            [
              "A11",
              "B11",
              "C11",
              "D11",
              "E11",
              "F11",
              "G11",
              "H11"
            ],
            [
              "A12",
              "B12",
              "C12",
              "D12",
              "E12",
              "F12",
              "G12",
              "H12"
            ],
            [
              "A2",
              "B2",
              "C2",
              "D2",
              "E2",
              "F2",
              "G2",
              "H2"
            ],
            [
              "A3",
              "B3",
              "C3",
              "D3",
              "E3",
              "F3",
              "G3",
              "H3"
            ],
            [
              "A4",
              "B4",
              "C4",
              "D4",
              "E4",
              "F4",
              "G4",
              "H4"
            ],
            [
              "A5",
              "B5",
              "C5",
              "D5",
              "E5",
              "F5",
              "G5",
              "H5"
            ],
            [
              "A6",
              "B6",
              "C6",
              "D6",
              "E6",
              "F6",
              "G6",
              "H6"
            ],
            [
              "A7",
              "B7",
              "C7",
              "D7",
              "E7",
              "F7",
              "G7",
              "H7"
            ],
            [
              "A8",
              "B8",
              "C8",
              "D8",
              "E8",
              "F8",
              "G8",
              "H8"
            ],
            [
              "A9",
              "B9",
              "C9",
              "D9",
              "E9",
              "F9",
              "G9",
              "H9"
            ]
          ],
          "parameters": {
            "format": "96Standard",
            "isMagneticModuleCompatible": false,
            "isTiprack": false,
            "loadName": "opentrons_96_pcr_adapter",
            "quirks": []
          },
          "schemaVersion": 2,
          "stackingOffsetWithLabware": {},
          "stackingOffsetWithModule": {},
          "version": 1,
          "wells": {
            "A1": {
              "depth": 12,
              "diameter": 5.64,
              "shape": "circular",
              "totalLiquidVolume": 0,
              "x": 6,
              "y": 69,
              "z": 1.85
            },
            "A10": {
              "depth": 12,
              "diameter": 5.64,
              "shape": "circular",
              "totalLiquidVolume": 0,
              "x": 87,
              "y": 69,
              "z": 1.85
            },
            "A11": {
              "depth": 12,
              "diameter": 5.64,
              "shape": "circular",
              "totalLiquidVolume": 0,
              "x": 96,
              "y": 69,
              "z": 1.85
            },
            "A12": {
              "depth": 12,
              "diameter": 5.64,
              "shape": "circular",
              "totalLiquidVolume": 0,
              "x": 105,
              "y": 69,
              "z": 1.85
            },
            "A2": {
              "depth": 12,
              "diameter": 5.64,
              "shape": "circular",
              "totalLiquidVolume": 0,
              "x": 15,
              "y": 69,
              "z": 1.85
            },
            "A3": {
              "depth": 12,
              "diameter": 5.64,
              "shape": "circular",
              "totalLiquidVolume": 0,
              "x": 24,
              "y": 69,
              "z": 1.85
            },
            "A4": {
              "depth": 12,
              "diameter": 5.64,
              "shape": "circular",
              "totalLiquidVolume": 0,
              "x": 33,
              "y": 69,
              "z": 1.85
            },
            "A5": {
              "depth": 12,
              "diameter": 5.64,
              "shape": "circular",
              "totalLiquidVolume": 0,
              "x": 42,
              "y": 69,
              "z": 1.85
            },
            "A6": {
              "depth": 12,
              "diameter": 5.64,
              "shape": "circular",
              "totalLiquidVolume": 0,
              "x": 51,
              "y": 69,
              "z": 1.85
            },
            "A7": {
              "depth": 12,
              "diameter": 5.64,
              "shape": "circular",
              "totalLiquidVolume": 0,
              "x": 60,
              "y": 69,
              "z": 1.85
            },
            "A8": {
              "depth": 12,
              "diameter": 5.64,
              "shape": "circular",
              "totalLiquidVolume": 0,
              "x": 69,
              "y": 69,
              "z": 1.85
            },
            "A9": {
              "depth": 12,
              "diameter": 5.64,
              "shape": "circular",
              "totalLiquidVolume": 0,
              "x": 78,
              "y": 69,
              "z": 1.85
            },
            "B1": {
              "depth": 12,
              "diameter": 5.64,
              "shape": "circular",
              "totalLiquidVolume": 0,
              "x": 6,
              "y": 60,
              "z": 1.85
            },
            "B10": {
              "depth": 12,
              "diameter": 5.64,
              "shape": "circular",
              "totalLiquidVolume": 0,
              "x": 87,
              "y": 60,
              "z": 1.85
            },
            "B11": {
              "depth": 12,
              "diameter": 5.64,
              "shape": "circular",
              "totalLiquidVolume": 0,
              "x": 96,
              "y": 60,
              "z": 1.85
            },
            "B12": {
              "depth": 12,
              "diameter": 5.64,
              "shape": "circular",
              "totalLiquidVolume": 0,
              "x": 105,
              "y": 60,
              "z": 1.85
            },
            "B2": {
              "depth": 12,
              "diameter": 5.64,
              "shape": "circular",
              "totalLiquidVolume": 0,
              "x": 15,
              "y": 60,
              "z": 1.85
            },
            "B3": {
              "depth": 12,
              "diameter": 5.64,
              "shape": "circular",
              "totalLiquidVolume": 0,
              "x": 24,
              "y": 60,
              "z": 1.85
            },
            "B4": {
              "depth": 12,
              "diameter": 5.64,
              "shape": "circular",
              "totalLiquidVolume": 0,
              "x": 33,
              "y": 60,
              "z": 1.85
            },
            "B5": {
              "depth": 12,
              "diameter": 5.64,
              "shape": "circular",
              "totalLiquidVolume": 0,
              "x": 42,
              "y": 60,
              "z": 1.85
            },
            "B6": {
              "depth": 12,
              "diameter": 5.64,
              "shape": "circular",
              "totalLiquidVolume": 0,
              "x": 51,
              "y": 60,
              "z": 1.85
            },
            "B7": {
              "depth": 12,
              "diameter": 5.64,
              "shape": "circular",
              "totalLiquidVolume": 0,
              "x": 60,
              "y": 60,
              "z": 1.85
            },
            "B8": {
              "depth": 12,
              "diameter": 5.64,
              "shape": "circular",
              "totalLiquidVolume": 0,
              "x": 69,
              "y": 60,
              "z": 1.85
            },
            "B9": {
              "depth": 12,
              "diameter": 5.64,
              "shape": "circular",
              "totalLiquidVolume": 0,
              "x": 78,
              "y": 60,
              "z": 1.85
            },
            "C1": {
              "depth": 12,
              "diameter": 5.64,
              "shape": "circular",
              "totalLiquidVolume": 0,
              "x": 6,
              "y": 51,
              "z": 1.85
            },
            "C10": {
              "depth": 12,
              "diameter": 5.64,
              "shape": "circular",
              "totalLiquidVolume": 0,
              "x": 87,
              "y": 51,
              "z": 1.85
            },
            "C11": {
              "depth": 12,
              "diameter": 5.64,
              "shape": "circular",
              "totalLiquidVolume": 0,
              "x": 96,
              "y": 51,
              "z": 1.85
            },
            "C12": {
              "depth": 12,
              "diameter": 5.64,
              "shape": "circular",
              "totalLiquidVolume": 0,
              "x": 105,
              "y": 51,
              "z": 1.85
            },
            "C2": {
              "depth": 12,
              "diameter": 5.64,
              "shape": "circular",
              "totalLiquidVolume": 0,
              "x": 15,
              "y": 51,
              "z": 1.85
            },
            "C3": {
              "depth": 12,
              "diameter": 5.64,
              "shape": "circular",
              "totalLiquidVolume": 0,
              "x": 24,
              "y": 51,
              "z": 1.85
            },
            "C4": {
              "depth": 12,
              "diameter": 5.64,
              "shape": "circular",
              "totalLiquidVolume": 0,
              "x": 33,
              "y": 51,
              "z": 1.85
            },
            "C5": {
              "depth": 12,
              "diameter": 5.64,
              "shape": "circular",
              "totalLiquidVolume": 0,
              "x": 42,
              "y": 51,
              "z": 1.85
            },
            "C6": {
              "depth": 12,
              "diameter": 5.64,
              "shape": "circular",
              "totalLiquidVolume": 0,
              "x": 51,
              "y": 51,
              "z": 1.85
            },
            "C7": {
              "depth": 12,
              "diameter": 5.64,
              "shape": "circular",
              "totalLiquidVolume": 0,
              "x": 60,
              "y": 51,
              "z": 1.85
            },
            "C8": {
              "depth": 12,
              "diameter": 5.64,
              "shape": "circular",
              "totalLiquidVolume": 0,
              "x": 69,
              "y": 51,
              "z": 1.85
            },
            "C9": {
              "depth": 12,
              "diameter": 5.64,
              "shape": "circular",
              "totalLiquidVolume": 0,
              "x": 78,
              "y": 51,
              "z": 1.85
            },
            "D1": {
              "depth": 12,
              "diameter": 5.64,
              "shape": "circular",
              "totalLiquidVolume": 0,
              "x": 6,
              "y": 42,
              "z": 1.85
            },
            "D10": {
              "depth": 12,
              "diameter": 5.64,
              "shape": "circular",
              "totalLiquidVolume": 0,
              "x": 87,
              "y": 42,
              "z": 1.85
            },
            "D11": {
              "depth": 12,
              "diameter": 5.64,
              "shape": "circular",
              "totalLiquidVolume": 0,
              "x": 96,
              "y": 42,
              "z": 1.85
            },
            "D12": {
              "depth": 12,
              "diameter": 5.64,
              "shape": "circular",
              "totalLiquidVolume": 0,
              "x": 105,
              "y": 42,
              "z": 1.85
            },
            "D2": {
              "depth": 12,
              "diameter": 5.64,
              "shape": "circular",
              "totalLiquidVolume": 0,
              "x": 15,
              "y": 42,
              "z": 1.85
            },
            "D3": {
              "depth": 12,
              "diameter": 5.64,
              "shape": "circular",
              "totalLiquidVolume": 0,
              "x": 24,
              "y": 42,
              "z": 1.85
            },
            "D4": {
              "depth": 12,
              "diameter": 5.64,
              "shape": "circular",
              "totalLiquidVolume": 0,
              "x": 33,
              "y": 42,
              "z": 1.85
            },
            "D5": {
              "depth": 12,
              "diameter": 5.64,
              "shape": "circular",
              "totalLiquidVolume": 0,
              "x": 42,
              "y": 42,
              "z": 1.85
            },
            "D6": {
              "depth": 12,
              "diameter": 5.64,
              "shape": "circular",
              "totalLiquidVolume": 0,
              "x": 51,
              "y": 42,
              "z": 1.85
            },
            "D7": {
              "depth": 12,
              "diameter": 5.64,
              "shape": "circular",
              "totalLiquidVolume": 0,
              "x": 60,
              "y": 42,
              "z": 1.85
            },
            "D8": {
              "depth": 12,
              "diameter": 5.64,
              "shape": "circular",
              "totalLiquidVolume": 0,
              "x": 69,
              "y": 42,
              "z": 1.85
            },
            "D9": {
              "depth": 12,
              "diameter": 5.64,
              "shape": "circular",
              "totalLiquidVolume": 0,
              "x": 78,
              "y": 42,
              "z": 1.85
            },
            "E1": {
              "depth": 12,
              "diameter": 5.64,
              "shape": "circular",
              "totalLiquidVolume": 0,
              "x": 6,
              "y": 33,
              "z": 1.85
            },
            "E10": {
              "depth": 12,
              "diameter": 5.64,
              "shape": "circular",
              "totalLiquidVolume": 0,
              "x": 87,
              "y": 33,
              "z": 1.85
            },
            "E11": {
              "depth": 12,
              "diameter": 5.64,
              "shape": "circular",
              "totalLiquidVolume": 0,
              "x": 96,
              "y": 33,
              "z": 1.85
            },
            "E12": {
              "depth": 12,
              "diameter": 5.64,
              "shape": "circular",
              "totalLiquidVolume": 0,
              "x": 105,
              "y": 33,
              "z": 1.85
            },
            "E2": {
              "depth": 12,
              "diameter": 5.64,
              "shape": "circular",
              "totalLiquidVolume": 0,
              "x": 15,
              "y": 33,
              "z": 1.85
            },
            "E3": {
              "depth": 12,
              "diameter": 5.64,
              "shape": "circular",
              "totalLiquidVolume": 0,
              "x": 24,
              "y": 33,
              "z": 1.85
            },
            "E4": {
              "depth": 12,
              "diameter": 5.64,
              "shape": "circular",
              "totalLiquidVolume": 0,
              "x": 33,
              "y": 33,
              "z": 1.85
            },
            "E5": {
              "depth": 12,
              "diameter": 5.64,
              "shape": "circular",
              "totalLiquidVolume": 0,
              "x": 42,
              "y": 33,
              "z": 1.85
            },
            "E6": {
              "depth": 12,
              "diameter": 5.64,
              "shape": "circular",
              "totalLiquidVolume": 0,
              "x": 51,
              "y": 33,
              "z": 1.85
            },
            "E7": {
              "depth": 12,
              "diameter": 5.64,
              "shape": "circular",
              "totalLiquidVolume": 0,
              "x": 60,
              "y": 33,
              "z": 1.85
            },
            "E8": {
              "depth": 12,
              "diameter": 5.64,
              "shape": "circular",
              "totalLiquidVolume": 0,
              "x": 69,
              "y": 33,
              "z": 1.85
            },
            "E9": {
              "depth": 12,
              "diameter": 5.64,
              "shape": "circular",
              "totalLiquidVolume": 0,
              "x": 78,
              "y": 33,
              "z": 1.85
            },
            "F1": {
              "depth": 12,
              "diameter": 5.64,
              "shape": "circular",
              "totalLiquidVolume": 0,
              "x": 6,
              "y": 24,
              "z": 1.85
            },
            "F10": {
              "depth": 12,
              "diameter": 5.64,
              "shape": "circular",
              "totalLiquidVolume": 0,
              "x": 87,
              "y": 24,
              "z": 1.85
            },
            "F11": {
              "depth": 12,
              "diameter": 5.64,
              "shape": "circular",
              "totalLiquidVolume": 0,
              "x": 96,
              "y": 24,
              "z": 1.85
            },
            "F12": {
              "depth": 12,
              "diameter": 5.64,
              "shape": "circular",
              "totalLiquidVolume": 0,
              "x": 105,
              "y": 24,
              "z": 1.85
            },
            "F2": {
              "depth": 12,
              "diameter": 5.64,
              "shape": "circular",
              "totalLiquidVolume": 0,
              "x": 15,
              "y": 24,
              "z": 1.85
            },
            "F3": {
              "depth": 12,
              "diameter": 5.64,
              "shape": "circular",
              "totalLiquidVolume": 0,
              "x": 24,
              "y": 24,
              "z": 1.85
            },
            "F4": {
              "depth": 12,
              "diameter": 5.64,
              "shape": "circular",
              "totalLiquidVolume": 0,
              "x": 33,
              "y": 24,
              "z": 1.85
            },
            "F5": {
              "depth": 12,
              "diameter": 5.64,
              "shape": "circular",
              "totalLiquidVolume": 0,
              "x": 42,
              "y": 24,
              "z": 1.85
            },
            "F6": {
              "depth": 12,
              "diameter": 5.64,
              "shape": "circular",
              "totalLiquidVolume": 0,
              "x": 51,
              "y": 24,
              "z": 1.85
            },
            "F7": {
              "depth": 12,
              "diameter": 5.64,
              "shape": "circular",
              "totalLiquidVolume": 0,
              "x": 60,
              "y": 24,
              "z": 1.85
            },
            "F8": {
              "depth": 12,
              "diameter": 5.64,
              "shape": "circular",
              "totalLiquidVolume": 0,
              "x": 69,
              "y": 24,
              "z": 1.85
            },
            "F9": {
              "depth": 12,
              "diameter": 5.64,
              "shape": "circular",
              "totalLiquidVolume": 0,
              "x": 78,
              "y": 24,
              "z": 1.85
            },
            "G1": {
              "depth": 12,
              "diameter": 5.64,
              "shape": "circular",
              "totalLiquidVolume": 0,
              "x": 6,
              "y": 15,
              "z": 1.85
            },
            "G10": {
              "depth": 12,
              "diameter": 5.64,
              "shape": "circular",
              "totalLiquidVolume": 0,
              "x": 87,
              "y": 15,
              "z": 1.85
            },
            "G11": {
              "depth": 12,
              "diameter": 5.64,
              "shape": "circular",
              "totalLiquidVolume": 0,
              "x": 96,
              "y": 15,
              "z": 1.85
            },
            "G12": {
              "depth": 12,
              "diameter": 5.64,
              "shape": "circular",
              "totalLiquidVolume": 0,
              "x": 105,
              "y": 15,
              "z": 1.85
            },
            "G2": {
              "depth": 12,
              "diameter": 5.64,
              "shape": "circular",
              "totalLiquidVolume": 0,
              "x": 15,
              "y": 15,
              "z": 1.85
            },
            "G3": {
              "depth": 12,
              "diameter": 5.64,
              "shape": "circular",
              "totalLiquidVolume": 0,
              "x": 24,
              "y": 15,
              "z": 1.85
            },
            "G4": {
              "depth": 12,
              "diameter": 5.64,
              "shape": "circular",
              "totalLiquidVolume": 0,
              "x": 33,
              "y": 15,
              "z": 1.85
            },
            "G5": {
              "depth": 12,
              "diameter": 5.64,
              "shape": "circular",
              "totalLiquidVolume": 0,
              "x": 42,
              "y": 15,
              "z": 1.85
            },
            "G6": {
              "depth": 12,
              "diameter": 5.64,
              "shape": "circular",
              "totalLiquidVolume": 0,
              "x": 51,
              "y": 15,
              "z": 1.85
            },
            "G7": {
              "depth": 12,
              "diameter": 5.64,
              "shape": "circular",
              "totalLiquidVolume": 0,
              "x": 60,
              "y": 15,
              "z": 1.85
            },
            "G8": {
              "depth": 12,
              "diameter": 5.64,
              "shape": "circular",
              "totalLiquidVolume": 0,
              "x": 69,
              "y": 15,
              "z": 1.85
            },
            "G9": {
              "depth": 12,
              "diameter": 5.64,
              "shape": "circular",
              "totalLiquidVolume": 0,
              "x": 78,
              "y": 15,
              "z": 1.85
            },
            "H1": {
              "depth": 12,
              "diameter": 5.64,
              "shape": "circular",
              "totalLiquidVolume": 0,
              "x": 6,
              "y": 6,
              "z": 1.85
            },
            "H10": {
              "depth": 12,
              "diameter": 5.64,
              "shape": "circular",
              "totalLiquidVolume": 0,
              "x": 87,
              "y": 6,
              "z": 1.85
            },
            "H11": {
              "depth": 12,
              "diameter": 5.64,
              "shape": "circular",
              "totalLiquidVolume": 0,
              "x": 96,
              "y": 6,
              "z": 1.85
            },
            "H12": {
              "depth": 12,
              "diameter": 5.64,
              "shape": "circular",
              "totalLiquidVolume": 0,
              "x": 105,
              "y": 6,
              "z": 1.85
            },
            "H2": {
              "depth": 12,
              "diameter": 5.64,
              "shape": "circular",
              "totalLiquidVolume": 0,
              "x": 15,
              "y": 6,
              "z": 1.85
            },
            "H3": {
              "depth": 12,
              "diameter": 5.64,
              "shape": "circular",
              "totalLiquidVolume": 0,
              "x": 24,
              "y": 6,
              "z": 1.85
            },
            "H4": {
              "depth": 12,
              "diameter": 5.64,
              "shape": "circular",
              "totalLiquidVolume": 0,
              "x": 33,
              "y": 6,
              "z": 1.85
            },
            "H5": {
              "depth": 12,
              "diameter": 5.64,
              "shape": "circular",
              "totalLiquidVolume": 0,
              "x": 42,
              "y": 6,
              "z": 1.85
            },
            "H6": {
              "depth": 12,
              "diameter": 5.64,
              "shape": "circular",
              "totalLiquidVolume": 0,
              "x": 51,
              "y": 6,
              "z": 1.85
            },
            "H7": {
              "depth": 12,
              "diameter": 5.64,
              "shape": "circular",
              "totalLiquidVolume": 0,
              "x": 60,
              "y": 6,
              "z": 1.85
            },
            "H8": {
              "depth": 12,
              "diameter": 5.64,
              "shape": "circular",
              "totalLiquidVolume": 0,
              "x": 69,
              "y": 6,
              "z": 1.85
            },
            "H9": {
              "depth": 12,
              "diameter": 5.64,
              "shape": "circular",
              "totalLiquidVolume": 0,
              "x": 78,
              "y": 6,
              "z": 1.85
            }
          }
        },
        "labwareId": "UUID",
        "locationSequence": [
          {
            "addressableAreaName": "heaterShakerV1C1",
            "kind": "onAddressableArea"
          },
          {
            "kind": "onModule",
            "moduleId": "UUID"
          },
          {
            "cutoutId": "cutoutC1",
            "kind": "onCutoutFixture",
            "possibleCutoutFixtureIds": []
          }
        ]
      },
      "startedAt": "TIMESTAMP",
      "status": "succeeded"
    },
    {
      "commandType": "loadLabware",
      "completedAt": "TIMESTAMP",
      "createdAt": "TIMESTAMP",
      "id": "UUID",
      "key": "507480a9ad4e135e7a7d36ffd6d2d8e6",
      "notes": [],
      "params": {
        "loadName": "nest_1_reservoir_290ml",
        "location": {
          "slotName": "D2"
        },
        "namespace": "opentrons",
        "version": 1
      },
      "result": {
        "definition": {
          "allowedRoles": [],
          "brand": {
            "brand": "NEST",
            "brandId": [
              "360206",
              "360266"
            ],
            "links": [
              "https://www.nest-biotech.com/reagent-reserviors"
            ]
          },
          "cornerOffsetFromSlot": {
            "x": 0,
            "y": 0,
            "z": 0
          },
          "dimensions": {
            "xDimension": 127.76,
            "yDimension": 85.47,
            "zDimension": 44.4
          },
          "gripperOffsets": {},
          "groups": [
            {
              "metadata": {
                "wellBottomShape": "v"
              },
              "wells": [
                "A1"
              ]
            }
          ],
          "metadata": {
            "displayCategory": "reservoir",
            "displayName": "NEST 1 Well Reservoir 290 mL",
            "displayVolumeUnits": "mL",
            "tags": []
          },
          "namespace": "opentrons",
          "ordering": [
            [
              "A1"
            ]
          ],
          "parameters": {
            "format": "trough",
            "isMagneticModuleCompatible": false,
            "isTiprack": false,
            "loadName": "nest_1_reservoir_290ml",
            "quirks": [
              "centerMultichannelOnWells",
              "touchTipDisabled"
            ]
          },
          "schemaVersion": 2,
          "stackingOffsetWithLabware": {},
          "stackingOffsetWithModule": {},
          "version": 1,
          "wells": {
            "A1": {
              "depth": 39.55,
              "shape": "rectangular",
              "totalLiquidVolume": 290000,
              "x": 63.88,
              "xDimension": 106.8,
              "y": 42.74,
              "yDimension": 71.2,
              "z": 4.85
            }
          }
        },
        "labwareId": "UUID",
        "locationSequence": [
          {
            "addressableAreaName": "D2",
            "kind": "onAddressableArea"
          },
          {
            "cutoutId": "cutoutD2",
            "kind": "onCutoutFixture",
            "possibleCutoutFixtureIds": [
              "singleCenterSlot"
            ]
          }
        ]
      },
      "startedAt": "TIMESTAMP",
      "status": "succeeded"
    },
    {
      "commandType": "loadLabware",
      "completedAt": "TIMESTAMP",
      "createdAt": "TIMESTAMP",
      "id": "UUID",
      "key": "8ae6e077abe5453762e935d116fca696",
      "notes": [],
      "params": {
        "loadName": "opentrons_96_wellplate_200ul_pcr_full_skirt",
        "location": {
          "slotName": "C2"
        },
        "namespace": "opentrons",
        "version": 2
      },
      "result": {
        "definition": {
          "allowedRoles": [],
          "brand": {
            "brand": "Opentrons",
            "brandId": [
              "991-00076"
            ],
            "links": [
              "https://shop.opentrons.com/tough-0.2-ml-96-well-pcr-plate-full-skirt/"
            ]
          },
          "cornerOffsetFromSlot": {
            "x": 0,
            "y": 0,
            "z": 0
          },
          "dimensions": {
            "xDimension": 127.76,
            "yDimension": 85.48,
            "zDimension": 16.0
          },
          "gripForce": 15.0,
          "gripHeightFromLabwareBottom": 10.0,
          "gripperOffsets": {},
          "groups": [
            {
              "metadata": {
                "wellBottomShape": "v"
              },
              "wells": [
                "A1",
                "A10",
                "A11",
                "A12",
                "A2",
                "A3",
                "A4",
                "A5",
                "A6",
                "A7",
                "A8",
                "A9",
                "B1",
                "B10",
                "B11",
                "B12",
                "B2",
                "B3",
                "B4",
                "B5",
                "B6",
                "B7",
                "B8",
                "B9",
                "C1",
                "C10",
                "C11",
                "C12",
                "C2",
                "C3",
                "C4",
                "C5",
                "C6",
                "C7",
                "C8",
                "C9",
                "D1",
                "D10",
                "D11",
                "D12",
                "D2",
                "D3",
                "D4",
                "D5",
                "D6",
                "D7",
                "D8",
                "D9",
                "E1",
                "E10",
                "E11",
                "E12",
                "E2",
                "E3",
                "E4",
                "E5",
                "E6",
                "E7",
                "E8",
                "E9",
                "F1",
                "F10",
                "F11",
                "F12",
                "F2",
                "F3",
                "F4",
                "F5",
                "F6",
                "F7",
                "F8",
                "F9",
                "G1",
                "G10",
                "G11",
                "G12",
                "G2",
                "G3",
                "G4",
                "G5",
                "G6",
                "G7",
                "G8",
                "G9",
                "H1",
                "H10",
                "H11",
                "H12",
                "H2",
                "H3",
                "H4",
                "H5",
                "H6",
                "H7",
                "H8",
                "H9"
              ]
            }
          ],
          "metadata": {
            "displayCategory": "wellPlate",
            "displayName": "Opentrons Tough 96 Well Plate 200 µL PCR Full Skirt",
            "displayVolumeUnits": "µL",
            "tags": []
          },
          "namespace": "opentrons",
          "ordering": [
            [
              "A1",
              "B1",
              "C1",
              "D1",
              "E1",
              "F1",
              "G1",
              "H1"
            ],
            [
              "A10",
              "B10",
              "C10",
              "D10",
              "E10",
              "F10",
              "G10",
              "H10"
            ],
            [
              "A11",
              "B11",
              "C11",
              "D11",
              "E11",
              "F11",
              "G11",
              "H11"
            ],
            [
              "A12",
              "B12",
              "C12",
              "D12",
              "E12",
              "F12",
              "G12",
              "H12"
            ],
            [
              "A2",
              "B2",
              "C2",
              "D2",
              "E2",
              "F2",
              "G2",
              "H2"
            ],
            [
              "A3",
              "B3",
              "C3",
              "D3",
              "E3",
              "F3",
              "G3",
              "H3"
            ],
            [
              "A4",
              "B4",
              "C4",
              "D4",
              "E4",
              "F4",
              "G4",
              "H4"
            ],
            [
              "A5",
              "B5",
              "C5",
              "D5",
              "E5",
              "F5",
              "G5",
              "H5"
            ],
            [
              "A6",
              "B6",
              "C6",
              "D6",
              "E6",
              "F6",
              "G6",
              "H6"
            ],
            [
              "A7",
              "B7",
              "C7",
              "D7",
              "E7",
              "F7",
              "G7",
              "H7"
            ],
            [
              "A8",
              "B8",
              "C8",
              "D8",
              "E8",
              "F8",
              "G8",
              "H8"
            ],
            [
              "A9",
              "B9",
              "C9",
              "D9",
              "E9",
              "F9",
              "G9",
              "H9"
            ]
          ],
          "parameters": {
            "format": "96Standard",
            "isMagneticModuleCompatible": true,
            "isTiprack": false,
            "loadName": "opentrons_96_wellplate_200ul_pcr_full_skirt"
          },
          "schemaVersion": 2,
          "stackingOffsetWithLabware": {
            "opentrons_96_pcr_adapter": {
              "x": 0,
              "y": 0,
              "z": 10.95
            },
            "opentrons_96_well_aluminum_block": {
              "x": 0,
              "y": 0,
              "z": 11.91
            }
          },
          "stackingOffsetWithModule": {
            "magneticBlockV1": {
              "x": 0,
              "y": 0,
              "z": 3.54
            },
            "thermocyclerModuleV2": {
              "x": 0,
              "y": 0,
              "z": 10.7
            }
          },
          "version": 2,
          "wells": {
            "A1": {
              "depth": 14.95,
              "diameter": 5.5,
              "shape": "circular",
              "totalLiquidVolume": 200,
              "x": 14.38,
              "y": 74.24,
              "z": 1.05
            },
            "A10": {
              "depth": 14.95,
              "diameter": 5.5,
              "shape": "circular",
              "totalLiquidVolume": 200,
              "x": 95.38,
              "y": 74.24,
              "z": 1.05
            },
            "A11": {
              "depth": 14.95,
              "diameter": 5.5,
              "shape": "circular",
              "totalLiquidVolume": 200,
              "x": 104.38,
              "y": 74.24,
              "z": 1.05
            },
            "A12": {
              "depth": 14.95,
              "diameter": 5.5,
              "shape": "circular",
              "totalLiquidVolume": 200,
              "x": 113.38,
              "y": 74.24,
              "z": 1.05
            },
            "A2": {
              "depth": 14.95,
              "diameter": 5.5,
              "shape": "circular",
              "totalLiquidVolume": 200,
              "x": 23.38,
              "y": 74.24,
              "z": 1.05
            },
            "A3": {
              "depth": 14.95,
              "diameter": 5.5,
              "shape": "circular",
              "totalLiquidVolume": 200,
              "x": 32.38,
              "y": 74.24,
              "z": 1.05
            },
            "A4": {
              "depth": 14.95,
              "diameter": 5.5,
              "shape": "circular",
              "totalLiquidVolume": 200,
              "x": 41.38,
              "y": 74.24,
              "z": 1.05
            },
            "A5": {
              "depth": 14.95,
              "diameter": 5.5,
              "shape": "circular",
              "totalLiquidVolume": 200,
              "x": 50.38,
              "y": 74.24,
              "z": 1.05
            },
            "A6": {
              "depth": 14.95,
              "diameter": 5.5,
              "shape": "circular",
              "totalLiquidVolume": 200,
              "x": 59.38,
              "y": 74.24,
              "z": 1.05
            },
            "A7": {
              "depth": 14.95,
              "diameter": 5.5,
              "shape": "circular",
              "totalLiquidVolume": 200,
              "x": 68.38,
              "y": 74.24,
              "z": 1.05
            },
            "A8": {
              "depth": 14.95,
              "diameter": 5.5,
              "shape": "circular",
              "totalLiquidVolume": 200,
              "x": 77.38,
              "y": 74.24,
              "z": 1.05
            },
            "A9": {
              "depth": 14.95,
              "diameter": 5.5,
              "shape": "circular",
              "totalLiquidVolume": 200,
              "x": 86.38,
              "y": 74.24,
              "z": 1.05
            },
            "B1": {
              "depth": 14.95,
              "diameter": 5.5,
              "shape": "circular",
              "totalLiquidVolume": 200,
              "x": 14.38,
              "y": 65.24,
              "z": 1.05
            },
            "B10": {
              "depth": 14.95,
              "diameter": 5.5,
              "shape": "circular",
              "totalLiquidVolume": 200,
              "x": 95.38,
              "y": 65.24,
              "z": 1.05
            },
            "B11": {
              "depth": 14.95,
              "diameter": 5.5,
              "shape": "circular",
              "totalLiquidVolume": 200,
              "x": 104.38,
              "y": 65.24,
              "z": 1.05
            },
            "B12": {
              "depth": 14.95,
              "diameter": 5.5,
              "shape": "circular",
              "totalLiquidVolume": 200,
              "x": 113.38,
              "y": 65.24,
              "z": 1.05
            },
            "B2": {
              "depth": 14.95,
              "diameter": 5.5,
              "shape": "circular",
              "totalLiquidVolume": 200,
              "x": 23.38,
              "y": 65.24,
              "z": 1.05
            },
            "B3": {
              "depth": 14.95,
              "diameter": 5.5,
              "shape": "circular",
              "totalLiquidVolume": 200,
              "x": 32.38,
              "y": 65.24,
              "z": 1.05
            },
            "B4": {
              "depth": 14.95,
              "diameter": 5.5,
              "shape": "circular",
              "totalLiquidVolume": 200,
              "x": 41.38,
              "y": 65.24,
              "z": 1.05
            },
            "B5": {
              "depth": 14.95,
              "diameter": 5.5,
              "shape": "circular",
              "totalLiquidVolume": 200,
              "x": 50.38,
              "y": 65.24,
              "z": 1.05
            },
            "B6": {
              "depth": 14.95,
              "diameter": 5.5,
              "shape": "circular",
              "totalLiquidVolume": 200,
              "x": 59.38,
              "y": 65.24,
              "z": 1.05
            },
            "B7": {
              "depth": 14.95,
              "diameter": 5.5,
              "shape": "circular",
              "totalLiquidVolume": 200,
              "x": 68.38,
              "y": 65.24,
              "z": 1.05
            },
            "B8": {
              "depth": 14.95,
              "diameter": 5.5,
              "shape": "circular",
              "totalLiquidVolume": 200,
              "x": 77.38,
              "y": 65.24,
              "z": 1.05
            },
            "B9": {
              "depth": 14.95,
              "diameter": 5.5,
              "shape": "circular",
              "totalLiquidVolume": 200,
              "x": 86.38,
              "y": 65.24,
              "z": 1.05
            },
            "C1": {
              "depth": 14.95,
              "diameter": 5.5,
              "shape": "circular",
              "totalLiquidVolume": 200,
              "x": 14.38,
              "y": 56.24,
              "z": 1.05
            },
            "C10": {
              "depth": 14.95,
              "diameter": 5.5,
              "shape": "circular",
              "totalLiquidVolume": 200,
              "x": 95.38,
              "y": 56.24,
              "z": 1.05
            },
            "C11": {
              "depth": 14.95,
              "diameter": 5.5,
              "shape": "circular",
              "totalLiquidVolume": 200,
              "x": 104.38,
              "y": 56.24,
              "z": 1.05
            },
            "C12": {
              "depth": 14.95,
              "diameter": 5.5,
              "shape": "circular",
              "totalLiquidVolume": 200,
              "x": 113.38,
              "y": 56.24,
              "z": 1.05
            },
            "C2": {
              "depth": 14.95,
              "diameter": 5.5,
              "shape": "circular",
              "totalLiquidVolume": 200,
              "x": 23.38,
              "y": 56.24,
              "z": 1.05
            },
            "C3": {
              "depth": 14.95,
              "diameter": 5.5,
              "shape": "circular",
              "totalLiquidVolume": 200,
              "x": 32.38,
              "y": 56.24,
              "z": 1.05
            },
            "C4": {
              "depth": 14.95,
              "diameter": 5.5,
              "shape": "circular",
              "totalLiquidVolume": 200,
              "x": 41.38,
              "y": 56.24,
              "z": 1.05
            },
            "C5": {
              "depth": 14.95,
              "diameter": 5.5,
              "shape": "circular",
              "totalLiquidVolume": 200,
              "x": 50.38,
              "y": 56.24,
              "z": 1.05
            },
            "C6": {
              "depth": 14.95,
              "diameter": 5.5,
              "shape": "circular",
              "totalLiquidVolume": 200,
              "x": 59.38,
              "y": 56.24,
              "z": 1.05
            },
            "C7": {
              "depth": 14.95,
              "diameter": 5.5,
              "shape": "circular",
              "totalLiquidVolume": 200,
              "x": 68.38,
              "y": 56.24,
              "z": 1.05
            },
            "C8": {
              "depth": 14.95,
              "diameter": 5.5,
              "shape": "circular",
              "totalLiquidVolume": 200,
              "x": 77.38,
              "y": 56.24,
              "z": 1.05
            },
            "C9": {
              "depth": 14.95,
              "diameter": 5.5,
              "shape": "circular",
              "totalLiquidVolume": 200,
              "x": 86.38,
              "y": 56.24,
              "z": 1.05
            },
            "D1": {
              "depth": 14.95,
              "diameter": 5.5,
              "shape": "circular",
              "totalLiquidVolume": 200,
              "x": 14.38,
              "y": 47.24,
              "z": 1.05
            },
            "D10": {
              "depth": 14.95,
              "diameter": 5.5,
              "shape": "circular",
              "totalLiquidVolume": 200,
              "x": 95.38,
              "y": 47.24,
              "z": 1.05
            },
            "D11": {
              "depth": 14.95,
              "diameter": 5.5,
              "shape": "circular",
              "totalLiquidVolume": 200,
              "x": 104.38,
              "y": 47.24,
              "z": 1.05
            },
            "D12": {
              "depth": 14.95,
              "diameter": 5.5,
              "shape": "circular",
              "totalLiquidVolume": 200,
              "x": 113.38,
              "y": 47.24,
              "z": 1.05
            },
            "D2": {
              "depth": 14.95,
              "diameter": 5.5,
              "shape": "circular",
              "totalLiquidVolume": 200,
              "x": 23.38,
              "y": 47.24,
              "z": 1.05
            },
            "D3": {
              "depth": 14.95,
              "diameter": 5.5,
              "shape": "circular",
              "totalLiquidVolume": 200,
              "x": 32.38,
              "y": 47.24,
              "z": 1.05
            },
            "D4": {
              "depth": 14.95,
              "diameter": 5.5,
              "shape": "circular",
              "totalLiquidVolume": 200,
              "x": 41.38,
              "y": 47.24,
              "z": 1.05
            },
            "D5": {
              "depth": 14.95,
              "diameter": 5.5,
              "shape": "circular",
              "totalLiquidVolume": 200,
              "x": 50.38,
              "y": 47.24,
              "z": 1.05
            },
            "D6": {
              "depth": 14.95,
              "diameter": 5.5,
              "shape": "circular",
              "totalLiquidVolume": 200,
              "x": 59.38,
              "y": 47.24,
              "z": 1.05
            },
            "D7": {
              "depth": 14.95,
              "diameter": 5.5,
              "shape": "circular",
              "totalLiquidVolume": 200,
              "x": 68.38,
              "y": 47.24,
              "z": 1.05
            },
            "D8": {
              "depth": 14.95,
              "diameter": 5.5,
              "shape": "circular",
              "totalLiquidVolume": 200,
              "x": 77.38,
              "y": 47.24,
              "z": 1.05
            },
            "D9": {
              "depth": 14.95,
              "diameter": 5.5,
              "shape": "circular",
              "totalLiquidVolume": 200,
              "x": 86.38,
              "y": 47.24,
              "z": 1.05
            },
            "E1": {
              "depth": 14.95,
              "diameter": 5.5,
              "shape": "circular",
              "totalLiquidVolume": 200,
              "x": 14.38,
              "y": 38.24,
              "z": 1.05
            },
            "E10": {
              "depth": 14.95,
              "diameter": 5.5,
              "shape": "circular",
              "totalLiquidVolume": 200,
              "x": 95.38,
              "y": 38.24,
              "z": 1.05
            },
            "E11": {
              "depth": 14.95,
              "diameter": 5.5,
              "shape": "circular",
              "totalLiquidVolume": 200,
              "x": 104.38,
              "y": 38.24,
              "z": 1.05
            },
            "E12": {
              "depth": 14.95,
              "diameter": 5.5,
              "shape": "circular",
              "totalLiquidVolume": 200,
              "x": 113.38,
              "y": 38.24,
              "z": 1.05
            },
            "E2": {
              "depth": 14.95,
              "diameter": 5.5,
              "shape": "circular",
              "totalLiquidVolume": 200,
              "x": 23.38,
              "y": 38.24,
              "z": 1.05
            },
            "E3": {
              "depth": 14.95,
              "diameter": 5.5,
              "shape": "circular",
              "totalLiquidVolume": 200,
              "x": 32.38,
              "y": 38.24,
              "z": 1.05
            },
            "E4": {
              "depth": 14.95,
              "diameter": 5.5,
              "shape": "circular",
              "totalLiquidVolume": 200,
              "x": 41.38,
              "y": 38.24,
              "z": 1.05
            },
            "E5": {
              "depth": 14.95,
              "diameter": 5.5,
              "shape": "circular",
              "totalLiquidVolume": 200,
              "x": 50.38,
              "y": 38.24,
              "z": 1.05
            },
            "E6": {
              "depth": 14.95,
              "diameter": 5.5,
              "shape": "circular",
              "totalLiquidVolume": 200,
              "x": 59.38,
              "y": 38.24,
              "z": 1.05
            },
            "E7": {
              "depth": 14.95,
              "diameter": 5.5,
              "shape": "circular",
              "totalLiquidVolume": 200,
              "x": 68.38,
              "y": 38.24,
              "z": 1.05
            },
            "E8": {
              "depth": 14.95,
              "diameter": 5.5,
              "shape": "circular",
              "totalLiquidVolume": 200,
              "x": 77.38,
              "y": 38.24,
              "z": 1.05
            },
            "E9": {
              "depth": 14.95,
              "diameter": 5.5,
              "shape": "circular",
              "totalLiquidVolume": 200,
              "x": 86.38,
              "y": 38.24,
              "z": 1.05
            },
            "F1": {
              "depth": 14.95,
              "diameter": 5.5,
              "shape": "circular",
              "totalLiquidVolume": 200,
              "x": 14.38,
              "y": 29.24,
              "z": 1.05
            },
            "F10": {
              "depth": 14.95,
              "diameter": 5.5,
              "shape": "circular",
              "totalLiquidVolume": 200,
              "x": 95.38,
              "y": 29.24,
              "z": 1.05
            },
            "F11": {
              "depth": 14.95,
              "diameter": 5.5,
              "shape": "circular",
              "totalLiquidVolume": 200,
              "x": 104.38,
              "y": 29.24,
              "z": 1.05
            },
            "F12": {
              "depth": 14.95,
              "diameter": 5.5,
              "shape": "circular",
              "totalLiquidVolume": 200,
              "x": 113.38,
              "y": 29.24,
              "z": 1.05
            },
            "F2": {
              "depth": 14.95,
              "diameter": 5.5,
              "shape": "circular",
              "totalLiquidVolume": 200,
              "x": 23.38,
              "y": 29.24,
              "z": 1.05
            },
            "F3": {
              "depth": 14.95,
              "diameter": 5.5,
              "shape": "circular",
              "totalLiquidVolume": 200,
              "x": 32.38,
              "y": 29.24,
              "z": 1.05
            },
            "F4": {
              "depth": 14.95,
              "diameter": 5.5,
              "shape": "circular",
              "totalLiquidVolume": 200,
              "x": 41.38,
              "y": 29.24,
              "z": 1.05
            },
            "F5": {
              "depth": 14.95,
              "diameter": 5.5,
              "shape": "circular",
              "totalLiquidVolume": 200,
              "x": 50.38,
              "y": 29.24,
              "z": 1.05
            },
            "F6": {
              "depth": 14.95,
              "diameter": 5.5,
              "shape": "circular",
              "totalLiquidVolume": 200,
              "x": 59.38,
              "y": 29.24,
              "z": 1.05
            },
            "F7": {
              "depth": 14.95,
              "diameter": 5.5,
              "shape": "circular",
              "totalLiquidVolume": 200,
              "x": 68.38,
              "y": 29.24,
              "z": 1.05
            },
            "F8": {
              "depth": 14.95,
              "diameter": 5.5,
              "shape": "circular",
              "totalLiquidVolume": 200,
              "x": 77.38,
              "y": 29.24,
              "z": 1.05
            },
            "F9": {
              "depth": 14.95,
              "diameter": 5.5,
              "shape": "circular",
              "totalLiquidVolume": 200,
              "x": 86.38,
              "y": 29.24,
              "z": 1.05
            },
            "G1": {
              "depth": 14.95,
              "diameter": 5.5,
              "shape": "circular",
              "totalLiquidVolume": 200,
              "x": 14.38,
              "y": 20.24,
              "z": 1.05
            },
            "G10": {
              "depth": 14.95,
              "diameter": 5.5,
              "shape": "circular",
              "totalLiquidVolume": 200,
              "x": 95.38,
              "y": 20.24,
              "z": 1.05
            },
            "G11": {
              "depth": 14.95,
              "diameter": 5.5,
              "shape": "circular",
              "totalLiquidVolume": 200,
              "x": 104.38,
              "y": 20.24,
              "z": 1.05
            },
            "G12": {
              "depth": 14.95,
              "diameter": 5.5,
              "shape": "circular",
              "totalLiquidVolume": 200,
              "x": 113.38,
              "y": 20.24,
              "z": 1.05
            },
            "G2": {
              "depth": 14.95,
              "diameter": 5.5,
              "shape": "circular",
              "totalLiquidVolume": 200,
              "x": 23.38,
              "y": 20.24,
              "z": 1.05
            },
            "G3": {
              "depth": 14.95,
              "diameter": 5.5,
              "shape": "circular",
              "totalLiquidVolume": 200,
              "x": 32.38,
              "y": 20.24,
              "z": 1.05
            },
            "G4": {
              "depth": 14.95,
              "diameter": 5.5,
              "shape": "circular",
              "totalLiquidVolume": 200,
              "x": 41.38,
              "y": 20.24,
              "z": 1.05
            },
            "G5": {
              "depth": 14.95,
              "diameter": 5.5,
              "shape": "circular",
              "totalLiquidVolume": 200,
              "x": 50.38,
              "y": 20.24,
              "z": 1.05
            },
            "G6": {
              "depth": 14.95,
              "diameter": 5.5,
              "shape": "circular",
              "totalLiquidVolume": 200,
              "x": 59.38,
              "y": 20.24,
              "z": 1.05
            },
            "G7": {
              "depth": 14.95,
              "diameter": 5.5,
              "shape": "circular",
              "totalLiquidVolume": 200,
              "x": 68.38,
              "y": 20.24,
              "z": 1.05
            },
            "G8": {
              "depth": 14.95,
              "diameter": 5.5,
              "shape": "circular",
              "totalLiquidVolume": 200,
              "x": 77.38,
              "y": 20.24,
              "z": 1.05
            },
            "G9": {
              "depth": 14.95,
              "diameter": 5.5,
              "shape": "circular",
              "totalLiquidVolume": 200,
              "x": 86.38,
              "y": 20.24,
              "z": 1.05
            },
            "H1": {
              "depth": 14.95,
              "diameter": 5.5,
              "shape": "circular",
              "totalLiquidVolume": 200,
              "x": 14.38,
              "y": 11.24,
              "z": 1.05
            },
            "H10": {
              "depth": 14.95,
              "diameter": 5.5,
              "shape": "circular",
              "totalLiquidVolume": 200,
              "x": 95.38,
              "y": 11.24,
              "z": 1.05
            },
            "H11": {
              "depth": 14.95,
              "diameter": 5.5,
              "shape": "circular",
              "totalLiquidVolume": 200,
              "x": 104.38,
              "y": 11.24,
              "z": 1.05
            },
            "H12": {
              "depth": 14.95,
              "diameter": 5.5,
              "shape": "circular",
              "totalLiquidVolume": 200,
              "x": 113.38,
              "y": 11.24,
              "z": 1.05
            },
            "H2": {
              "depth": 14.95,
              "diameter": 5.5,
              "shape": "circular",
              "totalLiquidVolume": 200,
              "x": 23.38,
              "y": 11.24,
              "z": 1.05
            },
            "H3": {
              "depth": 14.95,
              "diameter": 5.5,
              "shape": "circular",
              "totalLiquidVolume": 200,
              "x": 32.38,
              "y": 11.24,
              "z": 1.05
            },
            "H4": {
              "depth": 14.95,
              "diameter": 5.5,
              "shape": "circular",
              "totalLiquidVolume": 200,
              "x": 41.38,
              "y": 11.24,
              "z": 1.05
            },
            "H5": {
              "depth": 14.95,
              "diameter": 5.5,
              "shape": "circular",
              "totalLiquidVolume": 200,
              "x": 50.38,
              "y": 11.24,
              "z": 1.05
            },
            "H6": {
              "depth": 14.95,
              "diameter": 5.5,
              "shape": "circular",
              "totalLiquidVolume": 200,
              "x": 59.38,
              "y": 11.24,
              "z": 1.05
            },
            "H7": {
              "depth": 14.95,
              "diameter": 5.5,
              "shape": "circular",
              "totalLiquidVolume": 200,
              "x": 68.38,
              "y": 11.24,
              "z": 1.05
            },
            "H8": {
              "depth": 14.95,
              "diameter": 5.5,
              "shape": "circular",
              "totalLiquidVolume": 200,
              "x": 77.38,
              "y": 11.24,
              "z": 1.05
            },
            "H9": {
              "depth": 14.95,
              "diameter": 5.5,
              "shape": "circular",
              "totalLiquidVolume": 200,
              "x": 86.38,
              "y": 11.24,
              "z": 1.05
            }
          }
        },
        "labwareId": "UUID",
        "locationSequence": [
          {
            "addressableAreaName": "C2",
            "kind": "onAddressableArea"
          },
          {
            "cutoutId": "cutoutC2",
            "kind": "onCutoutFixture",
            "possibleCutoutFixtureIds": [
              "singleCenterSlot"
            ]
          }
        ]
      },
      "startedAt": "TIMESTAMP",
      "status": "succeeded"
    },
    {
      "commandType": "loadLabware",
      "completedAt": "TIMESTAMP",
      "createdAt": "TIMESTAMP",
      "id": "UUID",
      "key": "8a9b3ed81e0357a321f879efe1c8bc00",
      "notes": [],
      "params": {
        "loadName": "opentrons_flex_96_tiprack_adapter",
        "location": {
          "slotName": "A2"
        },
        "namespace": "opentrons",
        "version": 1
      },
      "result": {
        "definition": {
          "allowedRoles": [
            "adapter"
          ],
          "brand": {
            "brand": "Opentrons",
            "brandId": []
          },
          "cornerOffsetFromSlot": {
            "x": -14.25,
            "y": -3.5,
            "z": 0
          },
          "dimensions": {
            "xDimension": 156.5,
            "yDimension": 93,
            "zDimension": 132
          },
          "gripperOffsets": {},
          "groups": [
            {
              "metadata": {},
              "wells": []
            }
          ],
          "metadata": {
            "displayCategory": "adapter",
            "displayName": "Opentrons Flex 96 Tip Rack Adapter",
            "displayVolumeUnits": "µL",
            "tags": []
          },
          "namespace": "opentrons",
          "ordering": [],
          "parameters": {
            "format": "96Standard",
            "isMagneticModuleCompatible": false,
            "isTiprack": false,
            "loadName": "opentrons_flex_96_tiprack_adapter",
            "quirks": [
              "tiprackAdapterFor96Channel"
            ]
          },
          "schemaVersion": 2,
          "stackingOffsetWithLabware": {},
          "stackingOffsetWithModule": {},
          "version": 1,
          "wells": {}
        },
        "labwareId": "UUID",
        "locationSequence": [
          {
            "addressableAreaName": "A2",
            "kind": "onAddressableArea"
          },
          {
            "cutoutId": "cutoutA2",
            "kind": "onCutoutFixture",
            "possibleCutoutFixtureIds": [
              "singleCenterSlot"
            ]
          }
        ]
      },
      "startedAt": "TIMESTAMP",
      "status": "succeeded"
    },
    {
      "commandType": "loadLabware",
      "completedAt": "TIMESTAMP",
      "createdAt": "TIMESTAMP",
      "id": "UUID",
      "key": "a59c403d3ddb2ed94d8377fdf2d634b2",
      "notes": [],
      "params": {
        "loadName": "opentrons_flex_96_tiprack_1000ul",
        "location": {
          "labwareId": "UUID"
        },
        "namespace": "opentrons",
        "version": 1
      },
      "result": {
        "definition": {
          "allowedRoles": [],
          "brand": {
            "brand": "Opentrons",
            "brandId": []
          },
          "cornerOffsetFromSlot": {
            "x": 0,
            "y": 0,
            "z": 0
          },
          "dimensions": {
            "xDimension": 127.75,
            "yDimension": 85.75,
            "zDimension": 99
          },
          "gripForce": 16.0,
          "gripHeightFromLabwareBottom": 23.9,
          "gripperOffsets": {},
          "groups": [
            {
              "metadata": {},
              "wells": [
                "A1",
                "A10",
                "A11",
                "A12",
                "A2",
                "A3",
                "A4",
                "A5",
                "A6",
                "A7",
                "A8",
                "A9",
                "B1",
                "B10",
                "B11",
                "B12",
                "B2",
                "B3",
                "B4",
                "B5",
                "B6",
                "B7",
                "B8",
                "B9",
                "C1",
                "C10",
                "C11",
                "C12",
                "C2",
                "C3",
                "C4",
                "C5",
                "C6",
                "C7",
                "C8",
                "C9",
                "D1",
                "D10",
                "D11",
                "D12",
                "D2",
                "D3",
                "D4",
                "D5",
                "D6",
                "D7",
                "D8",
                "D9",
                "E1",
                "E10",
                "E11",
                "E12",
                "E2",
                "E3",
                "E4",
                "E5",
                "E6",
                "E7",
                "E8",
                "E9",
                "F1",
                "F10",
                "F11",
                "F12",
                "F2",
                "F3",
                "F4",
                "F5",
                "F6",
                "F7",
                "F8",
                "F9",
                "G1",
                "G10",
                "G11",
                "G12",
                "G2",
                "G3",
                "G4",
                "G5",
                "G6",
                "G7",
                "G8",
                "G9",
                "H1",
                "H10",
                "H11",
                "H12",
                "H2",
                "H3",
                "H4",
                "H5",
                "H6",
                "H7",
                "H8",
                "H9"
              ]
            }
          ],
          "metadata": {
            "displayCategory": "tipRack",
            "displayName": "Opentrons Flex 96 Tip Rack 1000 µL",
            "displayVolumeUnits": "µL",
            "tags": []
          },
          "namespace": "opentrons",
          "ordering": [
            [
              "A1",
              "B1",
              "C1",
              "D1",
              "E1",
              "F1",
              "G1",
              "H1"
            ],
            [
              "A10",
              "B10",
              "C10",
              "D10",
              "E10",
              "F10",
              "G10",
              "H10"
            ],
            [
              "A11",
              "B11",
              "C11",
              "D11",
              "E11",
              "F11",
              "G11",
              "H11"
            ],
            [
              "A12",
              "B12",
              "C12",
              "D12",
              "E12",
              "F12",
              "G12",
              "H12"
            ],
            [
              "A2",
              "B2",
              "C2",
              "D2",
              "E2",
              "F2",
              "G2",
              "H2"
            ],
            [
              "A3",
              "B3",
              "C3",
              "D3",
              "E3",
              "F3",
              "G3",
              "H3"
            ],
            [
              "A4",
              "B4",
              "C4",
              "D4",
              "E4",
              "F4",
              "G4",
              "H4"
            ],
            [
              "A5",
              "B5",
              "C5",
              "D5",
              "E5",
              "F5",
              "G5",
              "H5"
            ],
            [
              "A6",
              "B6",
              "C6",
              "D6",
              "E6",
              "F6",
              "G6",
              "H6"
            ],
            [
              "A7",
              "B7",
              "C7",
              "D7",
              "E7",
              "F7",
              "G7",
              "H7"
            ],
            [
              "A8",
              "B8",
              "C8",
              "D8",
              "E8",
              "F8",
              "G8",
              "H8"
            ],
            [
              "A9",
              "B9",
              "C9",
              "D9",
              "E9",
              "F9",
              "G9",
              "H9"
            ]
          ],
          "parameters": {
            "format": "96Standard",
            "isMagneticModuleCompatible": false,
            "isTiprack": true,
            "loadName": "opentrons_flex_96_tiprack_1000ul",
            "quirks": [],
            "tipLength": 95.6,
            "tipOverlap": 10.5
          },
          "schemaVersion": 2,
          "stackingOffsetWithLabware": {
            "opentrons_flex_96_tiprack_adapter": {
              "x": 0,
              "y": 0,
              "z": 121
            }
          },
          "stackingOffsetWithModule": {},
          "version": 1,
          "wells": {
            "A1": {
              "depth": 97.5,
              "diameter": 5.47,
              "shape": "circular",
              "totalLiquidVolume": 1000,
              "x": 14.38,
              "y": 74.38,
              "z": 1.5
            },
            "A10": {
              "depth": 97.5,
              "diameter": 5.47,
              "shape": "circular",
              "totalLiquidVolume": 1000,
              "x": 95.38,
              "y": 74.38,
              "z": 1.5
            },
            "A11": {
              "depth": 97.5,
              "diameter": 5.47,
              "shape": "circular",
              "totalLiquidVolume": 1000,
              "x": 104.38,
              "y": 74.38,
              "z": 1.5
            },
            "A12": {
              "depth": 97.5,
              "diameter": 5.47,
              "shape": "circular",
              "totalLiquidVolume": 1000,
              "x": 113.38,
              "y": 74.38,
              "z": 1.5
            },
            "A2": {
              "depth": 97.5,
              "diameter": 5.47,
              "shape": "circular",
              "totalLiquidVolume": 1000,
              "x": 23.38,
              "y": 74.38,
              "z": 1.5
            },
            "A3": {
              "depth": 97.5,
              "diameter": 5.47,
              "shape": "circular",
              "totalLiquidVolume": 1000,
              "x": 32.38,
              "y": 74.38,
              "z": 1.5
            },
            "A4": {
              "depth": 97.5,
              "diameter": 5.47,
              "shape": "circular",
              "totalLiquidVolume": 1000,
              "x": 41.38,
              "y": 74.38,
              "z": 1.5
            },
            "A5": {
              "depth": 97.5,
              "diameter": 5.47,
              "shape": "circular",
              "totalLiquidVolume": 1000,
              "x": 50.38,
              "y": 74.38,
              "z": 1.5
            },
            "A6": {
              "depth": 97.5,
              "diameter": 5.47,
              "shape": "circular",
              "totalLiquidVolume": 1000,
              "x": 59.38,
              "y": 74.38,
              "z": 1.5
            },
            "A7": {
              "depth": 97.5,
              "diameter": 5.47,
              "shape": "circular",
              "totalLiquidVolume": 1000,
              "x": 68.38,
              "y": 74.38,
              "z": 1.5
            },
            "A8": {
              "depth": 97.5,
              "diameter": 5.47,
              "shape": "circular",
              "totalLiquidVolume": 1000,
              "x": 77.38,
              "y": 74.38,
              "z": 1.5
            },
            "A9": {
              "depth": 97.5,
              "diameter": 5.47,
              "shape": "circular",
              "totalLiquidVolume": 1000,
              "x": 86.38,
              "y": 74.38,
              "z": 1.5
            },
            "B1": {
              "depth": 97.5,
              "diameter": 5.47,
              "shape": "circular",
              "totalLiquidVolume": 1000,
              "x": 14.38,
              "y": 65.38,
              "z": 1.5
            },
            "B10": {
              "depth": 97.5,
              "diameter": 5.47,
              "shape": "circular",
              "totalLiquidVolume": 1000,
              "x": 95.38,
              "y": 65.38,
              "z": 1.5
            },
            "B11": {
              "depth": 97.5,
              "diameter": 5.47,
              "shape": "circular",
              "totalLiquidVolume": 1000,
              "x": 104.38,
              "y": 65.38,
              "z": 1.5
            },
            "B12": {
              "depth": 97.5,
              "diameter": 5.47,
              "shape": "circular",
              "totalLiquidVolume": 1000,
              "x": 113.38,
              "y": 65.38,
              "z": 1.5
            },
            "B2": {
              "depth": 97.5,
              "diameter": 5.47,
              "shape": "circular",
              "totalLiquidVolume": 1000,
              "x": 23.38,
              "y": 65.38,
              "z": 1.5
            },
            "B3": {
              "depth": 97.5,
              "diameter": 5.47,
              "shape": "circular",
              "totalLiquidVolume": 1000,
              "x": 32.38,
              "y": 65.38,
              "z": 1.5
            },
            "B4": {
              "depth": 97.5,
              "diameter": 5.47,
              "shape": "circular",
              "totalLiquidVolume": 1000,
              "x": 41.38,
              "y": 65.38,
              "z": 1.5
            },
            "B5": {
              "depth": 97.5,
              "diameter": 5.47,
              "shape": "circular",
              "totalLiquidVolume": 1000,
              "x": 50.38,
              "y": 65.38,
              "z": 1.5
            },
            "B6": {
              "depth": 97.5,
              "diameter": 5.47,
              "shape": "circular",
              "totalLiquidVolume": 1000,
              "x": 59.38,
              "y": 65.38,
              "z": 1.5
            },
            "B7": {
              "depth": 97.5,
              "diameter": 5.47,
              "shape": "circular",
              "totalLiquidVolume": 1000,
              "x": 68.38,
              "y": 65.38,
              "z": 1.5
            },
            "B8": {
              "depth": 97.5,
              "diameter": 5.47,
              "shape": "circular",
              "totalLiquidVolume": 1000,
              "x": 77.38,
              "y": 65.38,
              "z": 1.5
            },
            "B9": {
              "depth": 97.5,
              "diameter": 5.47,
              "shape": "circular",
              "totalLiquidVolume": 1000,
              "x": 86.38,
              "y": 65.38,
              "z": 1.5
            },
            "C1": {
              "depth": 97.5,
              "diameter": 5.47,
              "shape": "circular",
              "totalLiquidVolume": 1000,
              "x": 14.38,
              "y": 56.38,
              "z": 1.5
            },
            "C10": {
              "depth": 97.5,
              "diameter": 5.47,
              "shape": "circular",
              "totalLiquidVolume": 1000,
              "x": 95.38,
              "y": 56.38,
              "z": 1.5
            },
            "C11": {
              "depth": 97.5,
              "diameter": 5.47,
              "shape": "circular",
              "totalLiquidVolume": 1000,
              "x": 104.38,
              "y": 56.38,
              "z": 1.5
            },
            "C12": {
              "depth": 97.5,
              "diameter": 5.47,
              "shape": "circular",
              "totalLiquidVolume": 1000,
              "x": 113.38,
              "y": 56.38,
              "z": 1.5
            },
            "C2": {
              "depth": 97.5,
              "diameter": 5.47,
              "shape": "circular",
              "totalLiquidVolume": 1000,
              "x": 23.38,
              "y": 56.38,
              "z": 1.5
            },
            "C3": {
              "depth": 97.5,
              "diameter": 5.47,
              "shape": "circular",
              "totalLiquidVolume": 1000,
              "x": 32.38,
              "y": 56.38,
              "z": 1.5
            },
            "C4": {
              "depth": 97.5,
              "diameter": 5.47,
              "shape": "circular",
              "totalLiquidVolume": 1000,
              "x": 41.38,
              "y": 56.38,
              "z": 1.5
            },
            "C5": {
              "depth": 97.5,
              "diameter": 5.47,
              "shape": "circular",
              "totalLiquidVolume": 1000,
              "x": 50.38,
              "y": 56.38,
              "z": 1.5
            },
            "C6": {
              "depth": 97.5,
              "diameter": 5.47,
              "shape": "circular",
              "totalLiquidVolume": 1000,
              "x": 59.38,
              "y": 56.38,
              "z": 1.5
            },
            "C7": {
              "depth": 97.5,
              "diameter": 5.47,
              "shape": "circular",
              "totalLiquidVolume": 1000,
              "x": 68.38,
              "y": 56.38,
              "z": 1.5
            },
            "C8": {
              "depth": 97.5,
              "diameter": 5.47,
              "shape": "circular",
              "totalLiquidVolume": 1000,
              "x": 77.38,
              "y": 56.38,
              "z": 1.5
            },
            "C9": {
              "depth": 97.5,
              "diameter": 5.47,
              "shape": "circular",
              "totalLiquidVolume": 1000,
              "x": 86.38,
              "y": 56.38,
              "z": 1.5
            },
            "D1": {
              "depth": 97.5,
              "diameter": 5.47,
              "shape": "circular",
              "totalLiquidVolume": 1000,
              "x": 14.38,
              "y": 47.38,
              "z": 1.5
            },
            "D10": {
              "depth": 97.5,
              "diameter": 5.47,
              "shape": "circular",
              "totalLiquidVolume": 1000,
              "x": 95.38,
              "y": 47.38,
              "z": 1.5
            },
            "D11": {
              "depth": 97.5,
              "diameter": 5.47,
              "shape": "circular",
              "totalLiquidVolume": 1000,
              "x": 104.38,
              "y": 47.38,
              "z": 1.5
            },
            "D12": {
              "depth": 97.5,
              "diameter": 5.47,
              "shape": "circular",
              "totalLiquidVolume": 1000,
              "x": 113.38,
              "y": 47.38,
              "z": 1.5
            },
            "D2": {
              "depth": 97.5,
              "diameter": 5.47,
              "shape": "circular",
              "totalLiquidVolume": 1000,
              "x": 23.38,
              "y": 47.38,
              "z": 1.5
            },
            "D3": {
              "depth": 97.5,
              "diameter": 5.47,
              "shape": "circular",
              "totalLiquidVolume": 1000,
              "x": 32.38,
              "y": 47.38,
              "z": 1.5
            },
            "D4": {
              "depth": 97.5,
              "diameter": 5.47,
              "shape": "circular",
              "totalLiquidVolume": 1000,
              "x": 41.38,
              "y": 47.38,
              "z": 1.5
            },
            "D5": {
              "depth": 97.5,
              "diameter": 5.47,
              "shape": "circular",
              "totalLiquidVolume": 1000,
              "x": 50.38,
              "y": 47.38,
              "z": 1.5
            },
            "D6": {
              "depth": 97.5,
              "diameter": 5.47,
              "shape": "circular",
              "totalLiquidVolume": 1000,
              "x": 59.38,
              "y": 47.38,
              "z": 1.5
            },
            "D7": {
              "depth": 97.5,
              "diameter": 5.47,
              "shape": "circular",
              "totalLiquidVolume": 1000,
              "x": 68.38,
              "y": 47.38,
              "z": 1.5
            },
            "D8": {
              "depth": 97.5,
              "diameter": 5.47,
              "shape": "circular",
              "totalLiquidVolume": 1000,
              "x": 77.38,
              "y": 47.38,
              "z": 1.5
            },
            "D9": {
              "depth": 97.5,
              "diameter": 5.47,
              "shape": "circular",
              "totalLiquidVolume": 1000,
              "x": 86.38,
              "y": 47.38,
              "z": 1.5
            },
            "E1": {
              "depth": 97.5,
              "diameter": 5.47,
              "shape": "circular",
              "totalLiquidVolume": 1000,
              "x": 14.38,
              "y": 38.38,
              "z": 1.5
            },
            "E10": {
              "depth": 97.5,
              "diameter": 5.47,
              "shape": "circular",
              "totalLiquidVolume": 1000,
              "x": 95.38,
              "y": 38.38,
              "z": 1.5
            },
            "E11": {
              "depth": 97.5,
              "diameter": 5.47,
              "shape": "circular",
              "totalLiquidVolume": 1000,
              "x": 104.38,
              "y": 38.38,
              "z": 1.5
            },
            "E12": {
              "depth": 97.5,
              "diameter": 5.47,
              "shape": "circular",
              "totalLiquidVolume": 1000,
              "x": 113.38,
              "y": 38.38,
              "z": 1.5
            },
            "E2": {
              "depth": 97.5,
              "diameter": 5.47,
              "shape": "circular",
              "totalLiquidVolume": 1000,
              "x": 23.38,
              "y": 38.38,
              "z": 1.5
            },
            "E3": {
              "depth": 97.5,
              "diameter": 5.47,
              "shape": "circular",
              "totalLiquidVolume": 1000,
              "x": 32.38,
              "y": 38.38,
              "z": 1.5
            },
            "E4": {
              "depth": 97.5,
              "diameter": 5.47,
              "shape": "circular",
              "totalLiquidVolume": 1000,
              "x": 41.38,
              "y": 38.38,
              "z": 1.5
            },
            "E5": {
              "depth": 97.5,
              "diameter": 5.47,
              "shape": "circular",
              "totalLiquidVolume": 1000,
              "x": 50.38,
              "y": 38.38,
              "z": 1.5
            },
            "E6": {
              "depth": 97.5,
              "diameter": 5.47,
              "shape": "circular",
              "totalLiquidVolume": 1000,
              "x": 59.38,
              "y": 38.38,
              "z": 1.5
            },
            "E7": {
              "depth": 97.5,
              "diameter": 5.47,
              "shape": "circular",
              "totalLiquidVolume": 1000,
              "x": 68.38,
              "y": 38.38,
              "z": 1.5
            },
            "E8": {
              "depth": 97.5,
              "diameter": 5.47,
              "shape": "circular",
              "totalLiquidVolume": 1000,
              "x": 77.38,
              "y": 38.38,
              "z": 1.5
            },
            "E9": {
              "depth": 97.5,
              "diameter": 5.47,
              "shape": "circular",
              "totalLiquidVolume": 1000,
              "x": 86.38,
              "y": 38.38,
              "z": 1.5
            },
            "F1": {
              "depth": 97.5,
              "diameter": 5.47,
              "shape": "circular",
              "totalLiquidVolume": 1000,
              "x": 14.38,
              "y": 29.38,
              "z": 1.5
            },
            "F10": {
              "depth": 97.5,
              "diameter": 5.47,
              "shape": "circular",
              "totalLiquidVolume": 1000,
              "x": 95.38,
              "y": 29.38,
              "z": 1.5
            },
            "F11": {
              "depth": 97.5,
              "diameter": 5.47,
              "shape": "circular",
              "totalLiquidVolume": 1000,
              "x": 104.38,
              "y": 29.38,
              "z": 1.5
            },
            "F12": {
              "depth": 97.5,
              "diameter": 5.47,
              "shape": "circular",
              "totalLiquidVolume": 1000,
              "x": 113.38,
              "y": 29.38,
              "z": 1.5
            },
            "F2": {
              "depth": 97.5,
              "diameter": 5.47,
              "shape": "circular",
              "totalLiquidVolume": 1000,
              "x": 23.38,
              "y": 29.38,
              "z": 1.5
            },
            "F3": {
              "depth": 97.5,
              "diameter": 5.47,
              "shape": "circular",
              "totalLiquidVolume": 1000,
              "x": 32.38,
              "y": 29.38,
              "z": 1.5
            },
            "F4": {
              "depth": 97.5,
              "diameter": 5.47,
              "shape": "circular",
              "totalLiquidVolume": 1000,
              "x": 41.38,
              "y": 29.38,
              "z": 1.5
            },
            "F5": {
              "depth": 97.5,
              "diameter": 5.47,
              "shape": "circular",
              "totalLiquidVolume": 1000,
              "x": 50.38,
              "y": 29.38,
              "z": 1.5
            },
            "F6": {
              "depth": 97.5,
              "diameter": 5.47,
              "shape": "circular",
              "totalLiquidVolume": 1000,
              "x": 59.38,
              "y": 29.38,
              "z": 1.5
            },
            "F7": {
              "depth": 97.5,
              "diameter": 5.47,
              "shape": "circular",
              "totalLiquidVolume": 1000,
              "x": 68.38,
              "y": 29.38,
              "z": 1.5
            },
            "F8": {
              "depth": 97.5,
              "diameter": 5.47,
              "shape": "circular",
              "totalLiquidVolume": 1000,
              "x": 77.38,
              "y": 29.38,
              "z": 1.5
            },
            "F9": {
              "depth": 97.5,
              "diameter": 5.47,
              "shape": "circular",
              "totalLiquidVolume": 1000,
              "x": 86.38,
              "y": 29.38,
              "z": 1.5
            },
            "G1": {
              "depth": 97.5,
              "diameter": 5.47,
              "shape": "circular",
              "totalLiquidVolume": 1000,
              "x": 14.38,
              "y": 20.38,
              "z": 1.5
            },
            "G10": {
              "depth": 97.5,
              "diameter": 5.47,
              "shape": "circular",
              "totalLiquidVolume": 1000,
              "x": 95.38,
              "y": 20.38,
              "z": 1.5
            },
            "G11": {
              "depth": 97.5,
              "diameter": 5.47,
              "shape": "circular",
              "totalLiquidVolume": 1000,
              "x": 104.38,
              "y": 20.38,
              "z": 1.5
            },
            "G12": {
              "depth": 97.5,
              "diameter": 5.47,
              "shape": "circular",
              "totalLiquidVolume": 1000,
              "x": 113.38,
              "y": 20.38,
              "z": 1.5
            },
            "G2": {
              "depth": 97.5,
              "diameter": 5.47,
              "shape": "circular",
              "totalLiquidVolume": 1000,
              "x": 23.38,
              "y": 20.38,
              "z": 1.5
            },
            "G3": {
              "depth": 97.5,
              "diameter": 5.47,
              "shape": "circular",
              "totalLiquidVolume": 1000,
              "x": 32.38,
              "y": 20.38,
              "z": 1.5
            },
            "G4": {
              "depth": 97.5,
              "diameter": 5.47,
              "shape": "circular",
              "totalLiquidVolume": 1000,
              "x": 41.38,
              "y": 20.38,
              "z": 1.5
            },
            "G5": {
              "depth": 97.5,
              "diameter": 5.47,
              "shape": "circular",
              "totalLiquidVolume": 1000,
              "x": 50.38,
              "y": 20.38,
              "z": 1.5
            },
            "G6": {
              "depth": 97.5,
              "diameter": 5.47,
              "shape": "circular",
              "totalLiquidVolume": 1000,
              "x": 59.38,
              "y": 20.38,
              "z": 1.5
            },
            "G7": {
              "depth": 97.5,
              "diameter": 5.47,
              "shape": "circular",
              "totalLiquidVolume": 1000,
              "x": 68.38,
              "y": 20.38,
              "z": 1.5
            },
            "G8": {
              "depth": 97.5,
              "diameter": 5.47,
              "shape": "circular",
              "totalLiquidVolume": 1000,
              "x": 77.38,
              "y": 20.38,
              "z": 1.5
            },
            "G9": {
              "depth": 97.5,
              "diameter": 5.47,
              "shape": "circular",
              "totalLiquidVolume": 1000,
              "x": 86.38,
              "y": 20.38,
              "z": 1.5
            },
            "H1": {
              "depth": 97.5,
              "diameter": 5.47,
              "shape": "circular",
              "totalLiquidVolume": 1000,
              "x": 14.38,
              "y": 11.38,
              "z": 1.5
            },
            "H10": {
              "depth": 97.5,
              "diameter": 5.47,
              "shape": "circular",
              "totalLiquidVolume": 1000,
              "x": 95.38,
              "y": 11.38,
              "z": 1.5
            },
            "H11": {
              "depth": 97.5,
              "diameter": 5.47,
              "shape": "circular",
              "totalLiquidVolume": 1000,
              "x": 104.38,
              "y": 11.38,
              "z": 1.5
            },
            "H12": {
              "depth": 97.5,
              "diameter": 5.47,
              "shape": "circular",
              "totalLiquidVolume": 1000,
              "x": 113.38,
              "y": 11.38,
              "z": 1.5
            },
            "H2": {
              "depth": 97.5,
              "diameter": 5.47,
              "shape": "circular",
              "totalLiquidVolume": 1000,
              "x": 23.38,
              "y": 11.38,
              "z": 1.5
            },
            "H3": {
              "depth": 97.5,
              "diameter": 5.47,
              "shape": "circular",
              "totalLiquidVolume": 1000,
              "x": 32.38,
              "y": 11.38,
              "z": 1.5
            },
            "H4": {
              "depth": 97.5,
              "diameter": 5.47,
              "shape": "circular",
              "totalLiquidVolume": 1000,
              "x": 41.38,
              "y": 11.38,
              "z": 1.5
            },
            "H5": {
              "depth": 97.5,
              "diameter": 5.47,
              "shape": "circular",
              "totalLiquidVolume": 1000,
              "x": 50.38,
              "y": 11.38,
              "z": 1.5
            },
            "H6": {
              "depth": 97.5,
              "diameter": 5.47,
              "shape": "circular",
              "totalLiquidVolume": 1000,
              "x": 59.38,
              "y": 11.38,
              "z": 1.5
            },
            "H7": {
              "depth": 97.5,
              "diameter": 5.47,
              "shape": "circular",
              "totalLiquidVolume": 1000,
              "x": 68.38,
              "y": 11.38,
              "z": 1.5
            },
            "H8": {
              "depth": 97.5,
              "diameter": 5.47,
              "shape": "circular",
              "totalLiquidVolume": 1000,
              "x": 77.38,
              "y": 11.38,
              "z": 1.5
            },
            "H9": {
              "depth": 97.5,
              "diameter": 5.47,
              "shape": "circular",
              "totalLiquidVolume": 1000,
              "x": 86.38,
              "y": 11.38,
              "z": 1.5
            }
          }
        },
        "labwareId": "UUID",
        "locationSequence": [
          {
            "kind": "onLabware",
            "labwareId": "UUID"
          },
          {
            "addressableAreaName": "A2",
            "kind": "onAddressableArea"
          },
          {
            "cutoutId": "cutoutA2",
            "kind": "onCutoutFixture",
            "possibleCutoutFixtureIds": [
              "singleCenterSlot"
            ]
          }
        ]
      },
      "startedAt": "TIMESTAMP",
      "status": "succeeded"
    },
    {
      "commandType": "loadLabware",
      "completedAt": "TIMESTAMP",
      "createdAt": "TIMESTAMP",
      "id": "UUID",
      "key": "17ae05bacb1938a44ffcedba774adf48",
      "notes": [],
      "params": {
        "loadName": "opentrons_flex_96_tiprack_1000ul",
        "location": {
          "slotName": "C3"
        },
        "namespace": "opentrons",
        "version": 1
      },
      "result": {
        "definition": {
          "allowedRoles": [],
          "brand": {
            "brand": "Opentrons",
            "brandId": []
          },
          "cornerOffsetFromSlot": {
            "x": 0,
            "y": 0,
            "z": 0
          },
          "dimensions": {
            "xDimension": 127.75,
            "yDimension": 85.75,
            "zDimension": 99
          },
          "gripForce": 16.0,
          "gripHeightFromLabwareBottom": 23.9,
          "gripperOffsets": {},
          "groups": [
            {
              "metadata": {},
              "wells": [
                "A1",
                "A10",
                "A11",
                "A12",
                "A2",
                "A3",
                "A4",
                "A5",
                "A6",
                "A7",
                "A8",
                "A9",
                "B1",
                "B10",
                "B11",
                "B12",
                "B2",
                "B3",
                "B4",
                "B5",
                "B6",
                "B7",
                "B8",
                "B9",
                "C1",
                "C10",
                "C11",
                "C12",
                "C2",
                "C3",
                "C4",
                "C5",
                "C6",
                "C7",
                "C8",
                "C9",
                "D1",
                "D10",
                "D11",
                "D12",
                "D2",
                "D3",
                "D4",
                "D5",
                "D6",
                "D7",
                "D8",
                "D9",
                "E1",
                "E10",
                "E11",
                "E12",
                "E2",
                "E3",
                "E4",
                "E5",
                "E6",
                "E7",
                "E8",
                "E9",
                "F1",
                "F10",
                "F11",
                "F12",
                "F2",
                "F3",
                "F4",
                "F5",
                "F6",
                "F7",
                "F8",
                "F9",
                "G1",
                "G10",
                "G11",
                "G12",
                "G2",
                "G3",
                "G4",
                "G5",
                "G6",
                "G7",
                "G8",
                "G9",
                "H1",
                "H10",
                "H11",
                "H12",
                "H2",
                "H3",
                "H4",
                "H5",
                "H6",
                "H7",
                "H8",
                "H9"
              ]
            }
          ],
          "metadata": {
            "displayCategory": "tipRack",
            "displayName": "Opentrons Flex 96 Tip Rack 1000 µL",
            "displayVolumeUnits": "µL",
            "tags": []
          },
          "namespace": "opentrons",
          "ordering": [
            [
              "A1",
              "B1",
              "C1",
              "D1",
              "E1",
              "F1",
              "G1",
              "H1"
            ],
            [
              "A10",
              "B10",
              "C10",
              "D10",
              "E10",
              "F10",
              "G10",
              "H10"
            ],
            [
              "A11",
              "B11",
              "C11",
              "D11",
              "E11",
              "F11",
              "G11",
              "H11"
            ],
            [
              "A12",
              "B12",
              "C12",
              "D12",
              "E12",
              "F12",
              "G12",
              "H12"
            ],
            [
              "A2",
              "B2",
              "C2",
              "D2",
              "E2",
              "F2",
              "G2",
              "H2"
            ],
            [
              "A3",
              "B3",
              "C3",
              "D3",
              "E3",
              "F3",
              "G3",
              "H3"
            ],
            [
              "A4",
              "B4",
              "C4",
              "D4",
              "E4",
              "F4",
              "G4",
              "H4"
            ],
            [
              "A5",
              "B5",
              "C5",
              "D5",
              "E5",
              "F5",
              "G5",
              "H5"
            ],
            [
              "A6",
              "B6",
              "C6",
              "D6",
              "E6",
              "F6",
              "G6",
              "H6"
            ],
            [
              "A7",
              "B7",
              "C7",
              "D7",
              "E7",
              "F7",
              "G7",
              "H7"
            ],
            [
              "A8",
              "B8",
              "C8",
              "D8",
              "E8",
              "F8",
              "G8",
              "H8"
            ],
            [
              "A9",
              "B9",
              "C9",
              "D9",
              "E9",
              "F9",
              "G9",
              "H9"
            ]
          ],
          "parameters": {
            "format": "96Standard",
            "isMagneticModuleCompatible": false,
            "isTiprack": true,
            "loadName": "opentrons_flex_96_tiprack_1000ul",
            "quirks": [],
            "tipLength": 95.6,
            "tipOverlap": 10.5
          },
          "schemaVersion": 2,
          "stackingOffsetWithLabware": {
            "opentrons_flex_96_tiprack_adapter": {
              "x": 0,
              "y": 0,
              "z": 121
            }
          },
          "stackingOffsetWithModule": {},
          "version": 1,
          "wells": {
            "A1": {
              "depth": 97.5,
              "diameter": 5.47,
              "shape": "circular",
              "totalLiquidVolume": 1000,
              "x": 14.38,
              "y": 74.38,
              "z": 1.5
            },
            "A10": {
              "depth": 97.5,
              "diameter": 5.47,
              "shape": "circular",
              "totalLiquidVolume": 1000,
              "x": 95.38,
              "y": 74.38,
              "z": 1.5
            },
            "A11": {
              "depth": 97.5,
              "diameter": 5.47,
              "shape": "circular",
              "totalLiquidVolume": 1000,
              "x": 104.38,
              "y": 74.38,
              "z": 1.5
            },
            "A12": {
              "depth": 97.5,
              "diameter": 5.47,
              "shape": "circular",
              "totalLiquidVolume": 1000,
              "x": 113.38,
              "y": 74.38,
              "z": 1.5
            },
            "A2": {
              "depth": 97.5,
              "diameter": 5.47,
              "shape": "circular",
              "totalLiquidVolume": 1000,
              "x": 23.38,
              "y": 74.38,
              "z": 1.5
            },
            "A3": {
              "depth": 97.5,
              "diameter": 5.47,
              "shape": "circular",
              "totalLiquidVolume": 1000,
              "x": 32.38,
              "y": 74.38,
              "z": 1.5
            },
            "A4": {
              "depth": 97.5,
              "diameter": 5.47,
              "shape": "circular",
              "totalLiquidVolume": 1000,
              "x": 41.38,
              "y": 74.38,
              "z": 1.5
            },
            "A5": {
              "depth": 97.5,
              "diameter": 5.47,
              "shape": "circular",
              "totalLiquidVolume": 1000,
              "x": 50.38,
              "y": 74.38,
              "z": 1.5
            },
            "A6": {
              "depth": 97.5,
              "diameter": 5.47,
              "shape": "circular",
              "totalLiquidVolume": 1000,
              "x": 59.38,
              "y": 74.38,
              "z": 1.5
            },
            "A7": {
              "depth": 97.5,
              "diameter": 5.47,
              "shape": "circular",
              "totalLiquidVolume": 1000,
              "x": 68.38,
              "y": 74.38,
              "z": 1.5
            },
            "A8": {
              "depth": 97.5,
              "diameter": 5.47,
              "shape": "circular",
              "totalLiquidVolume": 1000,
              "x": 77.38,
              "y": 74.38,
              "z": 1.5
            },
            "A9": {
              "depth": 97.5,
              "diameter": 5.47,
              "shape": "circular",
              "totalLiquidVolume": 1000,
              "x": 86.38,
              "y": 74.38,
              "z": 1.5
            },
            "B1": {
              "depth": 97.5,
              "diameter": 5.47,
              "shape": "circular",
              "totalLiquidVolume": 1000,
              "x": 14.38,
              "y": 65.38,
              "z": 1.5
            },
            "B10": {
              "depth": 97.5,
              "diameter": 5.47,
              "shape": "circular",
              "totalLiquidVolume": 1000,
              "x": 95.38,
              "y": 65.38,
              "z": 1.5
            },
            "B11": {
              "depth": 97.5,
              "diameter": 5.47,
              "shape": "circular",
              "totalLiquidVolume": 1000,
              "x": 104.38,
              "y": 65.38,
              "z": 1.5
            },
            "B12": {
              "depth": 97.5,
              "diameter": 5.47,
              "shape": "circular",
              "totalLiquidVolume": 1000,
              "x": 113.38,
              "y": 65.38,
              "z": 1.5
            },
            "B2": {
              "depth": 97.5,
              "diameter": 5.47,
              "shape": "circular",
              "totalLiquidVolume": 1000,
              "x": 23.38,
              "y": 65.38,
              "z": 1.5
            },
            "B3": {
              "depth": 97.5,
              "diameter": 5.47,
              "shape": "circular",
              "totalLiquidVolume": 1000,
              "x": 32.38,
              "y": 65.38,
              "z": 1.5
            },
            "B4": {
              "depth": 97.5,
              "diameter": 5.47,
              "shape": "circular",
              "totalLiquidVolume": 1000,
              "x": 41.38,
              "y": 65.38,
              "z": 1.5
            },
            "B5": {
              "depth": 97.5,
              "diameter": 5.47,
              "shape": "circular",
              "totalLiquidVolume": 1000,
              "x": 50.38,
              "y": 65.38,
              "z": 1.5
            },
            "B6": {
              "depth": 97.5,
              "diameter": 5.47,
              "shape": "circular",
              "totalLiquidVolume": 1000,
              "x": 59.38,
              "y": 65.38,
              "z": 1.5
            },
            "B7": {
              "depth": 97.5,
              "diameter": 5.47,
              "shape": "circular",
              "totalLiquidVolume": 1000,
              "x": 68.38,
              "y": 65.38,
              "z": 1.5
            },
            "B8": {
              "depth": 97.5,
              "diameter": 5.47,
              "shape": "circular",
              "totalLiquidVolume": 1000,
              "x": 77.38,
              "y": 65.38,
              "z": 1.5
            },
            "B9": {
              "depth": 97.5,
              "diameter": 5.47,
              "shape": "circular",
              "totalLiquidVolume": 1000,
              "x": 86.38,
              "y": 65.38,
              "z": 1.5
            },
            "C1": {
              "depth": 97.5,
              "diameter": 5.47,
              "shape": "circular",
              "totalLiquidVolume": 1000,
              "x": 14.38,
              "y": 56.38,
              "z": 1.5
            },
            "C10": {
              "depth": 97.5,
              "diameter": 5.47,
              "shape": "circular",
              "totalLiquidVolume": 1000,
              "x": 95.38,
              "y": 56.38,
              "z": 1.5
            },
            "C11": {
              "depth": 97.5,
              "diameter": 5.47,
              "shape": "circular",
              "totalLiquidVolume": 1000,
              "x": 104.38,
              "y": 56.38,
              "z": 1.5
            },
            "C12": {
              "depth": 97.5,
              "diameter": 5.47,
              "shape": "circular",
              "totalLiquidVolume": 1000,
              "x": 113.38,
              "y": 56.38,
              "z": 1.5
            },
            "C2": {
              "depth": 97.5,
              "diameter": 5.47,
              "shape": "circular",
              "totalLiquidVolume": 1000,
              "x": 23.38,
              "y": 56.38,
              "z": 1.5
            },
            "C3": {
              "depth": 97.5,
              "diameter": 5.47,
              "shape": "circular",
              "totalLiquidVolume": 1000,
              "x": 32.38,
              "y": 56.38,
              "z": 1.5
            },
            "C4": {
              "depth": 97.5,
              "diameter": 5.47,
              "shape": "circular",
              "totalLiquidVolume": 1000,
              "x": 41.38,
              "y": 56.38,
              "z": 1.5
            },
            "C5": {
              "depth": 97.5,
              "diameter": 5.47,
              "shape": "circular",
              "totalLiquidVolume": 1000,
              "x": 50.38,
              "y": 56.38,
              "z": 1.5
            },
            "C6": {
              "depth": 97.5,
              "diameter": 5.47,
              "shape": "circular",
              "totalLiquidVolume": 1000,
              "x": 59.38,
              "y": 56.38,
              "z": 1.5
            },
            "C7": {
              "depth": 97.5,
              "diameter": 5.47,
              "shape": "circular",
              "totalLiquidVolume": 1000,
              "x": 68.38,
              "y": 56.38,
              "z": 1.5
            },
            "C8": {
              "depth": 97.5,
              "diameter": 5.47,
              "shape": "circular",
              "totalLiquidVolume": 1000,
              "x": 77.38,
              "y": 56.38,
              "z": 1.5
            },
            "C9": {
              "depth": 97.5,
              "diameter": 5.47,
              "shape": "circular",
              "totalLiquidVolume": 1000,
              "x": 86.38,
              "y": 56.38,
              "z": 1.5
            },
            "D1": {
              "depth": 97.5,
              "diameter": 5.47,
              "shape": "circular",
              "totalLiquidVolume": 1000,
              "x": 14.38,
              "y": 47.38,
              "z": 1.5
            },
            "D10": {
              "depth": 97.5,
              "diameter": 5.47,
              "shape": "circular",
              "totalLiquidVolume": 1000,
              "x": 95.38,
              "y": 47.38,
              "z": 1.5
            },
            "D11": {
              "depth": 97.5,
              "diameter": 5.47,
              "shape": "circular",
              "totalLiquidVolume": 1000,
              "x": 104.38,
              "y": 47.38,
              "z": 1.5
            },
            "D12": {
              "depth": 97.5,
              "diameter": 5.47,
              "shape": "circular",
              "totalLiquidVolume": 1000,
              "x": 113.38,
              "y": 47.38,
              "z": 1.5
            },
            "D2": {
              "depth": 97.5,
              "diameter": 5.47,
              "shape": "circular",
              "totalLiquidVolume": 1000,
              "x": 23.38,
              "y": 47.38,
              "z": 1.5
            },
            "D3": {
              "depth": 97.5,
              "diameter": 5.47,
              "shape": "circular",
              "totalLiquidVolume": 1000,
              "x": 32.38,
              "y": 47.38,
              "z": 1.5
            },
            "D4": {
              "depth": 97.5,
              "diameter": 5.47,
              "shape": "circular",
              "totalLiquidVolume": 1000,
              "x": 41.38,
              "y": 47.38,
              "z": 1.5
            },
            "D5": {
              "depth": 97.5,
              "diameter": 5.47,
              "shape": "circular",
              "totalLiquidVolume": 1000,
              "x": 50.38,
              "y": 47.38,
              "z": 1.5
            },
            "D6": {
              "depth": 97.5,
              "diameter": 5.47,
              "shape": "circular",
              "totalLiquidVolume": 1000,
              "x": 59.38,
              "y": 47.38,
              "z": 1.5
            },
            "D7": {
              "depth": 97.5,
              "diameter": 5.47,
              "shape": "circular",
              "totalLiquidVolume": 1000,
              "x": 68.38,
              "y": 47.38,
              "z": 1.5
            },
            "D8": {
              "depth": 97.5,
              "diameter": 5.47,
              "shape": "circular",
              "totalLiquidVolume": 1000,
              "x": 77.38,
              "y": 47.38,
              "z": 1.5
            },
            "D9": {
              "depth": 97.5,
              "diameter": 5.47,
              "shape": "circular",
              "totalLiquidVolume": 1000,
              "x": 86.38,
              "y": 47.38,
              "z": 1.5
            },
            "E1": {
              "depth": 97.5,
              "diameter": 5.47,
              "shape": "circular",
              "totalLiquidVolume": 1000,
              "x": 14.38,
              "y": 38.38,
              "z": 1.5
            },
            "E10": {
              "depth": 97.5,
              "diameter": 5.47,
              "shape": "circular",
              "totalLiquidVolume": 1000,
              "x": 95.38,
              "y": 38.38,
              "z": 1.5
            },
            "E11": {
              "depth": 97.5,
              "diameter": 5.47,
              "shape": "circular",
              "totalLiquidVolume": 1000,
              "x": 104.38,
              "y": 38.38,
              "z": 1.5
            },
            "E12": {
              "depth": 97.5,
              "diameter": 5.47,
              "shape": "circular",
              "totalLiquidVolume": 1000,
              "x": 113.38,
              "y": 38.38,
              "z": 1.5
            },
            "E2": {
              "depth": 97.5,
              "diameter": 5.47,
              "shape": "circular",
              "totalLiquidVolume": 1000,
              "x": 23.38,
              "y": 38.38,
              "z": 1.5
            },
            "E3": {
              "depth": 97.5,
              "diameter": 5.47,
              "shape": "circular",
              "totalLiquidVolume": 1000,
              "x": 32.38,
              "y": 38.38,
              "z": 1.5
            },
            "E4": {
              "depth": 97.5,
              "diameter": 5.47,
              "shape": "circular",
              "totalLiquidVolume": 1000,
              "x": 41.38,
              "y": 38.38,
              "z": 1.5
            },
            "E5": {
              "depth": 97.5,
              "diameter": 5.47,
              "shape": "circular",
              "totalLiquidVolume": 1000,
              "x": 50.38,
              "y": 38.38,
              "z": 1.5
            },
            "E6": {
              "depth": 97.5,
              "diameter": 5.47,
              "shape": "circular",
              "totalLiquidVolume": 1000,
              "x": 59.38,
              "y": 38.38,
              "z": 1.5
            },
            "E7": {
              "depth": 97.5,
              "diameter": 5.47,
              "shape": "circular",
              "totalLiquidVolume": 1000,
              "x": 68.38,
              "y": 38.38,
              "z": 1.5
            },
            "E8": {
              "depth": 97.5,
              "diameter": 5.47,
              "shape": "circular",
              "totalLiquidVolume": 1000,
              "x": 77.38,
              "y": 38.38,
              "z": 1.5
            },
            "E9": {
              "depth": 97.5,
              "diameter": 5.47,
              "shape": "circular",
              "totalLiquidVolume": 1000,
              "x": 86.38,
              "y": 38.38,
              "z": 1.5
            },
            "F1": {
              "depth": 97.5,
              "diameter": 5.47,
              "shape": "circular",
              "totalLiquidVolume": 1000,
              "x": 14.38,
              "y": 29.38,
              "z": 1.5
            },
            "F10": {
              "depth": 97.5,
              "diameter": 5.47,
              "shape": "circular",
              "totalLiquidVolume": 1000,
              "x": 95.38,
              "y": 29.38,
              "z": 1.5
            },
            "F11": {
              "depth": 97.5,
              "diameter": 5.47,
              "shape": "circular",
              "totalLiquidVolume": 1000,
              "x": 104.38,
              "y": 29.38,
              "z": 1.5
            },
            "F12": {
              "depth": 97.5,
              "diameter": 5.47,
              "shape": "circular",
              "totalLiquidVolume": 1000,
              "x": 113.38,
              "y": 29.38,
              "z": 1.5
            },
            "F2": {
              "depth": 97.5,
              "diameter": 5.47,
              "shape": "circular",
              "totalLiquidVolume": 1000,
              "x": 23.38,
              "y": 29.38,
              "z": 1.5
            },
            "F3": {
              "depth": 97.5,
              "diameter": 5.47,
              "shape": "circular",
              "totalLiquidVolume": 1000,
              "x": 32.38,
              "y": 29.38,
              "z": 1.5
            },
            "F4": {
              "depth": 97.5,
              "diameter": 5.47,
              "shape": "circular",
              "totalLiquidVolume": 1000,
              "x": 41.38,
              "y": 29.38,
              "z": 1.5
            },
            "F5": {
              "depth": 97.5,
              "diameter": 5.47,
              "shape": "circular",
              "totalLiquidVolume": 1000,
              "x": 50.38,
              "y": 29.38,
              "z": 1.5
            },
            "F6": {
              "depth": 97.5,
              "diameter": 5.47,
              "shape": "circular",
              "totalLiquidVolume": 1000,
              "x": 59.38,
              "y": 29.38,
              "z": 1.5
            },
            "F7": {
              "depth": 97.5,
              "diameter": 5.47,
              "shape": "circular",
              "totalLiquidVolume": 1000,
              "x": 68.38,
              "y": 29.38,
              "z": 1.5
            },
            "F8": {
              "depth": 97.5,
              "diameter": 5.47,
              "shape": "circular",
              "totalLiquidVolume": 1000,
              "x": 77.38,
              "y": 29.38,
              "z": 1.5
            },
            "F9": {
              "depth": 97.5,
              "diameter": 5.47,
              "shape": "circular",
              "totalLiquidVolume": 1000,
              "x": 86.38,
              "y": 29.38,
              "z": 1.5
            },
            "G1": {
              "depth": 97.5,
              "diameter": 5.47,
              "shape": "circular",
              "totalLiquidVolume": 1000,
              "x": 14.38,
              "y": 20.38,
              "z": 1.5
            },
            "G10": {
              "depth": 97.5,
              "diameter": 5.47,
              "shape": "circular",
              "totalLiquidVolume": 1000,
              "x": 95.38,
              "y": 20.38,
              "z": 1.5
            },
            "G11": {
              "depth": 97.5,
              "diameter": 5.47,
              "shape": "circular",
              "totalLiquidVolume": 1000,
              "x": 104.38,
              "y": 20.38,
              "z": 1.5
            },
            "G12": {
              "depth": 97.5,
              "diameter": 5.47,
              "shape": "circular",
              "totalLiquidVolume": 1000,
              "x": 113.38,
              "y": 20.38,
              "z": 1.5
            },
            "G2": {
              "depth": 97.5,
              "diameter": 5.47,
              "shape": "circular",
              "totalLiquidVolume": 1000,
              "x": 23.38,
              "y": 20.38,
              "z": 1.5
            },
            "G3": {
              "depth": 97.5,
              "diameter": 5.47,
              "shape": "circular",
              "totalLiquidVolume": 1000,
              "x": 32.38,
              "y": 20.38,
              "z": 1.5
            },
            "G4": {
              "depth": 97.5,
              "diameter": 5.47,
              "shape": "circular",
              "totalLiquidVolume": 1000,
              "x": 41.38,
              "y": 20.38,
              "z": 1.5
            },
            "G5": {
              "depth": 97.5,
              "diameter": 5.47,
              "shape": "circular",
              "totalLiquidVolume": 1000,
              "x": 50.38,
              "y": 20.38,
              "z": 1.5
            },
            "G6": {
              "depth": 97.5,
              "diameter": 5.47,
              "shape": "circular",
              "totalLiquidVolume": 1000,
              "x": 59.38,
              "y": 20.38,
              "z": 1.5
            },
            "G7": {
              "depth": 97.5,
              "diameter": 5.47,
              "shape": "circular",
              "totalLiquidVolume": 1000,
              "x": 68.38,
              "y": 20.38,
              "z": 1.5
            },
            "G8": {
              "depth": 97.5,
              "diameter": 5.47,
              "shape": "circular",
              "totalLiquidVolume": 1000,
              "x": 77.38,
              "y": 20.38,
              "z": 1.5
            },
            "G9": {
              "depth": 97.5,
              "diameter": 5.47,
              "shape": "circular",
              "totalLiquidVolume": 1000,
              "x": 86.38,
              "y": 20.38,
              "z": 1.5
            },
            "H1": {
              "depth": 97.5,
              "diameter": 5.47,
              "shape": "circular",
              "totalLiquidVolume": 1000,
              "x": 14.38,
              "y": 11.38,
              "z": 1.5
            },
            "H10": {
              "depth": 97.5,
              "diameter": 5.47,
              "shape": "circular",
              "totalLiquidVolume": 1000,
              "x": 95.38,
              "y": 11.38,
              "z": 1.5
            },
            "H11": {
              "depth": 97.5,
              "diameter": 5.47,
              "shape": "circular",
              "totalLiquidVolume": 1000,
              "x": 104.38,
              "y": 11.38,
              "z": 1.5
            },
            "H12": {
              "depth": 97.5,
              "diameter": 5.47,
              "shape": "circular",
              "totalLiquidVolume": 1000,
              "x": 113.38,
              "y": 11.38,
              "z": 1.5
            },
            "H2": {
              "depth": 97.5,
              "diameter": 5.47,
              "shape": "circular",
              "totalLiquidVolume": 1000,
              "x": 23.38,
              "y": 11.38,
              "z": 1.5
            },
            "H3": {
              "depth": 97.5,
              "diameter": 5.47,
              "shape": "circular",
              "totalLiquidVolume": 1000,
              "x": 32.38,
              "y": 11.38,
              "z": 1.5
            },
            "H4": {
              "depth": 97.5,
              "diameter": 5.47,
              "shape": "circular",
              "totalLiquidVolume": 1000,
              "x": 41.38,
              "y": 11.38,
              "z": 1.5
            },
            "H5": {
              "depth": 97.5,
              "diameter": 5.47,
              "shape": "circular",
              "totalLiquidVolume": 1000,
              "x": 50.38,
              "y": 11.38,
              "z": 1.5
            },
            "H6": {
              "depth": 97.5,
              "diameter": 5.47,
              "shape": "circular",
              "totalLiquidVolume": 1000,
              "x": 59.38,
              "y": 11.38,
              "z": 1.5
            },
            "H7": {
              "depth": 97.5,
              "diameter": 5.47,
              "shape": "circular",
              "totalLiquidVolume": 1000,
              "x": 68.38,
              "y": 11.38,
              "z": 1.5
            },
            "H8": {
              "depth": 97.5,
              "diameter": 5.47,
              "shape": "circular",
              "totalLiquidVolume": 1000,
              "x": 77.38,
              "y": 11.38,
              "z": 1.5
            },
            "H9": {
              "depth": 97.5,
              "diameter": 5.47,
              "shape": "circular",
              "totalLiquidVolume": 1000,
              "x": 86.38,
              "y": 11.38,
              "z": 1.5
            }
          }
        },
        "labwareId": "UUID",
        "locationSequence": [
          {
            "addressableAreaName": "C3",
            "kind": "onAddressableArea"
          },
          {
            "cutoutId": "cutoutC3",
            "kind": "onCutoutFixture",
            "possibleCutoutFixtureIds": [
              "flexStackerModuleV1",
              "singleRightSlot",
              "stagingAreaRightSlot"
            ]
          }
        ]
      },
      "startedAt": "TIMESTAMP",
      "status": "succeeded"
    },
    {
      "commandType": "loadLabware",
      "completedAt": "TIMESTAMP",
      "createdAt": "TIMESTAMP",
      "id": "UUID",
      "key": "26fd355fdb8b0c88fb550b0f1f1efd5d",
      "notes": [],
      "params": {
        "loadName": "opentrons_flex_96_tiprack_1000ul",
        "location": {
          "addressableAreaName": "C4"
        },
        "namespace": "opentrons",
        "version": 1
      },
      "result": {
        "definition": {
          "allowedRoles": [],
          "brand": {
            "brand": "Opentrons",
            "brandId": []
          },
          "cornerOffsetFromSlot": {
            "x": 0,
            "y": 0,
            "z": 0
          },
          "dimensions": {
            "xDimension": 127.75,
            "yDimension": 85.75,
            "zDimension": 99
          },
          "gripForce": 16.0,
          "gripHeightFromLabwareBottom": 23.9,
          "gripperOffsets": {},
          "groups": [
            {
              "metadata": {},
              "wells": [
                "A1",
                "A10",
                "A11",
                "A12",
                "A2",
                "A3",
                "A4",
                "A5",
                "A6",
                "A7",
                "A8",
                "A9",
                "B1",
                "B10",
                "B11",
                "B12",
                "B2",
                "B3",
                "B4",
                "B5",
                "B6",
                "B7",
                "B8",
                "B9",
                "C1",
                "C10",
                "C11",
                "C12",
                "C2",
                "C3",
                "C4",
                "C5",
                "C6",
                "C7",
                "C8",
                "C9",
                "D1",
                "D10",
                "D11",
                "D12",
                "D2",
                "D3",
                "D4",
                "D5",
                "D6",
                "D7",
                "D8",
                "D9",
                "E1",
                "E10",
                "E11",
                "E12",
                "E2",
                "E3",
                "E4",
                "E5",
                "E6",
                "E7",
                "E8",
                "E9",
                "F1",
                "F10",
                "F11",
                "F12",
                "F2",
                "F3",
                "F4",
                "F5",
                "F6",
                "F7",
                "F8",
                "F9",
                "G1",
                "G10",
                "G11",
                "G12",
                "G2",
                "G3",
                "G4",
                "G5",
                "G6",
                "G7",
                "G8",
                "G9",
                "H1",
                "H10",
                "H11",
                "H12",
                "H2",
                "H3",
                "H4",
                "H5",
                "H6",
                "H7",
                "H8",
                "H9"
              ]
            }
          ],
          "metadata": {
            "displayCategory": "tipRack",
            "displayName": "Opentrons Flex 96 Tip Rack 1000 µL",
            "displayVolumeUnits": "µL",
            "tags": []
          },
          "namespace": "opentrons",
          "ordering": [
            [
              "A1",
              "B1",
              "C1",
              "D1",
              "E1",
              "F1",
              "G1",
              "H1"
            ],
            [
              "A10",
              "B10",
              "C10",
              "D10",
              "E10",
              "F10",
              "G10",
              "H10"
            ],
            [
              "A11",
              "B11",
              "C11",
              "D11",
              "E11",
              "F11",
              "G11",
              "H11"
            ],
            [
              "A12",
              "B12",
              "C12",
              "D12",
              "E12",
              "F12",
              "G12",
              "H12"
            ],
            [
              "A2",
              "B2",
              "C2",
              "D2",
              "E2",
              "F2",
              "G2",
              "H2"
            ],
            [
              "A3",
              "B3",
              "C3",
              "D3",
              "E3",
              "F3",
              "G3",
              "H3"
            ],
            [
              "A4",
              "B4",
              "C4",
              "D4",
              "E4",
              "F4",
              "G4",
              "H4"
            ],
            [
              "A5",
              "B5",
              "C5",
              "D5",
              "E5",
              "F5",
              "G5",
              "H5"
            ],
            [
              "A6",
              "B6",
              "C6",
              "D6",
              "E6",
              "F6",
              "G6",
              "H6"
            ],
            [
              "A7",
              "B7",
              "C7",
              "D7",
              "E7",
              "F7",
              "G7",
              "H7"
            ],
            [
              "A8",
              "B8",
              "C8",
              "D8",
              "E8",
              "F8",
              "G8",
              "H8"
            ],
            [
              "A9",
              "B9",
              "C9",
              "D9",
              "E9",
              "F9",
              "G9",
              "H9"
            ]
          ],
          "parameters": {
            "format": "96Standard",
            "isMagneticModuleCompatible": false,
            "isTiprack": true,
            "loadName": "opentrons_flex_96_tiprack_1000ul",
            "quirks": [],
            "tipLength": 95.6,
            "tipOverlap": 10.5
          },
          "schemaVersion": 2,
          "stackingOffsetWithLabware": {
            "opentrons_flex_96_tiprack_adapter": {
              "x": 0,
              "y": 0,
              "z": 121
            }
          },
          "stackingOffsetWithModule": {},
          "version": 1,
          "wells": {
            "A1": {
              "depth": 97.5,
              "diameter": 5.47,
              "shape": "circular",
              "totalLiquidVolume": 1000,
              "x": 14.38,
              "y": 74.38,
              "z": 1.5
            },
            "A10": {
              "depth": 97.5,
              "diameter": 5.47,
              "shape": "circular",
              "totalLiquidVolume": 1000,
              "x": 95.38,
              "y": 74.38,
              "z": 1.5
            },
            "A11": {
              "depth": 97.5,
              "diameter": 5.47,
              "shape": "circular",
              "totalLiquidVolume": 1000,
              "x": 104.38,
              "y": 74.38,
              "z": 1.5
            },
            "A12": {
              "depth": 97.5,
              "diameter": 5.47,
              "shape": "circular",
              "totalLiquidVolume": 1000,
              "x": 113.38,
              "y": 74.38,
              "z": 1.5
            },
            "A2": {
              "depth": 97.5,
              "diameter": 5.47,
              "shape": "circular",
              "totalLiquidVolume": 1000,
              "x": 23.38,
              "y": 74.38,
              "z": 1.5
            },
            "A3": {
              "depth": 97.5,
              "diameter": 5.47,
              "shape": "circular",
              "totalLiquidVolume": 1000,
              "x": 32.38,
              "y": 74.38,
              "z": 1.5
            },
            "A4": {
              "depth": 97.5,
              "diameter": 5.47,
              "shape": "circular",
              "totalLiquidVolume": 1000,
              "x": 41.38,
              "y": 74.38,
              "z": 1.5
            },
            "A5": {
              "depth": 97.5,
              "diameter": 5.47,
              "shape": "circular",
              "totalLiquidVolume": 1000,
              "x": 50.38,
              "y": 74.38,
              "z": 1.5
            },
            "A6": {
              "depth": 97.5,
              "diameter": 5.47,
              "shape": "circular",
              "totalLiquidVolume": 1000,
              "x": 59.38,
              "y": 74.38,
              "z": 1.5
            },
            "A7": {
              "depth": 97.5,
              "diameter": 5.47,
              "shape": "circular",
              "totalLiquidVolume": 1000,
              "x": 68.38,
              "y": 74.38,
              "z": 1.5
            },
            "A8": {
              "depth": 97.5,
              "diameter": 5.47,
              "shape": "circular",
              "totalLiquidVolume": 1000,
              "x": 77.38,
              "y": 74.38,
              "z": 1.5
            },
            "A9": {
              "depth": 97.5,
              "diameter": 5.47,
              "shape": "circular",
              "totalLiquidVolume": 1000,
              "x": 86.38,
              "y": 74.38,
              "z": 1.5
            },
            "B1": {
              "depth": 97.5,
              "diameter": 5.47,
              "shape": "circular",
              "totalLiquidVolume": 1000,
              "x": 14.38,
              "y": 65.38,
              "z": 1.5
            },
            "B10": {
              "depth": 97.5,
              "diameter": 5.47,
              "shape": "circular",
              "totalLiquidVolume": 1000,
              "x": 95.38,
              "y": 65.38,
              "z": 1.5
            },
            "B11": {
              "depth": 97.5,
              "diameter": 5.47,
              "shape": "circular",
              "totalLiquidVolume": 1000,
              "x": 104.38,
              "y": 65.38,
              "z": 1.5
            },
            "B12": {
              "depth": 97.5,
              "diameter": 5.47,
              "shape": "circular",
              "totalLiquidVolume": 1000,
              "x": 113.38,
              "y": 65.38,
              "z": 1.5
            },
            "B2": {
              "depth": 97.5,
              "diameter": 5.47,
              "shape": "circular",
              "totalLiquidVolume": 1000,
              "x": 23.38,
              "y": 65.38,
              "z": 1.5
            },
            "B3": {
              "depth": 97.5,
              "diameter": 5.47,
              "shape": "circular",
              "totalLiquidVolume": 1000,
              "x": 32.38,
              "y": 65.38,
              "z": 1.5
            },
            "B4": {
              "depth": 97.5,
              "diameter": 5.47,
              "shape": "circular",
              "totalLiquidVolume": 1000,
              "x": 41.38,
              "y": 65.38,
              "z": 1.5
            },
            "B5": {
              "depth": 97.5,
              "diameter": 5.47,
              "shape": "circular",
              "totalLiquidVolume": 1000,
              "x": 50.38,
              "y": 65.38,
              "z": 1.5
            },
            "B6": {
              "depth": 97.5,
              "diameter": 5.47,
              "shape": "circular",
              "totalLiquidVolume": 1000,
              "x": 59.38,
              "y": 65.38,
              "z": 1.5
            },
            "B7": {
              "depth": 97.5,
              "diameter": 5.47,
              "shape": "circular",
              "totalLiquidVolume": 1000,
              "x": 68.38,
              "y": 65.38,
              "z": 1.5
            },
            "B8": {
              "depth": 97.5,
              "diameter": 5.47,
              "shape": "circular",
              "totalLiquidVolume": 1000,
              "x": 77.38,
              "y": 65.38,
              "z": 1.5
            },
            "B9": {
              "depth": 97.5,
              "diameter": 5.47,
              "shape": "circular",
              "totalLiquidVolume": 1000,
              "x": 86.38,
              "y": 65.38,
              "z": 1.5
            },
            "C1": {
              "depth": 97.5,
              "diameter": 5.47,
              "shape": "circular",
              "totalLiquidVolume": 1000,
              "x": 14.38,
              "y": 56.38,
              "z": 1.5
            },
            "C10": {
              "depth": 97.5,
              "diameter": 5.47,
              "shape": "circular",
              "totalLiquidVolume": 1000,
              "x": 95.38,
              "y": 56.38,
              "z": 1.5
            },
            "C11": {
              "depth": 97.5,
              "diameter": 5.47,
              "shape": "circular",
              "totalLiquidVolume": 1000,
              "x": 104.38,
              "y": 56.38,
              "z": 1.5
            },
            "C12": {
              "depth": 97.5,
              "diameter": 5.47,
              "shape": "circular",
              "totalLiquidVolume": 1000,
              "x": 113.38,
              "y": 56.38,
              "z": 1.5
            },
            "C2": {
              "depth": 97.5,
              "diameter": 5.47,
              "shape": "circular",
              "totalLiquidVolume": 1000,
              "x": 23.38,
              "y": 56.38,
              "z": 1.5
            },
            "C3": {
              "depth": 97.5,
              "diameter": 5.47,
              "shape": "circular",
              "totalLiquidVolume": 1000,
              "x": 32.38,
              "y": 56.38,
              "z": 1.5
            },
            "C4": {
              "depth": 97.5,
              "diameter": 5.47,
              "shape": "circular",
              "totalLiquidVolume": 1000,
              "x": 41.38,
              "y": 56.38,
              "z": 1.5
            },
            "C5": {
              "depth": 97.5,
              "diameter": 5.47,
              "shape": "circular",
              "totalLiquidVolume": 1000,
              "x": 50.38,
              "y": 56.38,
              "z": 1.5
            },
            "C6": {
              "depth": 97.5,
              "diameter": 5.47,
              "shape": "circular",
              "totalLiquidVolume": 1000,
              "x": 59.38,
              "y": 56.38,
              "z": 1.5
            },
            "C7": {
              "depth": 97.5,
              "diameter": 5.47,
              "shape": "circular",
              "totalLiquidVolume": 1000,
              "x": 68.38,
              "y": 56.38,
              "z": 1.5
            },
            "C8": {
              "depth": 97.5,
              "diameter": 5.47,
              "shape": "circular",
              "totalLiquidVolume": 1000,
              "x": 77.38,
              "y": 56.38,
              "z": 1.5
            },
            "C9": {
              "depth": 97.5,
              "diameter": 5.47,
              "shape": "circular",
              "totalLiquidVolume": 1000,
              "x": 86.38,
              "y": 56.38,
              "z": 1.5
            },
            "D1": {
              "depth": 97.5,
              "diameter": 5.47,
              "shape": "circular",
              "totalLiquidVolume": 1000,
              "x": 14.38,
              "y": 47.38,
              "z": 1.5
            },
            "D10": {
              "depth": 97.5,
              "diameter": 5.47,
              "shape": "circular",
              "totalLiquidVolume": 1000,
              "x": 95.38,
              "y": 47.38,
              "z": 1.5
            },
            "D11": {
              "depth": 97.5,
              "diameter": 5.47,
              "shape": "circular",
              "totalLiquidVolume": 1000,
              "x": 104.38,
              "y": 47.38,
              "z": 1.5
            },
            "D12": {
              "depth": 97.5,
              "diameter": 5.47,
              "shape": "circular",
              "totalLiquidVolume": 1000,
              "x": 113.38,
              "y": 47.38,
              "z": 1.5
            },
            "D2": {
              "depth": 97.5,
              "diameter": 5.47,
              "shape": "circular",
              "totalLiquidVolume": 1000,
              "x": 23.38,
              "y": 47.38,
              "z": 1.5
            },
            "D3": {
              "depth": 97.5,
              "diameter": 5.47,
              "shape": "circular",
              "totalLiquidVolume": 1000,
              "x": 32.38,
              "y": 47.38,
              "z": 1.5
            },
            "D4": {
              "depth": 97.5,
              "diameter": 5.47,
              "shape": "circular",
              "totalLiquidVolume": 1000,
              "x": 41.38,
              "y": 47.38,
              "z": 1.5
            },
            "D5": {
              "depth": 97.5,
              "diameter": 5.47,
              "shape": "circular",
              "totalLiquidVolume": 1000,
              "x": 50.38,
              "y": 47.38,
              "z": 1.5
            },
            "D6": {
              "depth": 97.5,
              "diameter": 5.47,
              "shape": "circular",
              "totalLiquidVolume": 1000,
              "x": 59.38,
              "y": 47.38,
              "z": 1.5
            },
            "D7": {
              "depth": 97.5,
              "diameter": 5.47,
              "shape": "circular",
              "totalLiquidVolume": 1000,
              "x": 68.38,
              "y": 47.38,
              "z": 1.5
            },
            "D8": {
              "depth": 97.5,
              "diameter": 5.47,
              "shape": "circular",
              "totalLiquidVolume": 1000,
              "x": 77.38,
              "y": 47.38,
              "z": 1.5
            },
            "D9": {
              "depth": 97.5,
              "diameter": 5.47,
              "shape": "circular",
              "totalLiquidVolume": 1000,
              "x": 86.38,
              "y": 47.38,
              "z": 1.5
            },
            "E1": {
              "depth": 97.5,
              "diameter": 5.47,
              "shape": "circular",
              "totalLiquidVolume": 1000,
              "x": 14.38,
              "y": 38.38,
              "z": 1.5
            },
            "E10": {
              "depth": 97.5,
              "diameter": 5.47,
              "shape": "circular",
              "totalLiquidVolume": 1000,
              "x": 95.38,
              "y": 38.38,
              "z": 1.5
            },
            "E11": {
              "depth": 97.5,
              "diameter": 5.47,
              "shape": "circular",
              "totalLiquidVolume": 1000,
              "x": 104.38,
              "y": 38.38,
              "z": 1.5
            },
            "E12": {
              "depth": 97.5,
              "diameter": 5.47,
              "shape": "circular",
              "totalLiquidVolume": 1000,
              "x": 113.38,
              "y": 38.38,
              "z": 1.5
            },
            "E2": {
              "depth": 97.5,
              "diameter": 5.47,
              "shape": "circular",
              "totalLiquidVolume": 1000,
              "x": 23.38,
              "y": 38.38,
              "z": 1.5
            },
            "E3": {
              "depth": 97.5,
              "diameter": 5.47,
              "shape": "circular",
              "totalLiquidVolume": 1000,
              "x": 32.38,
              "y": 38.38,
              "z": 1.5
            },
            "E4": {
              "depth": 97.5,
              "diameter": 5.47,
              "shape": "circular",
              "totalLiquidVolume": 1000,
              "x": 41.38,
              "y": 38.38,
              "z": 1.5
            },
            "E5": {
              "depth": 97.5,
              "diameter": 5.47,
              "shape": "circular",
              "totalLiquidVolume": 1000,
              "x": 50.38,
              "y": 38.38,
              "z": 1.5
            },
            "E6": {
              "depth": 97.5,
              "diameter": 5.47,
              "shape": "circular",
              "totalLiquidVolume": 1000,
              "x": 59.38,
              "y": 38.38,
              "z": 1.5
            },
            "E7": {
              "depth": 97.5,
              "diameter": 5.47,
              "shape": "circular",
              "totalLiquidVolume": 1000,
              "x": 68.38,
              "y": 38.38,
              "z": 1.5
            },
            "E8": {
              "depth": 97.5,
              "diameter": 5.47,
              "shape": "circular",
              "totalLiquidVolume": 1000,
              "x": 77.38,
              "y": 38.38,
              "z": 1.5
            },
            "E9": {
              "depth": 97.5,
              "diameter": 5.47,
              "shape": "circular",
              "totalLiquidVolume": 1000,
              "x": 86.38,
              "y": 38.38,
              "z": 1.5
            },
            "F1": {
              "depth": 97.5,
              "diameter": 5.47,
              "shape": "circular",
              "totalLiquidVolume": 1000,
              "x": 14.38,
              "y": 29.38,
              "z": 1.5
            },
            "F10": {
              "depth": 97.5,
              "diameter": 5.47,
              "shape": "circular",
              "totalLiquidVolume": 1000,
              "x": 95.38,
              "y": 29.38,
              "z": 1.5
            },
            "F11": {
              "depth": 97.5,
              "diameter": 5.47,
              "shape": "circular",
              "totalLiquidVolume": 1000,
              "x": 104.38,
              "y": 29.38,
              "z": 1.5
            },
            "F12": {
              "depth": 97.5,
              "diameter": 5.47,
              "shape": "circular",
              "totalLiquidVolume": 1000,
              "x": 113.38,
              "y": 29.38,
              "z": 1.5
            },
            "F2": {
              "depth": 97.5,
              "diameter": 5.47,
              "shape": "circular",
              "totalLiquidVolume": 1000,
              "x": 23.38,
              "y": 29.38,
              "z": 1.5
            },
            "F3": {
              "depth": 97.5,
              "diameter": 5.47,
              "shape": "circular",
              "totalLiquidVolume": 1000,
              "x": 32.38,
              "y": 29.38,
              "z": 1.5
            },
            "F4": {
              "depth": 97.5,
              "diameter": 5.47,
              "shape": "circular",
              "totalLiquidVolume": 1000,
              "x": 41.38,
              "y": 29.38,
              "z": 1.5
            },
            "F5": {
              "depth": 97.5,
              "diameter": 5.47,
              "shape": "circular",
              "totalLiquidVolume": 1000,
              "x": 50.38,
              "y": 29.38,
              "z": 1.5
            },
            "F6": {
              "depth": 97.5,
              "diameter": 5.47,
              "shape": "circular",
              "totalLiquidVolume": 1000,
              "x": 59.38,
              "y": 29.38,
              "z": 1.5
            },
            "F7": {
              "depth": 97.5,
              "diameter": 5.47,
              "shape": "circular",
              "totalLiquidVolume": 1000,
              "x": 68.38,
              "y": 29.38,
              "z": 1.5
            },
            "F8": {
              "depth": 97.5,
              "diameter": 5.47,
              "shape": "circular",
              "totalLiquidVolume": 1000,
              "x": 77.38,
              "y": 29.38,
              "z": 1.5
            },
            "F9": {
              "depth": 97.5,
              "diameter": 5.47,
              "shape": "circular",
              "totalLiquidVolume": 1000,
              "x": 86.38,
              "y": 29.38,
              "z": 1.5
            },
            "G1": {
              "depth": 97.5,
              "diameter": 5.47,
              "shape": "circular",
              "totalLiquidVolume": 1000,
              "x": 14.38,
              "y": 20.38,
              "z": 1.5
            },
            "G10": {
              "depth": 97.5,
              "diameter": 5.47,
              "shape": "circular",
              "totalLiquidVolume": 1000,
              "x": 95.38,
              "y": 20.38,
              "z": 1.5
            },
            "G11": {
              "depth": 97.5,
              "diameter": 5.47,
              "shape": "circular",
              "totalLiquidVolume": 1000,
              "x": 104.38,
              "y": 20.38,
              "z": 1.5
            },
            "G12": {
              "depth": 97.5,
              "diameter": 5.47,
              "shape": "circular",
              "totalLiquidVolume": 1000,
              "x": 113.38,
              "y": 20.38,
              "z": 1.5
            },
            "G2": {
              "depth": 97.5,
              "diameter": 5.47,
              "shape": "circular",
              "totalLiquidVolume": 1000,
              "x": 23.38,
              "y": 20.38,
              "z": 1.5
            },
            "G3": {
              "depth": 97.5,
              "diameter": 5.47,
              "shape": "circular",
              "totalLiquidVolume": 1000,
              "x": 32.38,
              "y": 20.38,
              "z": 1.5
            },
            "G4": {
              "depth": 97.5,
              "diameter": 5.47,
              "shape": "circular",
              "totalLiquidVolume": 1000,
              "x": 41.38,
              "y": 20.38,
              "z": 1.5
            },
            "G5": {
              "depth": 97.5,
              "diameter": 5.47,
              "shape": "circular",
              "totalLiquidVolume": 1000,
              "x": 50.38,
              "y": 20.38,
              "z": 1.5
            },
            "G6": {
              "depth": 97.5,
              "diameter": 5.47,
              "shape": "circular",
              "totalLiquidVolume": 1000,
              "x": 59.38,
              "y": 20.38,
              "z": 1.5
            },
            "G7": {
              "depth": 97.5,
              "diameter": 5.47,
              "shape": "circular",
              "totalLiquidVolume": 1000,
              "x": 68.38,
              "y": 20.38,
              "z": 1.5
            },
            "G8": {
              "depth": 97.5,
              "diameter": 5.47,
              "shape": "circular",
              "totalLiquidVolume": 1000,
              "x": 77.38,
              "y": 20.38,
              "z": 1.5
            },
            "G9": {
              "depth": 97.5,
              "diameter": 5.47,
              "shape": "circular",
              "totalLiquidVolume": 1000,
              "x": 86.38,
              "y": 20.38,
              "z": 1.5
            },
            "H1": {
              "depth": 97.5,
              "diameter": 5.47,
              "shape": "circular",
              "totalLiquidVolume": 1000,
              "x": 14.38,
              "y": 11.38,
              "z": 1.5
            },
            "H10": {
              "depth": 97.5,
              "diameter": 5.47,
              "shape": "circular",
              "totalLiquidVolume": 1000,
              "x": 95.38,
              "y": 11.38,
              "z": 1.5
            },
            "H11": {
              "depth": 97.5,
              "diameter": 5.47,
              "shape": "circular",
              "totalLiquidVolume": 1000,
              "x": 104.38,
              "y": 11.38,
              "z": 1.5
            },
            "H12": {
              "depth": 97.5,
              "diameter": 5.47,
              "shape": "circular",
              "totalLiquidVolume": 1000,
              "x": 113.38,
              "y": 11.38,
              "z": 1.5
            },
            "H2": {
              "depth": 97.5,
              "diameter": 5.47,
              "shape": "circular",
              "totalLiquidVolume": 1000,
              "x": 23.38,
              "y": 11.38,
              "z": 1.5
            },
            "H3": {
              "depth": 97.5,
              "diameter": 5.47,
              "shape": "circular",
              "totalLiquidVolume": 1000,
              "x": 32.38,
              "y": 11.38,
              "z": 1.5
            },
            "H4": {
              "depth": 97.5,
              "diameter": 5.47,
              "shape": "circular",
              "totalLiquidVolume": 1000,
              "x": 41.38,
              "y": 11.38,
              "z": 1.5
            },
            "H5": {
              "depth": 97.5,
              "diameter": 5.47,
              "shape": "circular",
              "totalLiquidVolume": 1000,
              "x": 50.38,
              "y": 11.38,
              "z": 1.5
            },
            "H6": {
              "depth": 97.5,
              "diameter": 5.47,
              "shape": "circular",
              "totalLiquidVolume": 1000,
              "x": 59.38,
              "y": 11.38,
              "z": 1.5
            },
            "H7": {
              "depth": 97.5,
              "diameter": 5.47,
              "shape": "circular",
              "totalLiquidVolume": 1000,
              "x": 68.38,
              "y": 11.38,
              "z": 1.5
            },
            "H8": {
              "depth": 97.5,
              "diameter": 5.47,
              "shape": "circular",
              "totalLiquidVolume": 1000,
              "x": 77.38,
              "y": 11.38,
              "z": 1.5
            },
            "H9": {
              "depth": 97.5,
              "diameter": 5.47,
              "shape": "circular",
              "totalLiquidVolume": 1000,
              "x": 86.38,
              "y": 11.38,
              "z": 1.5
            }
          }
        },
        "labwareId": "UUID",
        "locationSequence": [
          {
            "addressableAreaName": "C4",
            "kind": "onAddressableArea"
          },
          {
            "cutoutId": "cutoutC3",
            "kind": "onCutoutFixture",
            "possibleCutoutFixtureIds": [
              "stagingAreaRightSlot"
            ]
          }
        ]
      },
      "startedAt": "TIMESTAMP",
      "status": "succeeded"
    },
    {
      "commandType": "loadLabware",
      "completedAt": "TIMESTAMP",
      "createdAt": "TIMESTAMP",
      "id": "UUID",
      "key": "8536492bbcebe772a2f733df19c99c4f",
      "notes": [],
      "params": {
        "loadName": "opentrons_flex_96_tiprack_1000ul",
        "location": "offDeck",
        "namespace": "opentrons",
        "version": 1
      },
      "result": {
        "definition": {
          "allowedRoles": [],
          "brand": {
            "brand": "Opentrons",
            "brandId": []
          },
          "cornerOffsetFromSlot": {
            "x": 0,
            "y": 0,
            "z": 0
          },
          "dimensions": {
            "xDimension": 127.75,
            "yDimension": 85.75,
            "zDimension": 99
          },
          "gripForce": 16.0,
          "gripHeightFromLabwareBottom": 23.9,
          "gripperOffsets": {},
          "groups": [
            {
              "metadata": {},
              "wells": [
                "A1",
                "A10",
                "A11",
                "A12",
                "A2",
                "A3",
                "A4",
                "A5",
                "A6",
                "A7",
                "A8",
                "A9",
                "B1",
                "B10",
                "B11",
                "B12",
                "B2",
                "B3",
                "B4",
                "B5",
                "B6",
                "B7",
                "B8",
                "B9",
                "C1",
                "C10",
                "C11",
                "C12",
                "C2",
                "C3",
                "C4",
                "C5",
                "C6",
                "C7",
                "C8",
                "C9",
                "D1",
                "D10",
                "D11",
                "D12",
                "D2",
                "D3",
                "D4",
                "D5",
                "D6",
                "D7",
                "D8",
                "D9",
                "E1",
                "E10",
                "E11",
                "E12",
                "E2",
                "E3",
                "E4",
                "E5",
                "E6",
                "E7",
                "E8",
                "E9",
                "F1",
                "F10",
                "F11",
                "F12",
                "F2",
                "F3",
                "F4",
                "F5",
                "F6",
                "F7",
                "F8",
                "F9",
                "G1",
                "G10",
                "G11",
                "G12",
                "G2",
                "G3",
                "G4",
                "G5",
                "G6",
                "G7",
                "G8",
                "G9",
                "H1",
                "H10",
                "H11",
                "H12",
                "H2",
                "H3",
                "H4",
                "H5",
                "H6",
                "H7",
                "H8",
                "H9"
              ]
            }
          ],
          "metadata": {
            "displayCategory": "tipRack",
            "displayName": "Opentrons Flex 96 Tip Rack 1000 µL",
            "displayVolumeUnits": "µL",
            "tags": []
          },
          "namespace": "opentrons",
          "ordering": [
            [
              "A1",
              "B1",
              "C1",
              "D1",
              "E1",
              "F1",
              "G1",
              "H1"
            ],
            [
              "A10",
              "B10",
              "C10",
              "D10",
              "E10",
              "F10",
              "G10",
              "H10"
            ],
            [
              "A11",
              "B11",
              "C11",
              "D11",
              "E11",
              "F11",
              "G11",
              "H11"
            ],
            [
              "A12",
              "B12",
              "C12",
              "D12",
              "E12",
              "F12",
              "G12",
              "H12"
            ],
            [
              "A2",
              "B2",
              "C2",
              "D2",
              "E2",
              "F2",
              "G2",
              "H2"
            ],
            [
              "A3",
              "B3",
              "C3",
              "D3",
              "E3",
              "F3",
              "G3",
              "H3"
            ],
            [
              "A4",
              "B4",
              "C4",
              "D4",
              "E4",
              "F4",
              "G4",
              "H4"
            ],
            [
              "A5",
              "B5",
              "C5",
              "D5",
              "E5",
              "F5",
              "G5",
              "H5"
            ],
            [
              "A6",
              "B6",
              "C6",
              "D6",
              "E6",
              "F6",
              "G6",
              "H6"
            ],
            [
              "A7",
              "B7",
              "C7",
              "D7",
              "E7",
              "F7",
              "G7",
              "H7"
            ],
            [
              "A8",
              "B8",
              "C8",
              "D8",
              "E8",
              "F8",
              "G8",
              "H8"
            ],
            [
              "A9",
              "B9",
              "C9",
              "D9",
              "E9",
              "F9",
              "G9",
              "H9"
            ]
          ],
          "parameters": {
            "format": "96Standard",
            "isMagneticModuleCompatible": false,
            "isTiprack": true,
            "loadName": "opentrons_flex_96_tiprack_1000ul",
            "quirks": [],
            "tipLength": 95.6,
            "tipOverlap": 10.5
          },
          "schemaVersion": 2,
          "stackingOffsetWithLabware": {
            "opentrons_flex_96_tiprack_adapter": {
              "x": 0,
              "y": 0,
              "z": 121
            }
          },
          "stackingOffsetWithModule": {},
          "version": 1,
          "wells": {
            "A1": {
              "depth": 97.5,
              "diameter": 5.47,
              "shape": "circular",
              "totalLiquidVolume": 1000,
              "x": 14.38,
              "y": 74.38,
              "z": 1.5
            },
            "A10": {
              "depth": 97.5,
              "diameter": 5.47,
              "shape": "circular",
              "totalLiquidVolume": 1000,
              "x": 95.38,
              "y": 74.38,
              "z": 1.5
            },
            "A11": {
              "depth": 97.5,
              "diameter": 5.47,
              "shape": "circular",
              "totalLiquidVolume": 1000,
              "x": 104.38,
              "y": 74.38,
              "z": 1.5
            },
            "A12": {
              "depth": 97.5,
              "diameter": 5.47,
              "shape": "circular",
              "totalLiquidVolume": 1000,
              "x": 113.38,
              "y": 74.38,
              "z": 1.5
            },
            "A2": {
              "depth": 97.5,
              "diameter": 5.47,
              "shape": "circular",
              "totalLiquidVolume": 1000,
              "x": 23.38,
              "y": 74.38,
              "z": 1.5
            },
            "A3": {
              "depth": 97.5,
              "diameter": 5.47,
              "shape": "circular",
              "totalLiquidVolume": 1000,
              "x": 32.38,
              "y": 74.38,
              "z": 1.5
            },
            "A4": {
              "depth": 97.5,
              "diameter": 5.47,
              "shape": "circular",
              "totalLiquidVolume": 1000,
              "x": 41.38,
              "y": 74.38,
              "z": 1.5
            },
            "A5": {
              "depth": 97.5,
              "diameter": 5.47,
              "shape": "circular",
              "totalLiquidVolume": 1000,
              "x": 50.38,
              "y": 74.38,
              "z": 1.5
            },
            "A6": {
              "depth": 97.5,
              "diameter": 5.47,
              "shape": "circular",
              "totalLiquidVolume": 1000,
              "x": 59.38,
              "y": 74.38,
              "z": 1.5
            },
            "A7": {
              "depth": 97.5,
              "diameter": 5.47,
              "shape": "circular",
              "totalLiquidVolume": 1000,
              "x": 68.38,
              "y": 74.38,
              "z": 1.5
            },
            "A8": {
              "depth": 97.5,
              "diameter": 5.47,
              "shape": "circular",
              "totalLiquidVolume": 1000,
              "x": 77.38,
              "y": 74.38,
              "z": 1.5
            },
            "A9": {
              "depth": 97.5,
              "diameter": 5.47,
              "shape": "circular",
              "totalLiquidVolume": 1000,
              "x": 86.38,
              "y": 74.38,
              "z": 1.5
            },
            "B1": {
              "depth": 97.5,
              "diameter": 5.47,
              "shape": "circular",
              "totalLiquidVolume": 1000,
              "x": 14.38,
              "y": 65.38,
              "z": 1.5
            },
            "B10": {
              "depth": 97.5,
              "diameter": 5.47,
              "shape": "circular",
              "totalLiquidVolume": 1000,
              "x": 95.38,
              "y": 65.38,
              "z": 1.5
            },
            "B11": {
              "depth": 97.5,
              "diameter": 5.47,
              "shape": "circular",
              "totalLiquidVolume": 1000,
              "x": 104.38,
              "y": 65.38,
              "z": 1.5
            },
            "B12": {
              "depth": 97.5,
              "diameter": 5.47,
              "shape": "circular",
              "totalLiquidVolume": 1000,
              "x": 113.38,
              "y": 65.38,
              "z": 1.5
            },
            "B2": {
              "depth": 97.5,
              "diameter": 5.47,
              "shape": "circular",
              "totalLiquidVolume": 1000,
              "x": 23.38,
              "y": 65.38,
              "z": 1.5
            },
            "B3": {
              "depth": 97.5,
              "diameter": 5.47,
              "shape": "circular",
              "totalLiquidVolume": 1000,
              "x": 32.38,
              "y": 65.38,
              "z": 1.5
            },
            "B4": {
              "depth": 97.5,
              "diameter": 5.47,
              "shape": "circular",
              "totalLiquidVolume": 1000,
              "x": 41.38,
              "y": 65.38,
              "z": 1.5
            },
            "B5": {
              "depth": 97.5,
              "diameter": 5.47,
              "shape": "circular",
              "totalLiquidVolume": 1000,
              "x": 50.38,
              "y": 65.38,
              "z": 1.5
            },
            "B6": {
              "depth": 97.5,
              "diameter": 5.47,
              "shape": "circular",
              "totalLiquidVolume": 1000,
              "x": 59.38,
              "y": 65.38,
              "z": 1.5
            },
            "B7": {
              "depth": 97.5,
              "diameter": 5.47,
              "shape": "circular",
              "totalLiquidVolume": 1000,
              "x": 68.38,
              "y": 65.38,
              "z": 1.5
            },
            "B8": {
              "depth": 97.5,
              "diameter": 5.47,
              "shape": "circular",
              "totalLiquidVolume": 1000,
              "x": 77.38,
              "y": 65.38,
              "z": 1.5
            },
            "B9": {
              "depth": 97.5,
              "diameter": 5.47,
              "shape": "circular",
              "totalLiquidVolume": 1000,
              "x": 86.38,
              "y": 65.38,
              "z": 1.5
            },
            "C1": {
              "depth": 97.5,
              "diameter": 5.47,
              "shape": "circular",
              "totalLiquidVolume": 1000,
              "x": 14.38,
              "y": 56.38,
              "z": 1.5
            },
            "C10": {
              "depth": 97.5,
              "diameter": 5.47,
              "shape": "circular",
              "totalLiquidVolume": 1000,
              "x": 95.38,
              "y": 56.38,
              "z": 1.5
            },
            "C11": {
              "depth": 97.5,
              "diameter": 5.47,
              "shape": "circular",
              "totalLiquidVolume": 1000,
              "x": 104.38,
              "y": 56.38,
              "z": 1.5
            },
            "C12": {
              "depth": 97.5,
              "diameter": 5.47,
              "shape": "circular",
              "totalLiquidVolume": 1000,
              "x": 113.38,
              "y": 56.38,
              "z": 1.5
            },
            "C2": {
              "depth": 97.5,
              "diameter": 5.47,
              "shape": "circular",
              "totalLiquidVolume": 1000,
              "x": 23.38,
              "y": 56.38,
              "z": 1.5
            },
            "C3": {
              "depth": 97.5,
              "diameter": 5.47,
              "shape": "circular",
              "totalLiquidVolume": 1000,
              "x": 32.38,
              "y": 56.38,
              "z": 1.5
            },
            "C4": {
              "depth": 97.5,
              "diameter": 5.47,
              "shape": "circular",
              "totalLiquidVolume": 1000,
              "x": 41.38,
              "y": 56.38,
              "z": 1.5
            },
            "C5": {
              "depth": 97.5,
              "diameter": 5.47,
              "shape": "circular",
              "totalLiquidVolume": 1000,
              "x": 50.38,
              "y": 56.38,
              "z": 1.5
            },
            "C6": {
              "depth": 97.5,
              "diameter": 5.47,
              "shape": "circular",
              "totalLiquidVolume": 1000,
              "x": 59.38,
              "y": 56.38,
              "z": 1.5
            },
            "C7": {
              "depth": 97.5,
              "diameter": 5.47,
              "shape": "circular",
              "totalLiquidVolume": 1000,
              "x": 68.38,
              "y": 56.38,
              "z": 1.5
            },
            "C8": {
              "depth": 97.5,
              "diameter": 5.47,
              "shape": "circular",
              "totalLiquidVolume": 1000,
              "x": 77.38,
              "y": 56.38,
              "z": 1.5
            },
            "C9": {
              "depth": 97.5,
              "diameter": 5.47,
              "shape": "circular",
              "totalLiquidVolume": 1000,
              "x": 86.38,
              "y": 56.38,
              "z": 1.5
            },
            "D1": {
              "depth": 97.5,
              "diameter": 5.47,
              "shape": "circular",
              "totalLiquidVolume": 1000,
              "x": 14.38,
              "y": 47.38,
              "z": 1.5
            },
            "D10": {
              "depth": 97.5,
              "diameter": 5.47,
              "shape": "circular",
              "totalLiquidVolume": 1000,
              "x": 95.38,
              "y": 47.38,
              "z": 1.5
            },
            "D11": {
              "depth": 97.5,
              "diameter": 5.47,
              "shape": "circular",
              "totalLiquidVolume": 1000,
              "x": 104.38,
              "y": 47.38,
              "z": 1.5
            },
            "D12": {
              "depth": 97.5,
              "diameter": 5.47,
              "shape": "circular",
              "totalLiquidVolume": 1000,
              "x": 113.38,
              "y": 47.38,
              "z": 1.5
            },
            "D2": {
              "depth": 97.5,
              "diameter": 5.47,
              "shape": "circular",
              "totalLiquidVolume": 1000,
              "x": 23.38,
              "y": 47.38,
              "z": 1.5
            },
            "D3": {
              "depth": 97.5,
              "diameter": 5.47,
              "shape": "circular",
              "totalLiquidVolume": 1000,
              "x": 32.38,
              "y": 47.38,
              "z": 1.5
            },
            "D4": {
              "depth": 97.5,
              "diameter": 5.47,
              "shape": "circular",
              "totalLiquidVolume": 1000,
              "x": 41.38,
              "y": 47.38,
              "z": 1.5
            },
            "D5": {
              "depth": 97.5,
              "diameter": 5.47,
              "shape": "circular",
              "totalLiquidVolume": 1000,
              "x": 50.38,
              "y": 47.38,
              "z": 1.5
            },
            "D6": {
              "depth": 97.5,
              "diameter": 5.47,
              "shape": "circular",
              "totalLiquidVolume": 1000,
              "x": 59.38,
              "y": 47.38,
              "z": 1.5
            },
            "D7": {
              "depth": 97.5,
              "diameter": 5.47,
              "shape": "circular",
              "totalLiquidVolume": 1000,
              "x": 68.38,
              "y": 47.38,
              "z": 1.5
            },
            "D8": {
              "depth": 97.5,
              "diameter": 5.47,
              "shape": "circular",
              "totalLiquidVolume": 1000,
              "x": 77.38,
              "y": 47.38,
              "z": 1.5
            },
            "D9": {
              "depth": 97.5,
              "diameter": 5.47,
              "shape": "circular",
              "totalLiquidVolume": 1000,
              "x": 86.38,
              "y": 47.38,
              "z": 1.5
            },
            "E1": {
              "depth": 97.5,
              "diameter": 5.47,
              "shape": "circular",
              "totalLiquidVolume": 1000,
              "x": 14.38,
              "y": 38.38,
              "z": 1.5
            },
            "E10": {
              "depth": 97.5,
              "diameter": 5.47,
              "shape": "circular",
              "totalLiquidVolume": 1000,
              "x": 95.38,
              "y": 38.38,
              "z": 1.5
            },
            "E11": {
              "depth": 97.5,
              "diameter": 5.47,
              "shape": "circular",
              "totalLiquidVolume": 1000,
              "x": 104.38,
              "y": 38.38,
              "z": 1.5
            },
            "E12": {
              "depth": 97.5,
              "diameter": 5.47,
              "shape": "circular",
              "totalLiquidVolume": 1000,
              "x": 113.38,
              "y": 38.38,
              "z": 1.5
            },
            "E2": {
              "depth": 97.5,
              "diameter": 5.47,
              "shape": "circular",
              "totalLiquidVolume": 1000,
              "x": 23.38,
              "y": 38.38,
              "z": 1.5
            },
            "E3": {
              "depth": 97.5,
              "diameter": 5.47,
              "shape": "circular",
              "totalLiquidVolume": 1000,
              "x": 32.38,
              "y": 38.38,
              "z": 1.5
            },
            "E4": {
              "depth": 97.5,
              "diameter": 5.47,
              "shape": "circular",
              "totalLiquidVolume": 1000,
              "x": 41.38,
              "y": 38.38,
              "z": 1.5
            },
            "E5": {
              "depth": 97.5,
              "diameter": 5.47,
              "shape": "circular",
              "totalLiquidVolume": 1000,
              "x": 50.38,
              "y": 38.38,
              "z": 1.5
            },
            "E6": {
              "depth": 97.5,
              "diameter": 5.47,
              "shape": "circular",
              "totalLiquidVolume": 1000,
              "x": 59.38,
              "y": 38.38,
              "z": 1.5
            },
            "E7": {
              "depth": 97.5,
              "diameter": 5.47,
              "shape": "circular",
              "totalLiquidVolume": 1000,
              "x": 68.38,
              "y": 38.38,
              "z": 1.5
            },
            "E8": {
              "depth": 97.5,
              "diameter": 5.47,
              "shape": "circular",
              "totalLiquidVolume": 1000,
              "x": 77.38,
              "y": 38.38,
              "z": 1.5
            },
            "E9": {
              "depth": 97.5,
              "diameter": 5.47,
              "shape": "circular",
              "totalLiquidVolume": 1000,
              "x": 86.38,
              "y": 38.38,
              "z": 1.5
            },
            "F1": {
              "depth": 97.5,
              "diameter": 5.47,
              "shape": "circular",
              "totalLiquidVolume": 1000,
              "x": 14.38,
              "y": 29.38,
              "z": 1.5
            },
            "F10": {
              "depth": 97.5,
              "diameter": 5.47,
              "shape": "circular",
              "totalLiquidVolume": 1000,
              "x": 95.38,
              "y": 29.38,
              "z": 1.5
            },
            "F11": {
              "depth": 97.5,
              "diameter": 5.47,
              "shape": "circular",
              "totalLiquidVolume": 1000,
              "x": 104.38,
              "y": 29.38,
              "z": 1.5
            },
            "F12": {
              "depth": 97.5,
              "diameter": 5.47,
              "shape": "circular",
              "totalLiquidVolume": 1000,
              "x": 113.38,
              "y": 29.38,
              "z": 1.5
            },
            "F2": {
              "depth": 97.5,
              "diameter": 5.47,
              "shape": "circular",
              "totalLiquidVolume": 1000,
              "x": 23.38,
              "y": 29.38,
              "z": 1.5
            },
            "F3": {
              "depth": 97.5,
              "diameter": 5.47,
              "shape": "circular",
              "totalLiquidVolume": 1000,
              "x": 32.38,
              "y": 29.38,
              "z": 1.5
            },
            "F4": {
              "depth": 97.5,
              "diameter": 5.47,
              "shape": "circular",
              "totalLiquidVolume": 1000,
              "x": 41.38,
              "y": 29.38,
              "z": 1.5
            },
            "F5": {
              "depth": 97.5,
              "diameter": 5.47,
              "shape": "circular",
              "totalLiquidVolume": 1000,
              "x": 50.38,
              "y": 29.38,
              "z": 1.5
            },
            "F6": {
              "depth": 97.5,
              "diameter": 5.47,
              "shape": "circular",
              "totalLiquidVolume": 1000,
              "x": 59.38,
              "y": 29.38,
              "z": 1.5
            },
            "F7": {
              "depth": 97.5,
              "diameter": 5.47,
              "shape": "circular",
              "totalLiquidVolume": 1000,
              "x": 68.38,
              "y": 29.38,
              "z": 1.5
            },
            "F8": {
              "depth": 97.5,
              "diameter": 5.47,
              "shape": "circular",
              "totalLiquidVolume": 1000,
              "x": 77.38,
              "y": 29.38,
              "z": 1.5
            },
            "F9": {
              "depth": 97.5,
              "diameter": 5.47,
              "shape": "circular",
              "totalLiquidVolume": 1000,
              "x": 86.38,
              "y": 29.38,
              "z": 1.5
            },
            "G1": {
              "depth": 97.5,
              "diameter": 5.47,
              "shape": "circular",
              "totalLiquidVolume": 1000,
              "x": 14.38,
              "y": 20.38,
              "z": 1.5
            },
            "G10": {
              "depth": 97.5,
              "diameter": 5.47,
              "shape": "circular",
              "totalLiquidVolume": 1000,
              "x": 95.38,
              "y": 20.38,
              "z": 1.5
            },
            "G11": {
              "depth": 97.5,
              "diameter": 5.47,
              "shape": "circular",
              "totalLiquidVolume": 1000,
              "x": 104.38,
              "y": 20.38,
              "z": 1.5
            },
            "G12": {
              "depth": 97.5,
              "diameter": 5.47,
              "shape": "circular",
              "totalLiquidVolume": 1000,
              "x": 113.38,
              "y": 20.38,
              "z": 1.5
            },
            "G2": {
              "depth": 97.5,
              "diameter": 5.47,
              "shape": "circular",
              "totalLiquidVolume": 1000,
              "x": 23.38,
              "y": 20.38,
              "z": 1.5
            },
            "G3": {
              "depth": 97.5,
              "diameter": 5.47,
              "shape": "circular",
              "totalLiquidVolume": 1000,
              "x": 32.38,
              "y": 20.38,
              "z": 1.5
            },
            "G4": {
              "depth": 97.5,
              "diameter": 5.47,
              "shape": "circular",
              "totalLiquidVolume": 1000,
              "x": 41.38,
              "y": 20.38,
              "z": 1.5
            },
            "G5": {
              "depth": 97.5,
              "diameter": 5.47,
              "shape": "circular",
              "totalLiquidVolume": 1000,
              "x": 50.38,
              "y": 20.38,
              "z": 1.5
            },
            "G6": {
              "depth": 97.5,
              "diameter": 5.47,
              "shape": "circular",
              "totalLiquidVolume": 1000,
              "x": 59.38,
              "y": 20.38,
              "z": 1.5
            },
            "G7": {
              "depth": 97.5,
              "diameter": 5.47,
              "shape": "circular",
              "totalLiquidVolume": 1000,
              "x": 68.38,
              "y": 20.38,
              "z": 1.5
            },
            "G8": {
              "depth": 97.5,
              "diameter": 5.47,
              "shape": "circular",
              "totalLiquidVolume": 1000,
              "x": 77.38,
              "y": 20.38,
              "z": 1.5
            },
            "G9": {
              "depth": 97.5,
              "diameter": 5.47,
              "shape": "circular",
              "totalLiquidVolume": 1000,
              "x": 86.38,
              "y": 20.38,
              "z": 1.5
            },
            "H1": {
              "depth": 97.5,
              "diameter": 5.47,
              "shape": "circular",
              "totalLiquidVolume": 1000,
              "x": 14.38,
              "y": 11.38,
              "z": 1.5
            },
            "H10": {
              "depth": 97.5,
              "diameter": 5.47,
              "shape": "circular",
              "totalLiquidVolume": 1000,
              "x": 95.38,
              "y": 11.38,
              "z": 1.5
            },
            "H11": {
              "depth": 97.5,
              "diameter": 5.47,
              "shape": "circular",
              "totalLiquidVolume": 1000,
              "x": 104.38,
              "y": 11.38,
              "z": 1.5
            },
            "H12": {
              "depth": 97.5,
              "diameter": 5.47,
              "shape": "circular",
              "totalLiquidVolume": 1000,
              "x": 113.38,
              "y": 11.38,
              "z": 1.5
            },
            "H2": {
              "depth": 97.5,
              "diameter": 5.47,
              "shape": "circular",
              "totalLiquidVolume": 1000,
              "x": 23.38,
              "y": 11.38,
              "z": 1.5
            },
            "H3": {
              "depth": 97.5,
              "diameter": 5.47,
              "shape": "circular",
              "totalLiquidVolume": 1000,
              "x": 32.38,
              "y": 11.38,
              "z": 1.5
            },
            "H4": {
              "depth": 97.5,
              "diameter": 5.47,
              "shape": "circular",
              "totalLiquidVolume": 1000,
              "x": 41.38,
              "y": 11.38,
              "z": 1.5
            },
            "H5": {
              "depth": 97.5,
              "diameter": 5.47,
              "shape": "circular",
              "totalLiquidVolume": 1000,
              "x": 50.38,
              "y": 11.38,
              "z": 1.5
            },
            "H6": {
              "depth": 97.5,
              "diameter": 5.47,
              "shape": "circular",
              "totalLiquidVolume": 1000,
              "x": 59.38,
              "y": 11.38,
              "z": 1.5
            },
            "H7": {
              "depth": 97.5,
              "diameter": 5.47,
              "shape": "circular",
              "totalLiquidVolume": 1000,
              "x": 68.38,
              "y": 11.38,
              "z": 1.5
            },
            "H8": {
              "depth": 97.5,
              "diameter": 5.47,
              "shape": "circular",
              "totalLiquidVolume": 1000,
              "x": 77.38,
              "y": 11.38,
              "z": 1.5
            },
            "H9": {
              "depth": 97.5,
              "diameter": 5.47,
              "shape": "circular",
              "totalLiquidVolume": 1000,
              "x": 86.38,
              "y": 11.38,
              "z": 1.5
            }
          }
        },
        "labwareId": "UUID",
        "locationSequence": [
          {
            "kind": "notOnDeck",
            "logicalLocationName": "offDeck"
          }
        ]
      },
      "startedAt": "TIMESTAMP",
      "status": "succeeded"
    },
    {
      "commandType": "loadPipette",
      "completedAt": "TIMESTAMP",
      "createdAt": "TIMESTAMP",
      "id": "UUID",
      "key": "1da6a76a5f9ccc6dc5311b4dda81e70e",
      "notes": [],
      "params": {
        "liquidPresenceDetection": true,
        "mount": "left",
        "pipetteName": "p1000_96",
        "tipOverlapNotAfterVersion": "v3"
      },
      "result": {
        "pipetteId": "UUID"
      },
      "startedAt": "TIMESTAMP",
      "status": "succeeded"
    },
    {
      "commandType": "loadLiquid",
      "completedAt": "TIMESTAMP",
      "createdAt": "TIMESTAMP",
      "id": "UUID",
      "key": "898a866117a32fd68820a6526bef6db3",
      "notes": [],
      "params": {
        "labwareId": "UUID",
        "liquidId": "UUID",
        "volumeByWell": {
          "A1": 29000.0
        }
      },
      "result": {},
      "startedAt": "TIMESTAMP",
      "status": "succeeded"
    },
    {
      "commandType": "comment",
      "completedAt": "TIMESTAMP",
      "createdAt": "TIMESTAMP",
      "id": "UUID",
      "key": "e225750b329b6840e7e27634e9e12b6f",
      "notes": [],
      "params": {
        "message": "Item opentrons_96_wellplate_200ul_pcr_full_skirt is at C2"
      },
      "result": {},
      "startedAt": "TIMESTAMP",
      "status": "succeeded"
    },
    {
      "commandType": "moveLabware",
      "completedAt": "TIMESTAMP",
      "createdAt": "TIMESTAMP",
      "id": "UUID",
      "key": "d394c9aab9575b56edd3ad97b0355259",
      "notes": [],
      "params": {
        "labwareId": "UUID",
        "newLocation": {
          "moduleId": "UUID"
        },
        "strategy": "usingGripper"
      },
      "result": {
        "eventualDestinationLocationSequence": [
          {
            "addressableAreaName": "thermocyclerModuleV2",
            "kind": "onAddressableArea"
          },
          {
            "kind": "onModule",
            "moduleId": "UUID"
          },
          {
            "cutoutId": "cutoutB1",
            "kind": "onCutoutFixture",
            "possibleCutoutFixtureIds": []
          }
        ],
        "immediateDestinationLocationSequence": [
          {
            "addressableAreaName": "thermocyclerModuleV2",
            "kind": "onAddressableArea"
          },
          {
            "kind": "onModule",
            "moduleId": "UUID"
          },
          {
            "cutoutId": "cutoutB1",
            "kind": "onCutoutFixture",
            "possibleCutoutFixtureIds": []
          }
        ],
        "originLocationSequence": [
          {
            "addressableAreaName": "C2",
            "kind": "onAddressableArea"
          },
          {
            "cutoutId": "cutoutC2",
            "kind": "onCutoutFixture",
            "possibleCutoutFixtureIds": [
              "singleCenterSlot"
            ]
          }
        ]
      },
      "startedAt": "TIMESTAMP",
      "status": "succeeded"
    },
    {
      "commandType": "comment",
      "completedAt": "TIMESTAMP",
      "createdAt": "TIMESTAMP",
      "id": "UUID",
      "key": "1bb0adb1034d8481ac12eaa7f7c1c3ef",
      "notes": [],
      "params": {
        "message": "Item opentrons_96_wellplate_200ul_pcr_full_skirt is at ThermocyclerContext at Thermocycler Module GEN2 on B1 lw Opentrons Tough 96 Well Plate 200 µL PCR Full Skirt"
      },
      "result": {},
      "startedAt": "TIMESTAMP",
      "status": "succeeded"
    },
    {
      "commandType": "moveLabware",
      "completedAt": "TIMESTAMP",
      "createdAt": "TIMESTAMP",
      "id": "UUID",
      "key": "017ca5d99c90c0bba8904243fcd89832",
      "notes": [],
      "params": {
        "labwareId": "UUID",
        "newLocation": {
          "slotName": "C2"
        },
        "strategy": "usingGripper"
      },
      "result": {
        "eventualDestinationLocationSequence": [
          {
            "addressableAreaName": "C2",
            "kind": "onAddressableArea"
          },
          {
            "cutoutId": "cutoutC2",
            "kind": "onCutoutFixture",
            "possibleCutoutFixtureIds": [
              "singleCenterSlot"
            ]
          }
        ],
        "immediateDestinationLocationSequence": [
          {
            "addressableAreaName": "C2",
            "kind": "onAddressableArea"
          },
          {
            "cutoutId": "cutoutC2",
            "kind": "onCutoutFixture",
            "possibleCutoutFixtureIds": [
              "singleCenterSlot"
            ]
          }
        ],
        "originLocationSequence": [
          {
            "addressableAreaName": "thermocyclerModuleV2",
            "kind": "onAddressableArea"
          },
          {
            "kind": "onModule",
            "moduleId": "UUID"
          },
          {
            "cutoutId": "cutoutB1",
            "kind": "onCutoutFixture",
            "possibleCutoutFixtureIds": []
          }
        ]
      },
      "startedAt": "TIMESTAMP",
      "status": "succeeded"
    },
    {
      "commandType": "comment",
      "completedAt": "TIMESTAMP",
      "createdAt": "TIMESTAMP",
      "id": "UUID",
      "key": "8011dfe9e544689ec795e643c88ac270",
      "notes": [],
      "params": {
        "message": "Item opentrons_96_wellplate_200ul_pcr_full_skirt is at C2"
      },
      "result": {},
      "startedAt": "TIMESTAMP",
      "status": "succeeded"
    },
    {
      "commandType": "comment",
      "completedAt": "TIMESTAMP",
      "createdAt": "TIMESTAMP",
      "id": "UUID",
      "key": "66b606966287f93e943cbe1c210953de",
      "notes": [],
      "params": {
        "message": "Item nest_1_reservoir_290ml is at D2"
      },
      "result": {},
      "startedAt": "TIMESTAMP",
      "status": "succeeded"
    },
    {
      "commandType": "moveLabware",
      "completedAt": "TIMESTAMP",
      "createdAt": "TIMESTAMP",
      "id": "UUID",
      "key": "c63414793ccc12f468292d27a7c23bd0",
      "notes": [],
      "params": {
        "labwareId": "UUID",
        "newLocation": {
          "addressableAreaName": "D4"
        },
        "strategy": "manualMoveWithPause"
      },
      "result": {
        "eventualDestinationLocationSequence": [
          {
            "addressableAreaName": "D4",
            "kind": "onAddressableArea"
          },
          {
            "cutoutId": "cutoutD3",
            "kind": "onCutoutFixture",
            "possibleCutoutFixtureIds": [
              "stagingAreaSlotWithWasteChuteRightAdapterCovered",
              "stagingAreaSlotWithWasteChuteRightAdapterNoCover"
            ]
          }
        ],
        "immediateDestinationLocationSequence": [
          {
            "addressableAreaName": "D4",
            "kind": "onAddressableArea"
          },
          {
            "cutoutId": "cutoutD3",
            "kind": "onCutoutFixture",
            "possibleCutoutFixtureIds": [
              "stagingAreaSlotWithWasteChuteRightAdapterCovered",
              "stagingAreaSlotWithWasteChuteRightAdapterNoCover"
            ]
          }
        ],
        "originLocationSequence": [
          {
            "addressableAreaName": "D2",
            "kind": "onAddressableArea"
          },
          {
            "cutoutId": "cutoutD2",
            "kind": "onCutoutFixture",
            "possibleCutoutFixtureIds": [
              "singleCenterSlot"
            ]
          }
        ]
      },
      "startedAt": "TIMESTAMP",
      "status": "succeeded"
    },
    {
      "commandType": "comment",
      "completedAt": "TIMESTAMP",
      "createdAt": "TIMESTAMP",
      "id": "UUID",
      "key": "ddcaec056e1697e98605f81b27c3aab1",
      "notes": [],
      "params": {
        "message": "Item nest_1_reservoir_290ml is at D4"
      },
      "result": {},
      "startedAt": "TIMESTAMP",
      "status": "succeeded"
    },
    {
      "commandType": "moveLabware",
      "completedAt": "TIMESTAMP",
      "createdAt": "TIMESTAMP",
      "id": "UUID",
      "key": "7a3df36a08d870099052afb8a0cda156",
      "notes": [],
      "params": {
        "labwareId": "UUID",
        "newLocation": {
          "slotName": "D2"
        },
        "strategy": "usingGripper"
      },
      "result": {
        "eventualDestinationLocationSequence": [
          {
            "addressableAreaName": "D2",
            "kind": "onAddressableArea"
          },
          {
            "cutoutId": "cutoutD2",
            "kind": "onCutoutFixture",
            "possibleCutoutFixtureIds": [
              "singleCenterSlot"
            ]
          }
        ],
        "immediateDestinationLocationSequence": [
          {
            "addressableAreaName": "D2",
            "kind": "onAddressableArea"
          },
          {
            "cutoutId": "cutoutD2",
            "kind": "onCutoutFixture",
            "possibleCutoutFixtureIds": [
              "singleCenterSlot"
            ]
          }
        ],
        "originLocationSequence": [
          {
            "addressableAreaName": "D4",
            "kind": "onAddressableArea"
          },
          {
            "cutoutId": "cutoutD3",
            "kind": "onCutoutFixture",
            "possibleCutoutFixtureIds": [
              "stagingAreaSlotWithWasteChuteRightAdapterCovered",
              "stagingAreaSlotWithWasteChuteRightAdapterNoCover"
            ]
          }
        ]
      },
      "startedAt": "TIMESTAMP",
      "status": "succeeded"
    },
    {
      "commandType": "comment",
      "completedAt": "TIMESTAMP",
      "createdAt": "TIMESTAMP",
      "id": "UUID",
      "key": "3f060abc43588bf1cb31c84334652741",
      "notes": [],
      "params": {
        "message": "Item nest_1_reservoir_290ml is at D2"
      },
      "result": {},
      "startedAt": "TIMESTAMP",
      "status": "succeeded"
    },
    {
      "commandType": "configureNozzleLayout",
      "completedAt": "TIMESTAMP",
      "createdAt": "TIMESTAMP",
      "id": "UUID",
      "key": "54f7126428b3d9ccbdfecf81650de609",
      "notes": [],
      "params": {
        "configurationParams": {
          "primaryNozzle": "A12",
          "style": "COLUMN"
        },
        "pipetteId": "UUID"
      },
      "result": {},
      "startedAt": "TIMESTAMP",
      "status": "succeeded"
    },
    {
      "commandType": "pickUpTip",
      "completedAt": "TIMESTAMP",
      "createdAt": "TIMESTAMP",
      "id": "UUID",
      "key": "870404c9b72d6bd37634d8e6beca84c6",
      "notes": [],
      "params": {
        "labwareId": "UUID",
        "pipetteId": "UUID",
        "wellLocation": {
          "offset": {
            "x": 0.0,
            "y": 0.0,
            "z": 0.0
          },
          "origin": "top"
        },
        "wellName": "A1"
      },
      "result": {
        "position": {
          "x": 342.38,
          "y": 181.38,
          "z": 99.0
        },
        "tipDiameter": 5.47,
        "tipLength": 85.38999999999999,
        "tipVolume": 1000.0
      },
      "startedAt": "TIMESTAMP",
      "status": "succeeded"
    },
    {
      "commandType": "comment",
      "completedAt": "TIMESTAMP",
      "createdAt": "TIMESTAMP",
      "id": "UUID",
      "key": "32e38e175b6506181d178153d765b0c7",
      "notes": [],
      "params": {
        "message": "Tip rack in C3"
      },
      "result": {},
      "startedAt": "TIMESTAMP",
      "status": "succeeded"
    },
    {
      "commandType": "comment",
      "completedAt": "TIMESTAMP",
      "createdAt": "TIMESTAMP",
      "id": "UUID",
      "key": "f2ed2d040deab45db33b562c016689b3",
      "notes": [],
      "params": {
        "message": "A: A1 ❌  A2 🟢  A3 🟢  A4 🟢  A5 🟢  A6 🟢  A7 🟢  A8 🟢  A9 🟢  A10 🟢  A11 🟢  A12 🟢  "
      },
      "result": {},
      "startedAt": "TIMESTAMP",
      "status": "succeeded"
    },
    {
      "commandType": "comment",
      "completedAt": "TIMESTAMP",
      "createdAt": "TIMESTAMP",
      "id": "UUID",
      "key": "8f7ef35977c269c26521ac70ba964663",
      "notes": [],
      "params": {
        "message": "B: B1 ❌  B2 🟢  B3 🟢  B4 🟢  B5 🟢  B6 🟢  B7 🟢  B8 🟢  B9 🟢  B10 🟢  B11 🟢  B12 🟢  "
      },
      "result": {},
      "startedAt": "TIMESTAMP",
      "status": "succeeded"
    },
    {
      "commandType": "comment",
      "completedAt": "TIMESTAMP",
      "createdAt": "TIMESTAMP",
      "id": "UUID",
      "key": "bf11e9838b6269c7fd170ae415a52ccf",
      "notes": [],
      "params": {
        "message": "C: C1 ❌  C2 🟢  C3 🟢  C4 🟢  C5 🟢  C6 🟢  C7 🟢  C8 🟢  C9 🟢  C10 🟢  C11 🟢  C12 🟢  "
      },
      "result": {},
      "startedAt": "TIMESTAMP",
      "status": "succeeded"
    },
    {
      "commandType": "comment",
      "completedAt": "TIMESTAMP",
      "createdAt": "TIMESTAMP",
      "id": "UUID",
      "key": "95db1fadf1b23523b5453e177b9c50da",
      "notes": [],
      "params": {
        "message": "D: D1 ❌  D2 🟢  D3 🟢  D4 🟢  D5 🟢  D6 🟢  D7 🟢  D8 🟢  D9 🟢  D10 🟢  D11 🟢  D12 🟢  "
      },
      "result": {},
      "startedAt": "TIMESTAMP",
      "status": "succeeded"
    },
    {
      "commandType": "comment",
      "completedAt": "TIMESTAMP",
      "createdAt": "TIMESTAMP",
      "id": "UUID",
      "key": "f9800b33ba24bddcacb0db7eca628061",
      "notes": [],
      "params": {
        "message": "E: E1 ❌  E2 🟢  E3 🟢  E4 🟢  E5 🟢  E6 🟢  E7 🟢  E8 🟢  E9 🟢  E10 🟢  E11 🟢  E12 🟢  "
      },
      "result": {},
      "startedAt": "TIMESTAMP",
      "status": "succeeded"
    },
    {
      "commandType": "comment",
      "completedAt": "TIMESTAMP",
      "createdAt": "TIMESTAMP",
      "id": "UUID",
      "key": "107ef8bbe6742f96c6de7294af9a164c",
      "notes": [],
      "params": {
        "message": "F: F1 ❌  F2 🟢  F3 🟢  F4 🟢  F5 🟢  F6 🟢  F7 🟢  F8 🟢  F9 🟢  F10 🟢  F11 🟢  F12 🟢  "
      },
      "result": {},
      "startedAt": "TIMESTAMP",
      "status": "succeeded"
    },
    {
      "commandType": "comment",
      "completedAt": "TIMESTAMP",
      "createdAt": "TIMESTAMP",
      "id": "UUID",
      "key": "ad4f7d4dcb71d186df59ccf1c9f1ca10",
      "notes": [],
      "params": {
        "message": "G: G1 ❌  G2 🟢  G3 🟢  G4 🟢  G5 🟢  G6 🟢  G7 🟢  G8 🟢  G9 🟢  G10 🟢  G11 🟢  G12 🟢  "
      },
      "result": {},
      "startedAt": "TIMESTAMP",
      "status": "succeeded"
    },
    {
      "commandType": "comment",
      "completedAt": "TIMESTAMP",
      "createdAt": "TIMESTAMP",
      "id": "UUID",
      "key": "91351b86cc3e4dc2177314888ecbc2be",
      "notes": [],
      "params": {
        "message": "H: H1 ❌  H2 🟢  H3 🟢  H4 🟢  H5 🟢  H6 🟢  H7 🟢  H8 🟢  H9 🟢  H10 🟢  H11 🟢  H12 🟢  "
      },
      "result": {},
      "startedAt": "TIMESTAMP",
      "status": "succeeded"
    },
    {
      "commandType": "liquidProbe",
      "completedAt": "TIMESTAMP",
      "createdAt": "TIMESTAMP",
      "id": "UUID",
      "key": "183da52c0f8f8b79d27c6b68d2b170e5",
      "notes": [],
      "params": {
        "labwareId": "UUID",
        "pipetteId": "UUID",
        "wellLocation": {
          "offset": {
            "x": 0.0,
            "y": 0.0,
            "z": 2.0
          },
          "origin": "top",
          "volumeOffset": 0.0
        },
        "wellName": "A1"
      },
      "result": {
        "position": {
          "x": 227.88,
          "y": 42.74,
          "z": 46.4
        },
        "z_position": 39.55
      },
      "startedAt": "TIMESTAMP",
      "status": "succeeded"
    },
    {
      "commandType": "aspirate",
      "completedAt": "TIMESTAMP",
      "createdAt": "TIMESTAMP",
      "id": "UUID",
      "key": "7b296211cf41fa707f71d42cea453414",
      "notes": [],
      "params": {
        "flowRate": 160.0,
        "labwareId": "UUID",
        "pipetteId": "UUID",
        "volume": 5.0,
        "wellLocation": {
          "offset": {
            "x": 0.0,
            "y": 0.0,
            "z": -38.55
          },
          "origin": "top",
          "volumeOffset": 0.0
        },
        "wellName": "A1"
      },
      "result": {
        "position": {
          "x": 227.88,
          "y": 42.74,
          "z": 5.85
        },
        "volume": 5.0
      },
      "startedAt": "TIMESTAMP",
      "status": "succeeded"
    },
    {
      "commandType": "dispense",
      "completedAt": "TIMESTAMP",
      "createdAt": "TIMESTAMP",
      "id": "UUID",
      "key": "0b8dd26114eb32bc6eeae9ae5ade6ebc",
      "notes": [],
      "params": {
        "flowRate": 160.0,
        "labwareId": "UUID",
        "pipetteId": "UUID",
        "volume": 5.0,
        "wellLocation": {
          "offset": {
            "x": 0.0,
            "y": 0.0,
            "z": -13.95
          },
          "origin": "top",
          "volumeOffset": 0.0
        },
        "wellName": "A1"
      },
      "result": {
        "position": {
          "x": 178.38,
          "y": 181.24,
          "z": 2.05
        },
        "volume": 5.0
      },
      "startedAt": "TIMESTAMP",
      "status": "succeeded"
    },
    {
      "commandType": "moveToAddressableArea",
      "completedAt": "TIMESTAMP",
      "createdAt": "TIMESTAMP",
      "id": "UUID",
      "key": "8fdbbc092fe6f9f712459d911a673c02",
      "notes": [],
      "params": {
        "addressableAreaName": "96ChannelWasteChute",
        "forceDirect": false,
        "offset": {
          "x": 0.0,
          "y": 0.0,
          "z": 0.0
        },
        "pipetteId": "UUID",
        "stayAtHighestPossibleZ": false
      },
      "result": {
        "position": {
          "x": 391.945,
          "y": 10.585,
          "z": 114.5
        }
      },
      "startedAt": "TIMESTAMP",
      "status": "succeeded"
    },
    {
      "commandType": "dropTipInPlace",
      "completedAt": "TIMESTAMP",
      "createdAt": "TIMESTAMP",
      "id": "UUID",
      "key": "1d391eb17896c2f0a7d8fc6b1b08abc7",
      "notes": [],
      "params": {
        "pipetteId": "UUID"
      },
      "result": {},
      "startedAt": "TIMESTAMP",
      "status": "succeeded"
    },
    {
      "commandType": "configureNozzleLayout",
      "completedAt": "TIMESTAMP",
      "createdAt": "TIMESTAMP",
      "id": "UUID",
      "key": "81780206640aa0fd5e89455de48819ca",
      "notes": [],
      "params": {
        "configurationParams": {
          "primaryNozzle": "H12",
          "style": "SINGLE"
        },
        "pipetteId": "UUID"
      },
      "result": {},
      "startedAt": "TIMESTAMP",
      "status": "succeeded"
    },
    {
      "commandType": "pickUpTip",
      "completedAt": "TIMESTAMP",
      "createdAt": "TIMESTAMP",
      "id": "UUID",
      "key": "8c4ee9b87303fb4539f304fa6130a437",
      "notes": [],
      "params": {
        "labwareId": "UUID",
        "pipetteId": "UUID",
        "wellLocation": {
          "offset": {
            "x": 0.0,
            "y": 0.0,
            "z": 0.0
          },
          "origin": "top"
        },
        "wellName": "A2"
      },
      "result": {
        "position": {
          "x": 351.38,
          "y": 181.38,
          "z": 99.0
        },
        "tipDiameter": 5.47,
        "tipLength": 85.38999999999999,
        "tipVolume": 1000.0
      },
      "startedAt": "TIMESTAMP",
      "status": "succeeded"
    },
    {
      "commandType": "liquidProbe",
      "completedAt": "TIMESTAMP",
      "createdAt": "TIMESTAMP",
      "id": "UUID",
      "key": "4bbd30c3fb3bae996d2ad6a0f436b68c",
      "notes": [],
      "params": {
        "labwareId": "UUID",
        "pipetteId": "UUID",
        "wellLocation": {
          "offset": {
            "x": 0.0,
            "y": 0.0,
            "z": 2.0
          },
          "origin": "top",
          "volumeOffset": 0.0
        },
        "wellName": "A1"
      },
      "result": {
        "position": {
          "x": 227.88,
          "y": 42.74,
          "z": 46.4
        },
        "z_position": 39.55
      },
      "startedAt": "TIMESTAMP",
      "status": "succeeded"
    },
    {
      "commandType": "aspirate",
      "completedAt": "TIMESTAMP",
      "createdAt": "TIMESTAMP",
      "id": "UUID",
      "key": "a7e370d997ef0a06985f630aff0b0509",
      "notes": [],
      "params": {
        "flowRate": 160.0,
        "labwareId": "UUID",
        "pipetteId": "UUID",
        "volume": 5.0,
        "wellLocation": {
          "offset": {
            "x": 0.0,
            "y": 0.0,
            "z": -38.55
          },
          "origin": "top",
          "volumeOffset": 0.0
        },
        "wellName": "A1"
      },
      "result": {
        "position": {
          "x": 227.88,
          "y": 42.74,
          "z": 5.85
        },
        "volume": 5.0
      },
      "startedAt": "TIMESTAMP",
      "status": "succeeded"
    },
    {
      "commandType": "dispense",
      "completedAt": "TIMESTAMP",
      "createdAt": "TIMESTAMP",
      "id": "UUID",
      "key": "271e94d4af04613ce7a83bb5a883de6d",
      "notes": [],
      "params": {
        "flowRate": 160.0,
        "labwareId": "UUID",
        "pipetteId": "UUID",
        "volume": 5.0,
        "wellLocation": {
          "offset": {
            "x": 0.0,
            "y": 0.0,
            "z": -38.55
          },
          "origin": "top",
          "volumeOffset": 0.0
        },
        "wellName": "A1"
      },
      "result": {
        "position": {
          "x": 227.88,
          "y": 42.74,
          "z": 5.85
        },
        "volume": 5.0
      },
      "startedAt": "TIMESTAMP",
      "status": "succeeded"
    },
    {
      "commandType": "liquidProbe",
      "completedAt": "TIMESTAMP",
      "createdAt": "TIMESTAMP",
      "id": "UUID",
      "key": "37521a0b1c1a673a476797b337d89d16",
      "notes": [],
      "params": {
        "labwareId": "UUID",
        "pipetteId": "UUID",
        "wellLocation": {
          "offset": {
            "x": 0.0,
            "y": 0.0,
            "z": 2.0
          },
          "origin": "top",
          "volumeOffset": 0.0
        },
        "wellName": "A1"
      },
      "result": {
        "position": {
          "x": 227.88,
          "y": 42.74,
          "z": 46.4
        },
        "z_position": 39.55
      },
      "startedAt": "TIMESTAMP",
      "status": "succeeded"
    },
    {
      "commandType": "aspirate",
      "completedAt": "TIMESTAMP",
      "createdAt": "TIMESTAMP",
      "id": "UUID",
      "key": "b30428396a416e3d22093cf4c773b47c",
      "notes": [],
      "params": {
        "flowRate": 160.0,
        "labwareId": "UUID",
        "pipetteId": "UUID",
        "volume": 500.0,
        "wellLocation": {
          "offset": {
            "x": 0.0,
            "y": 0.0,
            "z": -38.55
          },
          "origin": "top",
          "volumeOffset": 0.0
        },
        "wellName": "A1"
      },
      "result": {
        "position": {
          "x": 227.88,
          "y": 42.74,
          "z": 5.85
        },
        "volume": 500.0
      },
      "startedAt": "TIMESTAMP",
      "status": "succeeded"
    },
    {
      "commandType": "dispense",
      "completedAt": "TIMESTAMP",
      "createdAt": "TIMESTAMP",
      "id": "UUID",
      "key": "49d59ded6092111efa96d0567bad1a49",
      "notes": [],
      "params": {
        "flowRate": 160.0,
        "labwareId": "UUID",
        "pipetteId": "UUID",
        "volume": 500.0,
        "wellLocation": {
          "offset": {
            "x": 0.0,
            "y": 0.0,
            "z": -38.55
          },
          "origin": "top",
          "volumeOffset": 0.0
        },
        "wellName": "A1"
      },
      "result": {
        "position": {
          "x": 227.88,
          "y": 42.74,
          "z": 5.85
        },
        "volume": 500.0
      },
      "startedAt": "TIMESTAMP",
      "status": "succeeded"
    },
    {
      "commandType": "moveToAddressableArea",
      "completedAt": "TIMESTAMP",
      "createdAt": "TIMESTAMP",
      "id": "UUID",
      "key": "e77f6719b8f3419aa0b9f02fc60b9aa9",
      "notes": [],
      "params": {
        "addressableAreaName": "96ChannelWasteChute",
        "forceDirect": false,
        "offset": {
          "x": 0.0,
          "y": 0.0,
          "z": 0.0
        },
        "pipetteId": "UUID",
        "stayAtHighestPossibleZ": false
      },
      "result": {
        "position": {
          "x": 391.945,
          "y": 10.585,
          "z": 114.5
        }
      },
      "startedAt": "TIMESTAMP",
      "status": "succeeded"
    },
    {
      "commandType": "dropTipInPlace",
      "completedAt": "TIMESTAMP",
      "createdAt": "TIMESTAMP",
      "id": "UUID",
      "key": "478e3582f4eb2ed128a5daca61a4e9b6",
      "notes": [],
      "params": {
        "pipetteId": "UUID"
      },
      "result": {},
      "startedAt": "TIMESTAMP",
      "status": "succeeded"
    },
    {
      "commandType": "comment",
      "completedAt": "TIMESTAMP",
      "createdAt": "TIMESTAMP",
      "id": "UUID",
      "key": "d117b92df9213935f80289757890dfb1",
      "notes": [],
      "params": {
        "message": "Tip rack in C3"
      },
      "result": {},
      "startedAt": "TIMESTAMP",
      "status": "succeeded"
    },
    {
      "commandType": "comment",
      "completedAt": "TIMESTAMP",
      "createdAt": "TIMESTAMP",
      "id": "UUID",
      "key": "a08648d6082ed9ac8f0bbd06ad286f1a",
      "notes": [],
      "params": {
        "message": "A: A1 ❌  A2 ❌  A3 🟢  A4 🟢  A5 🟢  A6 🟢  A7 🟢  A8 🟢  A9 🟢  A10 🟢  A11 🟢  A12 🟢  "
      },
      "result": {},
      "startedAt": "TIMESTAMP",
      "status": "succeeded"
    },
    {
      "commandType": "comment",
      "completedAt": "TIMESTAMP",
      "createdAt": "TIMESTAMP",
      "id": "UUID",
      "key": "786e445d77fb813503843582c1e0e240",
      "notes": [],
      "params": {
        "message": "B: B1 ❌  B2 🟢  B3 🟢  B4 🟢  B5 🟢  B6 🟢  B7 🟢  B8 🟢  B9 🟢  B10 🟢  B11 🟢  B12 🟢  "
      },
      "result": {},
      "startedAt": "TIMESTAMP",
      "status": "succeeded"
    },
    {
      "commandType": "comment",
      "completedAt": "TIMESTAMP",
      "createdAt": "TIMESTAMP",
      "id": "UUID",
      "key": "5925cf7a20814afaf40e53aa8ae06558",
      "notes": [],
      "params": {
        "message": "C: C1 ❌  C2 🟢  C3 🟢  C4 🟢  C5 🟢  C6 🟢  C7 🟢  C8 🟢  C9 🟢  C10 🟢  C11 🟢  C12 🟢  "
      },
      "result": {},
      "startedAt": "TIMESTAMP",
      "status": "succeeded"
    },
    {
      "commandType": "comment",
      "completedAt": "TIMESTAMP",
      "createdAt": "TIMESTAMP",
      "id": "UUID",
      "key": "6db826519588f9431bb3af0e3fa706c9",
      "notes": [],
      "params": {
        "message": "D: D1 ❌  D2 🟢  D3 🟢  D4 🟢  D5 🟢  D6 🟢  D7 🟢  D8 🟢  D9 🟢  D10 🟢  D11 🟢  D12 🟢  "
      },
      "result": {},
      "startedAt": "TIMESTAMP",
      "status": "succeeded"
    },
    {
      "commandType": "comment",
      "completedAt": "TIMESTAMP",
      "createdAt": "TIMESTAMP",
      "id": "UUID",
      "key": "8ebd61bc9e0a48c2ede74a548db4a60c",
      "notes": [],
      "params": {
        "message": "E: E1 ❌  E2 🟢  E3 🟢  E4 🟢  E5 🟢  E6 🟢  E7 🟢  E8 🟢  E9 🟢  E10 🟢  E11 🟢  E12 🟢  "
      },
      "result": {},
      "startedAt": "TIMESTAMP",
      "status": "succeeded"
    },
    {
      "commandType": "comment",
      "completedAt": "TIMESTAMP",
      "createdAt": "TIMESTAMP",
      "id": "UUID",
      "key": "9f42eca386eaaf3630878c24096682fc",
      "notes": [],
      "params": {
        "message": "F: F1 ❌  F2 🟢  F3 🟢  F4 🟢  F5 🟢  F6 🟢  F7 🟢  F8 🟢  F9 🟢  F10 🟢  F11 🟢  F12 🟢  "
      },
      "result": {},
      "startedAt": "TIMESTAMP",
      "status": "succeeded"
    },
    {
      "commandType": "comment",
      "completedAt": "TIMESTAMP",
      "createdAt": "TIMESTAMP",
      "id": "UUID",
      "key": "1b7a1f8eb4e410f40b730ada3973af21",
      "notes": [],
      "params": {
        "message": "G: G1 ❌  G2 🟢  G3 🟢  G4 🟢  G5 🟢  G6 🟢  G7 🟢  G8 🟢  G9 🟢  G10 🟢  G11 🟢  G12 🟢  "
      },
      "result": {},
      "startedAt": "TIMESTAMP",
      "status": "succeeded"
    },
    {
      "commandType": "comment",
      "completedAt": "TIMESTAMP",
      "createdAt": "TIMESTAMP",
      "id": "UUID",
      "key": "b80f271858de256646cdf2682ac749bf",
      "notes": [],
      "params": {
        "message": "H: H1 ❌  H2 🟢  H3 🟢  H4 🟢  H5 🟢  H6 🟢  H7 🟢  H8 🟢  H9 🟢  H10 🟢  H11 🟢  H12 🟢  "
      },
      "result": {},
      "startedAt": "TIMESTAMP",
      "status": "succeeded"
    },
    {
      "commandType": "moveLabware",
      "completedAt": "TIMESTAMP",
      "createdAt": "TIMESTAMP",
      "id": "UUID",
      "key": "58570b636ea0e4ab4e3dca83d9414cfc",
      "notes": [],
      "params": {
        "labwareId": "UUID",
        "newLocation": {
          "addressableAreaName": "gripperWasteChute"
        },
        "strategy": "usingGripper"
      },
      "result": {
        "eventualDestinationLocationSequence": [
          {
            "kind": "notOnDeck",
            "logicalLocationName": "offDeck"
          }
        ],
        "immediateDestinationLocationSequence": [
          {
            "addressableAreaName": "gripperWasteChute",
            "kind": "onAddressableArea"
          },
          {
            "cutoutId": "cutoutD3",
            "kind": "onCutoutFixture",
            "possibleCutoutFixtureIds": [
              "stagingAreaSlotWithWasteChuteRightAdapterNoCover"
            ]
          }
        ],
        "originLocationSequence": [
          {
            "addressableAreaName": "C3",
            "kind": "onAddressableArea"
          },
          {
            "cutoutId": "cutoutC3",
            "kind": "onCutoutFixture",
            "possibleCutoutFixtureIds": [
              "stagingAreaRightSlot"
            ]
          }
        ]
      },
      "startedAt": "TIMESTAMP",
      "status": "succeeded"
    },
    {
      "commandType": "moveLabware",
      "completedAt": "TIMESTAMP",
      "createdAt": "TIMESTAMP",
      "id": "UUID",
      "key": "d0db82bcc9973012d30c92664d808e18",
      "notes": [],
      "params": {
        "labwareId": "UUID",
        "newLocation": {
          "slotName": "C3"
        },
        "strategy": "usingGripper"
      },
      "result": {
        "eventualDestinationLocationSequence": [
          {
            "addressableAreaName": "C3",
            "kind": "onAddressableArea"
          },
          {
            "cutoutId": "cutoutC3",
            "kind": "onCutoutFixture",
            "possibleCutoutFixtureIds": [
              "stagingAreaRightSlot"
            ]
          }
        ],
        "immediateDestinationLocationSequence": [
          {
            "addressableAreaName": "C3",
            "kind": "onAddressableArea"
          },
          {
            "cutoutId": "cutoutC3",
            "kind": "onCutoutFixture",
            "possibleCutoutFixtureIds": [
              "stagingAreaRightSlot"
            ]
          }
        ],
        "originLocationSequence": [
          {
            "addressableAreaName": "C4",
            "kind": "onAddressableArea"
          },
          {
            "cutoutId": "cutoutC3",
            "kind": "onCutoutFixture",
            "possibleCutoutFixtureIds": [
              "stagingAreaRightSlot"
            ]
          }
        ]
      },
      "startedAt": "TIMESTAMP",
      "status": "succeeded"
    },
    {
      "commandType": "configureNozzleLayout",
      "completedAt": "TIMESTAMP",
      "createdAt": "TIMESTAMP",
      "id": "UUID",
      "key": "d42132b53600539d7ad1de002cb0e06e",
      "notes": [],
      "params": {
        "configurationParams": {
          "primaryNozzle": "H1",
          "style": "ROW"
        },
        "pipetteId": "UUID"
      },
      "result": {},
      "startedAt": "TIMESTAMP",
      "status": "succeeded"
    },
    {
      "commandType": "pickUpTip",
      "completedAt": "TIMESTAMP",
      "createdAt": "TIMESTAMP",
      "id": "UUID",
      "key": "7666f3511c92bd4c79c2f4796e187c6a",
      "notes": [],
      "params": {
        "labwareId": "UUID",
        "pipetteId": "UUID",
        "wellLocation": {
          "offset": {
            "x": 0.0,
            "y": 0.0,
            "z": 0.0
          },
          "origin": "top"
        },
        "wellName": "A1"
      },
      "result": {
        "position": {
          "x": 342.38,
          "y": 181.38,
          "z": 99.0
        },
        "tipDiameter": 5.47,
        "tipLength": 85.38999999999999,
        "tipVolume": 1000.0
      },
      "startedAt": "TIMESTAMP",
      "status": "succeeded"
    },
    {
      "commandType": "liquidProbe",
      "completedAt": "TIMESTAMP",
      "createdAt": "TIMESTAMP",
      "id": "UUID",
      "key": "e3c9e792dd81698a173ca216c297bf1c",
      "notes": [],
      "params": {
        "labwareId": "UUID",
        "pipetteId": "UUID",
        "wellLocation": {
          "offset": {
            "x": 0.0,
            "y": 0.0,
            "z": 2.0
          },
          "origin": "top",
          "volumeOffset": 0.0
        },
        "wellName": "A1"
      },
      "result": {
        "position": {
          "x": 227.88,
          "y": 42.74,
          "z": 46.4
        },
        "z_position": 39.55
      },
      "startedAt": "TIMESTAMP",
      "status": "succeeded"
    },
    {
      "commandType": "aspirate",
      "completedAt": "TIMESTAMP",
      "createdAt": "TIMESTAMP",
      "id": "UUID",
      "key": "c760f293c7e422858709f934985e1a7d",
      "notes": [],
      "params": {
        "flowRate": 160.0,
        "labwareId": "UUID",
        "pipetteId": "UUID",
        "volume": 500.0,
        "wellLocation": {
          "offset": {
            "x": 0.0,
            "y": 0.0,
            "z": -38.55
          },
          "origin": "top",
          "volumeOffset": 0.0
        },
        "wellName": "A1"
      },
      "result": {
        "position": {
          "x": 227.88,
          "y": 42.74,
          "z": 5.85
        },
        "volume": 500.0
      },
      "startedAt": "TIMESTAMP",
      "status": "succeeded"
    },
    {
      "commandType": "dispense",
      "completedAt": "TIMESTAMP",
      "createdAt": "TIMESTAMP",
      "id": "UUID",
      "key": "9ead8491882088b5d251c946e6338db4",
      "notes": [],
      "params": {
        "flowRate": 160.0,
        "labwareId": "UUID",
        "pipetteId": "UUID",
        "pushOut": 0.0,
        "volume": 500.0,
        "wellLocation": {
          "offset": {
            "x": 0.0,
            "y": 0.0,
            "z": -38.55
          },
          "origin": "top",
          "volumeOffset": 0.0
        },
        "wellName": "A1"
      },
      "result": {
        "position": {
          "x": 227.88,
          "y": 42.74,
          "z": 5.85
        },
        "volume": 500.0
      },
      "startedAt": "TIMESTAMP",
      "status": "succeeded"
    },
    {
      "commandType": "aspirate",
      "completedAt": "TIMESTAMP",
      "createdAt": "TIMESTAMP",
      "id": "UUID",
      "key": "ce9a3b4288bf193a6e190156ac284977",
      "notes": [],
      "params": {
        "flowRate": 160.0,
        "labwareId": "UUID",
        "pipetteId": "UUID",
        "volume": 500.0,
        "wellLocation": {
          "offset": {
            "x": 0.0,
            "y": 0.0,
            "z": -38.55
          },
          "origin": "top",
          "volumeOffset": 0.0
        },
        "wellName": "A1"
      },
      "result": {
        "position": {
          "x": 227.88,
          "y": 42.74,
          "z": 5.85
        },
        "volume": 500.0
      },
      "startedAt": "TIMESTAMP",
      "status": "succeeded"
    },
    {
      "commandType": "dispense",
      "completedAt": "TIMESTAMP",
      "createdAt": "TIMESTAMP",
      "id": "UUID",
      "key": "d9cd2dbdfc0197f336b169f58404a0fa",
      "notes": [],
      "params": {
        "flowRate": 160.0,
        "labwareId": "UUID",
        "pipetteId": "UUID",
        "pushOut": 0.0,
        "volume": 500.0,
        "wellLocation": {
          "offset": {
            "x": 0.0,
            "y": 0.0,
            "z": -38.55
          },
          "origin": "top",
          "volumeOffset": 0.0
        },
        "wellName": "A1"
      },
      "result": {
        "position": {
          "x": 227.88,
          "y": 42.74,
          "z": 5.85
        },
        "volume": 500.0
      },
      "startedAt": "TIMESTAMP",
      "status": "succeeded"
    },
    {
      "commandType": "aspirate",
      "completedAt": "TIMESTAMP",
      "createdAt": "TIMESTAMP",
      "id": "UUID",
      "key": "10498510a8ab571cad1b17f8cd0d38a2",
      "notes": [],
      "params": {
        "flowRate": 160.0,
        "labwareId": "UUID",
        "pipetteId": "UUID",
        "volume": 500.0,
        "wellLocation": {
          "offset": {
            "x": 0.0,
            "y": 0.0,
            "z": -38.55
          },
          "origin": "top",
          "volumeOffset": 0.0
        },
        "wellName": "A1"
      },
      "result": {
        "position": {
          "x": 227.88,
          "y": 42.74,
          "z": 5.85
        },
        "volume": 500.0
      },
      "startedAt": "TIMESTAMP",
      "status": "succeeded"
    },
    {
      "commandType": "dispense",
      "completedAt": "TIMESTAMP",
      "createdAt": "TIMESTAMP",
      "id": "UUID",
      "key": "289400847435f9ac40532b1f0d4ddb62",
      "notes": [],
      "params": {
        "flowRate": 160.0,
        "labwareId": "UUID",
        "pipetteId": "UUID",
        "volume": 500.0,
        "wellLocation": {
          "offset": {
            "x": 0.0,
            "y": 0.0,
            "z": -38.55
          },
          "origin": "top",
          "volumeOffset": 0.0
        },
        "wellName": "A1"
      },
      "result": {
        "position": {
          "x": 227.88,
          "y": 42.74,
          "z": 5.85
        },
        "volume": 500.0
      },
      "startedAt": "TIMESTAMP",
      "status": "succeeded"
    },
    {
      "commandType": "moveToAddressableArea",
      "completedAt": "TIMESTAMP",
      "createdAt": "TIMESTAMP",
      "id": "UUID",
      "key": "0d7d8f0b4cadfbe34a2e63b472ea515a",
      "notes": [],
      "params": {
        "addressableAreaName": "96ChannelWasteChute",
        "forceDirect": false,
        "offset": {
          "x": 0.0,
          "y": 0.0,
          "z": 0.0
        },
        "pipetteId": "UUID",
        "stayAtHighestPossibleZ": false
      },
      "result": {
        "position": {
          "x": 391.945,
          "y": 10.585,
          "z": 114.5
        }
      },
      "startedAt": "TIMESTAMP",
      "status": "succeeded"
    },
    {
      "commandType": "dropTipInPlace",
      "completedAt": "TIMESTAMP",
      "createdAt": "TIMESTAMP",
      "id": "UUID",
      "key": "5b98c2c25afe6ed45a9e5f7d53d10913",
      "notes": [],
      "params": {
        "pipetteId": "UUID"
      },
      "result": {},
      "startedAt": "TIMESTAMP",
      "status": "succeeded"
    },
    {
      "commandType": "comment",
      "completedAt": "TIMESTAMP",
      "createdAt": "TIMESTAMP",
      "id": "UUID",
      "key": "f6d9c7f90feafa27f614adc77e3e4a6c",
      "notes": [],
      "params": {
        "message": "Tip rack in C3"
      },
      "result": {},
      "startedAt": "TIMESTAMP",
      "status": "succeeded"
    },
    {
      "commandType": "comment",
      "completedAt": "TIMESTAMP",
      "createdAt": "TIMESTAMP",
      "id": "UUID",
      "key": "bd26801f990ee766417912053b5d1d85",
      "notes": [],
      "params": {
        "message": "A: A1 ❌  A2 ❌  A3 ❌  A4 ❌  A5 ❌  A6 ❌  A7 ❌  A8 ❌  A9 ❌  A10 ❌  A11 ❌  A12 ❌  "
      },
      "result": {},
      "startedAt": "TIMESTAMP",
      "status": "succeeded"
    },
    {
      "commandType": "comment",
      "completedAt": "TIMESTAMP",
      "createdAt": "TIMESTAMP",
      "id": "UUID",
      "key": "6ce49ea6e7d7158920fe3037dd769a82",
      "notes": [],
      "params": {
        "message": "B: B1 🟢  B2 🟢  B3 🟢  B4 🟢  B5 🟢  B6 🟢  B7 🟢  B8 🟢  B9 🟢  B10 🟢  B11 🟢  B12 🟢  "
      },
      "result": {},
      "startedAt": "TIMESTAMP",
      "status": "succeeded"
    },
    {
      "commandType": "comment",
      "completedAt": "TIMESTAMP",
      "createdAt": "TIMESTAMP",
      "id": "UUID",
      "key": "1ea2709eca69d325bac93d5c12b61102",
      "notes": [],
      "params": {
        "message": "C: C1 🟢  C2 🟢  C3 🟢  C4 🟢  C5 🟢  C6 🟢  C7 🟢  C8 🟢  C9 🟢  C10 🟢  C11 🟢  C12 🟢  "
      },
      "result": {},
      "startedAt": "TIMESTAMP",
      "status": "succeeded"
    },
    {
      "commandType": "comment",
      "completedAt": "TIMESTAMP",
      "createdAt": "TIMESTAMP",
      "id": "UUID",
      "key": "e550f01cf1e380d18ddbcd7856a759a6",
      "notes": [],
      "params": {
        "message": "D: D1 🟢  D2 🟢  D3 🟢  D4 🟢  D5 🟢  D6 🟢  D7 🟢  D8 🟢  D9 🟢  D10 🟢  D11 🟢  D12 🟢  "
      },
      "result": {},
      "startedAt": "TIMESTAMP",
      "status": "succeeded"
    },
    {
      "commandType": "comment",
      "completedAt": "TIMESTAMP",
      "createdAt": "TIMESTAMP",
      "id": "UUID",
      "key": "ad2af3e14a3d8ffb7814798537726073",
      "notes": [],
      "params": {
        "message": "E: E1 🟢  E2 🟢  E3 🟢  E4 🟢  E5 🟢  E6 🟢  E7 🟢  E8 🟢  E9 🟢  E10 🟢  E11 🟢  E12 🟢  "
      },
      "result": {},
      "startedAt": "TIMESTAMP",
      "status": "succeeded"
    },
    {
      "commandType": "comment",
      "completedAt": "TIMESTAMP",
      "createdAt": "TIMESTAMP",
      "id": "UUID",
      "key": "32e88a4d628686db346517f72eacb3e9",
      "notes": [],
      "params": {
        "message": "F: F1 🟢  F2 🟢  F3 🟢  F4 🟢  F5 🟢  F6 🟢  F7 🟢  F8 🟢  F9 🟢  F10 🟢  F11 🟢  F12 🟢  "
      },
      "result": {},
      "startedAt": "TIMESTAMP",
      "status": "succeeded"
    },
    {
      "commandType": "comment",
      "completedAt": "TIMESTAMP",
      "createdAt": "TIMESTAMP",
      "id": "UUID",
      "key": "71ae76605b9b3f27159f619b4fd24d77",
      "notes": [],
      "params": {
        "message": "G: G1 🟢  G2 🟢  G3 🟢  G4 🟢  G5 🟢  G6 🟢  G7 🟢  G8 🟢  G9 🟢  G10 🟢  G11 🟢  G12 🟢  "
      },
      "result": {},
      "startedAt": "TIMESTAMP",
      "status": "succeeded"
    },
    {
      "commandType": "comment",
      "completedAt": "TIMESTAMP",
      "createdAt": "TIMESTAMP",
      "id": "UUID",
      "key": "a829ef01b67f8a6a5657384b811e8670",
      "notes": [],
      "params": {
        "message": "H: H1 🟢  H2 🟢  H3 🟢  H4 🟢  H5 🟢  H6 🟢  H7 🟢  H8 🟢  H9 🟢  H10 🟢  H11 🟢  H12 🟢  "
      },
      "result": {},
      "startedAt": "TIMESTAMP",
      "status": "succeeded"
    },
    {
      "commandType": "configureNozzleLayout",
      "completedAt": "TIMESTAMP",
      "createdAt": "TIMESTAMP",
      "id": "UUID",
      "key": "5365e04fad40b79ec18d0f0ec67be6b4",
      "notes": [],
      "params": {
        "configurationParams": {
          "style": "ALL"
        },
        "pipetteId": "UUID"
      },
      "result": {},
      "startedAt": "TIMESTAMP",
      "status": "succeeded"
    },
    {
      "commandType": "pickUpTip",
      "completedAt": "TIMESTAMP",
      "createdAt": "TIMESTAMP",
      "id": "UUID",
      "key": "ff11e465f62590cae83e688b10e2223f",
      "notes": [],
      "params": {
        "labwareId": "UUID",
        "pipetteId": "UUID",
        "wellLocation": {
          "offset": {
            "x": 0.0,
            "y": 0.0,
            "z": 0.0
          },
          "origin": "top"
        },
        "wellName": "A1"
      },
      "result": {
        "position": {
          "x": 178.38,
          "y": 395.38,
          "z": 110.0
        },
        "tipDiameter": 5.47,
        "tipLength": 85.38999999999999,
        "tipVolume": 1000.0
      },
      "startedAt": "TIMESTAMP",
      "status": "succeeded"
    },
    {
      "commandType": "comment",
      "completedAt": "TIMESTAMP",
      "createdAt": "TIMESTAMP",
      "id": "UUID",
      "key": "9ad8654c7993d6585b0cbc6476129ff5",
      "notes": [],
      "params": {
        "message": "Tip rack in Opentrons Flex 96 Tip Rack Adapter"
      },
      "result": {},
      "startedAt": "TIMESTAMP",
      "status": "succeeded"
    },
    {
      "commandType": "comment",
      "completedAt": "TIMESTAMP",
      "createdAt": "TIMESTAMP",
      "id": "UUID",
      "key": "73032c12c503d675d7394d98ebcaed59",
      "notes": [],
      "params": {
        "message": "A: A1 ❌  A2 ❌  A3 ❌  A4 ❌  A5 ❌  A6 ❌  A7 ❌  A8 ❌  A9 ❌  A10 ❌  A11 ❌  A12 ❌  "
      },
      "result": {},
      "startedAt": "TIMESTAMP",
      "status": "succeeded"
    },
    {
      "commandType": "comment",
      "completedAt": "TIMESTAMP",
      "createdAt": "TIMESTAMP",
      "id": "UUID",
      "key": "8ae1d2605e1a91cc1c318849bfdada67",
      "notes": [],
      "params": {
        "message": "B: B1 ❌  B2 ❌  B3 ❌  B4 ❌  B5 ❌  B6 ❌  B7 ❌  B8 ❌  B9 ❌  B10 ❌  B11 ❌  B12 ❌  "
      },
      "result": {},
      "startedAt": "TIMESTAMP",
      "status": "succeeded"
    },
    {
      "commandType": "comment",
      "completedAt": "TIMESTAMP",
      "createdAt": "TIMESTAMP",
      "id": "UUID",
      "key": "bae058c3acd2294054b74da2c83df5ba",
      "notes": [],
      "params": {
        "message": "C: C1 ❌  C2 ❌  C3 ❌  C4 ❌  C5 ❌  C6 ❌  C7 ❌  C8 ❌  C9 ❌  C10 ❌  C11 ❌  C12 ❌  "
      },
      "result": {},
      "startedAt": "TIMESTAMP",
      "status": "succeeded"
    },
    {
      "commandType": "comment",
      "completedAt": "TIMESTAMP",
      "createdAt": "TIMESTAMP",
      "id": "UUID",
      "key": "ef186548c415cad51bd2c1f5a5ca6709",
      "notes": [],
      "params": {
        "message": "D: D1 ❌  D2 ❌  D3 ❌  D4 ❌  D5 ❌  D6 ❌  D7 ❌  D8 ❌  D9 ❌  D10 ❌  D11 ❌  D12 ❌  "
      },
      "result": {},
      "startedAt": "TIMESTAMP",
      "status": "succeeded"
    },
    {
      "commandType": "comment",
      "completedAt": "TIMESTAMP",
      "createdAt": "TIMESTAMP",
      "id": "UUID",
      "key": "8654bf1423f4bc950cc979848c1922d5",
      "notes": [],
      "params": {
        "message": "E: E1 ❌  E2 ❌  E3 ❌  E4 ❌  E5 ❌  E6 ❌  E7 ❌  E8 ❌  E9 ❌  E10 ❌  E11 ❌  E12 ❌  "
      },
      "result": {},
      "startedAt": "TIMESTAMP",
      "status": "succeeded"
    },
    {
      "commandType": "comment",
      "completedAt": "TIMESTAMP",
      "createdAt": "TIMESTAMP",
      "id": "UUID",
      "key": "fd972ba6efcfa6e2c423e748b769ae09",
      "notes": [],
      "params": {
        "message": "F: F1 ❌  F2 ❌  F3 ❌  F4 ❌  F5 ❌  F6 ❌  F7 ❌  F8 ❌  F9 ❌  F10 ❌  F11 ❌  F12 ❌  "
      },
      "result": {},
      "startedAt": "TIMESTAMP",
      "status": "succeeded"
    },
    {
      "commandType": "comment",
      "completedAt": "TIMESTAMP",
      "createdAt": "TIMESTAMP",
      "id": "UUID",
      "key": "740c240306f144d6eb3f2f37b137ae1f",
      "notes": [],
      "params": {
        "message": "G: G1 ❌  G2 ❌  G3 ❌  G4 ❌  G5 ❌  G6 ❌  G7 ❌  G8 ❌  G9 ❌  G10 ❌  G11 ❌  G12 ❌  "
      },
      "result": {},
      "startedAt": "TIMESTAMP",
      "status": "succeeded"
    },
    {
      "commandType": "comment",
      "completedAt": "TIMESTAMP",
      "createdAt": "TIMESTAMP",
      "id": "UUID",
      "key": "ea105a8bc9ec6645a6d993b584bf8369",
      "notes": [],
      "params": {
        "message": "H: H1 ❌  H2 ❌  H3 ❌  H4 ❌  H5 ❌  H6 ❌  H7 ❌  H8 ❌  H9 ❌  H10 ❌  H11 ❌  H12 ❌  "
      },
      "result": {},
      "startedAt": "TIMESTAMP",
      "status": "succeeded"
    },
    {
      "commandType": "liquidProbe",
      "completedAt": "TIMESTAMP",
      "createdAt": "TIMESTAMP",
      "id": "UUID",
      "key": "5a0d372a3eae37ae4898fc29e7f3840e",
      "notes": [],
      "params": {
        "labwareId": "UUID",
        "pipetteId": "UUID",
        "wellLocation": {
          "offset": {
            "x": 0.0,
            "y": 0.0,
            "z": 2.0
          },
          "origin": "top",
          "volumeOffset": 0.0
        },
        "wellName": "A1"
      },
      "result": {
        "position": {
          "x": 227.88,
          "y": 42.74,
          "z": 46.4
        },
        "z_position": 39.55
      },
      "startedAt": "TIMESTAMP",
      "status": "succeeded"
    },
    {
      "commandType": "aspirate",
      "completedAt": "TIMESTAMP",
      "createdAt": "TIMESTAMP",
      "id": "UUID",
      "key": "f39e598e806daf765313a303d0d157ee",
      "notes": [],
      "params": {
        "flowRate": 160.0,
        "labwareId": "UUID",
        "pipetteId": "UUID",
        "volume": 5.0,
        "wellLocation": {
          "offset": {
            "x": 0.0,
            "y": 0.0,
            "z": -38.55
          },
          "origin": "top",
          "volumeOffset": 0.0
        },
        "wellName": "A1"
      },
      "result": {
        "position": {
          "x": 227.88,
          "y": 42.74,
          "z": 5.85
        },
        "volume": 5.0
      },
      "startedAt": "TIMESTAMP",
      "status": "succeeded"
    },
    {
      "commandType": "moveToWell",
      "completedAt": "TIMESTAMP",
      "createdAt": "TIMESTAMP",
      "id": "UUID",
      "key": "f909836a4d4875e5ccfeaa5f6c139666",
      "notes": [],
      "params": {
        "forceDirect": false,
        "labwareId": "UUID",
        "pipetteId": "UUID",
        "wellLocation": {
          "offset": {
            "x": 0.0,
            "y": 0.0,
            "z": 29.999999999999993
          },
          "origin": "top",
          "volumeOffset": 0.0
        },
        "wellName": "A1"
      },
      "result": {
        "position": {
          "x": 227.88,
          "y": 42.74,
          "z": 74.39999999999998
        }
      },
      "startedAt": "TIMESTAMP",
      "status": "succeeded"
    },
    {
      "commandType": "aspirate",
      "completedAt": "TIMESTAMP",
      "createdAt": "TIMESTAMP",
      "id": "UUID",
      "key": "92afd096c372098f64a9bfb0873b355b",
      "notes": [],
      "params": {
        "flowRate": 160.0,
        "labwareId": "UUID",
        "pipetteId": "UUID",
        "volume": 995.0,
        "wellLocation": {
          "offset": {
            "x": 0.0,
            "y": 0.0,
            "z": 29.999999999999993
          },
          "origin": "top",
          "volumeOffset": 0.0
        },
        "wellName": "A1"
      },
      "result": {
        "position": {
          "x": 227.88,
          "y": 42.74,
          "z": 74.39999999999998
        },
        "volume": 995.0
      },
      "startedAt": "TIMESTAMP",
      "status": "succeeded"
    },
    {
      "commandType": "moveToAddressableArea",
      "completedAt": "TIMESTAMP",
      "createdAt": "TIMESTAMP",
      "id": "UUID",
      "key": "ef0781edef6aca01d9879b1a09d9b3f2",
      "notes": [],
      "params": {
        "addressableAreaName": "96ChannelWasteChute",
        "forceDirect": false,
        "offset": {
          "x": 0.0,
          "y": 0.0,
          "z": 0.0
        },
        "pipetteId": "UUID",
        "stayAtHighestPossibleZ": false
      },
      "result": {
        "position": {
          "x": 391.945,
          "y": 10.585,
          "z": 114.5
        }
      },
      "startedAt": "TIMESTAMP",
      "status": "succeeded"
    },
    {
      "commandType": "blowOutInPlace",
      "completedAt": "TIMESTAMP",
      "createdAt": "TIMESTAMP",
      "id": "UUID",
      "key": "af716ae841d9585043867a431d539d55",
      "notes": [],
      "params": {
        "flowRate": 80.0,
        "pipetteId": "UUID"
      },
      "result": {},
      "startedAt": "TIMESTAMP",
      "status": "succeeded"
    },
    {
      "commandType": "prepareToAspirate",
      "completedAt": "TIMESTAMP",
      "createdAt": "TIMESTAMP",
      "id": "UUID",
      "key": "349bb0bf929376ee5a1c92c7882fdacf",
      "notes": [],
      "params": {
        "pipetteId": "UUID"
      },
      "result": {},
      "startedAt": "TIMESTAMP",
      "status": "succeeded"
    },
    {
      "commandType": "liquidProbe",
      "completedAt": "TIMESTAMP",
      "createdAt": "TIMESTAMP",
      "id": "UUID",
      "key": "66068d631b0410c78ec504b2efd9192f",
      "notes": [],
      "params": {
        "labwareId": "UUID",
        "pipetteId": "UUID",
        "wellLocation": {
          "offset": {
            "x": 0.0,
            "y": 0.0,
            "z": 2.0
          },
          "origin": "top",
          "volumeOffset": 0.0
        },
        "wellName": "A1"
      },
      "result": {
        "position": {
          "x": 227.88,
          "y": 42.74,
          "z": 46.4
        },
        "z_position": 39.55
      },
      "startedAt": "TIMESTAMP",
      "status": "succeeded"
    },
    {
      "commandType": "aspirate",
      "completedAt": "TIMESTAMP",
      "createdAt": "TIMESTAMP",
      "id": "UUID",
      "key": "72a351430efa97bacea8b8baa9e67d7a",
      "notes": [],
      "params": {
        "flowRate": 160.0,
        "labwareId": "UUID",
        "pipetteId": "UUID",
        "volume": 5.0,
        "wellLocation": {
          "offset": {
            "x": 0.0,
            "y": 0.0,
            "z": -38.55
          },
          "origin": "top",
          "volumeOffset": 0.0
        },
        "wellName": "A1"
      },
      "result": {
        "position": {
          "x": 227.88,
          "y": 42.74,
          "z": 5.85
        },
        "volume": 5.0
      },
      "startedAt": "TIMESTAMP",
      "status": "succeeded"
    },
    {
      "commandType": "moveToWell",
      "completedAt": "TIMESTAMP",
      "createdAt": "TIMESTAMP",
      "id": "UUID",
      "key": "75759431a0a6325eeaf70f09f1541b2f",
      "notes": [],
      "params": {
        "forceDirect": false,
        "labwareId": "UUID",
        "pipetteId": "UUID",
        "wellLocation": {
          "offset": {
            "x": 0.0,
            "y": 0.0,
            "z": 29.999999999999993
          },
          "origin": "top",
          "volumeOffset": 0.0
        },
        "wellName": "A1"
      },
      "result": {
        "position": {
          "x": 227.88,
          "y": 42.74,
          "z": 74.39999999999998
        }
      },
      "startedAt": "TIMESTAMP",
      "status": "succeeded"
    },
    {
      "commandType": "aspirate",
      "completedAt": "TIMESTAMP",
      "createdAt": "TIMESTAMP",
      "id": "UUID",
      "key": "f40963e7ee5296cada36d22981b64865",
      "notes": [],
      "params": {
        "flowRate": 160.0,
        "labwareId": "UUID",
        "pipetteId": "UUID",
        "volume": 995.0,
        "wellLocation": {
          "offset": {
            "x": 0.0,
            "y": 0.0,
            "z": 29.999999999999993
          },
          "origin": "top",
          "volumeOffset": 0.0
        },
        "wellName": "A1"
      },
      "result": {
        "position": {
          "x": 227.88,
          "y": 42.74,
          "z": 74.39999999999998
        },
        "volume": 995.0
      },
      "startedAt": "TIMESTAMP",
      "status": "succeeded"
    },
    {
      "commandType": "moveToAddressableArea",
      "completedAt": "TIMESTAMP",
      "createdAt": "TIMESTAMP",
      "id": "UUID",
      "key": "ca81c96c5e6706521c28eeb429560dbb",
      "notes": [],
      "params": {
        "addressableAreaName": "96ChannelWasteChute",
        "forceDirect": false,
        "offset": {
          "x": 0.0,
          "y": 0.0,
          "z": 0.0
        },
        "pipetteId": "UUID",
        "stayAtHighestPossibleZ": false
      },
      "result": {
        "position": {
          "x": 391.945,
          "y": 10.585,
          "z": 114.5
        }
      },
      "startedAt": "TIMESTAMP",
      "status": "succeeded"
    },
    {
      "commandType": "blowOutInPlace",
      "completedAt": "TIMESTAMP",
      "createdAt": "TIMESTAMP",
      "id": "UUID",
      "key": "e1d6d21093014d3715ff4f1e41d64add",
      "notes": [],
      "params": {
        "flowRate": 80.0,
        "pipetteId": "UUID"
      },
      "result": {},
      "startedAt": "TIMESTAMP",
      "status": "succeeded"
    },
    {
      "commandType": "prepareToAspirate",
      "completedAt": "TIMESTAMP",
      "createdAt": "TIMESTAMP",
      "id": "UUID",
      "key": "0947370822b6af57af2a7acabdfb1c4d",
      "notes": [],
      "params": {
        "pipetteId": "UUID"
      },
      "result": {},
      "startedAt": "TIMESTAMP",
      "status": "succeeded"
    },
    {
      "commandType": "liquidProbe",
      "completedAt": "TIMESTAMP",
      "createdAt": "TIMESTAMP",
      "id": "UUID",
      "key": "6f32130e79de0fab3b9694367d1df14d",
      "notes": [],
      "params": {
        "labwareId": "UUID",
        "pipetteId": "UUID",
        "wellLocation": {
          "offset": {
            "x": 0.0,
            "y": 0.0,
            "z": 2.0
          },
          "origin": "top",
          "volumeOffset": 0.0
        },
        "wellName": "A1"
      },
      "result": {
        "position": {
          "x": 227.88,
          "y": 42.74,
          "z": 46.4
        },
        "z_position": 39.55
      },
      "startedAt": "TIMESTAMP",
      "status": "succeeded"
    },
    {
      "commandType": "aspirate",
      "completedAt": "TIMESTAMP",
      "createdAt": "TIMESTAMP",
      "id": "UUID",
      "key": "375d7aacf8cfb56bd73ae3fe64eda953",
      "notes": [],
      "params": {
        "flowRate": 160.0,
        "labwareId": "UUID",
        "pipetteId": "UUID",
        "volume": 10.0,
        "wellLocation": {
          "offset": {
            "x": 0.0,
            "y": 0.0,
            "z": -38.55
          },
          "origin": "top",
          "volumeOffset": 0.0
        },
        "wellName": "A1"
      },
      "result": {
        "position": {
          "x": 227.88,
          "y": 42.74,
          "z": 5.85
        },
        "volume": 10.0
      },
      "startedAt": "TIMESTAMP",
      "status": "succeeded"
    },
    {
      "commandType": "dispense",
      "completedAt": "TIMESTAMP",
      "createdAt": "TIMESTAMP",
      "id": "UUID",
      "key": "188aead45e3881975f879a62331bf6d9",
      "notes": [],
      "params": {
        "flowRate": 160.0,
        "labwareId": "UUID",
        "pipetteId": "UUID",
        "volume": 10.0,
        "wellLocation": {
          "offset": {
            "x": 0.0,
            "y": 0.0,
            "z": -13.95
          },
          "origin": "top",
          "volumeOffset": 0.0
        },
        "wellName": "A1"
      },
      "result": {
        "position": {
          "x": 178.38,
          "y": 181.24,
          "z": 2.05
        },
        "volume": 10.0
      },
      "startedAt": "TIMESTAMP",
      "status": "succeeded"
    },
    {
      "commandType": "liquidProbe",
      "completedAt": "TIMESTAMP",
      "createdAt": "TIMESTAMP",
      "id": "UUID",
      "key": "3c58ecc0dd1bb01b8c561c1a5b8efc79",
      "notes": [],
      "params": {
        "labwareId": "UUID",
        "pipetteId": "UUID",
        "wellLocation": {
          "offset": {
            "x": 0.0,
            "y": 0.0,
            "z": 2.0
          },
          "origin": "top",
          "volumeOffset": 0.0
        },
        "wellName": "A1"
      },
      "result": {
        "position": {
          "x": 178.38,
          "y": 181.24,
          "z": 18.0
        },
        "z_position": 14.95
      },
      "startedAt": "TIMESTAMP",
      "status": "succeeded"
    },
    {
      "commandType": "aspirate",
      "completedAt": "TIMESTAMP",
      "createdAt": "TIMESTAMP",
      "id": "UUID",
      "key": "d953a57ea73562ecbb1bb7c46fa516dc",
      "notes": [],
      "params": {
        "flowRate": 160.0,
        "labwareId": "UUID",
        "pipetteId": "UUID",
        "volume": 15.0,
        "wellLocation": {
          "offset": {
            "x": 0.0,
            "y": 0.0,
            "z": -13.95
          },
          "origin": "top",
          "volumeOffset": 0.0
        },
        "wellName": "A1"
      },
      "result": {
        "position": {
          "x": 178.38,
          "y": 181.24,
          "z": 2.05
        },
        "volume": 15.0
      },
      "startedAt": "TIMESTAMP",
      "status": "succeeded"
    },
    {
      "commandType": "dispense",
      "completedAt": "TIMESTAMP",
      "createdAt": "TIMESTAMP",
      "id": "UUID",
      "key": "802a4b04ebd2b303f50dd568f841dc2e",
      "notes": [],
      "params": {
        "flowRate": 160.0,
        "labwareId": "UUID",
        "pipetteId": "UUID",
        "pushOut": 0.0,
        "volume": 15.0,
        "wellLocation": {
          "offset": {
            "x": 0.0,
            "y": 0.0,
            "z": -13.95
          },
          "origin": "top",
          "volumeOffset": 0.0
        },
        "wellName": "A1"
      },
      "result": {
        "position": {
          "x": 178.38,
          "y": 181.24,
          "z": 2.05
        },
        "volume": 15.0
      },
      "startedAt": "TIMESTAMP",
      "status": "succeeded"
    },
    {
      "commandType": "aspirate",
      "completedAt": "TIMESTAMP",
      "createdAt": "TIMESTAMP",
      "id": "UUID",
      "key": "ffcef1be9b48b826f0cc646961192d81",
      "notes": [],
      "params": {
        "flowRate": 160.0,
        "labwareId": "UUID",
        "pipetteId": "UUID",
        "volume": 15.0,
        "wellLocation": {
          "offset": {
            "x": 0.0,
            "y": 0.0,
            "z": -13.95
          },
          "origin": "top",
          "volumeOffset": 0.0
        },
        "wellName": "A1"
      },
      "result": {
        "position": {
          "x": 178.38,
          "y": 181.24,
          "z": 2.05
        },
        "volume": 15.0
      },
      "startedAt": "TIMESTAMP",
      "status": "succeeded"
    },
    {
      "commandType": "dispense",
      "completedAt": "TIMESTAMP",
      "createdAt": "TIMESTAMP",
      "id": "UUID",
      "key": "4fb4e8b75e18cb95da915141eb49b7d0",
      "notes": [],
      "params": {
        "flowRate": 160.0,
        "labwareId": "UUID",
        "pipetteId": "UUID",
        "pushOut": 0.0,
        "volume": 15.0,
        "wellLocation": {
          "offset": {
            "x": 0.0,
            "y": 0.0,
            "z": -13.95
          },
          "origin": "top",
          "volumeOffset": 0.0
        },
        "wellName": "A1"
      },
      "result": {
        "position": {
          "x": 178.38,
          "y": 181.24,
          "z": 2.05
        },
        "volume": 15.0
      },
      "startedAt": "TIMESTAMP",
      "status": "succeeded"
    },
    {
      "commandType": "aspirate",
      "completedAt": "TIMESTAMP",
      "createdAt": "TIMESTAMP",
      "id": "UUID",
      "key": "1c6fe66b1d9cc8a50c94f2818e9bb0c0",
      "notes": [],
      "params": {
        "flowRate": 160.0,
        "labwareId": "UUID",
        "pipetteId": "UUID",
        "volume": 15.0,
        "wellLocation": {
          "offset": {
            "x": 0.0,
            "y": 0.0,
            "z": -13.95
          },
          "origin": "top",
          "volumeOffset": 0.0
        },
        "wellName": "A1"
      },
      "result": {
        "position": {
          "x": 178.38,
          "y": 181.24,
          "z": 2.05
        },
        "volume": 15.0
      },
      "startedAt": "TIMESTAMP",
      "status": "succeeded"
    },
    {
      "commandType": "dispense",
      "completedAt": "TIMESTAMP",
      "createdAt": "TIMESTAMP",
      "id": "UUID",
      "key": "05998ba40ade9c08ed03d97aebb538e8",
      "notes": [],
      "params": {
        "flowRate": 160.0,
        "labwareId": "UUID",
        "pipetteId": "UUID",
        "pushOut": 0.0,
        "volume": 15.0,
        "wellLocation": {
          "offset": {
            "x": 0.0,
            "y": 0.0,
            "z": -13.95
          },
          "origin": "top",
          "volumeOffset": 0.0
        },
        "wellName": "A1"
      },
      "result": {
        "position": {
          "x": 178.38,
          "y": 181.24,
          "z": 2.05
        },
        "volume": 15.0
      },
      "startedAt": "TIMESTAMP",
      "status": "succeeded"
    },
    {
      "commandType": "aspirate",
      "completedAt": "TIMESTAMP",
      "createdAt": "TIMESTAMP",
      "id": "UUID",
      "key": "d0e081f09d5e7358497f152498b7ff67",
      "notes": [],
      "params": {
        "flowRate": 160.0,
        "labwareId": "UUID",
        "pipetteId": "UUID",
        "volume": 15.0,
        "wellLocation": {
          "offset": {
            "x": 0.0,
            "y": 0.0,
            "z": -13.95
          },
          "origin": "top",
          "volumeOffset": 0.0
        },
        "wellName": "A1"
      },
      "result": {
        "position": {
          "x": 178.38,
          "y": 181.24,
          "z": 2.05
        },
        "volume": 15.0
      },
      "startedAt": "TIMESTAMP",
      "status": "succeeded"
    },
    {
      "commandType": "dispense",
      "completedAt": "TIMESTAMP",
      "createdAt": "TIMESTAMP",
      "id": "UUID",
      "key": "39a94f9fe6a63daaaef83ccceee0e661",
      "notes": [],
      "params": {
        "flowRate": 160.0,
        "labwareId": "UUID",
        "pipetteId": "UUID",
        "pushOut": 0.0,
        "volume": 15.0,
        "wellLocation": {
          "offset": {
            "x": 0.0,
            "y": 0.0,
            "z": -13.95
          },
          "origin": "top",
          "volumeOffset": 0.0
        },
        "wellName": "A1"
      },
      "result": {
        "position": {
          "x": 178.38,
          "y": 181.24,
          "z": 2.05
        },
        "volume": 15.0
      },
      "startedAt": "TIMESTAMP",
      "status": "succeeded"
    },
    {
      "commandType": "aspirate",
      "completedAt": "TIMESTAMP",
      "createdAt": "TIMESTAMP",
      "id": "UUID",
      "key": "60db0e75d04bf60b1dde66ad4346214c",
      "notes": [],
      "params": {
        "flowRate": 160.0,
        "labwareId": "UUID",
        "pipetteId": "UUID",
        "volume": 15.0,
        "wellLocation": {
          "offset": {
            "x": 0.0,
            "y": 0.0,
            "z": -13.95
          },
          "origin": "top",
          "volumeOffset": 0.0
        },
        "wellName": "A1"
      },
      "result": {
        "position": {
          "x": 178.38,
          "y": 181.24,
          "z": 2.05
        },
        "volume": 15.0
      },
      "startedAt": "TIMESTAMP",
      "status": "succeeded"
    },
    {
      "commandType": "dispense",
      "completedAt": "TIMESTAMP",
      "createdAt": "TIMESTAMP",
      "id": "UUID",
      "key": "54213b7b2f9be52a52f64cf8841a5d83",
      "notes": [],
      "params": {
        "flowRate": 160.0,
        "labwareId": "UUID",
        "pipetteId": "UUID",
        "volume": 15.0,
        "wellLocation": {
          "offset": {
            "x": 0.0,
            "y": 0.0,
            "z": -13.95
          },
          "origin": "top",
          "volumeOffset": 0.0
        },
        "wellName": "A1"
      },
      "result": {
        "position": {
          "x": 178.38,
          "y": 181.24,
          "z": 2.05
        },
        "volume": 15.0
      },
      "startedAt": "TIMESTAMP",
      "status": "succeeded"
    },
    {
      "commandType": "dropTip",
      "completedAt": "TIMESTAMP",
      "createdAt": "TIMESTAMP",
      "id": "UUID",
      "key": "56fe165d9f183c0829edd60e88bf9ada",
      "notes": [],
      "params": {
        "alternateDropLocation": false,
        "labwareId": "UUID",
        "pipetteId": "UUID",
        "wellLocation": {
          "offset": {
            "x": 0.0,
            "y": 0.0,
            "z": 0.0
          },
          "origin": "default"
        },
        "wellName": "A1"
      },
      "result": {
        "position": {
          "x": 178.38,
          "y": 395.38,
          "z": 90.88
        }
      },
      "startedAt": "TIMESTAMP",
      "status": "succeeded"
    },
    {
      "commandType": "comment",
      "completedAt": "TIMESTAMP",
      "createdAt": "TIMESTAMP",
      "id": "UUID",
      "key": "9bba35ad84bf2275a6f3298fd03d5187",
      "notes": [],
      "params": {
        "message": "Tip rack in Opentrons Flex 96 Tip Rack Adapter"
      },
      "result": {},
      "startedAt": "TIMESTAMP",
      "status": "succeeded"
    },
    {
      "commandType": "comment",
      "completedAt": "TIMESTAMP",
      "createdAt": "TIMESTAMP",
      "id": "UUID",
      "key": "fbe3905bfb62be150cd42317a36f0e8f",
      "notes": [],
      "params": {
        "message": "A: A1 ❌  A2 ❌  A3 ❌  A4 ❌  A5 ❌  A6 ❌  A7 ❌  A8 ❌  A9 ❌  A10 ❌  A11 ❌  A12 ❌  "
      },
      "result": {},
      "startedAt": "TIMESTAMP",
      "status": "succeeded"
    },
    {
      "commandType": "comment",
      "completedAt": "TIMESTAMP",
      "createdAt": "TIMESTAMP",
      "id": "UUID",
      "key": "3cc7f1b0fe6b2a8d90591c32ac0c9cde",
      "notes": [],
      "params": {
        "message": "B: B1 ❌  B2 ❌  B3 ❌  B4 ❌  B5 ❌  B6 ❌  B7 ❌  B8 ❌  B9 ❌  B10 ❌  B11 ❌  B12 ❌  "
      },
      "result": {},
      "startedAt": "TIMESTAMP",
      "status": "succeeded"
    },
    {
      "commandType": "comment",
      "completedAt": "TIMESTAMP",
      "createdAt": "TIMESTAMP",
      "id": "UUID",
      "key": "a455eac2b6ad82f8c15fd9dda45d8882",
      "notes": [],
      "params": {
        "message": "C: C1 ❌  C2 ❌  C3 ❌  C4 ❌  C5 ❌  C6 ❌  C7 ❌  C8 ❌  C9 ❌  C10 ❌  C11 ❌  C12 ❌  "
      },
      "result": {},
      "startedAt": "TIMESTAMP",
      "status": "succeeded"
    },
    {
      "commandType": "comment",
      "completedAt": "TIMESTAMP",
      "createdAt": "TIMESTAMP",
      "id": "UUID",
      "key": "2cd8818343ed0e921367bd42ef1112ee",
      "notes": [],
      "params": {
        "message": "D: D1 ❌  D2 ❌  D3 ❌  D4 ❌  D5 ❌  D6 ❌  D7 ❌  D8 ❌  D9 ❌  D10 ❌  D11 ❌  D12 ❌  "
      },
      "result": {},
      "startedAt": "TIMESTAMP",
      "status": "succeeded"
    },
    {
      "commandType": "comment",
      "completedAt": "TIMESTAMP",
      "createdAt": "TIMESTAMP",
      "id": "UUID",
      "key": "f92b8f56db51db3b60599e7b28445a36",
      "notes": [],
      "params": {
        "message": "E: E1 ❌  E2 ❌  E3 ❌  E4 ❌  E5 ❌  E6 ❌  E7 ❌  E8 ❌  E9 ❌  E10 ❌  E11 ❌  E12 ❌  "
      },
      "result": {},
      "startedAt": "TIMESTAMP",
      "status": "succeeded"
    },
    {
      "commandType": "comment",
      "completedAt": "TIMESTAMP",
      "createdAt": "TIMESTAMP",
      "id": "UUID",
      "key": "44922a596363eb6844146a36fe3ac517",
      "notes": [],
      "params": {
        "message": "F: F1 ❌  F2 ❌  F3 ❌  F4 ❌  F5 ❌  F6 ❌  F7 ❌  F8 ❌  F9 ❌  F10 ❌  F11 ❌  F12 ❌  "
      },
      "result": {},
      "startedAt": "TIMESTAMP",
      "status": "succeeded"
    },
    {
      "commandType": "comment",
      "completedAt": "TIMESTAMP",
      "createdAt": "TIMESTAMP",
      "id": "UUID",
      "key": "3be4bbcb6d53e5eeffb1afa4e8d3a24a",
      "notes": [],
      "params": {
        "message": "G: G1 ❌  G2 ❌  G3 ❌  G4 ❌  G5 ❌  G6 ❌  G7 ❌  G8 ❌  G9 ❌  G10 ❌  G11 ❌  G12 ❌  "
      },
      "result": {},
      "startedAt": "TIMESTAMP",
      "status": "succeeded"
    },
    {
      "commandType": "comment",
      "completedAt": "TIMESTAMP",
      "createdAt": "TIMESTAMP",
      "id": "UUID",
      "key": "69ffdab33828b93ec704bdbc413c1737",
      "notes": [],
      "params": {
        "message": "H: H1 ❌  H2 ❌  H3 ❌  H4 ❌  H5 ❌  H6 ❌  H7 ❌  H8 ❌  H9 ❌  H10 ❌  H11 ❌  H12 ❌  "
      },
      "result": {},
      "startedAt": "TIMESTAMP",
      "status": "succeeded"
    },
    {
      "commandType": "pickUpTip",
      "completedAt": "TIMESTAMP",
      "createdAt": "TIMESTAMP",
      "id": "UUID",
      "key": "555305195a9fa7a6e42458e37a2934e3",
      "notes": [],
      "params": {
        "labwareId": "UUID",
        "pipetteId": "UUID",
        "wellLocation": {
          "offset": {
            "x": 0.0,
            "y": 0.0,
            "z": 0.0
          },
          "origin": "top"
        },
        "wellName": "A1"
      },
      "result": {
        "position": {
          "x": 178.38,
          "y": 395.38,
          "z": 110.0
        },
        "tipDiameter": 5.47,
        "tipLength": 85.38999999999999,
        "tipVolume": 1000.0
      },
      "startedAt": "TIMESTAMP",
      "status": "succeeded"
    },
    {
      "commandType": "liquidProbe",
      "completedAt": "TIMESTAMP",
      "createdAt": "TIMESTAMP",
      "id": "UUID",
      "key": "889eee1bbba96644a80db22726b4a69a",
      "notes": [],
      "params": {
        "labwareId": "UUID",
        "pipetteId": "UUID",
        "wellLocation": {
          "offset": {
            "x": 0.0,
            "y": 0.0,
            "z": 2.0
          },
          "origin": "top",
          "volumeOffset": 0.0
        },
        "wellName": "A1"
      },
      "result": {
        "position": {
          "x": 227.88,
          "y": 42.74,
          "z": 46.4
        },
        "z_position": 39.55
      },
      "startedAt": "TIMESTAMP",
      "status": "succeeded"
    },
    {
      "commandType": "aspirate",
      "completedAt": "TIMESTAMP",
      "createdAt": "TIMESTAMP",
      "id": "UUID",
      "key": "f72e9c3d813de4285e722ec87c596154",
      "notes": [],
      "params": {
        "flowRate": 160.0,
        "labwareId": "UUID",
        "pipetteId": "UUID",
        "volume": 5.0,
        "wellLocation": {
          "offset": {
            "x": 0.0,
            "y": 0.0,
            "z": -38.55
          },
          "origin": "top",
          "volumeOffset": 0.0
        },
        "wellName": "A1"
      },
      "result": {
        "position": {
          "x": 227.88,
          "y": 42.74,
          "z": 5.85
        },
        "volume": 5.0
      },
      "startedAt": "TIMESTAMP",
      "status": "succeeded"
    },
    {
      "commandType": "dispense",
      "completedAt": "TIMESTAMP",
      "createdAt": "TIMESTAMP",
      "id": "UUID",
      "key": "ad48da5e9be4a5df85ddcf8d7184d0c8",
      "notes": [],
      "params": {
        "flowRate": 160.0,
        "labwareId": "UUID",
        "pipetteId": "UUID",
        "pushOut": 0.0,
        "volume": 5.0,
        "wellLocation": {
          "offset": {
            "x": 0.0,
            "y": 0.0,
            "z": -38.55
          },
          "origin": "top",
          "volumeOffset": 0.0
        },
        "wellName": "A1"
      },
      "result": {
        "position": {
          "x": 227.88,
          "y": 42.74,
          "z": 5.85
        },
        "volume": 5.0
      },
      "startedAt": "TIMESTAMP",
      "status": "succeeded"
    },
    {
      "commandType": "aspirate",
      "completedAt": "TIMESTAMP",
      "createdAt": "TIMESTAMP",
      "id": "UUID",
      "key": "fbdf4b8ac2749cb43d260e15c7b5bdc4",
      "notes": [],
      "params": {
        "flowRate": 160.0,
        "labwareId": "UUID",
        "pipetteId": "UUID",
        "volume": 5.0,
        "wellLocation": {
          "offset": {
            "x": 0.0,
            "y": 0.0,
            "z": -38.55
          },
          "origin": "top",
          "volumeOffset": 0.0
        },
        "wellName": "A1"
      },
      "result": {
        "position": {
          "x": 227.88,
          "y": 42.74,
          "z": 5.85
        },
        "volume": 5.0
      },
      "startedAt": "TIMESTAMP",
      "status": "succeeded"
    },
    {
      "commandType": "dispense",
      "completedAt": "TIMESTAMP",
      "createdAt": "TIMESTAMP",
      "id": "UUID",
      "key": "72f42105daee58b1475cf8ecf7a1beb4",
      "notes": [],
      "params": {
        "flowRate": 160.0,
        "labwareId": "UUID",
        "pipetteId": "UUID",
        "pushOut": 0.0,
        "volume": 5.0,
        "wellLocation": {
          "offset": {
            "x": 0.0,
            "y": 0.0,
            "z": -38.55
          },
          "origin": "top",
          "volumeOffset": 0.0
        },
        "wellName": "A1"
      },
      "result": {
        "position": {
          "x": 227.88,
          "y": 42.74,
          "z": 5.85
        },
        "volume": 5.0
      },
      "startedAt": "TIMESTAMP",
      "status": "succeeded"
    },
    {
      "commandType": "aspirate",
      "completedAt": "TIMESTAMP",
      "createdAt": "TIMESTAMP",
      "id": "UUID",
      "key": "b8d9b6e0d7f61b0fbf64506e479cab62",
      "notes": [],
      "params": {
        "flowRate": 160.0,
        "labwareId": "UUID",
        "pipetteId": "UUID",
        "volume": 5.0,
        "wellLocation": {
          "offset": {
            "x": 0.0,
            "y": 0.0,
            "z": -38.55
          },
          "origin": "top",
          "volumeOffset": 0.0
        },
        "wellName": "A1"
      },
      "result": {
        "position": {
          "x": 227.88,
          "y": 42.74,
          "z": 5.85
        },
        "volume": 5.0
      },
      "startedAt": "TIMESTAMP",
      "status": "succeeded"
    },
    {
      "commandType": "dispense",
      "completedAt": "TIMESTAMP",
      "createdAt": "TIMESTAMP",
      "id": "UUID",
      "key": "1e09ac145c0efa97283b7cd9f049edf4",
      "notes": [],
      "params": {
        "flowRate": 160.0,
        "labwareId": "UUID",
        "pipetteId": "UUID",
        "volume": 5.0,
        "wellLocation": {
          "offset": {
            "x": 0.0,
            "y": 0.0,
            "z": -38.55
          },
          "origin": "top",
          "volumeOffset": 0.0
        },
        "wellName": "A1"
      },
      "result": {
        "position": {
          "x": 227.88,
          "y": 42.74,
          "z": 5.85
        },
        "volume": 5.0
      },
      "startedAt": "TIMESTAMP",
      "status": "succeeded"
    },
    {
      "commandType": "liquidProbe",
      "completedAt": "TIMESTAMP",
      "createdAt": "TIMESTAMP",
      "id": "UUID",
      "key": "8024e861cc4bf515fb9ca70c4ec8a74b",
      "notes": [],
      "params": {
        "labwareId": "UUID",
        "pipetteId": "UUID",
        "wellLocation": {
          "offset": {
            "x": 0.0,
            "y": 0.0,
            "z": 2.0
          },
          "origin": "top",
          "volumeOffset": 0.0
        },
        "wellName": "A1"
      },
      "result": {
        "position": {
          "x": 227.88,
          "y": 42.74,
          "z": 46.4
        },
        "z_position": 39.55
      },
      "startedAt": "TIMESTAMP",
      "status": "succeeded"
    },
    {
      "commandType": "aspirate",
      "completedAt": "TIMESTAMP",
      "createdAt": "TIMESTAMP",
      "id": "UUID",
      "key": "9166539061095ad42ec58573fc8ebd04",
      "notes": [],
      "params": {
        "flowRate": 160.0,
        "labwareId": "UUID",
        "pipetteId": "UUID",
        "volume": 10.0,
        "wellLocation": {
          "offset": {
            "x": 0.0,
            "y": 0.0,
            "z": -38.55
          },
          "origin": "top",
          "volumeOffset": 0.0
        },
        "wellName": "A1"
      },
      "result": {
        "position": {
          "x": 227.88,
          "y": 42.74,
          "z": 5.85
        },
        "volume": 10.0
      },
      "startedAt": "TIMESTAMP",
      "status": "succeeded"
    },
    {
      "commandType": "dispense",
      "completedAt": "TIMESTAMP",
      "createdAt": "TIMESTAMP",
      "id": "UUID",
      "key": "2c73b1942409fa2c78c7bae9b7a4fab1",
      "notes": [],
      "params": {
        "flowRate": 160.0,
        "labwareId": "UUID",
        "pipetteId": "UUID",
        "volume": 10.0,
        "wellLocation": {
          "offset": {
            "x": 0.0,
            "y": 0.0,
            "z": -13.95
          },
          "origin": "top",
          "volumeOffset": 0.0
        },
        "wellName": "A1"
      },
      "result": {
        "position": {
          "x": 178.38,
          "y": 181.24,
          "z": 2.05
        },
        "volume": 10.0
      },
      "startedAt": "TIMESTAMP",
      "status": "succeeded"
    },
    {
      "commandType": "liquidProbe",
      "completedAt": "TIMESTAMP",
      "createdAt": "TIMESTAMP",
      "id": "UUID",
      "key": "78c817792c844a6b3441b1b214f8add9",
      "notes": [],
      "params": {
        "labwareId": "UUID",
        "pipetteId": "UUID",
        "wellLocation": {
          "offset": {
            "x": 0.0,
            "y": 0.0,
            "z": 2.0
          },
          "origin": "top",
          "volumeOffset": 0.0
        },
        "wellName": "A1"
      },
      "result": {
        "position": {
          "x": 178.38,
          "y": 181.24,
          "z": 18.0
        },
        "z_position": 14.95
      },
      "startedAt": "TIMESTAMP",
      "status": "succeeded"
    },
    {
      "commandType": "aspirate",
      "completedAt": "TIMESTAMP",
      "createdAt": "TIMESTAMP",
      "id": "UUID",
      "key": "02130e935d2b1096c98f46562a5a4940",
      "notes": [],
      "params": {
        "flowRate": 160.0,
        "labwareId": "UUID",
        "pipetteId": "UUID",
        "volume": 5.0,
        "wellLocation": {
          "offset": {
            "x": 0.0,
            "y": 0.0,
            "z": -13.95
          },
          "origin": "top",
          "volumeOffset": 0.0
        },
        "wellName": "A1"
      },
      "result": {
        "position": {
          "x": 178.38,
          "y": 181.24,
          "z": 2.05
        },
        "volume": 5.0
      },
      "startedAt": "TIMESTAMP",
      "status": "succeeded"
    },
    {
      "commandType": "dispense",
      "completedAt": "TIMESTAMP",
      "createdAt": "TIMESTAMP",
      "id": "UUID",
      "key": "9b374953d929a83ceb00b787065f4749",
      "notes": [],
      "params": {
        "flowRate": 160.0,
        "labwareId": "UUID",
        "pipetteId": "UUID",
        "volume": 5.0,
        "wellLocation": {
          "offset": {
            "x": 0.0,
            "y": 0.0,
            "z": -13.95
          },
          "origin": "top",
          "volumeOffset": 0.0
        },
        "wellName": "A1"
      },
      "result": {
        "position": {
          "x": 178.38,
          "y": 181.24,
          "z": 2.05
        },
        "volume": 5.0
      },
      "startedAt": "TIMESTAMP",
      "status": "succeeded"
    },
    {
      "commandType": "touchTip",
      "completedAt": "TIMESTAMP",
      "createdAt": "TIMESTAMP",
      "id": "UUID",
      "key": "f44c5b4dcf502560454b7c55f86ce207",
      "notes": [],
      "params": {
        "labwareId": "UUID",
        "pipetteId": "UUID",
        "radius": 1.0,
        "speed": 60.0,
        "wellLocation": {
          "offset": {
            "x": 0.0,
            "y": 0.0,
            "z": -1.0
          },
          "origin": "top",
          "volumeOffset": 0.0
        },
        "wellName": "A1"
      },
      "result": {
        "position": {
          "x": 178.38,
          "y": 181.24,
          "z": 15.0
        }
      },
      "startedAt": "TIMESTAMP",
      "status": "succeeded"
    },
    {
      "commandType": "moveToAddressableArea",
      "completedAt": "TIMESTAMP",
      "createdAt": "TIMESTAMP",
      "id": "UUID",
      "key": "396dbf283e4856e439bf95b1464d6774",
      "notes": [],
      "params": {
        "addressableAreaName": "96ChannelWasteChute",
        "forceDirect": false,
        "offset": {
          "x": 0.0,
          "y": 0.0,
          "z": 0.0
        },
        "pipetteId": "UUID",
        "stayAtHighestPossibleZ": false
      },
      "result": {
        "position": {
          "x": 391.945,
          "y": 10.585,
          "z": 114.5
        }
      },
      "startedAt": "TIMESTAMP",
      "status": "succeeded"
    },
    {
      "commandType": "blowOutInPlace",
      "completedAt": "TIMESTAMP",
      "createdAt": "TIMESTAMP",
      "id": "UUID",
      "key": "6bd9b67b490d5fcb1f6f2a5574813599",
      "notes": [],
      "params": {
        "flowRate": 80.0,
        "pipetteId": "UUID"
      },
      "result": {},
      "startedAt": "TIMESTAMP",
      "status": "succeeded"
    },
    {
      "commandType": "comment",
      "completedAt": "TIMESTAMP",
      "createdAt": "TIMESTAMP",
      "id": "UUID",
      "key": "b12de52c4b99321ce3dd3ebef1ace986",
      "notes": [],
      "params": {
        "message": "Tip rack in Opentrons Flex 96 Tip Rack Adapter"
      },
      "result": {},
      "startedAt": "TIMESTAMP",
      "status": "succeeded"
    },
    {
      "commandType": "comment",
      "completedAt": "TIMESTAMP",
      "createdAt": "TIMESTAMP",
      "id": "UUID",
      "key": "e05ac7b430c14364b6f2fdf3dc2af27e",
      "notes": [],
      "params": {
        "message": "A: A1 ❌  A2 ❌  A3 ❌  A4 ❌  A5 ❌  A6 ❌  A7 ❌  A8 ❌  A9 ❌  A10 ❌  A11 ❌  A12 ❌  "
      },
      "result": {},
      "startedAt": "TIMESTAMP",
      "status": "succeeded"
    },
    {
      "commandType": "comment",
      "completedAt": "TIMESTAMP",
      "createdAt": "TIMESTAMP",
      "id": "UUID",
      "key": "3cf4c37d88b549ff7edb749d39b12893",
      "notes": [],
      "params": {
        "message": "B: B1 ❌  B2 ❌  B3 ❌  B4 ❌  B5 ❌  B6 ❌  B7 ❌  B8 ❌  B9 ❌  B10 ❌  B11 ❌  B12 ❌  "
      },
      "result": {},
      "startedAt": "TIMESTAMP",
      "status": "succeeded"
    },
    {
      "commandType": "comment",
      "completedAt": "TIMESTAMP",
      "createdAt": "TIMESTAMP",
      "id": "UUID",
      "key": "d9d646d906f12bb1c967be93839f7299",
      "notes": [],
      "params": {
        "message": "C: C1 ❌  C2 ❌  C3 ❌  C4 ❌  C5 ❌  C6 ❌  C7 ❌  C8 ❌  C9 ❌  C10 ❌  C11 ❌  C12 ❌  "
      },
      "result": {},
      "startedAt": "TIMESTAMP",
      "status": "succeeded"
    },
    {
      "commandType": "comment",
      "completedAt": "TIMESTAMP",
      "createdAt": "TIMESTAMP",
      "id": "UUID",
      "key": "6f55ed54e09f89c01243bb2285cbbf48",
      "notes": [],
      "params": {
        "message": "D: D1 ❌  D2 ❌  D3 ❌  D4 ❌  D5 ❌  D6 ❌  D7 ❌  D8 ❌  D9 ❌  D10 ❌  D11 ❌  D12 ❌  "
      },
      "result": {},
      "startedAt": "TIMESTAMP",
      "status": "succeeded"
    },
    {
      "commandType": "comment",
      "completedAt": "TIMESTAMP",
      "createdAt": "TIMESTAMP",
      "id": "UUID",
      "key": "19c19a260d4adfa0c89801870fb888af",
      "notes": [],
      "params": {
        "message": "E: E1 ❌  E2 ❌  E3 ❌  E4 ❌  E5 ❌  E6 ❌  E7 ❌  E8 ❌  E9 ❌  E10 ❌  E11 ❌  E12 ❌  "
      },
      "result": {},
      "startedAt": "TIMESTAMP",
      "status": "succeeded"
    },
    {
      "commandType": "comment",
      "completedAt": "TIMESTAMP",
      "createdAt": "TIMESTAMP",
      "id": "UUID",
      "key": "3b29221f75f3b684631085f5297945d7",
      "notes": [],
      "params": {
        "message": "F: F1 ❌  F2 ❌  F3 ❌  F4 ❌  F5 ❌  F6 ❌  F7 ❌  F8 ❌  F9 ❌  F10 ❌  F11 ❌  F12 ❌  "
      },
      "result": {},
      "startedAt": "TIMESTAMP",
      "status": "succeeded"
    },
    {
      "commandType": "comment",
      "completedAt": "TIMESTAMP",
      "createdAt": "TIMESTAMP",
      "id": "UUID",
      "key": "04a79ca0387a44d148485363d8825314",
      "notes": [],
      "params": {
        "message": "G: G1 ❌  G2 ❌  G3 ❌  G4 ❌  G5 ❌  G6 ❌  G7 ❌  G8 ❌  G9 ❌  G10 ❌  G11 ❌  G12 ❌  "
      },
      "result": {},
      "startedAt": "TIMESTAMP",
      "status": "succeeded"
    },
    {
      "commandType": "comment",
      "completedAt": "TIMESTAMP",
      "createdAt": "TIMESTAMP",
      "id": "UUID",
      "key": "51040551e5ab6544ed7df57e3d31af1c",
      "notes": [],
      "params": {
        "message": "H: H1 ❌  H2 ❌  H3 ❌  H4 ❌  H5 ❌  H6 ❌  H7 ❌  H8 ❌  H9 ❌  H10 ❌  H11 ❌  H12 ❌  "
      },
      "result": {},
      "startedAt": "TIMESTAMP",
      "status": "succeeded"
    },
    {
      "commandType": "dropTip",
      "completedAt": "TIMESTAMP",
      "createdAt": "TIMESTAMP",
      "id": "UUID",
      "key": "1237ae4e1a24ca35be4422f0f6ce94dd",
      "notes": [],
      "params": {
        "alternateDropLocation": false,
        "homeAfter": false,
        "labwareId": "UUID",
        "pipetteId": "UUID",
        "wellLocation": {
          "offset": {
            "x": 0.0,
            "y": 0.0,
            "z": 0.0
          },
          "origin": "default"
        },
        "wellName": "A1"
      },
      "result": {
        "position": {
          "x": 178.38,
          "y": 395.38,
          "z": 90.88
        }
      },
      "startedAt": "TIMESTAMP",
      "status": "succeeded"
    },
    {
      "commandType": "comment",
      "completedAt": "TIMESTAMP",
      "createdAt": "TIMESTAMP",
      "id": "UUID",
      "key": "2807c440b5749ca58f964eea2b0173bd",
      "notes": [],
      "params": {
        "message": "Tip rack in Opentrons Flex 96 Tip Rack Adapter"
      },
      "result": {},
      "startedAt": "TIMESTAMP",
      "status": "succeeded"
    },
    {
      "commandType": "comment",
      "completedAt": "TIMESTAMP",
      "createdAt": "TIMESTAMP",
      "id": "UUID",
      "key": "49a6a126b3f1bd562b481b1ed0aa2076",
      "notes": [],
      "params": {
        "message": "A: A1 ❌  A2 ❌  A3 ❌  A4 ❌  A5 ❌  A6 ❌  A7 ❌  A8 ❌  A9 ❌  A10 ❌  A11 ❌  A12 ❌  "
      },
      "result": {},
      "startedAt": "TIMESTAMP",
      "status": "succeeded"
    },
    {
      "commandType": "comment",
      "completedAt": "TIMESTAMP",
      "createdAt": "TIMESTAMP",
      "id": "UUID",
      "key": "b28eaed62162a6cba37b2b2adbce3da7",
      "notes": [],
      "params": {
        "message": "B: B1 ❌  B2 ❌  B3 ❌  B4 ❌  B5 ❌  B6 ❌  B7 ❌  B8 ❌  B9 ❌  B10 ❌  B11 ❌  B12 ❌  "
      },
      "result": {},
      "startedAt": "TIMESTAMP",
      "status": "succeeded"
    },
    {
      "commandType": "comment",
      "completedAt": "TIMESTAMP",
      "createdAt": "TIMESTAMP",
      "id": "UUID",
      "key": "c23e5efd595af9bd86091d2d55ce4b9a",
      "notes": [],
      "params": {
        "message": "C: C1 ❌  C2 ❌  C3 ❌  C4 ❌  C5 ❌  C6 ❌  C7 ❌  C8 ❌  C9 ❌  C10 ❌  C11 ❌  C12 ❌  "
      },
      "result": {},
      "startedAt": "TIMESTAMP",
      "status": "succeeded"
    },
    {
      "commandType": "comment",
      "completedAt": "TIMESTAMP",
      "createdAt": "TIMESTAMP",
      "id": "UUID",
      "key": "07b2576296bc2809caf537d7f7b23e32",
      "notes": [],
      "params": {
        "message": "D: D1 ❌  D2 ❌  D3 ❌  D4 ❌  D5 ❌  D6 ❌  D7 ❌  D8 ❌  D9 ❌  D10 ❌  D11 ❌  D12 ❌  "
      },
      "result": {},
      "startedAt": "TIMESTAMP",
      "status": "succeeded"
    },
    {
      "commandType": "comment",
      "completedAt": "TIMESTAMP",
      "createdAt": "TIMESTAMP",
      "id": "UUID",
      "key": "bf247b006b5c8ef36385e4ec56c417c3",
      "notes": [],
      "params": {
        "message": "E: E1 ❌  E2 ❌  E3 ❌  E4 ❌  E5 ❌  E6 ❌  E7 ❌  E8 ❌  E9 ❌  E10 ❌  E11 ❌  E12 ❌  "
      },
      "result": {},
      "startedAt": "TIMESTAMP",
      "status": "succeeded"
    },
    {
      "commandType": "comment",
      "completedAt": "TIMESTAMP",
      "createdAt": "TIMESTAMP",
      "id": "UUID",
      "key": "7792788aff047a2c81f5326af7d60612",
      "notes": [],
      "params": {
        "message": "F: F1 ❌  F2 ❌  F3 ❌  F4 ❌  F5 ❌  F6 ❌  F7 ❌  F8 ❌  F9 ❌  F10 ❌  F11 ❌  F12 ❌  "
      },
      "result": {},
      "startedAt": "TIMESTAMP",
      "status": "succeeded"
    },
    {
      "commandType": "comment",
      "completedAt": "TIMESTAMP",
      "createdAt": "TIMESTAMP",
      "id": "UUID",
      "key": "c924c03e02674de3e6cb386a3f2a3dd2",
      "notes": [],
      "params": {
        "message": "G: G1 ❌  G2 ❌  G3 ❌  G4 ❌  G5 ❌  G6 ❌  G7 ❌  G8 ❌  G9 ❌  G10 ❌  G11 ❌  G12 ❌  "
      },
      "result": {},
      "startedAt": "TIMESTAMP",
      "status": "succeeded"
    },
    {
      "commandType": "comment",
      "completedAt": "TIMESTAMP",
      "createdAt": "TIMESTAMP",
      "id": "UUID",
      "key": "1d51c2a28f6474ff8e1869e842e280ef",
      "notes": [],
      "params": {
        "message": "H: H1 ❌  H2 ❌  H3 ❌  H4 ❌  H5 ❌  H6 ❌  H7 ❌  H8 ❌  H9 ❌  H10 ❌  H11 ❌  H12 ❌  "
      },
      "result": {},
      "startedAt": "TIMESTAMP",
      "status": "succeeded"
    },
    {
      "commandType": "comment",
      "completedAt": "TIMESTAMP",
      "createdAt": "TIMESTAMP",
      "id": "UUID",
      "key": "5f76720ac31bec344907102b24db2587",
      "notes": [],
      "params": {
        "message": "I think the above should not be empty?"
      },
      "result": {},
      "startedAt": "TIMESTAMP",
      "status": "succeeded"
    },
    {
      "commandType": "moveLabware",
      "completedAt": "TIMESTAMP",
      "createdAt": "TIMESTAMP",
      "id": "UUID",
      "key": "f8aa7b28aea0b80b4fa83831e80ab7c0",
      "notes": [],
      "params": {
        "labwareId": "UUID",
        "newLocation": {
          "moduleId": "UUID"
        },
        "strategy": "usingGripper"
      },
      "result": {
        "eventualDestinationLocationSequence": [
          {
            "addressableAreaName": "thermocyclerModuleV2",
            "kind": "onAddressableArea"
          },
          {
            "kind": "onModule",
            "moduleId": "UUID"
          },
          {
            "cutoutId": "cutoutB1",
            "kind": "onCutoutFixture",
            "possibleCutoutFixtureIds": []
          }
        ],
        "immediateDestinationLocationSequence": [
          {
            "addressableAreaName": "thermocyclerModuleV2",
            "kind": "onAddressableArea"
          },
          {
            "kind": "onModule",
            "moduleId": "UUID"
          },
          {
            "cutoutId": "cutoutB1",
            "kind": "onCutoutFixture",
            "possibleCutoutFixtureIds": []
          }
        ],
        "originLocationSequence": [
          {
            "addressableAreaName": "C2",
            "kind": "onAddressableArea"
          },
          {
            "cutoutId": "cutoutC2",
            "kind": "onCutoutFixture",
            "possibleCutoutFixtureIds": [
              "singleCenterSlot"
            ]
          }
        ]
      },
      "startedAt": "TIMESTAMP",
      "status": "succeeded"
    },
    {
      "commandType": "moveLabware",
      "completedAt": "TIMESTAMP",
      "createdAt": "TIMESTAMP",
      "id": "UUID",
      "key": "ecca018448f3be0be1d42df4abe64d29",
      "notes": [],
      "params": {
        "labwareId": "UUID",
        "newLocation": {
          "labwareId": "UUID"
        },
        "strategy": "usingGripper"
      },
      "result": {
        "eventualDestinationLocationSequence": [
          {
            "kind": "onLabware",
            "labwareId": "UUID"
          },
          {
            "addressableAreaName": "thermocyclerModuleV2",
            "kind": "onAddressableArea"
          },
          {
            "kind": "onModule",
            "moduleId": "UUID"
          },
          {
            "cutoutId": "cutoutB1",
            "kind": "onCutoutFixture",
            "possibleCutoutFixtureIds": []
          }
        ],
        "immediateDestinationLocationSequence": [
          {
            "kind": "onLabware",
            "labwareId": "UUID"
          },
          {
            "addressableAreaName": "thermocyclerModuleV2",
            "kind": "onAddressableArea"
          },
          {
            "kind": "onModule",
            "moduleId": "UUID"
          },
          {
            "cutoutId": "cutoutB1",
            "kind": "onCutoutFixture",
            "possibleCutoutFixtureIds": []
          }
        ],
        "originLocationSequence": [
          {
            "kind": "onLabware",
            "labwareId": "UUID"
          },
          {
            "kind": "onLabware",
            "labwareId": "UUID"
          },
          {
            "kind": "onLabware",
            "labwareId": "UUID"
          },
          {
            "kind": "onLabware",
            "labwareId": "UUID"
          },
          {
            "kind": "onLabware",
            "labwareId": "UUID"
          },
          {
            "addressableAreaName": "A4",
            "kind": "onAddressableArea"
          },
          {
            "cutoutId": "cutoutA3",
            "kind": "onCutoutFixture",
            "possibleCutoutFixtureIds": [
              "stagingAreaRightSlot"
            ]
          }
        ]
      },
      "startedAt": "TIMESTAMP",
      "status": "succeeded"
    },
    {
      "commandType": "thermocycler/closeLid",
      "completedAt": "TIMESTAMP",
      "createdAt": "TIMESTAMP",
      "id": "UUID",
      "key": "0b8b0a843658fab0070a14b29383d4b6",
      "notes": [],
      "params": {
        "moduleId": "UUID"
      },
      "result": {},
      "startedAt": "TIMESTAMP",
      "status": "succeeded"
    },
    {
      "commandType": "thermocycler/setTargetBlockTemperature",
      "completedAt": "TIMESTAMP",
      "createdAt": "TIMESTAMP",
      "id": "UUID",
      "key": "5d5f3d5b64948ce5d0442c949b58580d",
      "notes": [],
      "params": {
        "celsius": 38.0,
        "holdTimeSeconds": 5.0,
        "moduleId": "UUID"
      },
      "result": {
        "targetBlockTemperature": 38.0
      },
      "startedAt": "TIMESTAMP",
      "status": "succeeded"
    },
    {
      "commandType": "thermocycler/waitForBlockTemperature",
      "completedAt": "TIMESTAMP",
      "createdAt": "TIMESTAMP",
      "id": "UUID",
      "key": "55f7eea09ff71c6b93b52d15f9b778ba",
      "notes": [],
      "params": {
        "moduleId": "UUID"
      },
      "result": {},
      "startedAt": "TIMESTAMP",
      "status": "succeeded"
    },
    {
      "commandType": "thermocycler/setTargetLidTemperature",
      "completedAt": "TIMESTAMP",
      "createdAt": "TIMESTAMP",
      "id": "UUID",
      "key": "bd916b6b732fbfe8e2151cdf842d4d77",
      "notes": [],
      "params": {
        "celsius": 38.0,
        "moduleId": "UUID"
      },
      "result": {
        "targetLidTemperature": 38.0
      },
      "startedAt": "TIMESTAMP",
      "status": "succeeded"
    },
    {
      "commandType": "thermocycler/waitForLidTemperature",
      "completedAt": "TIMESTAMP",
      "createdAt": "TIMESTAMP",
      "id": "UUID",
      "key": "61c47242119c089e39c2970fbb9c5a87",
      "notes": [],
      "params": {
        "moduleId": "UUID"
      },
      "result": {},
      "startedAt": "TIMESTAMP",
      "status": "succeeded"
    },
    {
      "commandType": "thermocycler/openLid",
      "completedAt": "TIMESTAMP",
      "createdAt": "TIMESTAMP",
      "id": "UUID",
      "key": "26d710513eb567d25ec6c7564178f2f6",
      "notes": [],
      "params": {
        "moduleId": "UUID"
      },
      "result": {},
      "startedAt": "TIMESTAMP",
      "status": "succeeded"
    },
    {
      "commandType": "moveLabware",
      "completedAt": "TIMESTAMP",
      "createdAt": "TIMESTAMP",
      "id": "UUID",
      "key": "328cffb6ec92cddfdf9b793822084af8",
      "notes": [],
      "params": {
        "labwareId": "UUID",
        "newLocation": {
          "addressableAreaName": "gripperWasteChute"
        },
        "strategy": "usingGripper"
      },
      "result": {
        "eventualDestinationLocationSequence": [
          {
            "kind": "notOnDeck",
            "logicalLocationName": "offDeck"
          }
        ],
        "immediateDestinationLocationSequence": [
          {
            "addressableAreaName": "gripperWasteChute",
            "kind": "onAddressableArea"
          },
          {
            "cutoutId": "cutoutD3",
            "kind": "onCutoutFixture",
            "possibleCutoutFixtureIds": [
              "stagingAreaSlotWithWasteChuteRightAdapterNoCover"
            ]
          }
        ],
        "originLocationSequence": [
          {
            "kind": "onLabware",
            "labwareId": "UUID",
            "lidId": "UUID"
          },
          {
            "addressableAreaName": "thermocyclerModuleV2",
            "kind": "onAddressableArea"
          },
          {
            "kind": "onModule",
            "moduleId": "UUID"
          },
          {
            "cutoutId": "cutoutB1",
            "kind": "onCutoutFixture",
            "possibleCutoutFixtureIds": []
          }
        ]
      },
      "startedAt": "TIMESTAMP",
      "status": "succeeded"
    },
    {
      "commandType": "thermocycler/deactivateBlock",
      "completedAt": "TIMESTAMP",
      "createdAt": "TIMESTAMP",
      "id": "UUID",
      "key": "a644d2f8960bb1f9ea36838d49796e86",
      "notes": [],
      "params": {
        "moduleId": "UUID"
      },
      "result": {},
      "startedAt": "TIMESTAMP",
      "status": "succeeded"
    },
    {
      "commandType": "thermocycler/deactivateLid",
      "completedAt": "TIMESTAMP",
      "createdAt": "TIMESTAMP",
      "id": "UUID",
      "key": "04bc1e2c660b9a49ff9b4ae75b2a7530",
      "notes": [],
      "params": {
        "moduleId": "UUID"
      },
      "result": {},
      "startedAt": "TIMESTAMP",
      "status": "succeeded"
    },
    {
      "commandType": "heaterShaker/openLabwareLatch",
      "completedAt": "TIMESTAMP",
      "createdAt": "TIMESTAMP",
      "id": "UUID",
      "key": "a2c406012e8e618eba18668129dc7210",
      "notes": [],
      "params": {
        "moduleId": "UUID"
      },
      "result": {
        "pipetteRetracted": true
      },
      "startedAt": "TIMESTAMP",
      "status": "succeeded"
    },
    {
      "commandType": "moveLabware",
      "completedAt": "TIMESTAMP",
      "createdAt": "TIMESTAMP",
      "id": "UUID",
      "key": "7e902c9531e52458c9c1e86eb4fb3bb6",
      "notes": [],
      "params": {
        "labwareId": "UUID",
        "newLocation": {
          "labwareId": "UUID"
        },
        "strategy": "usingGripper"
      },
      "result": {
        "eventualDestinationLocationSequence": [
          {
            "kind": "onLabware",
            "labwareId": "UUID"
          },
          {
            "addressableAreaName": "heaterShakerV1C1",
            "kind": "onAddressableArea"
          },
          {
            "kind": "onModule",
            "moduleId": "UUID"
          },
          {
            "cutoutId": "cutoutC1",
            "kind": "onCutoutFixture",
            "possibleCutoutFixtureIds": []
          }
        ],
        "immediateDestinationLocationSequence": [
          {
            "kind": "onLabware",
            "labwareId": "UUID"
          },
          {
            "addressableAreaName": "heaterShakerV1C1",
            "kind": "onAddressableArea"
          },
          {
            "kind": "onModule",
            "moduleId": "UUID"
          },
          {
            "cutoutId": "cutoutC1",
            "kind": "onCutoutFixture",
            "possibleCutoutFixtureIds": []
          }
        ],
        "originLocationSequence": [
          {
            "addressableAreaName": "thermocyclerModuleV2",
            "kind": "onAddressableArea"
          },
          {
            "kind": "onModule",
            "moduleId": "UUID"
          },
          {
            "cutoutId": "cutoutB1",
            "kind": "onCutoutFixture",
            "possibleCutoutFixtureIds": []
          }
        ]
      },
      "startedAt": "TIMESTAMP",
      "status": "succeeded"
    },
    {
      "commandType": "heaterShaker/closeLabwareLatch",
      "completedAt": "TIMESTAMP",
      "createdAt": "TIMESTAMP",
      "id": "UUID",
      "key": "76e684c73a4874bf4e8c3c80ee466258",
      "notes": [],
      "params": {
        "moduleId": "UUID"
      },
      "result": {},
      "startedAt": "TIMESTAMP",
      "status": "succeeded"
    },
    {
      "commandType": "heaterShaker/setTargetTemperature",
      "completedAt": "TIMESTAMP",
      "createdAt": "TIMESTAMP",
      "id": "UUID",
      "key": "788cd6378d690bb4cb1a55713b109ff4",
      "notes": [],
      "params": {
        "celsius": 38.0,
        "moduleId": "UUID"
      },
      "result": {},
      "startedAt": "TIMESTAMP",
      "status": "succeeded"
    },
    {
      "commandType": "heaterShaker/setAndWaitForShakeSpeed",
      "completedAt": "TIMESTAMP",
      "createdAt": "TIMESTAMP",
      "id": "UUID",
      "key": "866729c2f032edcbb976943d6afed1b8",
      "notes": [],
      "params": {
        "moduleId": "UUID",
        "rpm": 777.0
      },
      "result": {
        "pipetteRetracted": true
      },
      "startedAt": "TIMESTAMP",
      "status": "succeeded"
    },
    {
      "commandType": "heaterShaker/waitForTemperature",
      "completedAt": "TIMESTAMP",
      "createdAt": "TIMESTAMP",
      "id": "UUID",
      "key": "12e4febccf2785fec55a7cea18901c34",
      "notes": [],
      "params": {
        "moduleId": "UUID"
      },
      "result": {},
      "startedAt": "TIMESTAMP",
      "status": "succeeded"
    },
    {
      "commandType": "heaterShaker/deactivateHeater",
      "completedAt": "TIMESTAMP",
      "createdAt": "TIMESTAMP",
      "id": "UUID",
      "key": "91146a40c4e7497a9d69be9920689507",
      "notes": [],
      "params": {
        "moduleId": "UUID"
      },
      "result": {},
      "startedAt": "TIMESTAMP",
      "status": "succeeded"
    },
    {
      "commandType": "heaterShaker/deactivateShaker",
      "completedAt": "TIMESTAMP",
      "createdAt": "TIMESTAMP",
      "id": "UUID",
      "key": "511c2d31b524be9c8c36fba36edf17b6",
      "notes": [],
      "params": {
        "moduleId": "UUID"
      },
      "result": {},
      "startedAt": "TIMESTAMP",
      "status": "succeeded"
    },
    {
      "commandType": "heaterShaker/openLabwareLatch",
      "completedAt": "TIMESTAMP",
      "createdAt": "TIMESTAMP",
      "id": "UUID",
      "key": "77b87b86baa82a0bdbbee3674ae3778f",
      "notes": [],
      "params": {
        "moduleId": "UUID"
      },
      "result": {
        "pipetteRetracted": true
      },
      "startedAt": "TIMESTAMP",
      "status": "succeeded"
    },
    {
      "commandType": "moveLabware",
      "completedAt": "TIMESTAMP",
      "createdAt": "TIMESTAMP",
      "id": "UUID",
      "key": "dc518febf332036503375d529f643de2",
      "notes": [],
      "params": {
        "labwareId": "UUID",
        "newLocation": {
          "labwareId": "UUID"
        },
        "strategy": "usingGripper"
      },
      "result": {
        "eventualDestinationLocationSequence": [
          {
            "kind": "onLabware",
            "labwareId": "UUID"
          },
          {
            "addressableAreaName": "temperatureModuleV2D1",
            "kind": "onAddressableArea"
          },
          {
            "kind": "onModule",
            "moduleId": "UUID"
          },
          {
            "cutoutId": "cutoutD1",
            "kind": "onCutoutFixture",
            "possibleCutoutFixtureIds": []
          }
        ],
        "immediateDestinationLocationSequence": [
          {
            "kind": "onLabware",
            "labwareId": "UUID"
          },
          {
            "addressableAreaName": "temperatureModuleV2D1",
            "kind": "onAddressableArea"
          },
          {
            "kind": "onModule",
            "moduleId": "UUID"
          },
          {
            "cutoutId": "cutoutD1",
            "kind": "onCutoutFixture",
            "possibleCutoutFixtureIds": []
          }
        ],
        "originLocationSequence": [
          {
            "kind": "onLabware",
            "labwareId": "UUID"
          },
          {
            "addressableAreaName": "heaterShakerV1C1",
            "kind": "onAddressableArea"
          },
          {
            "kind": "onModule",
            "moduleId": "UUID"
          },
          {
            "cutoutId": "cutoutC1",
            "kind": "onCutoutFixture",
            "possibleCutoutFixtureIds": []
          }
        ]
      },
      "startedAt": "TIMESTAMP",
      "status": "succeeded"
    },
    {
      "commandType": "temperatureModule/setTargetTemperature",
      "completedAt": "TIMESTAMP",
      "createdAt": "TIMESTAMP",
      "id": "UUID",
      "key": "452014b616f7c44e48ae0e0d8ba04d4d",
      "notes": [],
      "params": {
        "celsius": 38.0,
        "moduleId": "UUID"
      },
      "result": {
        "targetTemperature": 38.0
      },
      "startedAt": "TIMESTAMP",
      "status": "succeeded"
    },
    {
      "commandType": "temperatureModule/waitForTemperature",
      "completedAt": "TIMESTAMP",
      "createdAt": "TIMESTAMP",
      "id": "UUID",
      "key": "4e0d56666b7e4686daedba5eaa6e3bd3",
      "notes": [],
      "params": {
        "moduleId": "UUID"
      },
      "result": {},
      "startedAt": "TIMESTAMP",
      "status": "succeeded"
    },
    {
      "commandType": "temperatureModule/deactivate",
      "completedAt": "TIMESTAMP",
      "createdAt": "TIMESTAMP",
      "id": "UUID",
      "key": "c6b71690c162eb1d471add58f20491fe",
      "notes": [],
      "params": {
        "moduleId": "UUID"
      },
      "result": {},
      "startedAt": "TIMESTAMP",
      "status": "succeeded"
    },
    {
      "commandType": "moveLabware",
      "completedAt": "TIMESTAMP",
      "createdAt": "TIMESTAMP",
      "id": "UUID",
      "key": "a9659e82d69a0cb7cb289ca5787195e9",
      "notes": [],
      "params": {
        "labwareId": "UUID",
        "newLocation": {
          "moduleId": "UUID"
        },
        "strategy": "usingGripper"
      },
      "result": {
        "eventualDestinationLocationSequence": [
          {
            "addressableAreaName": "absorbanceReaderV1B3",
            "kind": "onAddressableArea"
          },
          {
            "kind": "onModule",
            "moduleId": "UUID"
          },
          {
            "cutoutId": "cutoutB3",
            "kind": "onCutoutFixture",
            "possibleCutoutFixtureIds": []
          }
        ],
        "immediateDestinationLocationSequence": [
          {
            "addressableAreaName": "absorbanceReaderV1B3",
            "kind": "onAddressableArea"
          },
          {
            "kind": "onModule",
            "moduleId": "UUID"
          },
          {
            "cutoutId": "cutoutB3",
            "kind": "onCutoutFixture",
            "possibleCutoutFixtureIds": []
          }
        ],
        "originLocationSequence": [
          {
            "kind": "onLabware",
            "labwareId": "UUID"
          },
          {
            "addressableAreaName": "temperatureModuleV2D1",
            "kind": "onAddressableArea"
          },
          {
            "kind": "onModule",
            "moduleId": "UUID"
          },
          {
            "cutoutId": "cutoutD1",
            "kind": "onCutoutFixture",
            "possibleCutoutFixtureIds": []
          }
        ]
      },
      "startedAt": "TIMESTAMP",
      "status": "succeeded"
    },
    {
      "commandType": "absorbanceReader/closeLid",
      "completedAt": "TIMESTAMP",
      "createdAt": "TIMESTAMP",
      "id": "UUID",
      "key": "365ab2acd2036e30c2b4ba4422301d5f",
      "notes": [],
      "params": {
        "moduleId": "UUID"
      },
      "result": {},
      "startedAt": "TIMESTAMP",
      "status": "succeeded"
    },
    {
      "commandType": "absorbanceReader/read",
      "completedAt": "TIMESTAMP",
      "createdAt": "TIMESTAMP",
      "id": "UUID",
      "key": "a80b3f4b976053ae6453bc8505b218ce",
      "notes": [],
      "params": {
        "fileName": "smoke_APR_data.csv",
        "moduleId": "UUID"
      },
      "result": {
        "data": {
          "600": {
            "A1": 0.0,
            "A10": 0.0,
            "A11": 0.0,
            "A12": 0.0,
            "A2": 0.0,
            "A3": 0.0,
            "A4": 0.0,
            "A5": 0.0,
            "A6": 0.0,
            "A7": 0.0,
            "A8": 0.0,
            "A9": 0.0,
            "B1": 0.0,
            "B10": 0.0,
            "B11": 0.0,
            "B12": 0.0,
            "B2": 0.0,
            "B3": 0.0,
            "B4": 0.0,
            "B5": 0.0,
            "B6": 0.0,
            "B7": 0.0,
            "B8": 0.0,
            "B9": 0.0,
            "C1": 0.0,
            "C10": 0.0,
            "C11": 0.0,
            "C12": 0.0,
            "C2": 0.0,
            "C3": 0.0,
            "C4": 0.0,
            "C5": 0.0,
            "C6": 0.0,
            "C7": 0.0,
            "C8": 0.0,
            "C9": 0.0,
            "D1": 0.0,
            "D10": 0.0,
            "D11": 0.0,
            "D12": 0.0,
            "D2": 0.0,
            "D3": 0.0,
            "D4": 0.0,
            "D5": 0.0,
            "D6": 0.0,
            "D7": 0.0,
            "D8": 0.0,
            "D9": 0.0,
            "E1": 0.0,
            "E10": 0.0,
            "E11": 0.0,
            "E12": 0.0,
            "E2": 0.0,
            "E3": 0.0,
            "E4": 0.0,
            "E5": 0.0,
            "E6": 0.0,
            "E7": 0.0,
            "E8": 0.0,
            "E9": 0.0,
            "F1": 0.0,
            "F10": 0.0,
            "F11": 0.0,
            "F12": 0.0,
            "F2": 0.0,
            "F3": 0.0,
            "F4": 0.0,
            "F5": 0.0,
            "F6": 0.0,
            "F7": 0.0,
            "F8": 0.0,
            "F9": 0.0,
            "G1": 0.0,
            "G10": 0.0,
            "G11": 0.0,
            "G12": 0.0,
            "G2": 0.0,
            "G3": 0.0,
            "G4": 0.0,
            "G5": 0.0,
            "G6": 0.0,
            "G7": 0.0,
            "G8": 0.0,
            "G9": 0.0,
            "H1": 0.0,
            "H10": 0.0,
            "H11": 0.0,
            "H12": 0.0,
            "H2": 0.0,
            "H3": 0.0,
            "H4": 0.0,
            "H5": 0.0,
            "H6": 0.0,
            "H7": 0.0,
            "H8": 0.0,
            "H9": 0.0
          }
        },
        "fileIds": [
          ""
        ]
      },
      "startedAt": "TIMESTAMP",
      "status": "succeeded"
    },
    {
      "commandType": "comment",
      "completedAt": "TIMESTAMP",
      "createdAt": "TIMESTAMP",
      "id": "UUID",
      "key": "05cfadac7c9a474a7bafe928aee58bf6",
      "notes": [],
      "params": {
        "message": "single: {600: {'A1': 0.0, 'A2': 0.0, 'A3': 0.0, 'A4': 0.0, 'A5': 0.0, 'A6': 0.0, 'A7': 0.0, 'A8': 0.0, 'A9': 0.0, 'A10': 0.0, 'A11': 0.0, 'A12': 0.0, 'B1': 0.0, 'B2': 0.0, 'B3': 0.0, 'B4': 0.0, 'B5': 0.0, 'B6': 0.0, 'B7': 0.0, 'B8': 0.0, 'B9': 0.0, 'B10': 0.0, 'B11': 0.0, 'B12': 0.0, 'C1': 0.0, 'C2': 0.0, 'C3': 0.0, 'C4': 0.0, 'C5': 0.0, 'C6': 0.0, 'C7': 0.0, 'C8': 0.0, 'C9': 0.0, 'C10': 0.0, 'C11': 0.0, 'C12': 0.0, 'D1': 0.0, 'D2': 0.0, 'D3': 0.0, 'D4': 0.0, 'D5': 0.0, 'D6': 0.0, 'D7': 0.0, 'D8': 0.0, 'D9': 0.0, 'D10': 0.0, 'D11': 0.0, 'D12': 0.0, 'E1': 0.0, 'E2': 0.0, 'E3': 0.0, 'E4': 0.0, 'E5': 0.0, 'E6': 0.0, 'E7': 0.0, 'E8': 0.0, 'E9': 0.0, 'E10': 0.0, 'E11': 0.0, 'E12': 0.0, 'F1': 0.0, 'F2': 0.0, 'F3': 0.0, 'F4': 0.0, 'F5': 0.0, 'F6': 0.0, 'F7': 0.0, 'F8': 0.0, 'F9': 0.0, 'F10': 0.0, 'F11': 0.0, 'F12': 0.0, 'G1': 0.0, 'G2': 0.0, 'G3': 0.0, 'G4': 0.0, 'G5': 0.0, 'G6': 0.0, 'G7': 0.0, 'G8': 0.0, 'G9': 0.0, 'G10': 0.0, 'G11': 0.0, 'G12': 0.0, 'H1': 0.0, 'H2': 0.0, 'H3': 0.0, 'H4': 0.0, 'H5': 0.0, 'H6': 0.0, 'H7': 0.0, 'H8': 0.0, 'H9': 0.0, 'H10': 0.0, 'H11': 0.0, 'H12': 0.0}}"
      },
      "result": {},
      "startedAt": "TIMESTAMP",
      "status": "succeeded"
    },
    {
      "commandType": "waitForResume",
      "completedAt": "TIMESTAMP",
      "createdAt": "TIMESTAMP",
      "id": "UUID",
      "key": "b042e24dd46699520cdedd3f0201ca91",
      "notes": [],
      "params": {
        "message": "single: {600: {'A1': 0.0, 'A2': 0.0, 'A3': 0.0, 'A4': 0.0, 'A5': 0.0, 'A6': 0.0, 'A7': 0.0, 'A8': 0.0, 'A9': 0.0, 'A10': 0.0, 'A11': 0.0, 'A12': 0.0, 'B1': 0.0, 'B2': 0.0, 'B3': 0.0, 'B4': 0.0, 'B5': 0.0, 'B6': 0.0, 'B7': 0.0, 'B8': 0.0, 'B9': 0.0, 'B10': 0.0, 'B11': 0.0, 'B12': 0.0, 'C1': 0.0, 'C2': 0.0, 'C3': 0.0, 'C4': 0.0, 'C5': 0.0, 'C6': 0.0, 'C7': 0.0, 'C8': 0.0, 'C9': 0.0, 'C10': 0.0, 'C11': 0.0, 'C12': 0.0, 'D1': 0.0, 'D2': 0.0, 'D3': 0.0, 'D4': 0.0, 'D5': 0.0, 'D6': 0.0, 'D7': 0.0, 'D8': 0.0, 'D9': 0.0, 'D10': 0.0, 'D11': 0.0, 'D12': 0.0, 'E1': 0.0, 'E2': 0.0, 'E3': 0.0, 'E4': 0.0, 'E5': 0.0, 'E6': 0.0, 'E7': 0.0, 'E8': 0.0, 'E9': 0.0, 'E10': 0.0, 'E11': 0.0, 'E12': 0.0, 'F1': 0.0, 'F2': 0.0, 'F3': 0.0, 'F4': 0.0, 'F5': 0.0, 'F6': 0.0, 'F7': 0.0, 'F8': 0.0, 'F9': 0.0, 'F10': 0.0, 'F11': 0.0, 'F12': 0.0, 'G1': 0.0, 'G2': 0.0, 'G3': 0.0, 'G4': 0.0, 'G5': 0.0, 'G6': 0.0, 'G7': 0.0, 'G8': 0.0, 'G9': 0.0, 'G10': 0.0, 'G11': 0.0, 'G12': 0.0, 'H1': 0.0, 'H2': 0.0, 'H3': 0.0, 'H4': 0.0, 'H5': 0.0, 'H6': 0.0, 'H7': 0.0, 'H8': 0.0, 'H9': 0.0, 'H10': 0.0, 'H11': 0.0, 'H12': 0.0}}"
      },
      "result": {},
      "startedAt": "TIMESTAMP",
      "status": "succeeded"
    },
    {
      "commandType": "absorbanceReader/openLid",
      "completedAt": "TIMESTAMP",
      "createdAt": "TIMESTAMP",
      "id": "UUID",
      "key": "09edafc3bb1819d89e21f50c773a8b1b",
      "notes": [],
      "params": {
        "moduleId": "UUID"
      },
      "result": {},
      "startedAt": "TIMESTAMP",
      "status": "succeeded"
    },
    {
      "commandType": "moveLabware",
      "completedAt": "TIMESTAMP",
      "createdAt": "TIMESTAMP",
      "id": "UUID",
      "key": "055de5adcc2476b33f12d303e2f7cd33",
      "notes": [],
      "params": {
        "labwareId": "UUID",
        "newLocation": {
          "slotName": "C2"
        },
        "strategy": "usingGripper"
      },
      "result": {
        "eventualDestinationLocationSequence": [
          {
            "addressableAreaName": "C2",
            "kind": "onAddressableArea"
          },
          {
            "cutoutId": "cutoutC2",
            "kind": "onCutoutFixture",
            "possibleCutoutFixtureIds": [
              "singleCenterSlot"
            ]
          }
        ],
        "immediateDestinationLocationSequence": [
          {
            "addressableAreaName": "C2",
            "kind": "onAddressableArea"
          },
          {
            "cutoutId": "cutoutC2",
            "kind": "onCutoutFixture",
            "possibleCutoutFixtureIds": [
              "singleCenterSlot"
            ]
          }
        ],
        "originLocationSequence": [
          {
            "addressableAreaName": "absorbanceReaderV1B3",
            "kind": "onAddressableArea"
          },
          {
            "kind": "onModule",
            "moduleId": "UUID"
          },
          {
            "cutoutId": "cutoutB3",
            "kind": "onCutoutFixture",
            "possibleCutoutFixtureIds": []
          }
        ]
      },
      "startedAt": "TIMESTAMP",
      "status": "succeeded"
    },
    {
      "commandType": "moveLabware",
      "completedAt": "TIMESTAMP",
      "createdAt": "TIMESTAMP",
      "id": "UUID",
      "key": "55fb67ef834deb180669717bbf9bcd08",
      "notes": [],
      "params": {
        "labwareId": "UUID",
        "newLocation": "offDeck",
        "strategy": "manualMoveWithPause"
      },
      "result": {
        "eventualDestinationLocationSequence": [
          {
            "kind": "notOnDeck",
            "logicalLocationName": "offDeck"
          }
        ],
        "immediateDestinationLocationSequence": [
          {
            "kind": "notOnDeck",
            "logicalLocationName": "offDeck"
          }
        ],
        "originLocationSequence": [
          {
            "addressableAreaName": "D2",
            "kind": "onAddressableArea"
          },
          {
            "cutoutId": "cutoutD2",
            "kind": "onCutoutFixture",
            "possibleCutoutFixtureIds": [
              "singleCenterSlot"
            ]
          }
        ]
      },
      "startedAt": "TIMESTAMP",
      "status": "succeeded"
    },
    {
      "commandType": "pickUpTip",
      "completedAt": "TIMESTAMP",
      "createdAt": "TIMESTAMP",
      "id": "UUID",
      "key": "1c42b3e678be0b97d217eda3ba27d0ff",
      "notes": [],
      "params": {
        "labwareId": "UUID",
        "pipetteId": "UUID",
        "wellLocation": {
          "offset": {
            "x": 0.0,
            "y": 0.0,
            "z": 0.0
          },
          "origin": "top"
        },
        "wellName": "A1"
      },
      "result": {
        "position": {
          "x": 178.38,
          "y": 395.38,
          "z": 110.0
        },
        "tipDiameter": 5.47,
        "tipLength": 85.38999999999999,
        "tipVolume": 1000.0
      },
      "startedAt": "TIMESTAMP",
      "status": "succeeded"
    },
    {
      "commandType": "moveToWell",
      "completedAt": "TIMESTAMP",
      "createdAt": "TIMESTAMP",
      "id": "UUID",
      "key": "7a9ace3c6ffc32e339e9199029c6e542",
      "notes": [],
      "params": {
        "forceDirect": false,
        "labwareId": "UUID",
        "pipetteId": "UUID",
        "wellLocation": {
          "offset": {
            "x": 0.0,
            "y": 0.0,
            "z": 0.0
          },
          "origin": "top",
          "volumeOffset": 0.0
        },
        "wellName": "A1"
      },
      "result": {
        "position": {
          "x": 178.38,
          "y": 181.24,
          "z": 16.0
        }
      },
      "startedAt": "TIMESTAMP",
      "status": "succeeded"
    },
    {
      "commandType": "waitForResume",
      "completedAt": "TIMESTAMP",
      "createdAt": "TIMESTAMP",
      "id": "UUID",
      "key": "084b51ab7765e9610bb25aad3c5b1420",
      "notes": [],
      "params": {
        "message": "Is the pipette tip in the middle of the PCR Plate, well A1, in slot C2? It should be at the LPC calibrated height."
      },
      "result": {},
      "startedAt": "TIMESTAMP",
      "status": "succeeded"
    },
    {
      "commandType": "reloadLabware",
      "completedAt": "TIMESTAMP",
      "createdAt": "TIMESTAMP",
      "id": "UUID",
      "key": "2df58176bd8560ade9f37f43564db735",
      "notes": [],
      "params": {
        "labwareId": "UUID"
      },
      "result": {
        "labwareId": "UUID",
        "locationSequence": [
          {
            "addressableAreaName": "C2",
            "kind": "onAddressableArea"
          },
          {
            "cutoutId": "cutoutC2",
            "kind": "onCutoutFixture",
            "possibleCutoutFixtureIds": [
              "singleCenterSlot"
            ]
          }
        ],
        "offsetId": "UUID"
      },
      "startedAt": "TIMESTAMP",
      "status": "succeeded"
    },
    {
      "commandType": "moveToWell",
      "completedAt": "TIMESTAMP",
      "createdAt": "TIMESTAMP",
      "id": "UUID",
      "key": "bded418ba653fcd22e912654c04201ce",
      "notes": [],
      "params": {
        "forceDirect": false,
        "labwareId": "UUID",
        "pipetteId": "UUID",
        "wellLocation": {
          "offset": {
            "x": 0.0,
            "y": 0.0,
            "z": 0.0
          },
          "origin": "top",
          "volumeOffset": 0.0
        },
        "wellName": "A1"
      },
      "result": {
        "position": {
          "x": 178.38,
          "y": 181.24,
          "z": 26.0
        }
      },
      "startedAt": "TIMESTAMP",
      "status": "succeeded"
    },
    {
      "commandType": "waitForResume",
      "completedAt": "TIMESTAMP",
      "createdAt": "TIMESTAMP",
      "id": "UUID",
      "key": "d24f2277648c132f7aa5610e8afd4a16",
      "notes": [],
      "params": {
        "message": "Is the pipette tip in the middle of the PCR Plate, well A1, in slot C2? It should be 10mm higher than the LPC calibrated height."
      },
      "result": {},
      "startedAt": "TIMESTAMP",
      "status": "succeeded"
    },
    {
      "commandType": "moveLabware",
      "completedAt": "TIMESTAMP",
      "createdAt": "TIMESTAMP",
      "id": "UUID",
      "key": "77f86a46915f1f1983f21b7554d629a3",
      "notes": [],
      "params": {
        "labwareId": "UUID",
        "newLocation": {
          "slotName": "D2"
        },
        "strategy": "manualMoveWithPause"
      },
      "result": {
        "eventualDestinationLocationSequence": [
          {
            "addressableAreaName": "D2",
            "kind": "onAddressableArea"
          },
          {
            "cutoutId": "cutoutD2",
            "kind": "onCutoutFixture",
            "possibleCutoutFixtureIds": [
              "singleCenterSlot"
            ]
          }
        ],
        "immediateDestinationLocationSequence": [
          {
            "addressableAreaName": "D2",
            "kind": "onAddressableArea"
          },
          {
            "cutoutId": "cutoutD2",
            "kind": "onCutoutFixture",
            "possibleCutoutFixtureIds": [
              "singleCenterSlot"
            ]
          }
        ],
        "originLocationSequence": [
          {
            "addressableAreaName": "C2",
            "kind": "onAddressableArea"
          },
          {
            "cutoutId": "cutoutC2",
            "kind": "onCutoutFixture",
            "possibleCutoutFixtureIds": [
              "singleCenterSlot"
            ]
          }
        ]
      },
      "startedAt": "TIMESTAMP",
      "status": "succeeded"
    },
    {
      "commandType": "moveToWell",
      "completedAt": "TIMESTAMP",
      "createdAt": "TIMESTAMP",
      "id": "UUID",
      "key": "b95e1bdd513812eb0f58b6b868ff95ff",
      "notes": [],
      "params": {
        "forceDirect": false,
        "labwareId": "UUID",
        "pipetteId": "UUID",
        "wellLocation": {
          "offset": {
            "x": 0.0,
            "y": 0.0,
            "z": 0.0
          },
          "origin": "top",
          "volumeOffset": 0.0
        },
        "wellName": "A1"
      },
      "result": {
        "position": {
          "x": 178.38,
          "y": 74.24,
          "z": 16.0
        }
      },
      "startedAt": "TIMESTAMP",
      "status": "succeeded"
    },
    {
      "commandType": "waitForResume",
      "completedAt": "TIMESTAMP",
      "createdAt": "TIMESTAMP",
      "id": "UUID",
      "key": "1fd12fd0b35e829620c353dfa08361b7",
      "notes": [],
      "params": {
        "message": "Is the pipette tip in the middle of the PCR Plate, well A1, in slot D2? It should be at the LPC calibrated height."
      },
      "result": {},
      "startedAt": "TIMESTAMP",
      "status": "succeeded"
    },
    {
      "commandType": "reloadLabware",
      "completedAt": "TIMESTAMP",
      "createdAt": "TIMESTAMP",
      "id": "UUID",
      "key": "4b3b80805d46a3dda0c85c4bd3ac65f7",
      "notes": [],
      "params": {
        "labwareId": "UUID"
      },
      "result": {
        "labwareId": "UUID",
        "locationSequence": [
          {
            "addressableAreaName": "D2",
            "kind": "onAddressableArea"
          },
          {
            "cutoutId": "cutoutD2",
            "kind": "onCutoutFixture",
            "possibleCutoutFixtureIds": [
              "singleCenterSlot"
            ]
          }
        ],
        "offsetId": "UUID"
      },
      "startedAt": "TIMESTAMP",
      "status": "succeeded"
    },
    {
      "commandType": "moveToWell",
      "completedAt": "TIMESTAMP",
      "createdAt": "TIMESTAMP",
      "id": "UUID",
      "key": "9283a054c84e7ebfbcafa37fb521bcbb",
      "notes": [],
      "params": {
        "forceDirect": false,
        "labwareId": "UUID",
        "pipetteId": "UUID",
        "wellLocation": {
          "offset": {
            "x": 0.0,
            "y": 0.0,
            "z": 0.0
          },
          "origin": "top",
          "volumeOffset": 0.0
        },
        "wellName": "A1"
      },
      "result": {
        "position": {
          "x": 178.38,
          "y": 74.24,
          "z": 26.0
        }
      },
      "startedAt": "TIMESTAMP",
      "status": "succeeded"
    },
    {
      "commandType": "waitForResume",
      "completedAt": "TIMESTAMP",
      "createdAt": "TIMESTAMP",
      "id": "UUID",
      "key": "8091e40fd9cd4ee7383042b2d7c05138",
      "notes": [],
      "params": {
        "message": "Is the pipette tip in the middle of the PCR Plate, well A1, in slot D2? It should be 10mm higher than the LPC calibrated height."
      },
      "result": {},
      "startedAt": "TIMESTAMP",
      "status": "succeeded"
    },
    {
      "commandType": "moveLabware",
      "completedAt": "TIMESTAMP",
      "createdAt": "TIMESTAMP",
      "id": "UUID",
      "key": "3f56958b0a32d667ef60cd9d31c04fd3",
      "notes": [],
      "params": {
        "labwareId": "UUID",
        "newLocation": {
          "slotName": "C2"
        },
        "strategy": "manualMoveWithPause"
      },
      "result": {
        "eventualDestinationLocationSequence": [
          {
            "addressableAreaName": "C2",
            "kind": "onAddressableArea"
          },
          {
            "cutoutId": "cutoutC2",
            "kind": "onCutoutFixture",
            "possibleCutoutFixtureIds": [
              "singleCenterSlot"
            ]
          }
        ],
        "immediateDestinationLocationSequence": [
          {
            "addressableAreaName": "C2",
            "kind": "onAddressableArea"
          },
          {
            "cutoutId": "cutoutC2",
            "kind": "onCutoutFixture",
            "possibleCutoutFixtureIds": [
              "singleCenterSlot"
            ]
          }
        ],
        "offsetId": "UUID",
        "originLocationSequence": [
          {
            "addressableAreaName": "D2",
            "kind": "onAddressableArea"
          },
          {
            "cutoutId": "cutoutD2",
            "kind": "onCutoutFixture",
            "possibleCutoutFixtureIds": [
              "singleCenterSlot"
            ]
          }
        ]
      },
      "startedAt": "TIMESTAMP",
      "status": "succeeded"
    },
    {
      "commandType": "moveToWell",
      "completedAt": "TIMESTAMP",
      "createdAt": "TIMESTAMP",
      "id": "UUID",
      "key": "853869a39e88a9d5a4d957d55ba28677",
      "notes": [],
      "params": {
        "forceDirect": false,
        "labwareId": "UUID",
        "pipetteId": "UUID",
        "wellLocation": {
          "offset": {
            "x": 0.0,
            "y": 0.0,
            "z": 0.0
          },
          "origin": "top",
          "volumeOffset": 0.0
        },
        "wellName": "A1"
      },
      "result": {
        "position": {
          "x": 178.38,
          "y": 181.24,
          "z": 26.0
        }
      },
      "startedAt": "TIMESTAMP",
      "status": "succeeded"
    },
    {
      "commandType": "waitForResume",
      "completedAt": "TIMESTAMP",
      "createdAt": "TIMESTAMP",
      "id": "UUID",
      "key": "704a3d359b6a341879d4c2a6bee6e5d9",
      "notes": [],
      "params": {
        "message": "Is the pipette tip in the middle of the PCR Plate, well A1, in slot C2? It should be 10mm higher than the LPC calibrated height."
      },
      "result": {},
      "startedAt": "TIMESTAMP",
      "status": "succeeded"
    },
    {
      "commandType": "moveLabware",
      "completedAt": "TIMESTAMP",
      "createdAt": "TIMESTAMP",
      "id": "UUID",
      "key": "a0930229a45be6add3b6f59133da1de6",
      "notes": [],
      "params": {
        "labwareId": "UUID",
        "newLocation": {
          "slotName": "D2"
        },
        "strategy": "manualMoveWithPause"
      },
      "result": {
        "eventualDestinationLocationSequence": [
          {
            "addressableAreaName": "D2",
            "kind": "onAddressableArea"
          },
          {
            "cutoutId": "cutoutD2",
            "kind": "onCutoutFixture",
            "possibleCutoutFixtureIds": [
              "singleCenterSlot"
            ]
          }
        ],
        "immediateDestinationLocationSequence": [
          {
            "addressableAreaName": "D2",
            "kind": "onAddressableArea"
          },
          {
            "cutoutId": "cutoutD2",
            "kind": "onCutoutFixture",
            "possibleCutoutFixtureIds": [
              "singleCenterSlot"
            ]
          }
        ],
        "originLocationSequence": [
          {
            "kind": "notOnDeck",
            "logicalLocationName": "offDeck"
          }
        ]
      },
      "startedAt": "TIMESTAMP",
      "status": "succeeded"
    },
    {
      "commandType": "moveToWell",
      "completedAt": "TIMESTAMP",
      "createdAt": "TIMESTAMP",
      "id": "UUID",
      "key": "471a6fca269ae526432b1af3abd27b1a",
      "notes": [],
      "params": {
        "forceDirect": false,
        "labwareId": "UUID",
        "pipetteId": "UUID",
        "wellLocation": {
          "offset": {
            "x": 0.0,
            "y": 0.0,
            "z": 0.0
          },
          "origin": "top",
          "volumeOffset": 0.0
        },
        "wellName": "A1"
      },
      "result": {
        "position": {
          "x": 227.88,
          "y": 42.74,
          "z": 44.4
        }
      },
      "startedAt": "TIMESTAMP",
      "status": "succeeded"
    },
    {
      "commandType": "waitForResume",
      "completedAt": "TIMESTAMP",
      "createdAt": "TIMESTAMP",
      "id": "UUID",
      "key": "b8898277b6b61116b58e55e0dbb28563",
      "notes": [],
      "params": {
        "message": "Is the pipette tip in the middle of the reservoir , well A1, in slot D2? It should be at the LPC calibrated height."
      },
      "result": {},
      "startedAt": "TIMESTAMP",
      "status": "succeeded"
    },
    {
      "commandType": "dropTip",
      "completedAt": "TIMESTAMP",
      "createdAt": "TIMESTAMP",
      "id": "UUID",
      "key": "c92dcade8aedaf07ae1091b486804e95",
      "notes": [],
      "params": {
        "alternateDropLocation": false,
        "labwareId": "UUID",
        "pipetteId": "UUID",
        "wellLocation": {
          "offset": {
            "x": 0.0,
            "y": 0.0,
            "z": 0.0
          },
          "origin": "default"
        },
        "wellName": "A1"
      },
      "result": {
        "position": {
          "x": 178.38,
          "y": 395.38,
          "z": 90.88
        }
      },
      "startedAt": "TIMESTAMP",
      "status": "succeeded"
    },
    {
      "commandType": "moveLabware",
      "completedAt": "TIMESTAMP",
      "createdAt": "TIMESTAMP",
      "id": "UUID",
      "key": "aa312bc19fee7fed08946bfb02cafef4",
      "notes": [],
      "params": {
        "labwareId": "UUID",
        "newLocation": {
          "addressableAreaName": "gripperWasteChute"
        },
        "strategy": "usingGripper"
      },
      "result": {
        "eventualDestinationLocationSequence": [
          {
            "kind": "notOnDeck",
            "logicalLocationName": "offDeck"
          }
        ],
        "immediateDestinationLocationSequence": [
          {
            "addressableAreaName": "gripperWasteChute",
            "kind": "onAddressableArea"
          },
          {
            "cutoutId": "cutoutD3",
            "kind": "onCutoutFixture",
            "possibleCutoutFixtureIds": [
              "stagingAreaSlotWithWasteChuteRightAdapterNoCover"
            ]
          }
        ],
        "originLocationSequence": [
          {
            "addressableAreaName": "C3",
            "kind": "onAddressableArea"
          },
          {
            "cutoutId": "cutoutC3",
            "kind": "onCutoutFixture",
            "possibleCutoutFixtureIds": [
              "stagingAreaRightSlot"
            ]
          }
        ]
      },
      "startedAt": "TIMESTAMP",
      "status": "succeeded"
    },
    {
      "commandType": "waitForResume",
      "completedAt": "TIMESTAMP",
      "createdAt": "TIMESTAMP",
      "id": "UUID",
      "key": "c9392d146973b6fc471984b1ecea94df",
      "notes": [],
      "params": {
        "message": "!!!!!!!!!!YOU NEED TO REDO LPC!!!!!!!!!!"
      },
      "result": {},
      "startedAt": "TIMESTAMP",
      "status": "succeeded"
    }
  ],
  "config": {
    "apiVersion": [
      2,
      21
    ],
    "protocolType": "python"
  },
  "createdAt": "TIMESTAMP",
  "errors": [],
  "files": [
    {
      "name": "Flex_S_v2_21_P1000_96_GRIP_HS_MB_TC_TM_Smoke.py",
      "role": "main"
    }
  ],
  "labware": [
    {
      "definitionUri": "opentrons/opentrons_flex_deck_riser/1",
      "id": "UUID",
      "loadName": "opentrons_flex_deck_riser",
      "location": {
        "addressableAreaName": "A4"
      }
    },
    {
      "definitionUri": "opentrons/opentrons_tough_pcr_auto_sealing_lid/1",
      "id": "UUID",
      "loadName": "opentrons_tough_pcr_auto_sealing_lid",
      "location": {
        "labwareId": "UUID"
      }
    },
    {
      "definitionUri": "opentrons/opentrons_tough_pcr_auto_sealing_lid/1",
      "id": "UUID",
      "loadName": "opentrons_tough_pcr_auto_sealing_lid",
      "location": {
        "labwareId": "UUID"
      }
    },
    {
      "definitionUri": "opentrons/opentrons_tough_pcr_auto_sealing_lid/1",
      "id": "UUID",
      "loadName": "opentrons_tough_pcr_auto_sealing_lid",
      "location": {
        "labwareId": "UUID"
      }
    },
    {
      "definitionUri": "opentrons/opentrons_tough_pcr_auto_sealing_lid/1",
      "id": "UUID",
      "loadName": "opentrons_tough_pcr_auto_sealing_lid",
      "location": {
        "labwareId": "UUID"
      }
    },
    {
      "definitionUri": "opentrons/opentrons_tough_pcr_auto_sealing_lid/1",
      "id": "UUID",
      "loadName": "opentrons_tough_pcr_auto_sealing_lid",
      "location": "offDeck"
    },
    {
      "definitionUri": "opentrons/opentrons_96_well_aluminum_block/1",
      "id": "UUID",
      "loadName": "opentrons_96_well_aluminum_block",
      "location": {
        "moduleId": "UUID"
      }
    },
    {
      "definitionUri": "opentrons/opentrons_96_pcr_adapter/1",
      "id": "UUID",
      "loadName": "opentrons_96_pcr_adapter",
      "location": {
        "moduleId": "UUID"
      }
    },
    {
      "definitionUri": "opentrons/nest_1_reservoir_290ml/1",
      "id": "UUID",
      "loadName": "nest_1_reservoir_290ml",
      "location": {
        "slotName": "D2"
      }
    },
    {
      "definitionUri": "opentrons/opentrons_96_wellplate_200ul_pcr_full_skirt/2",
      "id": "UUID",
      "loadName": "opentrons_96_wellplate_200ul_pcr_full_skirt",
      "location": {
        "slotName": "C2"
      },
      "offsetId": "UUID"
    },
    {
      "definitionUri": "opentrons/opentrons_flex_96_tiprack_adapter/1",
      "id": "UUID",
      "loadName": "opentrons_flex_96_tiprack_adapter",
      "location": {
        "slotName": "A2"
      }
    },
    {
      "definitionUri": "opentrons/opentrons_flex_96_tiprack_1000ul/1",
      "id": "UUID",
      "loadName": "opentrons_flex_96_tiprack_1000ul",
      "location": {
        "labwareId": "UUID"
      }
    },
    {
      "definitionUri": "opentrons/opentrons_flex_96_tiprack_1000ul/1",
      "id": "UUID",
      "loadName": "opentrons_flex_96_tiprack_1000ul",
      "location": "offDeck"
    },
    {
      "definitionUri": "opentrons/opentrons_flex_96_tiprack_1000ul/1",
      "id": "UUID",
      "loadName": "opentrons_flex_96_tiprack_1000ul",
      "location": "offDeck"
    },
    {
      "definitionUri": "opentrons/opentrons_flex_96_tiprack_1000ul/1",
      "id": "UUID",
      "loadName": "opentrons_flex_96_tiprack_1000ul",
      "location": "offDeck"
    }
  ],
  "liquidClasses": [],
  "liquids": [
    {
      "description": "High Quality H₂O",
      "displayColor": "#42AB2D",
      "displayName": "water",
      "id": "UUID"
    }
  ],
  "metadata": {
    "author": "QA team",
    "protocolName": "Flex Smoke Test - v2.21"
  },
  "modules": [
    {
      "id": "UUID",
      "location": {
        "slotName": "B1"
      },
      "model": "thermocyclerModuleV2",
      "serialNumber": "UUID"
    },
    {
      "id": "UUID",
      "location": {
        "slotName": "A3"
      },
      "model": "magneticBlockV1"
    },
    {
      "id": "UUID",
      "location": {
        "slotName": "C1"
      },
      "model": "heaterShakerModuleV1",
      "serialNumber": "UUID"
    },
    {
      "id": "UUID",
      "location": {
        "slotName": "D1"
      },
      "model": "temperatureModuleV2",
      "serialNumber": "UUID"
    },
    {
      "id": "UUID",
      "location": {
        "slotName": "B3"
      },
      "model": "absorbanceReaderV1",
      "serialNumber": "UUID"
    }
  ],
  "pipettes": [
    {
      "id": "UUID",
      "mount": "left",
      "pipetteName": "p1000_96"
    }
  ],
  "result": "ok",
  "robotType": "OT-3 Standard",
  "runTimeParameters": [
    {
      "choices": [
        {
          "displayName": "Full Smoke Test",
          "value": "full"
        }
      ],
      "default": "full",
      "description": "Configuration of QA test to perform",
      "displayName": "Test Configuration",
      "type": "str",
      "value": "full",
      "variableName": "test_configuration"
    },
    {
      "choices": [
        {
          "displayName": "Nest 1 Well 290 mL",
          "value": "nest_1_reservoir_290ml"
        }
      ],
      "default": "nest_1_reservoir_290ml",
      "description": "Name of the reservoir",
      "displayName": "Reservoir Name",
      "type": "str",
      "value": "nest_1_reservoir_290ml",
      "variableName": "reservoir_name"
    },
    {
      "choices": [
        {
          "displayName": "Opentrons Tough 96 Well 200 µL",
          "value": "opentrons_96_wellplate_200ul_pcr_full_skirt"
        }
      ],
      "default": "opentrons_96_wellplate_200ul_pcr_full_skirt",
      "description": "Name of the well plate",
      "displayName": "Well Plate Name",
      "type": "str",
      "value": "opentrons_96_wellplate_200ul_pcr_full_skirt",
      "variableName": "well_plate_name"
    }
  ]
}<|MERGE_RESOLUTION|>--- conflicted
+++ resolved
@@ -75,21 +75,7 @@
           "version": 1,
           "wells": {}
         },
-        "labwareId": "UUID",
-        "locationSequence": [
-          {
-            "addressableAreaName": "A4",
-            "kind": "onAddressableArea"
-          },
-          {
-            "cutoutId": "cutoutA3",
-            "kind": "onCutoutFixture",
-            "possibleCutoutFixtureIds": [
-              "stagingAreaRightSlot",
-              "stagingAreaSlotWithMagneticBlockV1"
-            ]
-          }
-        ]
+        "labwareId": "UUID"
       },
       "startedAt": "TIMESTAMP",
       "status": "succeeded"
@@ -1262,17 +1248,13 @@
             "brand": "Opentrons",
             "brandId": []
           },
-<<<<<<< HEAD
-=======
           "compatibleParentLabware": [
             "armadillo_96_wellplate_200ul_pcr_full_skirt",
             "biorad_96_wellplate_200ul_pcr",
             "opentrons_96_wellplate_200ul_pcr_full_skirt",
             "opentrons_flex_deck_riser",
-            "opentrons_tough_pcr_auto_sealing_lid",
-            "protocol_engine_lid_stack_object"
+            "opentrons_tough_pcr_auto_sealing_lid"
           ],
->>>>>>> d57e9100
           "cornerOffsetFromSlot": {
             "x": 0,
             "y": 0,
@@ -1344,7 +1326,7 @@
             "loadName": "opentrons_tough_pcr_auto_sealing_lid",
             "quirks": []
           },
-          "schemaVersion": 2,
+          "schemaVersion": 3,
           "stackLimit": 5,
           "stackingOffsetWithLabware": {
             "armadillo_96_wellplate_200ul_pcr_full_skirt": {
@@ -1376,11 +1358,6 @@
               "x": 0,
               "y": 0,
               "z": 6.492
-            },
-            "protocol_engine_lid_stack_object": {
-              "x": 0,
-              "y": 0,
-              "z": 0
             }
           },
           "stackingOffsetWithModule": {
@@ -1393,24 +1370,7 @@
           "version": 1,
           "wells": {}
         },
-        "labwareId": "UUID",
-        "locationSequence": [
-          {
-            "kind": "onLabware",
-            "labwareId": "UUID"
-          },
-          {
-            "addressableAreaName": "A4",
-            "kind": "onAddressableArea"
-          },
-          {
-            "cutoutId": "cutoutA3",
-            "kind": "onCutoutFixture",
-            "possibleCutoutFixtureIds": [
-              "stagingAreaRightSlot"
-            ]
-          }
-        ]
+        "labwareId": "UUID"
       },
       "startedAt": "TIMESTAMP",
       "status": "succeeded"
@@ -1440,17 +1400,13 @@
             "brand": "Opentrons",
             "brandId": []
           },
-<<<<<<< HEAD
-=======
           "compatibleParentLabware": [
             "armadillo_96_wellplate_200ul_pcr_full_skirt",
             "biorad_96_wellplate_200ul_pcr",
             "opentrons_96_wellplate_200ul_pcr_full_skirt",
             "opentrons_flex_deck_riser",
-            "opentrons_tough_pcr_auto_sealing_lid",
-            "protocol_engine_lid_stack_object"
+            "opentrons_tough_pcr_auto_sealing_lid"
           ],
->>>>>>> d57e9100
           "cornerOffsetFromSlot": {
             "x": 0,
             "y": 0,
@@ -1522,7 +1478,7 @@
             "loadName": "opentrons_tough_pcr_auto_sealing_lid",
             "quirks": []
           },
-          "schemaVersion": 2,
+          "schemaVersion": 3,
           "stackLimit": 5,
           "stackingOffsetWithLabware": {
             "armadillo_96_wellplate_200ul_pcr_full_skirt": {
@@ -1554,11 +1510,6 @@
               "x": 0,
               "y": 0,
               "z": 6.492
-            },
-            "protocol_engine_lid_stack_object": {
-              "x": 0,
-              "y": 0,
-              "z": 0
             }
           },
           "stackingOffsetWithModule": {
@@ -1571,28 +1522,7 @@
           "version": 1,
           "wells": {}
         },
-        "labwareId": "UUID",
-        "locationSequence": [
-          {
-            "kind": "onLabware",
-            "labwareId": "UUID"
-          },
-          {
-            "kind": "onLabware",
-            "labwareId": "UUID"
-          },
-          {
-            "addressableAreaName": "A4",
-            "kind": "onAddressableArea"
-          },
-          {
-            "cutoutId": "cutoutA3",
-            "kind": "onCutoutFixture",
-            "possibleCutoutFixtureIds": [
-              "stagingAreaRightSlot"
-            ]
-          }
-        ]
+        "labwareId": "UUID"
       },
       "startedAt": "TIMESTAMP",
       "status": "succeeded"
@@ -1622,17 +1552,13 @@
             "brand": "Opentrons",
             "brandId": []
           },
-<<<<<<< HEAD
-=======
           "compatibleParentLabware": [
             "armadillo_96_wellplate_200ul_pcr_full_skirt",
             "biorad_96_wellplate_200ul_pcr",
             "opentrons_96_wellplate_200ul_pcr_full_skirt",
             "opentrons_flex_deck_riser",
-            "opentrons_tough_pcr_auto_sealing_lid",
-            "protocol_engine_lid_stack_object"
+            "opentrons_tough_pcr_auto_sealing_lid"
           ],
->>>>>>> d57e9100
           "cornerOffsetFromSlot": {
             "x": 0,
             "y": 0,
@@ -1704,7 +1630,7 @@
             "loadName": "opentrons_tough_pcr_auto_sealing_lid",
             "quirks": []
           },
-          "schemaVersion": 2,
+          "schemaVersion": 3,
           "stackLimit": 5,
           "stackingOffsetWithLabware": {
             "armadillo_96_wellplate_200ul_pcr_full_skirt": {
@@ -1736,11 +1662,6 @@
               "x": 0,
               "y": 0,
               "z": 6.492
-            },
-            "protocol_engine_lid_stack_object": {
-              "x": 0,
-              "y": 0,
-              "z": 0
             }
           },
           "stackingOffsetWithModule": {
@@ -1753,32 +1674,7 @@
           "version": 1,
           "wells": {}
         },
-        "labwareId": "UUID",
-        "locationSequence": [
-          {
-            "kind": "onLabware",
-            "labwareId": "UUID"
-          },
-          {
-            "kind": "onLabware",
-            "labwareId": "UUID"
-          },
-          {
-            "kind": "onLabware",
-            "labwareId": "UUID"
-          },
-          {
-            "addressableAreaName": "A4",
-            "kind": "onAddressableArea"
-          },
-          {
-            "cutoutId": "cutoutA3",
-            "kind": "onCutoutFixture",
-            "possibleCutoutFixtureIds": [
-              "stagingAreaRightSlot"
-            ]
-          }
-        ]
+        "labwareId": "UUID"
       },
       "startedAt": "TIMESTAMP",
       "status": "succeeded"
@@ -1808,17 +1704,13 @@
             "brand": "Opentrons",
             "brandId": []
           },
-<<<<<<< HEAD
-=======
           "compatibleParentLabware": [
             "armadillo_96_wellplate_200ul_pcr_full_skirt",
             "biorad_96_wellplate_200ul_pcr",
             "opentrons_96_wellplate_200ul_pcr_full_skirt",
             "opentrons_flex_deck_riser",
-            "opentrons_tough_pcr_auto_sealing_lid",
-            "protocol_engine_lid_stack_object"
+            "opentrons_tough_pcr_auto_sealing_lid"
           ],
->>>>>>> d57e9100
           "cornerOffsetFromSlot": {
             "x": 0,
             "y": 0,
@@ -1890,7 +1782,7 @@
             "loadName": "opentrons_tough_pcr_auto_sealing_lid",
             "quirks": []
           },
-          "schemaVersion": 2,
+          "schemaVersion": 3,
           "stackLimit": 5,
           "stackingOffsetWithLabware": {
             "armadillo_96_wellplate_200ul_pcr_full_skirt": {
@@ -1922,11 +1814,6 @@
               "x": 0,
               "y": 0,
               "z": 6.492
-            },
-            "protocol_engine_lid_stack_object": {
-              "x": 0,
-              "y": 0,
-              "z": 0
             }
           },
           "stackingOffsetWithModule": {
@@ -1939,36 +1826,7 @@
           "version": 1,
           "wells": {}
         },
-        "labwareId": "UUID",
-        "locationSequence": [
-          {
-            "kind": "onLabware",
-            "labwareId": "UUID"
-          },
-          {
-            "kind": "onLabware",
-            "labwareId": "UUID"
-          },
-          {
-            "kind": "onLabware",
-            "labwareId": "UUID"
-          },
-          {
-            "kind": "onLabware",
-            "labwareId": "UUID"
-          },
-          {
-            "addressableAreaName": "A4",
-            "kind": "onAddressableArea"
-          },
-          {
-            "cutoutId": "cutoutA3",
-            "kind": "onCutoutFixture",
-            "possibleCutoutFixtureIds": [
-              "stagingAreaRightSlot"
-            ]
-          }
-        ]
+        "labwareId": "UUID"
       },
       "startedAt": "TIMESTAMP",
       "status": "succeeded"
@@ -1998,17 +1856,13 @@
             "brand": "Opentrons",
             "brandId": []
           },
-<<<<<<< HEAD
-=======
           "compatibleParentLabware": [
             "armadillo_96_wellplate_200ul_pcr_full_skirt",
             "biorad_96_wellplate_200ul_pcr",
             "opentrons_96_wellplate_200ul_pcr_full_skirt",
             "opentrons_flex_deck_riser",
-            "opentrons_tough_pcr_auto_sealing_lid",
-            "protocol_engine_lid_stack_object"
+            "opentrons_tough_pcr_auto_sealing_lid"
           ],
->>>>>>> d57e9100
           "cornerOffsetFromSlot": {
             "x": 0,
             "y": 0,
@@ -2080,7 +1934,7 @@
             "loadName": "opentrons_tough_pcr_auto_sealing_lid",
             "quirks": []
           },
-          "schemaVersion": 2,
+          "schemaVersion": 3,
           "stackLimit": 5,
           "stackingOffsetWithLabware": {
             "armadillo_96_wellplate_200ul_pcr_full_skirt": {
@@ -2112,11 +1966,6 @@
               "x": 0,
               "y": 0,
               "z": 6.492
-            },
-            "protocol_engine_lid_stack_object": {
-              "x": 0,
-              "y": 0,
-              "z": 0
             }
           },
           "stackingOffsetWithModule": {
@@ -2129,40 +1978,7 @@
           "version": 1,
           "wells": {}
         },
-        "labwareId": "UUID",
-        "locationSequence": [
-          {
-            "kind": "onLabware",
-            "labwareId": "UUID"
-          },
-          {
-            "kind": "onLabware",
-            "labwareId": "UUID"
-          },
-          {
-            "kind": "onLabware",
-            "labwareId": "UUID"
-          },
-          {
-            "kind": "onLabware",
-            "labwareId": "UUID"
-          },
-          {
-            "kind": "onLabware",
-            "labwareId": "UUID"
-          },
-          {
-            "addressableAreaName": "A4",
-            "kind": "onAddressableArea"
-          },
-          {
-            "cutoutId": "cutoutA3",
-            "kind": "onCutoutFixture",
-            "possibleCutoutFixtureIds": [
-              "stagingAreaRightSlot"
-            ]
-          }
-        ]
+        "labwareId": "UUID"
       },
       "startedAt": "TIMESTAMP",
       "status": "succeeded"
@@ -3404,22 +3220,7 @@
             }
           }
         },
-        "labwareId": "UUID",
-        "locationSequence": [
-          {
-            "addressableAreaName": "temperatureModuleV2D1",
-            "kind": "onAddressableArea"
-          },
-          {
-            "kind": "onModule",
-            "moduleId": "UUID"
-          },
-          {
-            "cutoutId": "cutoutD1",
-            "kind": "onCutoutFixture",
-            "possibleCutoutFixtureIds": []
-          }
-        ]
+        "labwareId": "UUID"
       },
       "startedAt": "TIMESTAMP",
       "status": "succeeded"
@@ -4584,22 +4385,7 @@
             }
           }
         },
-        "labwareId": "UUID",
-        "locationSequence": [
-          {
-            "addressableAreaName": "heaterShakerV1C1",
-            "kind": "onAddressableArea"
-          },
-          {
-            "kind": "onModule",
-            "moduleId": "UUID"
-          },
-          {
-            "cutoutId": "cutoutC1",
-            "kind": "onCutoutFixture",
-            "possibleCutoutFixtureIds": []
-          }
-        ]
+        "labwareId": "UUID"
       },
       "startedAt": "TIMESTAMP",
       "status": "succeeded"
@@ -4692,20 +4478,7 @@
             }
           }
         },
-        "labwareId": "UUID",
-        "locationSequence": [
-          {
-            "addressableAreaName": "D2",
-            "kind": "onAddressableArea"
-          },
-          {
-            "cutoutId": "cutoutD2",
-            "kind": "onCutoutFixture",
-            "possibleCutoutFixtureIds": [
-              "singleCenterSlot"
-            ]
-          }
-        ]
+        "labwareId": "UUID"
       },
       "startedAt": "TIMESTAMP",
       "status": "succeeded"
@@ -5883,20 +5656,7 @@
             }
           }
         },
-        "labwareId": "UUID",
-        "locationSequence": [
-          {
-            "addressableAreaName": "C2",
-            "kind": "onAddressableArea"
-          },
-          {
-            "cutoutId": "cutoutC2",
-            "kind": "onCutoutFixture",
-            "possibleCutoutFixtureIds": [
-              "singleCenterSlot"
-            ]
-          }
-        ]
+        "labwareId": "UUID"
       },
       "startedAt": "TIMESTAMP",
       "status": "succeeded"
@@ -5965,20 +5725,7 @@
           "version": 1,
           "wells": {}
         },
-        "labwareId": "UUID",
-        "locationSequence": [
-          {
-            "addressableAreaName": "A2",
-            "kind": "onAddressableArea"
-          },
-          {
-            "cutoutId": "cutoutA2",
-            "kind": "onCutoutFixture",
-            "possibleCutoutFixtureIds": [
-              "singleCenterSlot"
-            ]
-          }
-        ]
+        "labwareId": "UUID"
       },
       "startedAt": "TIMESTAMP",
       "status": "succeeded"
@@ -7136,24 +6883,7 @@
             }
           }
         },
-        "labwareId": "UUID",
-        "locationSequence": [
-          {
-            "kind": "onLabware",
-            "labwareId": "UUID"
-          },
-          {
-            "addressableAreaName": "A2",
-            "kind": "onAddressableArea"
-          },
-          {
-            "cutoutId": "cutoutA2",
-            "kind": "onCutoutFixture",
-            "possibleCutoutFixtureIds": [
-              "singleCenterSlot"
-            ]
-          }
-        ]
+        "labwareId": "UUID"
       },
       "startedAt": "TIMESTAMP",
       "status": "succeeded"
@@ -8311,22 +8041,7 @@
             }
           }
         },
-        "labwareId": "UUID",
-        "locationSequence": [
-          {
-            "addressableAreaName": "C3",
-            "kind": "onAddressableArea"
-          },
-          {
-            "cutoutId": "cutoutC3",
-            "kind": "onCutoutFixture",
-            "possibleCutoutFixtureIds": [
-              "flexStackerModuleV1",
-              "singleRightSlot",
-              "stagingAreaRightSlot"
-            ]
-          }
-        ]
+        "labwareId": "UUID"
       },
       "startedAt": "TIMESTAMP",
       "status": "succeeded"
@@ -9484,20 +9199,7 @@
             }
           }
         },
-        "labwareId": "UUID",
-        "locationSequence": [
-          {
-            "addressableAreaName": "C4",
-            "kind": "onAddressableArea"
-          },
-          {
-            "cutoutId": "cutoutC3",
-            "kind": "onCutoutFixture",
-            "possibleCutoutFixtureIds": [
-              "stagingAreaRightSlot"
-            ]
-          }
-        ]
+        "labwareId": "UUID"
       },
       "startedAt": "TIMESTAMP",
       "status": "succeeded"
@@ -10653,13 +10355,7 @@
             }
           }
         },
-        "labwareId": "UUID",
-        "locationSequence": [
-          {
-            "kind": "notOnDeck",
-            "logicalLocationName": "offDeck"
-          }
-        ]
+        "labwareId": "UUID"
       },
       "startedAt": "TIMESTAMP",
       "status": "succeeded"
@@ -10729,51 +10425,7 @@
         },
         "strategy": "usingGripper"
       },
-      "result": {
-        "eventualDestinationLocationSequence": [
-          {
-            "addressableAreaName": "thermocyclerModuleV2",
-            "kind": "onAddressableArea"
-          },
-          {
-            "kind": "onModule",
-            "moduleId": "UUID"
-          },
-          {
-            "cutoutId": "cutoutB1",
-            "kind": "onCutoutFixture",
-            "possibleCutoutFixtureIds": []
-          }
-        ],
-        "immediateDestinationLocationSequence": [
-          {
-            "addressableAreaName": "thermocyclerModuleV2",
-            "kind": "onAddressableArea"
-          },
-          {
-            "kind": "onModule",
-            "moduleId": "UUID"
-          },
-          {
-            "cutoutId": "cutoutB1",
-            "kind": "onCutoutFixture",
-            "possibleCutoutFixtureIds": []
-          }
-        ],
-        "originLocationSequence": [
-          {
-            "addressableAreaName": "C2",
-            "kind": "onAddressableArea"
-          },
-          {
-            "cutoutId": "cutoutC2",
-            "kind": "onCutoutFixture",
-            "possibleCutoutFixtureIds": [
-              "singleCenterSlot"
-            ]
-          }
-        ]
-      },
+      "result": {},
       "startedAt": "TIMESTAMP",
       "status": "succeeded"
     },
@@ -10805,49 +10457,7 @@
         },
         "strategy": "usingGripper"
       },
-      "result": {
-        "eventualDestinationLocationSequence": [
-          {
-            "addressableAreaName": "C2",
-            "kind": "onAddressableArea"
-          },
-          {
-            "cutoutId": "cutoutC2",
-            "kind": "onCutoutFixture",
-            "possibleCutoutFixtureIds": [
-              "singleCenterSlot"
-            ]
-          }
-        ],
-        "immediateDestinationLocationSequence": [
-          {
-            "addressableAreaName": "C2",
-            "kind": "onAddressableArea"
-          },
-          {
-            "cutoutId": "cutoutC2",
-            "kind": "onCutoutFixture",
-            "possibleCutoutFixtureIds": [
-              "singleCenterSlot"
-            ]
-          }
-        ],
-        "originLocationSequence": [
-          {
-            "addressableAreaName": "thermocyclerModuleV2",
-            "kind": "onAddressableArea"
-          },
-          {
-            "kind": "onModule",
-            "moduleId": "UUID"
-          },
-          {
-            "cutoutId": "cutoutB1",
-            "kind": "onCutoutFixture",
-            "possibleCutoutFixtureIds": []
-          }
-        ]
-      },
+      "result": {},
       "startedAt": "TIMESTAMP",
       "status": "succeeded"
     },
@@ -10893,49 +10503,7 @@
         },
         "strategy": "manualMoveWithPause"
       },
-      "result": {
-        "eventualDestinationLocationSequence": [
-          {
-            "addressableAreaName": "D4",
-            "kind": "onAddressableArea"
-          },
-          {
-            "cutoutId": "cutoutD3",
-            "kind": "onCutoutFixture",
-            "possibleCutoutFixtureIds": [
-              "stagingAreaSlotWithWasteChuteRightAdapterCovered",
-              "stagingAreaSlotWithWasteChuteRightAdapterNoCover"
-            ]
-          }
-        ],
-        "immediateDestinationLocationSequence": [
-          {
-            "addressableAreaName": "D4",
-            "kind": "onAddressableArea"
-          },
-          {
-            "cutoutId": "cutoutD3",
-            "kind": "onCutoutFixture",
-            "possibleCutoutFixtureIds": [
-              "stagingAreaSlotWithWasteChuteRightAdapterCovered",
-              "stagingAreaSlotWithWasteChuteRightAdapterNoCover"
-            ]
-          }
-        ],
-        "originLocationSequence": [
-          {
-            "addressableAreaName": "D2",
-            "kind": "onAddressableArea"
-          },
-          {
-            "cutoutId": "cutoutD2",
-            "kind": "onCutoutFixture",
-            "possibleCutoutFixtureIds": [
-              "singleCenterSlot"
-            ]
-          }
-        ]
-      },
+      "result": {},
       "startedAt": "TIMESTAMP",
       "status": "succeeded"
     },
@@ -10967,48 +10535,7 @@
         },
         "strategy": "usingGripper"
       },
-      "result": {
-        "eventualDestinationLocationSequence": [
-          {
-            "addressableAreaName": "D2",
-            "kind": "onAddressableArea"
-          },
-          {
-            "cutoutId": "cutoutD2",
-            "kind": "onCutoutFixture",
-            "possibleCutoutFixtureIds": [
-              "singleCenterSlot"
-            ]
-          }
-        ],
-        "immediateDestinationLocationSequence": [
-          {
-            "addressableAreaName": "D2",
-            "kind": "onAddressableArea"
-          },
-          {
-            "cutoutId": "cutoutD2",
-            "kind": "onCutoutFixture",
-            "possibleCutoutFixtureIds": [
-              "singleCenterSlot"
-            ]
-          }
-        ],
-        "originLocationSequence": [
-          {
-            "addressableAreaName": "D4",
-            "kind": "onAddressableArea"
-          },
-          {
-            "cutoutId": "cutoutD3",
-            "kind": "onCutoutFixture",
-            "possibleCutoutFixtureIds": [
-              "stagingAreaSlotWithWasteChuteRightAdapterCovered",
-              "stagingAreaSlotWithWasteChuteRightAdapterNoCover"
-            ]
-          }
-        ]
-      },
+      "result": {},
       "startedAt": "TIMESTAMP",
       "status": "succeeded"
     },
@@ -11778,40 +11305,7 @@
         },
         "strategy": "usingGripper"
       },
-      "result": {
-        "eventualDestinationLocationSequence": [
-          {
-            "kind": "notOnDeck",
-            "logicalLocationName": "offDeck"
-          }
-        ],
-        "immediateDestinationLocationSequence": [
-          {
-            "addressableAreaName": "gripperWasteChute",
-            "kind": "onAddressableArea"
-          },
-          {
-            "cutoutId": "cutoutD3",
-            "kind": "onCutoutFixture",
-            "possibleCutoutFixtureIds": [
-              "stagingAreaSlotWithWasteChuteRightAdapterNoCover"
-            ]
-          }
-        ],
-        "originLocationSequence": [
-          {
-            "addressableAreaName": "C3",
-            "kind": "onAddressableArea"
-          },
-          {
-            "cutoutId": "cutoutC3",
-            "kind": "onCutoutFixture",
-            "possibleCutoutFixtureIds": [
-              "stagingAreaRightSlot"
-            ]
-          }
-        ]
-      },
+      "result": {},
       "startedAt": "TIMESTAMP",
       "status": "succeeded"
     },
@@ -11829,47 +11323,7 @@
         },
         "strategy": "usingGripper"
       },
-      "result": {
-        "eventualDestinationLocationSequence": [
-          {
-            "addressableAreaName": "C3",
-            "kind": "onAddressableArea"
-          },
-          {
-            "cutoutId": "cutoutC3",
-            "kind": "onCutoutFixture",
-            "possibleCutoutFixtureIds": [
-              "stagingAreaRightSlot"
-            ]
-          }
-        ],
-        "immediateDestinationLocationSequence": [
-          {
-            "addressableAreaName": "C3",
-            "kind": "onAddressableArea"
-          },
-          {
-            "cutoutId": "cutoutC3",
-            "kind": "onCutoutFixture",
-            "possibleCutoutFixtureIds": [
-              "stagingAreaRightSlot"
-            ]
-          }
-        ],
-        "originLocationSequence": [
-          {
-            "addressableAreaName": "C4",
-            "kind": "onAddressableArea"
-          },
-          {
-            "cutoutId": "cutoutC3",
-            "kind": "onCutoutFixture",
-            "possibleCutoutFixtureIds": [
-              "stagingAreaRightSlot"
-            ]
-          }
-        ]
-      },
+      "result": {},
       "startedAt": "TIMESTAMP",
       "status": "succeeded"
     },
@@ -14376,51 +13830,7 @@
         },
         "strategy": "usingGripper"
       },
-      "result": {
-        "eventualDestinationLocationSequence": [
-          {
-            "addressableAreaName": "thermocyclerModuleV2",
-            "kind": "onAddressableArea"
-          },
-          {
-            "kind": "onModule",
-            "moduleId": "UUID"
-          },
-          {
-            "cutoutId": "cutoutB1",
-            "kind": "onCutoutFixture",
-            "possibleCutoutFixtureIds": []
-          }
-        ],
-        "immediateDestinationLocationSequence": [
-          {
-            "addressableAreaName": "thermocyclerModuleV2",
-            "kind": "onAddressableArea"
-          },
-          {
-            "kind": "onModule",
-            "moduleId": "UUID"
-          },
-          {
-            "cutoutId": "cutoutB1",
-            "kind": "onCutoutFixture",
-            "possibleCutoutFixtureIds": []
-          }
-        ],
-        "originLocationSequence": [
-          {
-            "addressableAreaName": "C2",
-            "kind": "onAddressableArea"
-          },
-          {
-            "cutoutId": "cutoutC2",
-            "kind": "onCutoutFixture",
-            "possibleCutoutFixtureIds": [
-              "singleCenterSlot"
-            ]
-          }
-        ]
-      },
+      "result": {},
       "startedAt": "TIMESTAMP",
       "status": "succeeded"
     },
@@ -14438,79 +13848,7 @@
         },
         "strategy": "usingGripper"
       },
-      "result": {
-        "eventualDestinationLocationSequence": [
-          {
-            "kind": "onLabware",
-            "labwareId": "UUID"
-          },
-          {
-            "addressableAreaName": "thermocyclerModuleV2",
-            "kind": "onAddressableArea"
-          },
-          {
-            "kind": "onModule",
-            "moduleId": "UUID"
-          },
-          {
-            "cutoutId": "cutoutB1",
-            "kind": "onCutoutFixture",
-            "possibleCutoutFixtureIds": []
-          }
-        ],
-        "immediateDestinationLocationSequence": [
-          {
-            "kind": "onLabware",
-            "labwareId": "UUID"
-          },
-          {
-            "addressableAreaName": "thermocyclerModuleV2",
-            "kind": "onAddressableArea"
-          },
-          {
-            "kind": "onModule",
-            "moduleId": "UUID"
-          },
-          {
-            "cutoutId": "cutoutB1",
-            "kind": "onCutoutFixture",
-            "possibleCutoutFixtureIds": []
-          }
-        ],
-        "originLocationSequence": [
-          {
-            "kind": "onLabware",
-            "labwareId": "UUID"
-          },
-          {
-            "kind": "onLabware",
-            "labwareId": "UUID"
-          },
-          {
-            "kind": "onLabware",
-            "labwareId": "UUID"
-          },
-          {
-            "kind": "onLabware",
-            "labwareId": "UUID"
-          },
-          {
-            "kind": "onLabware",
-            "labwareId": "UUID"
-          },
-          {
-            "addressableAreaName": "A4",
-            "kind": "onAddressableArea"
-          },
-          {
-            "cutoutId": "cutoutA3",
-            "kind": "onCutoutFixture",
-            "possibleCutoutFixtureIds": [
-              "stagingAreaRightSlot"
-            ]
-          }
-        ]
-      },
+      "result": {},
       "startedAt": "TIMESTAMP",
       "status": "succeeded"
     },
@@ -14619,47 +13957,7 @@
         },
         "strategy": "usingGripper"
       },
-      "result": {
-        "eventualDestinationLocationSequence": [
-          {
-            "kind": "notOnDeck",
-            "logicalLocationName": "offDeck"
-          }
-        ],
-        "immediateDestinationLocationSequence": [
-          {
-            "addressableAreaName": "gripperWasteChute",
-            "kind": "onAddressableArea"
-          },
-          {
-            "cutoutId": "cutoutD3",
-            "kind": "onCutoutFixture",
-            "possibleCutoutFixtureIds": [
-              "stagingAreaSlotWithWasteChuteRightAdapterNoCover"
-            ]
-          }
-        ],
-        "originLocationSequence": [
-          {
-            "kind": "onLabware",
-            "labwareId": "UUID",
-            "lidId": "UUID"
-          },
-          {
-            "addressableAreaName": "thermocyclerModuleV2",
-            "kind": "onAddressableArea"
-          },
-          {
-            "kind": "onModule",
-            "moduleId": "UUID"
-          },
-          {
-            "cutoutId": "cutoutB1",
-            "kind": "onCutoutFixture",
-            "possibleCutoutFixtureIds": []
-          }
-        ]
-      },
+      "result": {},
       "startedAt": "TIMESTAMP",
       "status": "succeeded"
     },
@@ -14721,61 +14019,7 @@
         },
         "strategy": "usingGripper"
       },
-      "result": {
-        "eventualDestinationLocationSequence": [
-          {
-            "kind": "onLabware",
-            "labwareId": "UUID"
-          },
-          {
-            "addressableAreaName": "heaterShakerV1C1",
-            "kind": "onAddressableArea"
-          },
-          {
-            "kind": "onModule",
-            "moduleId": "UUID"
-          },
-          {
-            "cutoutId": "cutoutC1",
-            "kind": "onCutoutFixture",
-            "possibleCutoutFixtureIds": []
-          }
-        ],
-        "immediateDestinationLocationSequence": [
-          {
-            "kind": "onLabware",
-            "labwareId": "UUID"
-          },
-          {
-            "addressableAreaName": "heaterShakerV1C1",
-            "kind": "onAddressableArea"
-          },
-          {
-            "kind": "onModule",
-            "moduleId": "UUID"
-          },
-          {
-            "cutoutId": "cutoutC1",
-            "kind": "onCutoutFixture",
-            "possibleCutoutFixtureIds": []
-          }
-        ],
-        "originLocationSequence": [
-          {
-            "addressableAreaName": "thermocyclerModuleV2",
-            "kind": "onAddressableArea"
-          },
-          {
-            "kind": "onModule",
-            "moduleId": "UUID"
-          },
-          {
-            "cutoutId": "cutoutB1",
-            "kind": "onCutoutFixture",
-            "possibleCutoutFixtureIds": []
-          }
-        ]
-      },
+      "result": {},
       "startedAt": "TIMESTAMP",
       "status": "succeeded"
     },
@@ -14897,65 +14141,7 @@
         },
         "strategy": "usingGripper"
       },
-      "result": {
-        "eventualDestinationLocationSequence": [
-          {
-            "kind": "onLabware",
-            "labwareId": "UUID"
-          },
-          {
-            "addressableAreaName": "temperatureModuleV2D1",
-            "kind": "onAddressableArea"
-          },
-          {
-            "kind": "onModule",
-            "moduleId": "UUID"
-          },
-          {
-            "cutoutId": "cutoutD1",
-            "kind": "onCutoutFixture",
-            "possibleCutoutFixtureIds": []
-          }
-        ],
-        "immediateDestinationLocationSequence": [
-          {
-            "kind": "onLabware",
-            "labwareId": "UUID"
-          },
-          {
-            "addressableAreaName": "temperatureModuleV2D1",
-            "kind": "onAddressableArea"
-          },
-          {
-            "kind": "onModule",
-            "moduleId": "UUID"
-          },
-          {
-            "cutoutId": "cutoutD1",
-            "kind": "onCutoutFixture",
-            "possibleCutoutFixtureIds": []
-          }
-        ],
-        "originLocationSequence": [
-          {
-            "kind": "onLabware",
-            "labwareId": "UUID"
-          },
-          {
-            "addressableAreaName": "heaterShakerV1C1",
-            "kind": "onAddressableArea"
-          },
-          {
-            "kind": "onModule",
-            "moduleId": "UUID"
-          },
-          {
-            "cutoutId": "cutoutC1",
-            "kind": "onCutoutFixture",
-            "possibleCutoutFixtureIds": []
-          }
-        ]
-      },
+      "result": {},
       "startedAt": "TIMESTAMP",
       "status": "succeeded"
     },
@@ -15018,57 +14204,7 @@
         },
         "strategy": "usingGripper"
       },
-      "result": {
-        "eventualDestinationLocationSequence": [
-          {
-            "addressableAreaName": "absorbanceReaderV1B3",
-            "kind": "onAddressableArea"
-          },
-          {
-            "kind": "onModule",
-            "moduleId": "UUID"
-          },
-          {
-            "cutoutId": "cutoutB3",
-            "kind": "onCutoutFixture",
-            "possibleCutoutFixtureIds": []
-          }
-        ],
-        "immediateDestinationLocationSequence": [
-          {
-            "addressableAreaName": "absorbanceReaderV1B3",
-            "kind": "onAddressableArea"
-          },
-          {
-            "kind": "onModule",
-            "moduleId": "UUID"
-          },
-          {
-            "cutoutId": "cutoutB3",
-            "kind": "onCutoutFixture",
-            "possibleCutoutFixtureIds": []
-          }
-        ],
-        "originLocationSequence": [
-          {
-            "kind": "onLabware",
-            "labwareId": "UUID"
-          },
-          {
-            "addressableAreaName": "temperatureModuleV2D1",
-            "kind": "onAddressableArea"
-          },
-          {
-            "kind": "onModule",
-            "moduleId": "UUID"
-          },
-          {
-            "cutoutId": "cutoutD1",
-            "kind": "onCutoutFixture",
-            "possibleCutoutFixtureIds": []
-          }
-        ]
-      },
+      "result": {},
       "startedAt": "TIMESTAMP",
       "status": "succeeded"
     },
@@ -15261,49 +14397,7 @@
         },
         "strategy": "usingGripper"
       },
-      "result": {
-        "eventualDestinationLocationSequence": [
-          {
-            "addressableAreaName": "C2",
-            "kind": "onAddressableArea"
-          },
-          {
-            "cutoutId": "cutoutC2",
-            "kind": "onCutoutFixture",
-            "possibleCutoutFixtureIds": [
-              "singleCenterSlot"
-            ]
-          }
-        ],
-        "immediateDestinationLocationSequence": [
-          {
-            "addressableAreaName": "C2",
-            "kind": "onAddressableArea"
-          },
-          {
-            "cutoutId": "cutoutC2",
-            "kind": "onCutoutFixture",
-            "possibleCutoutFixtureIds": [
-              "singleCenterSlot"
-            ]
-          }
-        ],
-        "originLocationSequence": [
-          {
-            "addressableAreaName": "absorbanceReaderV1B3",
-            "kind": "onAddressableArea"
-          },
-          {
-            "kind": "onModule",
-            "moduleId": "UUID"
-          },
-          {
-            "cutoutId": "cutoutB3",
-            "kind": "onCutoutFixture",
-            "possibleCutoutFixtureIds": []
-          }
-        ]
-      },
+      "result": {},
       "startedAt": "TIMESTAMP",
       "status": "succeeded"
     },
@@ -15319,33 +14413,7 @@
         "newLocation": "offDeck",
         "strategy": "manualMoveWithPause"
       },
-      "result": {
-        "eventualDestinationLocationSequence": [
-          {
-            "kind": "notOnDeck",
-            "logicalLocationName": "offDeck"
-          }
-        ],
-        "immediateDestinationLocationSequence": [
-          {
-            "kind": "notOnDeck",
-            "logicalLocationName": "offDeck"
-          }
-        ],
-        "originLocationSequence": [
-          {
-            "addressableAreaName": "D2",
-            "kind": "onAddressableArea"
-          },
-          {
-            "cutoutId": "cutoutD2",
-            "kind": "onCutoutFixture",
-            "possibleCutoutFixtureIds": [
-              "singleCenterSlot"
-            ]
-          }
-        ]
-      },
+      "result": {},
       "startedAt": "TIMESTAMP",
       "status": "succeeded"
     },
@@ -15440,19 +14508,6 @@
       },
       "result": {
         "labwareId": "UUID",
-        "locationSequence": [
-          {
-            "addressableAreaName": "C2",
-            "kind": "onAddressableArea"
-          },
-          {
-            "cutoutId": "cutoutC2",
-            "kind": "onCutoutFixture",
-            "possibleCutoutFixtureIds": [
-              "singleCenterSlot"
-            ]
-          }
-        ],
         "offsetId": "UUID"
       },
       "startedAt": "TIMESTAMP",
@@ -15518,47 +14573,7 @@
         },
         "strategy": "manualMoveWithPause"
       },
-      "result": {
-        "eventualDestinationLocationSequence": [
-          {
-            "addressableAreaName": "D2",
-            "kind": "onAddressableArea"
-          },
-          {
-            "cutoutId": "cutoutD2",
-            "kind": "onCutoutFixture",
-            "possibleCutoutFixtureIds": [
-              "singleCenterSlot"
-            ]
-          }
-        ],
-        "immediateDestinationLocationSequence": [
-          {
-            "addressableAreaName": "D2",
-            "kind": "onAddressableArea"
-          },
-          {
-            "cutoutId": "cutoutD2",
-            "kind": "onCutoutFixture",
-            "possibleCutoutFixtureIds": [
-              "singleCenterSlot"
-            ]
-          }
-        ],
-        "originLocationSequence": [
-          {
-            "addressableAreaName": "C2",
-            "kind": "onAddressableArea"
-          },
-          {
-            "cutoutId": "cutoutC2",
-            "kind": "onCutoutFixture",
-            "possibleCutoutFixtureIds": [
-              "singleCenterSlot"
-            ]
-          }
-        ]
-      },
+      "result": {},
       "startedAt": "TIMESTAMP",
       "status": "succeeded"
     },
@@ -15620,19 +14635,6 @@
       },
       "result": {
         "labwareId": "UUID",
-        "locationSequence": [
-          {
-            "addressableAreaName": "D2",
-            "kind": "onAddressableArea"
-          },
-          {
-            "cutoutId": "cutoutD2",
-            "kind": "onCutoutFixture",
-            "possibleCutoutFixtureIds": [
-              "singleCenterSlot"
-            ]
-          }
-        ],
         "offsetId": "UUID"
       },
       "startedAt": "TIMESTAMP",
@@ -15699,46 +14701,7 @@
         "strategy": "manualMoveWithPause"
       },
       "result": {
-        "eventualDestinationLocationSequence": [
-          {
-            "addressableAreaName": "C2",
-            "kind": "onAddressableArea"
-          },
-          {
-            "cutoutId": "cutoutC2",
-            "kind": "onCutoutFixture",
-            "possibleCutoutFixtureIds": [
-              "singleCenterSlot"
-            ]
-          }
-        ],
-        "immediateDestinationLocationSequence": [
-          {
-            "addressableAreaName": "C2",
-            "kind": "onAddressableArea"
-          },
-          {
-            "cutoutId": "cutoutC2",
-            "kind": "onCutoutFixture",
-            "possibleCutoutFixtureIds": [
-              "singleCenterSlot"
-            ]
-          }
-        ],
-        "offsetId": "UUID",
-        "originLocationSequence": [
-          {
-            "addressableAreaName": "D2",
-            "kind": "onAddressableArea"
-          },
-          {
-            "cutoutId": "cutoutD2",
-            "kind": "onCutoutFixture",
-            "possibleCutoutFixtureIds": [
-              "singleCenterSlot"
-            ]
-          }
-        ]
+        "offsetId": "UUID"
       },
       "startedAt": "TIMESTAMP",
       "status": "succeeded"
@@ -15803,40 +14766,7 @@
         },
         "strategy": "manualMoveWithPause"
       },
-      "result": {
-        "eventualDestinationLocationSequence": [
-          {
-            "addressableAreaName": "D2",
-            "kind": "onAddressableArea"
-          },
-          {
-            "cutoutId": "cutoutD2",
-            "kind": "onCutoutFixture",
-            "possibleCutoutFixtureIds": [
-              "singleCenterSlot"
-            ]
-          }
-        ],
-        "immediateDestinationLocationSequence": [
-          {
-            "addressableAreaName": "D2",
-            "kind": "onAddressableArea"
-          },
-          {
-            "cutoutId": "cutoutD2",
-            "kind": "onCutoutFixture",
-            "possibleCutoutFixtureIds": [
-              "singleCenterSlot"
-            ]
-          }
-        ],
-        "originLocationSequence": [
-          {
-            "kind": "notOnDeck",
-            "logicalLocationName": "offDeck"
-          }
-        ]
-      },
+      "result": {},
       "startedAt": "TIMESTAMP",
       "status": "succeeded"
     },
@@ -15931,40 +14861,7 @@
         },
         "strategy": "usingGripper"
       },
-      "result": {
-        "eventualDestinationLocationSequence": [
-          {
-            "kind": "notOnDeck",
-            "logicalLocationName": "offDeck"
-          }
-        ],
-        "immediateDestinationLocationSequence": [
-          {
-            "addressableAreaName": "gripperWasteChute",
-            "kind": "onAddressableArea"
-          },
-          {
-            "cutoutId": "cutoutD3",
-            "kind": "onCutoutFixture",
-            "possibleCutoutFixtureIds": [
-              "stagingAreaSlotWithWasteChuteRightAdapterNoCover"
-            ]
-          }
-        ],
-        "originLocationSequence": [
-          {
-            "addressableAreaName": "C3",
-            "kind": "onAddressableArea"
-          },
-          {
-            "cutoutId": "cutoutC3",
-            "kind": "onCutoutFixture",
-            "possibleCutoutFixtureIds": [
-              "stagingAreaRightSlot"
-            ]
-          }
-        ]
-      },
+      "result": {},
       "startedAt": "TIMESTAMP",
       "status": "succeeded"
     },
