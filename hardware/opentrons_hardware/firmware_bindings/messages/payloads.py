--- conflicted
+++ resolved
@@ -642,11 +642,7 @@
     """A request to set the state and pwm of a the hepa fan."""
 
     duty_cycle: utils.UInt32Field
-<<<<<<< HEAD
     fan_on: utils.UInt8Field
-=======
-    fan_on: utils.Int8Field
->>>>>>> be346725
 
 
 @dataclass(eq=False)
@@ -659,28 +655,16 @@
 
 @dataclass(eq=False)
 class SetHepaUVStateRequestPayload(EmptyPayload):
-<<<<<<< HEAD
-    """A request to set the state and duration in seconds of the hepa uv light."""
+    """A request to set the state and timeout in seconds of the hepa uv light."""
 
     uv_duration_s: utils.UInt32Field
-=======
-    """A request to set the state and timeout in seconds of the hepa uv light."""
-
-    timeout_s: utils.UInt32Field
->>>>>>> be346725
     uv_light_on: utils.UInt8Field
 
 
 @dataclass(eq=False)
 class GetHepaUVStatePayloadResponse(EmptyPayload):
-<<<<<<< HEAD
-    """A response with the state and duration in seconds of the hepa uv light."""
+    """A response with the state and timeout in seconds of the hepa uv light."""
 
     uv_duration_s: utils.UInt32Field
-=======
-    """A response with the state and timeout in seconds of the hepa uv light."""
-
-    timeout_s: utils.UInt32Field
->>>>>>> be346725
     uv_light_on: utils.UInt8Field
     remaining_time_s: utils.UInt32Field