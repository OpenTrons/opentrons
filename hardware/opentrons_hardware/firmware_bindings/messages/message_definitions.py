"""Definition of CAN messages."""
from dataclasses import dataclass
from typing import Type

from typing_extensions import Literal

from ..utils import BinarySerializable
from ..constants import MessageId
from . import payloads


@dataclass
class EmptyPayloadMessage:
    """Base class of a message that has an empty payload."""

    payload: payloads.EmptyPayload = payloads.EmptyPayload()
    payload_type: Type[BinarySerializable] = payloads.EmptyPayload


@dataclass
class HeartbeatRequest(EmptyPayloadMessage):  # noqa: D101
    message_id: Literal[MessageId.heartbeat_request] = MessageId.heartbeat_request


@dataclass
class HeartbeatResponse(EmptyPayloadMessage):  # noqa: D101
    message_id: Literal[MessageId.heartbeat_response] = MessageId.heartbeat_response


@dataclass
class DeviceInfoRequest(EmptyPayloadMessage):  # noqa: D101
    message_id: Literal[MessageId.device_info_request] = MessageId.device_info_request


@dataclass
class DeviceInfoResponse:  # noqa: D101
    payload: payloads.DeviceInfoResponsePayload
    payload_type: Type[BinarySerializable] = payloads.DeviceInfoResponsePayload
    message_id: Literal[MessageId.device_info_response] = MessageId.device_info_response


@dataclass
class TaskInfoRequest(EmptyPayloadMessage):  # noqa: D101
    message_id: Literal[MessageId.task_info_request] = MessageId.task_info_request


@dataclass
class TaskInfoResponse:  # noqa: D101
    payload: payloads.TaskInfoResponsePayload
    payload_type: Type[BinarySerializable] = payloads.TaskInfoResponsePayload
    message_id: Literal[MessageId.task_info_response] = MessageId.task_info_response


@dataclass
class StopRequest(EmptyPayloadMessage):  # noqa: D101
    message_id: Literal[MessageId.stop_request] = MessageId.stop_request


@dataclass
class GetStatusRequest(EmptyPayloadMessage):  # noqa: D101
    message_id: Literal[MessageId.get_status_request] = MessageId.get_status_request


@dataclass
class EnableMotorRequest(EmptyPayloadMessage):  # noqa: D101
    message_id: Literal[MessageId.enable_motor_request] = MessageId.enable_motor_request


@dataclass
class DisableMotorRequest(EmptyPayloadMessage):  # noqa: D101
    message_id: Literal[
        MessageId.disable_motor_request
    ] = MessageId.disable_motor_request


@dataclass
class GetStatusResponse:  # noqa: D101
    payload: payloads.GetStatusResponsePayload
    payload_type: Type[BinarySerializable] = payloads.GetStatusResponsePayload
    message_id: Literal[MessageId.get_status_response] = MessageId.get_status_response


@dataclass
class MoveRequest:  # noqa: D101
    payload: payloads.MoveRequestPayload
    payload_type: Type[BinarySerializable] = payloads.MoveRequestPayload
    message_id: Literal[MessageId.move_request] = MessageId.move_request


@dataclass
class SetupRequest(EmptyPayloadMessage):  # noqa: D101
    message_id: Literal[MessageId.setup_request] = MessageId.setup_request


@dataclass
class WriteToEEPromRequest:  # noqa: D101
    payload: payloads.WriteToEEPromRequestPayload
    payload_type: Type[BinarySerializable] = payloads.WriteToEEPromRequestPayload
    message_id: Literal[MessageId.write_eeprom] = MessageId.write_eeprom


@dataclass
class ReadFromEEPromRequest(EmptyPayloadMessage):  # noqa: D101
    message_id: Literal[MessageId.read_eeprom_request] = MessageId.read_eeprom_request


@dataclass
class ReadFromEEPromResponse:  # noqa: D101
    payload: payloads.ReadFromEEPromResponsePayload
    payload_type: Type[BinarySerializable] = payloads.ReadFromEEPromResponsePayload
    message_id: Literal[MessageId.read_eeprom_response] = MessageId.read_eeprom_response


@dataclass
class AddLinearMoveRequest:  # noqa: D101
    payload: payloads.AddLinearMoveRequestPayload
    payload_type: Type[BinarySerializable] = payloads.AddLinearMoveRequestPayload
    message_id: Literal[MessageId.add_move_request] = MessageId.add_move_request


@dataclass
class GetMoveGroupRequest:  # noqa: D101
    payload: payloads.MoveGroupRequestPayload
    payload_type: Type[BinarySerializable] = payloads.MoveGroupRequestPayload
    message_id: Literal[
        MessageId.get_move_group_request
    ] = MessageId.get_move_group_request


@dataclass
class GetMoveGroupResponse:  # noqa: D101
    payload: payloads.GetMoveGroupResponsePayload
    payload_type: Type[BinarySerializable] = payloads.GetMoveGroupResponsePayload
    message_id: Literal[
        MessageId.get_move_group_response
    ] = MessageId.get_move_group_response


@dataclass
class ExecuteMoveGroupRequest:  # noqa: D101
    payload: payloads.ExecuteMoveGroupRequestPayload
    payload_type: Type[BinarySerializable] = payloads.ExecuteMoveGroupRequestPayload
    message_id: Literal[
        MessageId.execute_move_group_request
    ] = MessageId.execute_move_group_request


@dataclass
class ClearAllMoveGroupsRequest(EmptyPayloadMessage):  # noqa: D101
    message_id: Literal[
        MessageId.clear_all_move_groups_request
    ] = MessageId.clear_all_move_groups_request


@dataclass
class MoveCompleted:  # noqa: D101
    payload: payloads.MoveCompletedPayload
    payload_type: Type[BinarySerializable] = payloads.MoveCompletedPayload
    message_id: Literal[MessageId.move_completed] = MessageId.move_completed


@dataclass
class SetMotionConstraints:  # noqa: D101
    payload: payloads.MotionConstraintsPayload
    payload_type: Type[BinarySerializable] = payloads.MotionConstraintsPayload
    message_id: Literal[
        MessageId.set_motion_constraints
    ] = MessageId.set_motion_constraints


@dataclass
class GetMotionConstraintsRequest(EmptyPayloadMessage):  # noqa: D101
    message_id: Literal[
        MessageId.get_motion_constraints_request
    ] = MessageId.get_motion_constraints_request


@dataclass
class GetMotionConstraintsResponse:  # noqa: D101
    payload: payloads.MotionConstraintsPayload
    payload_type: Type[BinarySerializable] = payloads.MotionConstraintsPayload
    message_id: Literal[
        MessageId.get_motion_constraints_response
    ] = MessageId.get_motion_constraints_response


@dataclass
class WriteMotorDriverRegister:  # noqa: D101
    payload: payloads.MotorDriverRegisterDataPayload
    payload_type: Type[BinarySerializable] = payloads.MotorDriverRegisterDataPayload
    message_id: Literal[
        MessageId.write_motor_driver_register_request
    ] = MessageId.write_motor_driver_register_request


@dataclass
class ReadMotorDriverRequest:  # noqa: D101
    payload: payloads.MotorDriverRegisterPayload
    payload_type: Type[BinarySerializable] = payloads.MotorDriverRegisterPayload
    message_id: Literal[
        MessageId.read_motor_driver_register_request
    ] = MessageId.read_motor_driver_register_request


@dataclass
class ReadMotorDriverResponse:  # noqa: D101
    payload: payloads.ReadMotorDriverRegisterResponsePayload
    payload_type: Type[
        BinarySerializable
    ] = payloads.ReadMotorDriverRegisterResponsePayload
    message_id: Literal[
        MessageId.read_motor_driver_register_response
    ] = MessageId.read_motor_driver_register_response


@dataclass
<<<<<<< HEAD
class WriteMotorCurrentRequest:  # noqa: D101
    payload: payloads.MotorCurrentPayload
    payload_type: Type[BinarySerializable] = payloads.MotorCurrentPayload
    message_id: Literal[
        MessageId.write_motor_current_request
    ] = MessageId.write_motor_current_request


@dataclass
class ReadPresenceSensingVoltageRequest:  # noqa: D101
    payload: payloads.EmptyPayload
    payload_type: Type[BinarySerializable] = payloads.EmptyPayload
=======
class ReadPresenceSensingVoltageRequest(EmptyPayloadMessage):  # noqa: D101
>>>>>>> a9000639
    message_id: Literal[
        MessageId.read_presence_sensing_voltage_request
    ] = MessageId.read_presence_sensing_voltage_request


@dataclass
class ReadPresenceSensingVoltageResponse:  # noqa: D101
    payload: payloads.ReadPresenceSensingVoltageResponsePayload
    payload_type: Type[
        BinarySerializable
    ] = payloads.ReadPresenceSensingVoltageResponsePayload
    message_id: Literal[
        MessageId.read_presence_sensing_voltage_response
    ] = MessageId.read_presence_sensing_voltage_response


@dataclass
class PushToolsDetectedNotification:  # noqa: D101
    payload: payloads.ToolsDetectedNotificationPayload
    payload_type: Type[BinarySerializable] = payloads.ToolsDetectedNotificationPayload
    message_id: Literal[
        MessageId.tools_detected_notification
    ] = MessageId.tools_detected_notification


@dataclass
class AttachedToolsRequest(EmptyPayloadMessage):  # noqa: D101
    message_id: Literal[
        MessageId.attached_tools_request
    ] = MessageId.attached_tools_request


@dataclass
class FirmwareUpdateInitiate(EmptyPayloadMessage):  # noqa: D101
    message_id: Literal[MessageId.fw_update_initiate] = MessageId.fw_update_initiate


@dataclass
class FirmwareUpdateData:  # noqa: D101
    payload: payloads.FirmwareUpdateData
    payload_type: Type[BinarySerializable] = payloads.FirmwareUpdateData
    message_id: Literal[MessageId.fw_update_data] = MessageId.fw_update_data


@dataclass
class FirmwareUpdateDataAcknowledge:  # noqa: D101
    payload: payloads.FirmwareUpdateDataAcknowledge
    payload_type: Type[BinarySerializable] = payloads.FirmwareUpdateDataAcknowledge
    message_id: Literal[MessageId.fw_update_data_ack] = MessageId.fw_update_data_ack


@dataclass
class FirmwareUpdateComplete:  # noqa: D101
    payload: payloads.FirmwareUpdateComplete
    payload_type: Type[BinarySerializable] = payloads.FirmwareUpdateComplete
    message_id: Literal[MessageId.fw_update_complete] = MessageId.fw_update_complete


@dataclass
class FirmwareUpdateCompleteAcknowledge:  # noqa: D101
    payload: payloads.FirmwareUpdateAcknowledge
    payload_type: Type[BinarySerializable] = payloads.FirmwareUpdateAcknowledge
    message_id: Literal[
        MessageId.fw_update_complete_ack
    ] = MessageId.fw_update_complete_ack


@dataclass
class FirmwareUpdateStatusRequest(EmptyPayloadMessage):  # noqa: D101
    message_id: Literal[
        MessageId.fw_update_status_request
    ] = MessageId.fw_update_status_request


@dataclass
class FirmwareUpdateStatusResponse:  # noqa: D101
    payload: payloads.FirmwareUpdateStatus
    payload_type: Type[BinarySerializable] = payloads.FirmwareUpdateStatus
    message_id: Literal[
        MessageId.fw_update_status_response
    ] = MessageId.fw_update_status_response


@dataclass
class FirmwareUpdateEraseAppRequest(EmptyPayloadMessage):  # noqa: D101
    message_id: Literal[MessageId.fw_update_erase_app] = MessageId.fw_update_erase_app


@dataclass
class FirmwareUpdateEraseAppResponse:  # noqa: D101
    payload: payloads.FirmwareUpdateAcknowledge
    payload_type: Type[BinarySerializable] = payloads.FirmwareUpdateAcknowledge
    message_id: Literal[
        MessageId.fw_update_erase_app_ack
    ] = MessageId.fw_update_erase_app_ack


@dataclass
class HomeRequest:  # noqa: D101
    payload: payloads.HomeRequestPayload
    payload_type: Type[BinarySerializable] = payloads.HomeRequestPayload
    message_id: Literal[MessageId.home_request] = MessageId.home_request


@dataclass
class FirmwareUpdateStartApp(EmptyPayloadMessage):  # noqa: D101
    message_id: Literal[MessageId.fw_update_start_app] = MessageId.fw_update_start_app


@dataclass
class ReadLimitSwitchRequest(EmptyPayloadMessage):  # noqa: D101
    message_id: Literal[MessageId.limit_sw_request] = MessageId.limit_sw_request


@dataclass
class ReadLimitSwitchResponse:  # noqa: D101
    payload: payloads.GetLimitSwitchResponse
    payload_type: Type[BinarySerializable] = payloads.GetLimitSwitchResponse
    message_id: Literal[MessageId.limit_sw_response] = MessageId.limit_sw_response


@dataclass
class ReadFromSensorRequest:  # noqa: D101
    payload: payloads.ReadFromSensorRequestPayload
    payload_type: Type[BinarySerializable] = payloads.ReadFromSensorRequestPayload
    message_id: Literal[MessageId.read_sensor_request] = MessageId.read_sensor_request


@dataclass
class WriteToSensorRequest:  # noqa: D101
    payload: payloads.WriteToSensorRequestPayload
    payload_type: Type[BinarySerializable] = payloads.WriteToSensorRequestPayload
    message_id: Literal[MessageId.write_sensor_request] = MessageId.write_sensor_request


@dataclass
class BaselineSensorRequest:  # noqa: D101
    payload: payloads.BaselineSensorRequestPayload
    payload_type: Type[BinarySerializable] = payloads.BaselineSensorRequestPayload
    message_id: Literal[
        MessageId.baseline_sensor_request
    ] = MessageId.baseline_sensor_request


@dataclass
class ReadFromSensorResponse:  # noqa: D101
    payload: payloads.ReadFromSensorResponsePayload
    payload_type: Type[BinarySerializable] = payloads.ReadFromSensorResponsePayload
    message_id: Literal[MessageId.read_sensor_response] = MessageId.read_sensor_response


@dataclass
class SetSensorThresholdRequest:  # noqa: D101
    payload: payloads.SetSensorThresholdRequestPayload
    payload_type: Type[BinarySerializable] = payloads.SetSensorThresholdRequestPayload
    message_id: Literal[
        MessageId.set_sensor_threshold_request
    ] = MessageId.set_sensor_threshold_request


@dataclass
class SensorThresholdResponse:  # noqa: D101
    payload: payloads.SensorThresholdResponsePayload
    payload_type: Type[BinarySerializable] = payloads.SensorThresholdResponsePayload
    message_id: Literal[
        MessageId.set_sensor_threshold_response
    ] = MessageId.set_sensor_threshold_response<|MERGE_RESOLUTION|>--- conflicted
+++ resolved
@@ -214,7 +214,6 @@
 
 
 @dataclass
-<<<<<<< HEAD
 class WriteMotorCurrentRequest:  # noqa: D101
     payload: payloads.MotorCurrentPayload
     payload_type: Type[BinarySerializable] = payloads.MotorCurrentPayload
@@ -224,12 +223,7 @@
 
 
 @dataclass
-class ReadPresenceSensingVoltageRequest:  # noqa: D101
-    payload: payloads.EmptyPayload
-    payload_type: Type[BinarySerializable] = payloads.EmptyPayload
-=======
 class ReadPresenceSensingVoltageRequest(EmptyPayloadMessage):  # noqa: D101
->>>>>>> a9000639
     message_id: Literal[
         MessageId.read_presence_sensing_voltage_request
     ] = MessageId.read_presence_sensing_voltage_request
