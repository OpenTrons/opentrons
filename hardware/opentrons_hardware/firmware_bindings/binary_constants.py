--- conflicted
+++ resolved
@@ -24,7 +24,9 @@
     release_nsync_out = 0x0A
     estop_state_change = 0x0B
     estop_button_detection_change = 0x0C
-<<<<<<< HEAD
+    door_switch_state_request = 0x0D
+    door_switch_state_info = 0x0E
+
 
 @unique
 class LightTransitionType(int, Enum):
@@ -39,8 +41,4 @@
     """Whether an action is looping or runs one single time."""
 
     looping = 0x00
-    single_shot = 0x01
-=======
-    door_switch_state_request = 0x0D
-    door_switch_state_info = 0x0E
->>>>>>> ad459538
+    single_shot = 0x01