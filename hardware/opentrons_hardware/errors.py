--- conflicted
+++ resolved
@@ -114,11 +114,7 @@
         )
 
     if error_code in (ErrorCode.door_open, ErrorCode.reed_open):
-<<<<<<< HEAD
-        raise RoboticsInteractionError(message="", detail=detail_dict)
-=======
         raise HepaUVFailedError(message="Hepa UV failed", detail=detail_dict)
->>>>>>> 97e6f0d6
 
     if error_code in (ErrorCode.timeout,):
         raise CommandTimedOutError(
