"""Head tool detector."""

import logging
import asyncio
from typing import AsyncIterator, Set, Dict, Tuple, Union

from opentrons_hardware.drivers.can_bus.can_messenger import WaitableCallback
from opentrons_hardware.firmware_bindings.constants import ToolType, PipetteName
from opentrons_hardware.firmware_bindings.messages import message_definitions
from opentrons_hardware.firmware_bindings import NodeId, ArbitrationId
from opentrons_hardware.instruments.serial_utils import model_versionstring_from_int
from opentrons_hardware.drivers.can_bus import CanMessenger
from .types import (
    PipetteInformation,
    ToolSummary,
    GripperInformation,
)
from opentrons_hardware.hardware_control.tools.types import ToolDetectionResult

log = logging.getLogger(__name__)


def _handle_detection_result(
    response: message_definitions.PushToolsDetectedNotification,
) -> ToolDetectionResult:
    def _check_tool(i: int) -> ToolType:
        """Either return a valid tool or "undefined" on error."""
        try:
            return ToolType(i)
        except ValueError:
            return ToolType.tool_error

    return ToolDetectionResult(
        left=_check_tool(response.payload.z_motor.value),
        right=_check_tool(response.payload.a_motor.value),
        gripper=_check_tool(response.payload.gripper.value),
    )


async def _await_one_result(callback: WaitableCallback) -> ToolDetectionResult:
    async for response, _ in callback:
        if isinstance(response, message_definitions.PushToolsDetectedNotification):
            return _handle_detection_result(response)
        if isinstance(response, message_definitions.ErrorMessage):
            log.error(f"Recieved error message {str(response)}")
    raise RuntimeError("Messenger closed before a tool was found")


def _decode_or_default(orig: bytes) -> str:
    try:
        return orig.decode(errors="replace").split("\x00")[0]
    except UnicodeDecodeError:
        return repr(orig)


async def _await_responses(
    callback: WaitableCallback,
    for_nodes: Set[NodeId],
    response_queue: "asyncio.Queue[Tuple[NodeId, Union[PipetteInformation, GripperInformation]]]",
) -> None:
    """Wait for pipette or gripper information and send back through a queue."""
    seen: Set[NodeId] = set()

    while not for_nodes.issubset(seen):
        async for response, arbitration_id in callback:
            if isinstance(response, message_definitions.PipetteInfoResponse):
                node = await _handle_pipette_info(
                    response_queue, response, arbitration_id
                )
                seen.add(node)
                break
            elif isinstance(response, message_definitions.GripperInfoResponse):
                node = await _handle_gripper_info(
                    response_queue, response, arbitration_id
                )
                seen.add(node)
                break
            elif isinstance(response, message_definitions.ErrorMessage):
                log.error(f"Recieved error message {str(response)}")


async def _handle_gripper_info(
    response_queue: "asyncio.Queue[Tuple[NodeId, Union[PipetteInformation, GripperInformation]]]",
    response: message_definitions.GripperInfoResponse,
    arbitration_id: ArbitrationId,
) -> NodeId:
    node = NodeId(arbitration_id.parts.originating_node_id)
    await response_queue.put(
        (
            node,
            GripperInformation(
                model=model_versionstring_from_int(response.payload.model.value),
                serial=_decode_or_default(response.payload.serial.value),
            ),
        )
    )
    return node


async def _handle_pipette_info(
    response_queue: "asyncio.Queue[Tuple[NodeId, Union[PipetteInformation, GripperInformation]]]",
    response: message_definitions.PipetteInfoResponse,
    arbitration_id: ArbitrationId,
) -> NodeId:
    node = NodeId(arbitration_id.parts.originating_node_id)
    try:
        name = PipetteName(response.payload.name.value)
    except ValueError:
        name = PipetteName.unknown
    await response_queue.put(
        (
            node,
            PipetteInformation(
                name=name,
                name_int=response.payload.name.value,
                model=model_versionstring_from_int(response.payload.model.value),
                serial=_decode_or_default(response.payload.serial.value),
            ),
        )
    )
    return node


def _need_type_query(attached: ToolDetectionResult) -> Set[NodeId]:
    should_respond: Set[NodeId] = set()

    def _should_query(attach_response: ToolType) -> bool:
        return attach_response != ToolType.nothing_attached

    if _should_query(attached.left):
        should_respond.add(NodeId.pipette_left)
    if _should_query(attached.right):
        should_respond.add(NodeId.pipette_right)
    if _should_query(attached.gripper):
        should_respond.add(NodeId.gripper)
    return should_respond


IntermediateResolution = Tuple[
    Dict[NodeId, PipetteInformation], Dict[NodeId, GripperInformation]
]


async def _do_tool_resolve(
    messenger: CanMessenger,
    wc: WaitableCallback,
    should_respond: Set[NodeId],
    timeout_sec: float,
) -> IntermediateResolution:
    await messenger.send(
        node_id=NodeId.broadcast,
        message=message_definitions.InstrumentInfoRequest(),
    )
    incoming_queue: "asyncio.Queue[Tuple[NodeId, Union[PipetteInformation, GripperInformation]]]" = (
        asyncio.Queue()
    )
    try:
        await asyncio.wait_for(
            _await_responses(wc, should_respond, incoming_queue),
            timeout=timeout_sec,
        )
    except asyncio.TimeoutError:
        pass

    pipettes: Dict[NodeId, PipetteInformation] = {}
    gripper: Dict[NodeId, GripperInformation] = {}
    while not incoming_queue.empty():
        node, info = incoming_queue.get_nowait()
        if isinstance(info, PipetteInformation):
            pipettes[node] = info
        else:
            gripper[node] = info

    return pipettes, gripper


async def _resolve_with_stimulus_retries(
    messenger: CanMessenger,
    wc: WaitableCallback,
    should_respond: Set[NodeId],
    attempt_timeout_sec: float,
    output_queue: "asyncio.Queue[IntermediateResolution]",
) -> None:
    expected_pipettes = {NodeId.pipette_left, NodeId.pipette_right}.intersection(
        should_respond
    )
    expected_gripper = {NodeId.gripper}.intersection(should_respond)

    while True:
        pipettes, gripper = await _do_tool_resolve(
            messenger, wc, should_respond, attempt_timeout_sec
        )
        output_queue.put_nowait((pipettes, gripper))
        seen_pipettes = set([k.application_for() for k in pipettes.keys()])
        seen_gripper = set([k.application_for() for k in gripper.keys()])
        if seen_pipettes == expected_pipettes and seen_gripper == expected_gripper:
            return


async def _resolve_tool_types(
    messenger: CanMessenger,
    wc: WaitableCallback,
    attached: ToolDetectionResult,
    timeout_sec: float,
) -> ToolSummary:

    should_respond = _need_type_query(attached)
    if not should_respond:
        return ToolSummary(left=None, right=None, gripper=None)

    resolve_queue: "asyncio.Queue[IntermediateResolution]" = asyncio.Queue()

    try:
        await asyncio.wait_for(
            _resolve_with_stimulus_retries(
                messenger, wc, should_respond, min(timeout_sec / 10, 0.5), resolve_queue
            ),
            timeout_sec,
        )
    except asyncio.TimeoutError:
        log.warning("No response from expected tool")

    last_element: IntermediateResolution = ({}, {})
    try:
        while True:
            last_element = resolve_queue.get_nowait()
    except asyncio.QueueEmpty:
        pass

    return ToolSummary(
        left=last_element[0].get(NodeId.pipette_left, None),
        right=last_element[0].get(NodeId.pipette_right, None),
        gripper=last_element[1].get(NodeId.gripper, None),
    )


class ToolDetector:
    """Class that detects tools on head."""

    def __init__(self, messenger: CanMessenger) -> None:
        """Constructor.

        Args:
            messenger: An initialized and running CanMessenger.
        """
        self._messenger = messenger

    async def check_once(self) -> None:
        """Send one tool status ping. Useful only if something is waiting for responses."""
        attached_tool_request_message = message_definitions.AttachedToolsRequest()
        await self._messenger.send(
            node_id=NodeId.head, message=attached_tool_request_message
        )

    async def detect(
        self,
    ) -> AsyncIterator[ToolDetectionResult]:
        """Detect tool changes."""
        with WaitableCallback(self._messenger) as wc:
            # send request message once, to establish initial state
            await self.check_once()
            while True:
                yield await _await_one_result(wc)

    async def resolve(
        self, with_tools: ToolDetectionResult, timeout_sec: float = 1.0
    ) -> ToolSummary:
        """Based on a detection result, return details of attached tools."""
        with WaitableCallback(self._messenger) as wc:
            return await _resolve_tool_types(
                self._messenger, wc, with_tools, timeout_sec
            )


class OneshotToolDetector:
    """Class that detects tools for one command."""

    def __init__(self, messenger: CanMessenger) -> None:
        """Build a oneshot detector.

        Args:
           messenger: An initialized and running can messenger
        """
        self._messenger = messenger

    async def detect(self, timeout_sec: float = 1.0) -> ToolSummary:
        """Run once and detect tools."""
        with WaitableCallback(self._messenger) as wc:
<<<<<<< HEAD
            attached = ToolDetectionResult(left=ToolType.pipette, right=ToolType.nothing_attached, gripper=ToolType.nothing_attached)
            should_respond: Set[NodeId] = set()

            def _should_query(attach_response: ToolType) -> bool:
                return attach_response != ToolType.nothing_attached

            if _should_query(attached.left):
                should_respond.add(NodeId.pipette_left)
            if _should_query(attached.right):
                should_respond.add(NodeId.pipette_right)
            if _should_query(attached.gripper):
                should_respond.add(NodeId.gripper)
            await self._messenger.send(
                node_id=NodeId.broadcast,
                message=message_definitions.InstrumentInfoRequest(),
            )
            incoming_queue: "asyncio.Queue[Tuple[NodeId, Union[PipetteInformation, GripperInformation]]]" = (
                asyncio.Queue()
            )
            try:
                await asyncio.wait_for(
                    self._await_responses(wc, should_respond, incoming_queue),
                    timeout=timeout_sec,
                )
            except asyncio.TimeoutError:
                pass
        pipettes: Dict[NodeId, PipetteInformation] = {}
        gripper: Dict[NodeId, GripperInformation] = {}
        while not incoming_queue.empty():
            node, info = incoming_queue.get_nowait()
            if isinstance(info, PipetteInformation):
                pipettes[node] = info
            else:
                gripper[node] = info
        return ToolSummary(
            left=pipettes.get(NodeId.pipette_left, None),
            right=pipettes.get(NodeId.pipette_right, None),
            gripper=gripper.get(NodeId.gripper, None),
        )
=======
            attached_status_request = message_definitions.AttachedToolsRequest()
            await self._messenger.send(
                node_id=NodeId.head, message=attached_status_request
            )
            tools = await _await_one_result(wc)
            return await _resolve_tool_types(self._messenger, wc, tools, timeout_sec)
>>>>>>> d02dc6f7
<|MERGE_RESOLUTION|>--- conflicted
+++ resolved
@@ -286,51 +286,9 @@
     async def detect(self, timeout_sec: float = 1.0) -> ToolSummary:
         """Run once and detect tools."""
         with WaitableCallback(self._messenger) as wc:
-<<<<<<< HEAD
-            attached = ToolDetectionResult(left=ToolType.pipette, right=ToolType.nothing_attached, gripper=ToolType.nothing_attached)
-            should_respond: Set[NodeId] = set()
-
-            def _should_query(attach_response: ToolType) -> bool:
-                return attach_response != ToolType.nothing_attached
-
-            if _should_query(attached.left):
-                should_respond.add(NodeId.pipette_left)
-            if _should_query(attached.right):
-                should_respond.add(NodeId.pipette_right)
-            if _should_query(attached.gripper):
-                should_respond.add(NodeId.gripper)
-            await self._messenger.send(
-                node_id=NodeId.broadcast,
-                message=message_definitions.InstrumentInfoRequest(),
-            )
-            incoming_queue: "asyncio.Queue[Tuple[NodeId, Union[PipetteInformation, GripperInformation]]]" = (
-                asyncio.Queue()
-            )
-            try:
-                await asyncio.wait_for(
-                    self._await_responses(wc, should_respond, incoming_queue),
-                    timeout=timeout_sec,
-                )
-            except asyncio.TimeoutError:
-                pass
-        pipettes: Dict[NodeId, PipetteInformation] = {}
-        gripper: Dict[NodeId, GripperInformation] = {}
-        while not incoming_queue.empty():
-            node, info = incoming_queue.get_nowait()
-            if isinstance(info, PipetteInformation):
-                pipettes[node] = info
-            else:
-                gripper[node] = info
-        return ToolSummary(
-            left=pipettes.get(NodeId.pipette_left, None),
-            right=pipettes.get(NodeId.pipette_right, None),
-            gripper=gripper.get(NodeId.gripper, None),
-        )
-=======
             attached_status_request = message_definitions.AttachedToolsRequest()
             await self._messenger.send(
                 node_id=NodeId.head, message=attached_status_request
             )
             tools = await _await_one_result(wc)
-            return await _resolve_tool_types(self._messenger, wc, tools, timeout_sec)
->>>>>>> d02dc6f7
+            return await _resolve_tool_types(self._messenger, wc, tools, timeout_sec)