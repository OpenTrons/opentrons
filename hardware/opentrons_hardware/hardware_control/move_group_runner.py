"""Class that schedules motion on can bus."""
import asyncio
from collections import defaultdict
import logging
from typing import List, Set, Tuple, Iterator, Union, Optional
import numpy as np
import time

from opentrons_shared_data.errors.exceptions import (
    GeneralError,
    MoveConditionNotMetError,
    EnumeratedError,
    MotionFailedError,
    PythonException,
)

from opentrons_hardware.firmware_bindings import ArbitrationId
from opentrons_hardware.firmware_bindings.constants import (
    NodeId,
    ErrorCode,
    MotorPositionFlags,
    ErrorSeverity,
    GearMotorId,
    MoveAckId,
)
from opentrons_hardware.drivers.can_bus.can_messenger import CanMessenger
from opentrons_hardware.firmware_bindings.messages import MessageDefinition
from opentrons_hardware.firmware_bindings.messages.message_definitions import (
    ClearAllMoveGroupsRequest,
    AddLinearMoveRequest,
    MoveCompleted,
    ExecuteMoveGroupRequest,
    HomeRequest,
    GripperGripRequest,
    GripperHomeRequest,
    AddBrushedLinearMoveRequest,
    TipActionRequest,
    TipActionResponse,
    ErrorMessage,
    StopRequest,
)
from opentrons_hardware.firmware_bindings.messages.payloads import (
    AddLinearMoveRequestPayload,
    ExecuteMoveGroupRequestPayload,
    HomeRequestPayload,
    GripperMoveRequestPayload,
    TipActionRequestPayload,
    EmptyPayload,
)
from .constants import (
    interrupts_per_sec,
    tip_interrupts_per_sec,
    brushed_motor_interrupts_per_sec,
)
from opentrons_hardware.errors import raise_from_error_message
from opentrons_hardware.hardware_control.motion import (
    MoveGroups,
    MoveGroupSingleAxisStep,
    MoveGroupSingleGripperStep,
    MoveGroupTipActionStep,
    MoveType,
    SingleMoveStep,
)
from opentrons_hardware.firmware_bindings.utils import (
    UInt8Field,
    UInt32Field,
    Int32Field,
)
from opentrons_hardware.firmware_bindings.messages.fields import (
    PipetteTipActionTypeField,
    MoveStopConditionField,
)
from opentrons_hardware.hardware_control.motion import MoveStopCondition

from .types import NodeDict

log = logging.getLogger(__name__)

_AcceptableMoves = Union[MoveCompleted, TipActionResponse]
_CompletionPacket = Tuple[ArbitrationId, _AcceptableMoves]
_Completions = List[_CompletionPacket]


class MoveGroupRunner:
    """A move command scheduler."""

    def __init__(
        self,
        move_groups: MoveGroups,
        start_at_index: int = 0,
        ignore_stalls: bool = False,
    ) -> None:
        """Constructor.

        Args:
            move_groups: The move groups to run.
            start_at_index: The index the MoveGroupManager will start at
            ignore_stalls: Depends on the disableStallDetection feature flag
        """
        self._move_groups = move_groups
        self._start_at_index = start_at_index
        self._ignore_stalls = ignore_stalls
        self._is_prepped: bool = False

    @staticmethod
    def _has_moves(move_groups: MoveGroups) -> bool:
        for move_group in move_groups:
            for move in move_group:
                for node, step in move.items():
                    return True
        return False

    async def prep(self, can_messenger: CanMessenger) -> None:
        """Prepare the move group. The first thing that happens during run().

        prep() and execute() can be used to replace a single call to run() to
        ensure tighter timing, if you want something else to start as soon as
        possible to the actual execution of the move.
        """
        if not self._has_moves(self._move_groups):
            log.debug("No moves. Nothing to do.")
            return
        await self._clear_groups(can_messenger)
        await self._send_groups(can_messenger)
        self._is_prepped = True

    async def execute(
        self, can_messenger: CanMessenger
    ) -> NodeDict[Tuple[float, float, bool, bool]]:
        """Execute a pre-prepared move group. The second thing that run() does.

        prep() and execute() can be used to replace a single call to run() to
        ensure tighter timing, if you want something else to start as soon as
        possible to the actual execution of the move.
        """
        if not self._has_moves(self._move_groups):
            log.debug("No moves. Nothing to do.")
            return {}
        if not self._is_prepped:
            raise GeneralError(
                message="A move group must be prepped before it can be executed."
            )
        move_completion_data = await self._move(can_messenger, self._start_at_index)
        return self._accumulate_move_completions(move_completion_data)

    async def run(
        self, can_messenger: CanMessenger
    ) -> NodeDict[Tuple[float, float, bool, bool]]:
        """Run the move group.

        Args:
            can_messenger: a can messenger

        Returns:
            The current position after the move for all the axes that
            acknowledged completing moves.

        This function first prepares all connected devices to move (by sending
        all the data for the moves over) and then executes the move with a
        single call.

        prep() and execute() can be used to replace a single call to run() to
        ensure tighter timing, if you want something else to start as soon as
        possible to the actual execution of the move.
        """
        await self.prep(can_messenger)
        return await self.execute(can_messenger)

    @staticmethod
    def _accumulate_move_completions(
        completions: _Completions,
    ) -> NodeDict[Tuple[float, float, bool, bool]]:
        position: NodeDict[
            List[Tuple[Tuple[int, int], float, float, bool, bool]]
        ] = defaultdict(list)
        gear_motor_position: NodeDict[
            List[Tuple[Tuple[int, int], float, float, bool, bool]]
        ] = defaultdict(list)
        for arbid, completion in completions:
            if isinstance(completion, TipActionResponse):
<<<<<<< HEAD
                position[NodeId(arbid.parts.originating_node_id)].append(
=======
                # if any completions are TipActionResponses, separate them from the 'positions'
                # dict so the left pipette's position doesn't get overwritten
                gear_motor_position[NodeId(arbid.parts.originating_node_id)].append(
>>>>>>> 31fdcce9
                    (
                        (
                            completion.payload.group_id.value,
                            completion.payload.seq_id.value,
                        ),
<<<<<<< HEAD
                    float(completion.payload.current_position_um.value) / 1000.0,
                    float(completion.payload.encoder_position_um.value) / 1000.0,
                    bool(
                        completion.payload.position_flags.value
                        & MotorPositionFlags.stepper_position_ok.value
                    ),
                    bool(
                        completion.payload.position_flags.value
                        & MotorPositionFlags.encoder_position_ok.value
                    ),)
=======
                        float(completion.payload.current_position_um.value) / 1000.0,
                        float(completion.payload.encoder_position_um.value) / 1000.0,
                        bool(
                            completion.payload.position_flags.value
                            & MotorPositionFlags.stepper_position_ok.value
                        ),
                        bool(
                            completion.payload.position_flags.value
                            & MotorPositionFlags.encoder_position_ok.value
                        ),
                    )
>>>>>>> 31fdcce9
                )
            else:
                position[NodeId(arbid.parts.originating_node_id)].append(
                    (
                        (
                            completion.payload.group_id.value,
                            completion.payload.seq_id.value,
                        ),
                        float(completion.payload.current_position_um.value) / 1000.0,
                        float(completion.payload.encoder_position_um.value) / 1000.0,
                        bool(
                            completion.payload.position_flags.value
                            & MotorPositionFlags.stepper_position_ok.value
                        ),
                        bool(
                            completion.payload.position_flags.value
                            & MotorPositionFlags.encoder_position_ok.value
                        ),
                    )
                )
        # for each node, pull the position from the completion with the largest
        # combination of group id and sequence id
        if any(gear_motor_position):
            return {
                node: next(
                    reversed(
                        sorted(
                            poslist, key=lambda position_element: position_element[0]
                        )
                    )
                )[1:]
                for node, poslist in gear_motor_position.items()
            }
        return {
            node: next(
                reversed(
                    sorted(poslist, key=lambda position_element: position_element[0])
                )
            )[1:]
            for node, poslist in position.items()
        }

    async def _clear_groups(self, can_messenger: CanMessenger) -> None:
        """Send commands to clear the message groups.

        Args:
            can_messenger: a can messenger
        """
        error = await can_messenger.ensure_send(
            node_id=NodeId.broadcast,
            message=ClearAllMoveGroupsRequest(payload=EmptyPayload()),
            expected_nodes=list(self.all_nodes()),
        )
        if error != ErrorCode.ok:
            log.warning("Clear move group failed")

    def all_nodes(self) -> Set[NodeId]:
        """Get all of the nodes in the move group runner's move gruops."""
        node_set: Set[NodeId] = set()
        for group in self._move_groups:
            for sequence in group:
                for node in sequence.keys():
                    node_set.add(node)
        return node_set

    async def _send_groups(self, can_messenger: CanMessenger) -> None:
        """Send commands to set up the message groups."""
        for group_i, group in enumerate(self._move_groups):
            for seq_i, sequence in enumerate(group):
                for node, step in sequence.items():
                    await can_messenger.send(
                        node_id=node,
                        message=self._get_message_type(
                            step, group_i + self._start_at_index, seq_i
                        ),
                    )

    def _convert_velocity(
        self, velocity: Union[float, np.float64], interrupts: int
    ) -> Int32Field:
        return Int32Field(int((velocity / interrupts) * (2**31)))

    def _get_message_type(
        self, step: SingleMoveStep, group: int, seq: int
    ) -> MessageDefinition:
        """Return the correct payload type."""
        if isinstance(step, MoveGroupSingleAxisStep):
            return self._get_stepper_motor_message(step, group, seq)
        elif isinstance(step, MoveGroupTipActionStep):
            return self._get_tip_action_motor_message(step, group, seq)
        else:
            return self._get_brushed_motor_message(step, group, seq)

    def _get_brushed_motor_message(
        self, step: MoveGroupSingleGripperStep, group: int, seq: int
    ) -> MessageDefinition:
        payload = GripperMoveRequestPayload(
            group_id=UInt8Field(group),
            seq_id=UInt8Field(seq),
            duration=UInt32Field(
                int(step.duration_sec * brushed_motor_interrupts_per_sec)
            ),
            duty_cycle=UInt32Field(int(step.pwm_duty_cycle)),
            encoder_position_um=Int32Field(int(step.encoder_position_um)),
        )
        if step.move_type == MoveType.home:
            return GripperHomeRequest(payload=payload)
        elif step.move_type == MoveType.grip:
            return GripperGripRequest(payload=payload)
        else:
            return AddBrushedLinearMoveRequest(payload=payload)

    def _get_stepper_motor_message(
        self, step: MoveGroupSingleAxisStep, group: int, seq: int
    ) -> MessageDefinition:
        if step.move_type == MoveType.home:
            home_payload = HomeRequestPayload(
                group_id=UInt8Field(group),
                seq_id=UInt8Field(seq),
                duration=UInt32Field(int(step.duration_sec * interrupts_per_sec)),
                velocity_mm=self._convert_velocity(
                    step.velocity_mm_sec, interrupts_per_sec
                ),
            )
            return HomeRequest(payload=home_payload)
        else:
            stop_cond = step.stop_condition.value
            if self._ignore_stalls:
                stop_cond += MoveStopCondition.ignore_stalls.value
            linear_payload = AddLinearMoveRequestPayload(
                request_stop_condition=MoveStopConditionField(stop_cond),
                group_id=UInt8Field(group),
                seq_id=UInt8Field(seq),
                duration=UInt32Field(int(step.duration_sec * interrupts_per_sec)),
                acceleration_um=Int32Field(
                    int(
                        (
                            step.acceleration_mm_sec_sq
                            * 1000.0
                            / interrupts_per_sec
                            / interrupts_per_sec
                        )
                        * (2**31)
                    )
                ),
                velocity_mm=Int32Field(
                    int((step.velocity_mm_sec / interrupts_per_sec) * (2**31))
                ),
            )
            return AddLinearMoveRequest(payload=linear_payload)

    def _get_tip_action_motor_message(
        self, step: MoveGroupTipActionStep, group: int, seq: int
    ) -> TipActionRequest:
        tip_action_payload = TipActionRequestPayload(
            group_id=UInt8Field(group),
            seq_id=UInt8Field(seq),
            duration=UInt32Field(int(step.duration_sec * tip_interrupts_per_sec)),
            velocity=self._convert_velocity(
                step.velocity_mm_sec, tip_interrupts_per_sec
            ),
            action=PipetteTipActionTypeField(step.action),
            request_stop_condition=MoveStopConditionField(step.stop_condition),
            acceleration=Int32Field(
                int(
                    (
                        step.acceleration_mm_sec_sq
                        * 1000.0
                        / tip_interrupts_per_sec
                        / tip_interrupts_per_sec
                    )
                    * (2**31)
                )
            ),
        )
        return TipActionRequest(payload=tip_action_payload)

    async def _move(
        self, can_messenger: CanMessenger, start_at_index: int
    ) -> _Completions:
        """Run all the move groups."""
        scheduler = MoveScheduler(self._move_groups, start_at_index)
        try:
            can_messenger.add_listener(scheduler)
            completions = await scheduler.run(can_messenger)
        finally:
            can_messenger.remove_listener(scheduler)
        return completions


class MoveScheduler:
    """A message listener that manages the sending of execute move group messages."""

    def __init__(self, move_groups: MoveGroups, start_at_index: int = 0) -> None:
        """Constructor."""
        # For each move group create a set identifying the node and seq id.
        self._moves: List[Set[Tuple[int, int]]] = []
        self._durations: List[float] = []
        self._stop_condition: List[List[MoveStopCondition]] = []
        self._start_at_index = start_at_index
        self._expected_tip_action_motors = []

        for move_group in move_groups:
            move_set = set()
            duration = 0.0
            stop_cond = []
            expected_motors = []
            for seq_id, move in enumerate(move_group):
                movesteps = list(move.values())
                move_set.update(set((k.value, seq_id) for k in move.keys()))
                duration += float(movesteps[0].duration_sec)
                if any(isinstance(g, MoveGroupTipActionStep) for g in movesteps):
<<<<<<< HEAD
                    self._expected_tip_action_motors.append(
=======
                    expected_motors.append(
>>>>>>> 31fdcce9
                        [
                            GearMotorId.left,
                            GearMotorId.right,
                        ]
                    )
<<<<<<< HEAD
=======
                else:
                    expected_motors.append([])
>>>>>>> 31fdcce9
                for step in move_group[seq_id]:
                    stop_cond.append(move_group[seq_id][step].stop_condition)

            self._moves.append(move_set)
            self._stop_condition.append(stop_cond)
            self._durations.append(duration)
            self._expected_tip_action_motors.append(expected_motors)
        log.debug(f"Move scheduler running for groups {move_groups}")
        self._completion_queue: asyncio.Queue[_CompletionPacket] = asyncio.Queue()
        self._event = asyncio.Event()
        self._errors: List[EnumeratedError] = []
        self._current_group: Optional[int] = None
        self._should_stop = False

    def _remove_move_group(
        self, message: _AcceptableMoves, arbitration_id: ArbitrationId
    ) -> None:
        seq_id = message.payload.seq_id.value
        group_id = message.payload.group_id.value - self._start_at_index
        node_id = arbitration_id.parts.originating_node_id
        try:
            in_group = (node_id, seq_id) in self._moves[group_id]
            self._moves[group_id].remove((node_id, seq_id))
            self._completion_queue.put_nowait((arbitration_id, message))
            log.debug(
                f"Received completion for {node_id} group {group_id} seq {seq_id}"
                f", which {'is' if in_group else 'isn''t'} in group"
            )
            if not self._moves[group_id]:
                log.debug(f"Move group {group_id+self._start_at_index} has completed.")
                self._event.set()
        except KeyError:
            log.warning(
                f"Got a move ack for ({node_id}, {seq_id}) which is not in this "
                "group; may have leaked from an earlier timed-out group"
            )
        except IndexError:
            # If we have two move groups running at once, we need to handle
            # moves from a group we don't own
            return

    def _handle_error(
        self, message: ErrorMessage, arbitration_id: ArbitrationId
    ) -> None:
        try:
            message = raise_from_error_message(message, arbitration_id)
        except EnumeratedError as e:
            self._errors.append(e)
        severity = message.payload.severity.value
        node_name = NodeId(arbitration_id.parts.node_id).name
        log.error(f"Error during move group from {node_name} : {message}")
        if severity == ErrorSeverity.unrecoverable:
            self._should_stop = True
            self._event.set()

    def _handle_move_completed(
        self, message: _AcceptableMoves, arbitration_id: ArbitrationId
    ) -> None:
        group_id = message.payload.group_id.value - self._start_at_index
        seq_id = message.payload.seq_id.value
        ack_id = message.payload.ack_id.value
        node_id = arbitration_id.parts.originating_node_id
        try:
            stop_cond = self._stop_condition[group_id][seq_id]
            if (
                (
                    stop_cond.value
                    & (
                        MoveStopCondition.limit_switch.value
                        | MoveStopCondition.limit_switch_backoff.value
                    )
                )
                != 0
            ) and ack_id != MoveAckId.stopped_by_condition:
                log.error(
                    f"Homing move from node {node_id} completed without meeting condition {stop_cond}"
                )
                self._errors.append(
                    MoveConditionNotMetError(
                        detail={
                            "node": NodeId(node_id).name,
                            "stop-condition": stop_cond.name,
                        }
                    )
                )
                self._should_stop = True
                self._event.set()
            if (
                stop_cond.value & MoveStopCondition.stall.value
            ) and ack_id == MoveAckId.stopped_by_condition:
                # When an axis has a stop-on-stall move and stalls, it will clear the rest of its executing moves.
                # If we wait for those moves, we'll time out.
                remaining = [elem for elem in self._moves[group_id]]
                for move_node, move_seq in remaining:
                    if node_id == move_node:
                        self._moves[group_id].remove((move_node, move_seq))
                if not self._moves[group_id]:
                    self._event.set()
        except IndexError:
            # If we have two move group runners running at once, they each
            # pick up groups they don't care about, and need to not fail.
            pass

    def __call__(
        self, message: MessageDefinition, arbitration_id: ArbitrationId
    ) -> None:
        """Incoming message handler."""
        if isinstance(message, MoveCompleted):
            self._remove_move_group(message, arbitration_id)
            self._handle_move_completed(message, arbitration_id)
        elif isinstance(message, TipActionResponse):
<<<<<<< HEAD
            gear_id = GearMotorId(message.payload.gear_motor_id.value)
            seq_id = message.payload.seq_id.value
            self._expected_tip_action_motors[seq_id].remove(gear_id)
            if len(self._expected_tip_action_motors[seq_id]) == 0:
=======
            if self._handle_tip_action_motors(message):
>>>>>>> 31fdcce9
                self._remove_move_group(message, arbitration_id)
                self._handle_move_completed(message, arbitration_id)
        elif isinstance(message, ErrorMessage):
            self._handle_error(message, arbitration_id)

    def _handle_tip_action_motors(self, message: TipActionResponse) -> bool:
        gear_id = GearMotorId(message.payload.gear_motor_id.value)
        group_id = message.payload.group_id.value - self._start_at_index
        seq_id = message.payload.seq_id.value
        self._expected_tip_action_motors[group_id][seq_id].remove(gear_id)
        if len(self._expected_tip_action_motors[group_id][seq_id]) == 0:
            return True
        return False

    def _get_nodes_in_move_group(self, group_id: int) -> List[NodeId]:
        nodes = []
        for (node_id, seq_id) in self._moves[group_id - self._start_at_index]:
            if node_id not in nodes:
                nodes.append(NodeId(node_id))
        return nodes

    async def _send_stop_if_necessary(
        self, can_messenger: CanMessenger, group_id: int
    ) -> None:
        if self._should_stop:
            err = await can_messenger.ensure_send(
                node_id=NodeId.broadcast,
                message=StopRequest(payload=EmptyPayload()),
                expected_nodes=self._get_nodes_in_move_group(group_id),
            )
            if err != ErrorCode.stop_requested:
                log.warning("Stop request failed")
            if self._errors:
                if len(self._errors) > 1:
                    raise MotionFailedError(
                        "Motion failed with multiple errors", wrapping=self._errors
                    )
                else:
                    raise self._errors[0]
            else:
                # This happens when the move completed without stop condition
                raise MoveConditionNotMetError(detail={"group-id": str(group_id)})
        elif self._errors:
            log.warning(
                f"Recoverable firmware errors during {group_id}: {self._errors}"
            )

    async def _run_one_group(self, group_id: int, can_messenger: CanMessenger) -> None:
        self._event.clear()

        log.debug(f"Executing move group {group_id}.")
        self._current_group = group_id - self._start_at_index
        error = await can_messenger.ensure_send(
            node_id=NodeId.broadcast,
            message=ExecuteMoveGroupRequest(
                payload=ExecuteMoveGroupRequestPayload(
                    group_id=UInt8Field(group_id),
                    # TODO (al, 2021-11-8): The triggers should be populated
                    #  with actual values.
                    start_trigger=UInt8Field(0),
                    cancel_trigger=UInt8Field(0),
                )
            ),
            expected_nodes=self._get_nodes_in_move_group(group_id),
        )
        if error != ErrorCode.ok:
            log.error(f"received error trying to execute move group: {str(error)}")

        expected_time = max(3.0, self._durations[group_id - self._start_at_index] * 1.1)
        full_timeout = max(5.0, self._durations[group_id - self._start_at_index] * 2)
        start_time = time.time()

        try:
            # The staged timeout handles some times when a move takes a liiiittle extra
            await asyncio.wait_for(
                self._event.wait(),
                full_timeout,
            )
            duration = time.time() - start_time
            await self._send_stop_if_necessary(can_messenger, group_id)

            if duration >= expected_time:
                log.warning(
                    f"Move set {str(group_id)} took longer ({duration} seconds) than expected ({expected_time} seconds)."
                )
        except asyncio.TimeoutError:
            missing_node_msg = ", ".join(
                node.name for node in self._get_nodes_in_move_group(group_id)
            )
            log.error(
                f"Move set {str(group_id)} timed out of max duration {full_timeout}. Expected time: {expected_time}. Missing: {missing_node_msg}"
            )

            raise MotionFailedError(
                message="Command timed out",
                detail={
                    "missing-nodes": missing_node_msg,
                    "full-timeout": str(full_timeout),
                    "expected-time": expected_time,
                    "elapsed": str(time.time() - start_time),
                },
            )
        except EnumeratedError:
            log.exception("Cancelling move group scheduler")
            raise
        except BaseException as e:
            log.exception("canceling move group scheduler")
            raise PythonException(e) from e

    async def run(self, can_messenger: CanMessenger) -> _Completions:
        """Start each move group after the prior has completed."""
        for group_id in range(
            self._start_at_index, self._start_at_index + len(self._moves)
        ):
            await self._run_one_group(group_id, can_messenger)

        def _reify_queue_iter() -> Iterator[_CompletionPacket]:
            while not self._completion_queue.empty():
                yield self._completion_queue.get_nowait()

        return list(_reify_queue_iter())<|MERGE_RESOLUTION|>--- conflicted
+++ resolved
@@ -178,30 +178,14 @@
         ] = defaultdict(list)
         for arbid, completion in completions:
             if isinstance(completion, TipActionResponse):
-<<<<<<< HEAD
-                position[NodeId(arbid.parts.originating_node_id)].append(
-=======
                 # if any completions are TipActionResponses, separate them from the 'positions'
                 # dict so the left pipette's position doesn't get overwritten
                 gear_motor_position[NodeId(arbid.parts.originating_node_id)].append(
->>>>>>> 31fdcce9
                     (
                         (
                             completion.payload.group_id.value,
                             completion.payload.seq_id.value,
                         ),
-<<<<<<< HEAD
-                    float(completion.payload.current_position_um.value) / 1000.0,
-                    float(completion.payload.encoder_position_um.value) / 1000.0,
-                    bool(
-                        completion.payload.position_flags.value
-                        & MotorPositionFlags.stepper_position_ok.value
-                    ),
-                    bool(
-                        completion.payload.position_flags.value
-                        & MotorPositionFlags.encoder_position_ok.value
-                    ),)
-=======
                         float(completion.payload.current_position_um.value) / 1000.0,
                         float(completion.payload.encoder_position_um.value) / 1000.0,
                         bool(
@@ -213,7 +197,6 @@
                             & MotorPositionFlags.encoder_position_ok.value
                         ),
                     )
->>>>>>> 31fdcce9
                 )
             else:
                 position[NodeId(arbid.parts.originating_node_id)].append(
@@ -426,21 +409,14 @@
                 move_set.update(set((k.value, seq_id) for k in move.keys()))
                 duration += float(movesteps[0].duration_sec)
                 if any(isinstance(g, MoveGroupTipActionStep) for g in movesteps):
-<<<<<<< HEAD
-                    self._expected_tip_action_motors.append(
-=======
                     expected_motors.append(
->>>>>>> 31fdcce9
                         [
                             GearMotorId.left,
                             GearMotorId.right,
                         ]
                     )
-<<<<<<< HEAD
-=======
                 else:
                     expected_motors.append([])
->>>>>>> 31fdcce9
                 for step in move_group[seq_id]:
                     stop_cond.append(move_group[seq_id][step].stop_condition)
 
@@ -552,14 +528,7 @@
             self._remove_move_group(message, arbitration_id)
             self._handle_move_completed(message, arbitration_id)
         elif isinstance(message, TipActionResponse):
-<<<<<<< HEAD
-            gear_id = GearMotorId(message.payload.gear_motor_id.value)
-            seq_id = message.payload.seq_id.value
-            self._expected_tip_action_motors[seq_id].remove(gear_id)
-            if len(self._expected_tip_action_motors[seq_id]) == 0:
-=======
             if self._handle_tip_action_motors(message):
->>>>>>> 31fdcce9
                 self._remove_move_group(message, arbitration_id)
                 self._handle_move_completed(message, arbitration_id)
         elif isinstance(message, ErrorMessage):
