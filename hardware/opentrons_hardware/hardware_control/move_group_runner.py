"""Class that schedules motion on can bus."""
import asyncio
from collections import defaultdict
import logging
from typing import List, Set, Tuple, Iterator, Union
import numpy as np

from opentrons_hardware.firmware_bindings import ArbitrationId
from opentrons_hardware.firmware_bindings.constants import NodeId
from opentrons_hardware.drivers.can_bus.can_messenger import CanMessenger
from opentrons_hardware.firmware_bindings.messages import MessageDefinition
from opentrons_hardware.firmware_bindings.messages.message_definitions import (
    ClearAllMoveGroupsRequest,
    AddLinearMoveRequest,
    MoveCompleted,
    ExecuteMoveGroupRequest,
    HomeRequest,
    GripperGripRequest,
    GripperHomeRequest,
    TipActionRequest,
    TipActionResponse,
)
from opentrons_hardware.firmware_bindings.messages.payloads import (
    AddLinearMoveRequestPayload,
    ExecuteMoveGroupRequestPayload,
    HomeRequestPayload,
    GripperMoveRequestPayload,
    TipActionRequestPayload,
)
from .constants import interrupts_per_sec, brushed_motor_interrupts_per_sec
from opentrons_hardware.hardware_control.motion import (
    MoveGroups,
    MoveGroupSingleAxisStep,
    MoveGroupSingleGripperStep,
    MoveGroupTipActionStep,
    MoveType,
    SingleMoveStep,
)
from opentrons_hardware.firmware_bindings.utils import (
    UInt8Field,
    UInt32Field,
    Int32Field,
)
from opentrons_hardware.firmware_bindings.messages.fields import (
    PipetteTipActionTypeField,
)
from opentrons_hardware.hardware_control.motion import MoveStopCondition
from opentrons_hardware.hardware_control.motion_planning.move_utils import (
    MoveConditionNotMet,
)
from .types import NodeDict

log = logging.getLogger(__name__)

_AcceptableMoves = Union[MoveCompleted, TipActionResponse]
_CompletionPacket = Tuple[ArbitrationId, _AcceptableMoves]
_Completions = List[_CompletionPacket]


class MoveGroupRunner:
    """A move command scheduler."""

    def __init__(self, move_groups: MoveGroups, start_at_index: int = 0) -> None:
        """Constructor.

        Args:
            move_groups: The move groups to run.
            start_at_index: The index the MoveGroupManager will start at
        """
        self._move_groups = move_groups
        self._start_at_index = start_at_index
        self._is_prepped: bool = False

    @staticmethod
    def _has_moves(move_groups: MoveGroups) -> bool:
        for move_group in move_groups:
            for move in move_group:
                for node, step in move.items():
                    return True
        return False

<<<<<<< HEAD
    async def run(self, can_messenger: CanMessenger) -> NodeDict[Tuple[float, float]]:
=======
    async def prep(self, can_messenger: CanMessenger) -> None:
        """Prepare the move group. The first thing that happens during run().

        prep() and execute() can be used to replace a single call to run() to
        ensure tighter timing, if you want something else to start as soon as
        possible to the actual execution of the move.
        """
        if not self._has_moves(self._move_groups):
            log.debug("No moves. Nothing to do.")
            return
        await self._clear_groups(can_messenger)
        await self._send_groups(can_messenger)
        self._is_prepped = True

    async def execute(self, can_messenger: CanMessenger) -> NodeDict[float]:
        """Execute a pre-prepared move group. The second thing that run() does.

        prep() and execute() can be used to replace a single call to run() to
        ensure tighter timing, if you want something else to start as soon as
        possible to the actual execution of the move.
        """
        if not self._has_moves(self._move_groups):
            log.debug("No moves. Nothing to do.")
            return {}
        if not self._is_prepped:
            raise RuntimeError("A group must be prepped before it can be executed.")
        move_completion_data = await self._move(can_messenger)
        return self._accumulate_move_completions(move_completion_data)

    async def run(self, can_messenger: CanMessenger) -> NodeDict[float]:
>>>>>>> ff3dc717
        """Run the move group.

        Args:
            can_messenger: a can messenger

        Returns:
            The current position after the move for all the axes that
            acknowledged completing moves.

        This function first prepares all connected devices to move (by sending
        all the data for the moves over) and then executes the move with a
        single call.

        prep() and execute() can be used to replace a single call to run() to
        ensure tighter timing, if you want something else to start as soon as
        possible to the actual execution of the move.
        """
        await self.prep(can_messenger)
        return await self.execute(can_messenger)

    @staticmethod
    def _accumulate_move_completions(
        completions: _Completions,
    ) -> NodeDict[Tuple[float, float]]:
        position: NodeDict[List[Tuple[Tuple[int, int], float, float]]] = defaultdict(
            list
        )
        for arbid, completion in completions:
            position[NodeId(arbid.parts.originating_node_id)].append(
                (
                    (
                        completion.payload.group_id.value,
                        completion.payload.seq_id.value,
                    ),
                    float(completion.payload.current_position_um.value) / 1000.0,
                    float(completion.payload.encoder_position.value) / 1000.0,
                )
            )
        # for each node, pull the position from the completion with the largest
        # combination of group id and sequence id
        return {
            node: next(
                reversed(
                    sorted(poslist, key=lambda position_element: position_element[0])
                )
            )[1:3]
            for node, poslist in position.items()
        }

    async def _clear_groups(self, can_messenger: CanMessenger) -> None:
        """Send commands to clear the message groups.

        Args:
            can_messenger: a can messenger
        """
        await can_messenger.send(
            node_id=NodeId.broadcast,
            message=ClearAllMoveGroupsRequest(),
        )

    async def _send_groups(self, can_messenger: CanMessenger) -> None:
        """Send commands to set up the message groups."""
        for group_i, group in enumerate(self._move_groups):
            for seq_i, sequence in enumerate(group):
                for node, step in sequence.items():
                    await can_messenger.send(
                        node_id=node,
                        message=self._get_message_type(
                            step, group_i + self._start_at_index, seq_i
                        ),
                    )

    def _convert_velocity(
        self, velocity: Union[float, np.float64], interrupts: int
    ) -> Int32Field:
        return Int32Field(int((velocity / interrupts) * (2**31)))

    def _get_message_type(
        self, step: SingleMoveStep, group: int, seq: int
    ) -> MessageDefinition:
        """Return the correct payload type."""
        if isinstance(step, MoveGroupSingleAxisStep):
            return self._get_stepper_motor_message(step, group, seq)
        elif isinstance(step, MoveGroupTipActionStep):
            return self._get_tip_action_motor_message(step, group, seq)
        else:
            return self._get_brushed_motor_message(step, group, seq)

    def _get_brushed_motor_message(
        self, step: MoveGroupSingleGripperStep, group: int, seq: int
    ) -> MessageDefinition:
        if step.move_type == MoveType.home:
            home_payload = GripperMoveRequestPayload(
                group_id=UInt8Field(group),
                seq_id=UInt8Field(seq),
                duration=UInt32Field(
                    int(step.duration_sec * brushed_motor_interrupts_per_sec)
                ),
                duty_cycle=UInt32Field(int(step.pwm_duty_cycle)),
            )
            return GripperHomeRequest(payload=home_payload)

        else:
            linear_payload = GripperMoveRequestPayload(
                group_id=UInt8Field(group),
                seq_id=UInt8Field(seq),
                duration=UInt32Field(
                    int(step.duration_sec * brushed_motor_interrupts_per_sec)
                ),
                duty_cycle=UInt32Field(int(step.pwm_duty_cycle)),
            )
            return GripperGripRequest(payload=linear_payload)

    def _get_stepper_motor_message(
        self, step: MoveGroupSingleAxisStep, group: int, seq: int
    ) -> MessageDefinition:
        if step.move_type == MoveType.home:
            home_payload = HomeRequestPayload(
                group_id=UInt8Field(group),
                seq_id=UInt8Field(seq),
                duration=UInt32Field(int(step.duration_sec * interrupts_per_sec)),
                velocity=self._convert_velocity(
                    step.velocity_mm_sec, interrupts_per_sec
                ),
            )
            return HomeRequest(payload=home_payload)
        else:
            linear_payload = AddLinearMoveRequestPayload(
                request_stop_condition=UInt8Field(step.stop_condition),
                group_id=UInt8Field(group),
                seq_id=UInt8Field(seq),
                duration=UInt32Field(int(step.duration_sec * interrupts_per_sec)),
                acceleration=Int32Field(
                    int(
                        (
                            step.acceleration_mm_sec_sq
                            / interrupts_per_sec
                            / interrupts_per_sec
                        )
                        * (2**31)
                    )
                ),
                velocity=Int32Field(
                    int((step.velocity_mm_sec / interrupts_per_sec) * (2**31))
                ),
            )
            return AddLinearMoveRequest(payload=linear_payload)

    def _get_tip_action_motor_message(
        self, step: MoveGroupTipActionStep, group: int, seq: int
    ) -> TipActionRequest:
        tip_action_payload = TipActionRequestPayload(
            group_id=UInt8Field(group),
            seq_id=UInt8Field(seq),
            duration=UInt32Field(int(step.duration_sec * interrupts_per_sec)),
            velocity=self._convert_velocity(step.velocity_mm_sec, interrupts_per_sec),
            action=PipetteTipActionTypeField(step.action),
            request_stop_condition=UInt8Field(step.stop_condition),
        )
        return TipActionRequest(payload=tip_action_payload)

    async def _move(self, can_messenger: CanMessenger) -> _Completions:
        """Run all the move groups."""
        scheduler = MoveScheduler(self._move_groups)
        try:
            can_messenger.add_listener(scheduler)
            completions = await scheduler.run(can_messenger)
        finally:
            can_messenger.remove_listener(scheduler)
        return completions


class MoveScheduler:
    """A message listener that manages the sending of execute move group messages."""

    def __init__(self, move_groups: MoveGroups) -> None:
        """Constructor."""
        # For each move group create a set identifying the node and seq id.
        self._moves: List[Set[Tuple[int, int]]] = []
        self._durations: List[float] = []
        self._stop_condition: List[MoveStopCondition] = []
        for move_group in move_groups:
            move_set = set()
            duration = 0.0
            for seq_id, move in enumerate(move_group):
                move_set.update(set((k.value, seq_id) for k in move.keys()))
                duration += float(list(move.values())[0].duration_sec)
                for step in move_group[seq_id]:
                    self._stop_condition.append(move_group[seq_id][step].stop_condition)

            self._moves.append(move_set)
            self._durations.append(duration)
        log.debug(f"Move scheduler running for groups {move_groups}")
        self._completion_queue: asyncio.Queue[_CompletionPacket] = asyncio.Queue()
        self._event = asyncio.Event()

    def _remove_move_group(
        self, message: _AcceptableMoves, arbitration_id: ArbitrationId
    ) -> None:
        seq_id = message.payload.seq_id.value
        group_id = message.payload.group_id.value
        node_id = arbitration_id.parts.originating_node_id
        log.info(
            f"Received completion for {node_id} group {group_id} seq {seq_id}"
            ", which "
            f"{'is' if (node_id, seq_id) in self._moves[group_id] else 'isn''t'}"
            " in group"
        )
        try:
            self._moves[group_id].remove((node_id, seq_id))
            self._completion_queue.put_nowait((arbitration_id, message))
        except KeyError:
            log.warning(
                f"Got a move ack for ({node_id}, {seq_id}) which is not in this "
                "group; may have leaked from an earlier timed-out group"
            )

        if not self._moves[group_id]:
            log.info(f"Move group {group_id} has completed.")
            self._event.set()

    def _handle_move_completed(self, message: MoveCompleted) -> None:
        group_id = message.payload.group_id.value
        ack_id = message.payload.ack_id.value
        if self._stop_condition[
            group_id
        ] == MoveStopCondition.limit_switch and ack_id != UInt8Field(2):
            if ack_id == UInt8Field(1):
                condition = "Homing timed out."
                log.warning(f"Homing failed. Condition: {condition}")
                raise MoveConditionNotMet()

    def _handle_tip_action(self, message: TipActionResponse) -> None:
        group_id = message.payload.group_id.value
        ack_id = message.payload.ack_id.value
        limit_switch = bool(
            self._stop_condition[group_id] == MoveStopCondition.limit_switch
        )
        success = message.payload.success.value
        # TODO need to add tip action type to the response message.
        if limit_switch and limit_switch != ack_id and not success:
            condition = "Tip still detected."
            log.warning(f"Drop tip failed. Condition {condition}")
            raise MoveConditionNotMet()
        elif not limit_switch and not success:
            condition = "Tip not detected."
            log.warning(f"Pick up tip failed. Condition {condition}")
            raise MoveConditionNotMet()

    def __call__(
        self, message: MessageDefinition, arbitration_id: ArbitrationId
    ) -> None:
        """Incoming message handler."""
        if isinstance(message, MoveCompleted):
            self._remove_move_group(message, arbitration_id)
            self._handle_move_completed(message)
        elif isinstance(message, TipActionResponse):
            self._remove_move_group(message, arbitration_id)
            self._handle_tip_action(message)

    async def run(self, can_messenger: CanMessenger) -> _Completions:
        """Start each move group after the prior has completed."""
        for group_id in range(len(self._moves)):
            self._event.clear()

            log.info(f"Executing move group {group_id}.")
            await can_messenger.send(
                node_id=NodeId.broadcast,
                message=ExecuteMoveGroupRequest(
                    payload=ExecuteMoveGroupRequestPayload(
                        group_id=UInt8Field(group_id),
                        # TODO (al, 2021-11-8): The triggers should be populated
                        #  with actual values.
                        start_trigger=UInt8Field(0),
                        cancel_trigger=UInt8Field(0),
                    )
                ),
            )

            try:
                # TODO: The max here can be removed once can_driver.send() no longer
                # returns before the message actually hits the bus. Right now it
                # returns when the message is enqueued in the kernel, meaning that
                # for short move durations we can see the timeout expiring before
                # the execute even gets sent.
                await asyncio.wait_for(
                    self._event.wait(), max(1.0, self._durations[group_id] * 1.1)
                )
            except asyncio.TimeoutError:
                log.warning("Move set timed out")

        def _reify_queue_iter() -> Iterator[_CompletionPacket]:
            while not self._completion_queue.empty():
                yield self._completion_queue.get_nowait()

        return list(_reify_queue_iter())<|MERGE_RESOLUTION|>--- conflicted
+++ resolved
@@ -79,9 +79,6 @@
                     return True
         return False
 
-<<<<<<< HEAD
-    async def run(self, can_messenger: CanMessenger) -> NodeDict[Tuple[float, float]]:
-=======
     async def prep(self, can_messenger: CanMessenger) -> None:
         """Prepare the move group. The first thing that happens during run().
 
@@ -96,7 +93,9 @@
         await self._send_groups(can_messenger)
         self._is_prepped = True
 
-    async def execute(self, can_messenger: CanMessenger) -> NodeDict[float]:
+    async def execute(
+        self, can_messenger: CanMessenger
+    ) -> NodeDict[Tuple[float, float]]:
         """Execute a pre-prepared move group. The second thing that run() does.
 
         prep() and execute() can be used to replace a single call to run() to
@@ -111,8 +110,7 @@
         move_completion_data = await self._move(can_messenger)
         return self._accumulate_move_completions(move_completion_data)
 
-    async def run(self, can_messenger: CanMessenger) -> NodeDict[float]:
->>>>>>> ff3dc717
+    async def run(self, can_messenger: CanMessenger) -> NodeDict[Tuple[float, float]]:
         """Run the move group.
 
         Args:
