"""Class that schedules motion on can bus."""
import asyncio
from collections import defaultdict
import logging
from typing import List, Set, Tuple, Iterator, Union, Optional
import numpy as np
import time
from opentrons_hardware.hardware_control import MOVE_PROFILE_LOG_NAME

from opentrons_shared_data.errors.exceptions import (
    GeneralError,
    MoveConditionNotMetError,
    EnumeratedError,
    EStopActivatedError,
    MotionFailedError,
    PythonException,
    MotorDriverError,
)

from opentrons_hardware.firmware_bindings import ArbitrationId
from opentrons_hardware.firmware_bindings.constants import (
    NodeId,
    ErrorCode,
    ErrorSeverity,
    GearMotorId,
    MoveAckId,
    MotorDriverErrorCode,
)
from opentrons_hardware.drivers.can_bus.can_messenger import CanMessenger
from opentrons_hardware.firmware_bindings.messages import MessageDefinition
from opentrons_hardware.firmware_bindings.messages.message_definitions import (
    ClearAllMoveGroupsRequest,
    AddLinearMoveRequest,
    MoveCompleted,
    ExecuteMoveGroupRequest,
    HomeRequest,
    GripperGripRequest,
    GripperHomeRequest,
    AddBrushedLinearMoveRequest,
    TipActionRequest,
    TipActionResponse,
    ErrorMessage,
    StopRequest,
    ReadMotorDriverErrorStatusResponse,
    AddSensorLinearMoveRequest,
)
from opentrons_hardware.firmware_bindings.messages.payloads import (
    AddLinearMoveRequestPayload,
    ExecuteMoveGroupRequestPayload,
    HomeRequestPayload,
    GripperMoveRequestPayload,
    TipActionRequestPayload,
    EmptyPayload,
    AddSensorLinearMoveBasePayload,
)
from .constants import (
    interrupts_per_sec,
    tip_interrupts_per_sec,
    brushed_motor_interrupts_per_sec,
)
from opentrons_hardware.errors import raise_from_error_message
from opentrons_hardware.hardware_control.motion import (
    MoveGroups,
    MoveGroupSingleAxisStep,
    MoveGroupSingleGripperStep,
    MoveGroupTipActionStep,
    MoveType,
    SingleMoveStep,
)
from opentrons_hardware.firmware_bindings.utils import (
    UInt8Field,
    UInt32Field,
    Int32Field,
)
from opentrons_hardware.firmware_bindings.messages.fields import (
    PipetteTipActionTypeField,
    MoveStopConditionField,
    SensorIdField,
    SensorTypeField,
)
from opentrons_hardware.hardware_control.motion import MoveStopCondition
from opentrons_hardware.hardware_control.motor_position_status import (
    extract_motor_status_info,
)

from .types import NodeDict, MotorPositionStatus

log = logging.getLogger(__name__)

PROFILE_LOG = logging.getLogger(MOVE_PROFILE_LOG_NAME)

_AcceptableMoves = Union[MoveCompleted, TipActionResponse]
_CompletionPacket = Tuple[ArbitrationId, _AcceptableMoves]
_Completions = List[_CompletionPacket]


class MoveGroupRunner:
    """A move command scheduler."""

    def __init__(
        self,
        move_groups: MoveGroups,
        start_at_index: int = 0,
        ignore_stalls: bool = False,
    ) -> None:
        """Constructor.

        Args:
            move_groups: The move groups to run.
            start_at_index: The index the MoveGroupManager will start at
            ignore_stalls: Depends on the disableStallDetection feature flag
        """
        self._move_groups = move_groups
        self._start_at_index = start_at_index
        self._ignore_stalls = ignore_stalls
        self._is_prepped: bool = False

    @staticmethod
    def _has_moves(move_groups: MoveGroups) -> bool:
        for move_group in move_groups:
            for move in move_group:
                for node, step in move.items():
                    return True
        return False

    async def prep(self, can_messenger: CanMessenger) -> None:
        """Prepare the move group. The first thing that happens during run().

        prep() and execute() can be used to replace a single call to run() to
        ensure tighter timing, if you want something else to start as soon as
        possible to the actual execution of the move.
        """
        if not self._has_moves(self._move_groups):
            log.debug("No moves. Nothing to do.")
            return
        await self._clear_groups(can_messenger)
        await self._send_groups(can_messenger)
        self._is_prepped = True

    async def execute(
        self, can_messenger: CanMessenger
    ) -> NodeDict[MotorPositionStatus]:
        """Execute a pre-prepared move group. The second thing that run() does.

        prep() and execute() can be used to replace a single call to run() to
        ensure tighter timing, if you want something else to start as soon as
        possible to the actual execution of the move.
        """
        if not self._has_moves(self._move_groups):
            log.debug("No moves. Nothing to do.")
            return {}
        if not self._is_prepped:
            raise GeneralError(
                message="A move group must be prepped before it can be executed."
            )
        move_completion_data = await self._move(can_messenger, self._start_at_index)
        return self._accumulate_move_completions(move_completion_data)

    async def run(self, can_messenger: CanMessenger) -> NodeDict[MotorPositionStatus]:
        """Run the move group.

        Args:
            can_messenger: a can messenger

        Returns:
            The current position after the move for all the axes that
            acknowledged completing moves.

        This function first prepares all connected devices to move (by sending
        all the data for the moves over) and then executes the move with a
        single call.

        prep() and execute() can be used to replace a single call to run() to
        ensure tighter timing, if you want something else to start as soon as
        possible to the actual execution of the move.
        """
        start = time.time()
        PROFILE_LOG.info(f"MoveGroupRunner.run\tstart\t{start}")
        await self.prep(can_messenger)
        ret = await self.execute(can_messenger)
        end = time.time()
        PROFILE_LOG.info(f"MoveGroupRunner.run\tend\t{end}")
        PROFILE_LOG.info(f"MoveGroupRunner.run\tduration\t{end - start}")
        return ret

    @staticmethod
    def _accumulate_move_completions(
        completions: _Completions,
    ) -> NodeDict[MotorPositionStatus]:
        position: NodeDict[
            List[Tuple[Tuple[int, int], MotorPositionStatus]]
        ] = defaultdict(list)
        gear_motor_position: NodeDict[
            List[Tuple[Tuple[int, int], MotorPositionStatus]]
        ] = defaultdict(list)
        for arbid, completion in completions:
            move_info = (
                (
                    completion.payload.group_id.value,
                    completion.payload.seq_id.value,
                ),
                extract_motor_status_info(completion),
            )
            if isinstance(completion, TipActionResponse):
                # if any completions are TipActionResponses, separate them from the 'positions'
                # dict so the left pipette's position doesn't get overwritten
                gear_motor_position[NodeId(arbid.parts.originating_node_id)].append(
                    move_info
                )
            else:
                position[NodeId(arbid.parts.originating_node_id)].append(move_info)
        # for each node, pull the position from the completion with the largest
        # combination of group id and sequence id
        if any(gear_motor_position):
            return {
                node: next(
                    reversed(
                        sorted(
                            poslist, key=lambda position_element: position_element[0]
                        )
                    )
                )[1]
                for node, poslist in gear_motor_position.items()
            }
        return {
            node: next(
                reversed(
                    sorted(poslist, key=lambda position_element: position_element[0])
                )
            )[1]
            for node, poslist in position.items()
        }

    async def _clear_groups(self, can_messenger: CanMessenger) -> None:
        """Send commands to clear the message groups.

        Args:
            can_messenger: a can messenger
        """
        error = await can_messenger.ensure_send(
            node_id=NodeId.broadcast,
            message=ClearAllMoveGroupsRequest(payload=EmptyPayload()),
            expected_nodes=list(self.all_nodes()),
        )
        if error != ErrorCode.ok:
            log.warning("Clear move group failed")

    def all_nodes(self) -> Set[NodeId]:
        """Get all of the nodes in the move group runner's move groups."""
        node_set: Set[NodeId] = set()
        for group in self._move_groups:
            for sequence in group:
                for node in sequence.keys():
                    node_set.add(node)
        return node_set

    def all_moving_nodes(self) -> Set[NodeId]:
        """Get all of the moving nodes in the move group runner's move groups."""
        node_set: Set[NodeId] = set()
        for group in self._move_groups:
            for sequence in group:
                for node, node_step in sequence.items():
                    if node_step.is_moving_step():
                        node_set.add(node)
        return node_set

    async def _send_groups(self, can_messenger: CanMessenger) -> None:
        """Send commands to set up the message groups."""
        start = time.time()
        PROFILE_LOG.info(f"MoveGroupRunner._send_groups\tstart\t{start}")
        for group_i, group in enumerate(self._move_groups):
            for seq_i, sequence in enumerate(group):
                for node, step in sequence.items():
                    await can_messenger.send(
                        node_id=node,
                        message=self._get_message_type(
                            step, group_i + self._start_at_index, seq_i
                        ),
                    )
        end = time.time()
        PROFILE_LOG.info(f"MoveGroupRunner._send_groups\tend\t{end}")
        PROFILE_LOG.info(f"MoveGroupRunner._send_groups\tduration\t{end - start}")

    def _convert_velocity(
        self, velocity: Union[float, np.float64], interrupts: int
    ) -> Int32Field:
        return Int32Field(int((velocity / interrupts) * (2**31)))

    def _get_message_type(
        self, step: SingleMoveStep, group: int, seq: int
    ) -> MessageDefinition:
        """Return the correct payload type."""
        if isinstance(step, MoveGroupSingleAxisStep):
            return self._get_stepper_motor_message(step, group, seq)
        elif isinstance(step, MoveGroupTipActionStep):
            return self._get_tip_action_motor_message(step, group, seq)
        else:
            return self._get_brushed_motor_message(step, group, seq)

    def _get_brushed_motor_message(
        self, step: MoveGroupSingleGripperStep, group: int, seq: int
    ) -> MessageDefinition:
        payload = GripperMoveRequestPayload(
            group_id=UInt8Field(group),
            seq_id=UInt8Field(seq),
            duration=UInt32Field(
                int(step.duration_sec * brushed_motor_interrupts_per_sec)
            ),
            duty_cycle=UInt32Field(int(step.pwm_duty_cycle)),
            encoder_position_um=Int32Field(int(step.encoder_position_um)),
            stay_engaged=UInt8Field(int(step.stay_engaged)),
        )
        if step.move_type == MoveType.home:
            return GripperHomeRequest(payload=payload)
        elif step.move_type == MoveType.grip:
            return GripperGripRequest(payload=payload)
        else:
            return AddBrushedLinearMoveRequest(payload=payload)

    def _get_stepper_motor_message(
        self, step: MoveGroupSingleAxisStep, group: int, seq: int
    ) -> MessageDefinition:
        if step.move_type == MoveType.home:
            home_payload = HomeRequestPayload(
                group_id=UInt8Field(group),
                seq_id=UInt8Field(seq),
                duration=UInt32Field(int(step.duration_sec * interrupts_per_sec)),
                velocity_mm=self._convert_velocity(
                    step.velocity_mm_sec, interrupts_per_sec
                ),
            )
            return HomeRequest(payload=home_payload)
        elif step.move_type == MoveType.sensor:
            # stop_condition = step.stop_condition.value
            assert step.sensor_type is not None
            assert step.sensor_id is not None
            assert step.sensor_binding_flags is not None
            stop_condition = MoveStopCondition.sync_line
            sensor_move_payload = AddSensorLinearMoveBasePayload(
                request_stop_condition=MoveStopConditionField(stop_condition),
                group_id=UInt8Field(group),
                seq_id=UInt8Field(seq),
                duration=UInt32Field(int(step.duration_sec * interrupts_per_sec)),
                acceleration_um=Int32Field(
                    int(
                        (
                            step.acceleration_mm_sec_sq
                            * 1000.0
                            / interrupts_per_sec
                            / interrupts_per_sec
                        )
                        * (2**31)
                    )
                ),
                velocity_mm=Int32Field(
                    int((step.velocity_mm_sec / interrupts_per_sec) * (2**31))
                ),
                sensor_type=SensorTypeField(step.sensor_type),
                sensor_id=SensorIdField(step.sensor_id),
                sensor_binding_flags=UInt8Field(step.sensor_binding_flags),
            )
            return AddSensorLinearMoveRequest(payload=sensor_move_payload)
        else:
            stop_cond = step.stop_condition.value
            if self._ignore_stalls:
                stop_cond += MoveStopCondition.ignore_stalls.value
            linear_payload = AddLinearMoveRequestPayload(
                request_stop_condition=MoveStopConditionField(stop_cond),
                group_id=UInt8Field(group),
                seq_id=UInt8Field(seq),
                duration=UInt32Field(int(step.duration_sec * interrupts_per_sec)),
                acceleration_um=Int32Field(
                    int(
                        (
                            step.acceleration_mm_sec_sq
                            * 1000.0
                            / interrupts_per_sec
                            / interrupts_per_sec
                        )
                        * (2**31)
                    )
                ),
                velocity_mm=Int32Field(
                    int((step.velocity_mm_sec / interrupts_per_sec) * (2**31))
                ),
            )
            return AddLinearMoveRequest(payload=linear_payload)

    def _get_tip_action_motor_message(
        self, step: MoveGroupTipActionStep, group: int, seq: int
    ) -> TipActionRequest:
        tip_action_payload = TipActionRequestPayload(
            group_id=UInt8Field(group),
            seq_id=UInt8Field(seq),
            duration=UInt32Field(int(step.duration_sec * tip_interrupts_per_sec)),
            velocity=self._convert_velocity(
                step.velocity_mm_sec, tip_interrupts_per_sec
            ),
            action=PipetteTipActionTypeField(step.action),
            request_stop_condition=MoveStopConditionField(step.stop_condition),
            acceleration=Int32Field(
                int(
                    (
                        step.acceleration_mm_sec_sq
                        * 1000.0
                        / tip_interrupts_per_sec
                        / tip_interrupts_per_sec
                    )
                    * (2**31)
                )
            ),
        )
        return TipActionRequest(payload=tip_action_payload)

    async def _move(
        self, can_messenger: CanMessenger, start_at_index: int
    ) -> _Completions:
        """Run all the move groups."""
        scheduler = MoveScheduler(self._move_groups, start_at_index)
        try:
            can_messenger.add_listener(scheduler)
            completions = await scheduler.run(can_messenger)
        finally:
            can_messenger.remove_listener(scheduler)
        return completions


class MoveScheduler:
    """A message listener that manages the sending of execute move group messages."""

    def __init__(self, move_groups: MoveGroups, start_at_index: int = 0) -> None:
        """Constructor."""
        # For each move group create a set identifying the node and seq id.
        self._moves: List[Set[Tuple[int, int]]] = []
        self._durations: List[float] = []
        self._stop_condition: List[List[MoveStopCondition]] = []
        self._start_at_index = start_at_index
        self._expected_tip_action_motors = []

        for move_group in move_groups:
            move_set = set()
            duration = 0.0
            stop_cond = []
            expected_motors = []
            for seq_id, move in enumerate(move_group):
                movesteps = list(move.values())
                move_set.update(set((k.value, seq_id) for k in move.keys()))
                duration += float(movesteps[0].duration_sec)
                if any(isinstance(g, MoveGroupTipActionStep) for g in movesteps):
                    expected_motors.append(
                        [
                            GearMotorId.left,
                            GearMotorId.right,
                        ]
                    )
                else:
                    expected_motors.append([])
                for step in move_group[seq_id]:
                    stop_cond.append(move_group[seq_id][step].stop_condition)

            self._moves.append(move_set)
            self._stop_condition.append(stop_cond)
            self._durations.append(duration)
            self._expected_tip_action_motors.append(expected_motors)
        log.debug(f"Move scheduler running for groups {move_groups}")
        self._completion_queue: asyncio.Queue[_CompletionPacket] = asyncio.Queue()
        self._event = asyncio.Event()
        self._errors: List[EnumeratedError] = []
        self._current_group: Optional[int] = None
        self._should_stop = False

    def _remove_move_group(
        self, message: _AcceptableMoves, arbitration_id: ArbitrationId
    ) -> None:
        seq_id = message.payload.seq_id.value
        group_id = message.payload.group_id.value - self._start_at_index
        node_id = arbitration_id.parts.originating_node_id
        try:
            in_group = (node_id, seq_id) in self._moves[group_id]
            self._moves[group_id].remove((node_id, seq_id))
            self._completion_queue.put_nowait((arbitration_id, message))
            log.debug(
                f"Received completion for {node_id} group {group_id} seq {seq_id}"
                f", which {'is' if in_group else 'isn''t'} in group"
            )
            if self._moves[group_id] and len(self._moves[group_id]) == 0:
                log.error(
                    f"Python bug proven if check {bool(not self._moves[group_id])} len check {len(self._moves[group_id]) == 0}"
                )
            if not self._moves[group_id]:
                log.debug(f"Move group {group_id+self._start_at_index} has completed.")
                self._event.set()
        except KeyError:
            log.warning(
                f"Got a move ack for ({node_id}, {seq_id}) which is not in this "
                "group; may have leaked from an earlier timed-out group"
            )
        except IndexError:
            # If we have two move groups running at once, we need to handle
            # moves from a group we don't own
            return

    def _handle_error(
        self, message: ErrorMessage, arbitration_id: ArbitrationId
    ) -> None:
        try:
            message = raise_from_error_message(message, arbitration_id)
        except EnumeratedError as e:
            self._errors.append(e)
        severity = message.payload.severity.value
        node_name = NodeId(arbitration_id.parts.node_id).name
        log.error(f"Error during move group from {node_name} : {message}")
        if severity == ErrorSeverity.unrecoverable:
            self._should_stop = True
            self._event.set()

    def _handle_move_completed(
        self, message: _AcceptableMoves, arbitration_id: ArbitrationId
    ) -> None:
        group_id = message.payload.group_id.value - self._start_at_index
        seq_id = message.payload.seq_id.value
        ack_id = message.payload.ack_id.value
        node_id = arbitration_id.parts.originating_node_id
        try:
            stop_cond = self._stop_condition[group_id][seq_id]
            if (
                (
                    stop_cond.value
                    & (
                        MoveStopCondition.limit_switch.value
                        | MoveStopCondition.limit_switch_backoff.value
                    )
                )
                != 0
            ) and ack_id != MoveAckId.stopped_by_condition:
                log.error(
                    f"Homing move from node {node_id} completed without meeting condition {stop_cond}"
                )
                self._errors.append(
                    MoveConditionNotMetError(
                        detail={
                            "node": NodeId(node_id).name,
                            "stop-condition": stop_cond.name,
                        }
                    )
                )
                self._should_stop = True
                self._event.set()
            if (
                stop_cond.value & MoveStopCondition.stall.value
            ) and ack_id == MoveAckId.stopped_by_condition:
                # When an axis has a stop-on-stall move and stalls, it will clear the rest of its executing moves.
                # If we wait for those moves, we'll time out.
                remaining = [elem for elem in self._moves[group_id]]
                for move_node, move_seq in remaining:
                    if node_id == move_node:
                        self._moves[group_id].remove((move_node, move_seq))
                if not self._moves[group_id]:
                    self._event.set()
        except IndexError:
            # If we have two move group runners running at once, they each
            # pick up groups they don't care about, and need to not fail.
            pass

    def _handle_motor_driver_error(
        self, message: ReadMotorDriverErrorStatusResponse, arbitration_id: ArbitrationId
    ) -> None:
        node_id = arbitration_id.parts.originating_node_id
        data = message.payload.data.value
        if data & MotorDriverErrorCode.over_temperature.value:
            log.error(f"Motor driver over-temperature error from node {node_id}")
            self._errors.append(
                MotorDriverError(
                    detail={
                        "node": NodeId(node_id).name,
                        "error": "over temperature",
                    }
                )
            )
        if data & MotorDriverErrorCode.short_circuit.value:
            log.error(f"Motor driver short circuit error from node {node_id}")
            self._errors.append(
                MotorDriverError(
                    detail={
                        "node": NodeId(node_id).name,
                        "error": "short circuit",
                    }
                )
            )
        if data & MotorDriverErrorCode.open_circuit.value:
            log.error(f"Motor driver open circuit error from node {node_id}")
            self._errors.append(
                MotorDriverError(
                    detail={
                        "node": NodeId(node_id).name,
                        "error": "open circuit",
                    }
                )
            )

    def __call__(
        self, message: MessageDefinition, arbitration_id: ArbitrationId
    ) -> None:
        """Incoming message handler."""
        if isinstance(message, MoveCompleted):
            self._remove_move_group(message, arbitration_id)
            self._handle_move_completed(message, arbitration_id)
        elif isinstance(message, TipActionResponse):
            if self._handle_tip_action_motors(message):
                self._remove_move_group(message, arbitration_id)
                self._handle_move_completed(message, arbitration_id)
        elif isinstance(message, ErrorMessage):
            self._handle_error(message, arbitration_id)
        elif isinstance(message, ReadMotorDriverErrorStatusResponse):
            self._handle_motor_driver_error(message, arbitration_id)

    def _handle_tip_action_motors(self, message: TipActionResponse) -> bool:
        gear_id = GearMotorId(message.payload.gear_motor_id.value)
        group_id = message.payload.group_id.value - self._start_at_index
        seq_id = message.payload.seq_id.value
        self._expected_tip_action_motors[group_id][seq_id].remove(gear_id)
        if len(self._expected_tip_action_motors[group_id][seq_id]) == 0:
            return True
        return False

    def _get_nodes_in_move_group(self, group_id: int) -> List[NodeId]:
        nodes = []
        for (node_id, seq_id) in self._moves[group_id - self._start_at_index]:
            if node_id not in nodes:
                nodes.append(NodeId(node_id))
        return nodes

    def _filtered_errors(self) -> List[EnumeratedError]:
        """If multiple errors occurred, filter which ones we raise.

        This function primarily handles the case when an Estop is pressed during a run.
        Multiple kinds of error messages may arise, but the only one that is important
        to raise is the message about the Estop.
        """
        for err in self._errors:
            if isinstance(err, EStopActivatedError):
                return [err]
        return self._errors

    async def _send_stop_if_necessary(
        self, can_messenger: CanMessenger, group_id: int
    ) -> None:
        if self._should_stop:
            err = await can_messenger.ensure_send(
                node_id=NodeId.broadcast,
                message=StopRequest(payload=EmptyPayload()),
                expected_nodes=self._get_nodes_in_move_group(group_id),
            )
            if err != ErrorCode.stop_requested:
                log.warning("Stop request failed")
            if self._errors:
                errors_to_show = self._filtered_errors()
                if len(errors_to_show) > 1:
                    raise MotionFailedError(
                        "Motion failed with multiple errors", wrapping=errors_to_show
                    )
                else:
                    raise errors_to_show[0]
            else:
                # This happens when the move completed without stop condition
                raise MoveConditionNotMetError(detail={"group-id": str(group_id)})
        elif self._errors:
            log.warning(
                f"Recoverable firmware errors during {group_id}: {self._errors}"
            )

    async def _run_one_group(self, group_id: int, can_messenger: CanMessenger) -> None:
        self._event.clear()
        log.debug(f"Executing move group {group_id}.")
        self._current_group = group_id - self._start_at_index
        start = time.time()
        PROFILE_LOG.info(f"ExecuteMoveGroupRequest\tstart\t{start}")
        error = await can_messenger.ensure_send(
            node_id=NodeId.broadcast,
            message=ExecuteMoveGroupRequest(
                payload=ExecuteMoveGroupRequestPayload(
                    group_id=UInt8Field(group_id),
                    # TODO (al, 2021-11-8): The triggers should be populated
                    #  with actual values.
                    start_trigger=UInt8Field(0),
                    cancel_trigger=UInt8Field(0),
                )
            ),
            expected_nodes=self._get_nodes_in_move_group(group_id),
        )
        if error != ErrorCode.ok:
<<<<<<< HEAD
            err_msg = f"received error trying to execute move group: {str(error)}"
            PROFILE_LOG.error(err_msg)
            log.error(err_msg)

        seconds_moving = self._durations[group_id - self._start_at_index]
        PROFILE_LOG.info(f"ExecuteMoveGroupRequest\tduration-moving\t{seconds_moving}")
        expected_time = max(3.0, seconds_moving * 1.1)
        full_timeout = max(5.0, seconds_moving * 2)
=======
            log.error(f"received error trying to execute move group: {str(error)}")

        expected_time = max(3.0, self._durations[group_id - self._start_at_index] * 1.1)
        full_timeout = max(10.0, self._durations[group_id - self._start_at_index] * 2)
>>>>>>> 0867421c
        start_time = time.time()
        try:
            # The staged timeout handles some times when a move takes a liiiittle extra
            await asyncio.wait_for(
                self._event.wait(),
                full_timeout,
            )
            end = time.time()
            PROFILE_LOG.info(f"ExecuteMoveGroupRequest\tend\t{end}")
            PROFILE_LOG.info(f"ExecuteMoveGroupRequest\tduration\t{end - start}")
            await self._send_stop_if_necessary(can_messenger, group_id)
        except asyncio.TimeoutError:
            missing_node_msg = ", ".join(
                node.name for node in self._get_nodes_in_move_group(group_id)
            )
            log.error(
                f"Move set {str(group_id)} timed out of max duration {full_timeout}. Expected time: {expected_time}. Missing: {missing_node_msg}"
            )

            raise MotionFailedError(
                message="Command timed out",
                detail={
                    "missing-nodes": missing_node_msg,
                    "full-timeout": str(full_timeout),
                    "expected-time": str(expected_time),
                    "elapsed": str(time.time() - start_time),
                },
            )
        except EnumeratedError:
            log.exception("Cancelling move group scheduler")
            raise
        except BaseException as e:
            log.exception("canceling move group scheduler")
            raise PythonException(e) from e

    async def run(self, can_messenger: CanMessenger) -> _Completions:
        """Start each move group after the prior has completed."""
        start = time.time()
        PROFILE_LOG.info(f"MoveGroupRunner.run\tstart\t{start}")
        for group_id in range(
            self._start_at_index, self._start_at_index + len(self._moves)
        ):
            await self._run_one_group(group_id, can_messenger)

        def _reify_queue_iter() -> Iterator[_CompletionPacket]:
            while not self._completion_queue.empty():
                yield self._completion_queue.get_nowait()

        ret = list(_reify_queue_iter())
        end = time.time()
        PROFILE_LOG.info(f"MoveGroupRunner.run\tend\t{end}")
        return ret<|MERGE_RESOLUTION|>--- conflicted
+++ resolved
@@ -689,7 +689,6 @@
             expected_nodes=self._get_nodes_in_move_group(group_id),
         )
         if error != ErrorCode.ok:
-<<<<<<< HEAD
             err_msg = f"received error trying to execute move group: {str(error)}"
             PROFILE_LOG.error(err_msg)
             log.error(err_msg)
@@ -697,13 +696,7 @@
         seconds_moving = self._durations[group_id - self._start_at_index]
         PROFILE_LOG.info(f"ExecuteMoveGroupRequest\tduration-moving\t{seconds_moving}")
         expected_time = max(3.0, seconds_moving * 1.1)
-        full_timeout = max(5.0, seconds_moving * 2)
-=======
-            log.error(f"received error trying to execute move group: {str(error)}")
-
-        expected_time = max(3.0, self._durations[group_id - self._start_at_index] * 1.1)
-        full_timeout = max(10.0, self._durations[group_id - self._start_at_index] * 2)
->>>>>>> 0867421c
+        full_timeout = max(10.0, seconds_moving * 2)
         start_time = time.time()
         try:
             # The staged timeout handles some times when a move takes a liiiittle extra
