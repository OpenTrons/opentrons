"""Utilities for managing the CANbus network on the OT3."""
import asyncio
from dataclasses import dataclass
import logging
<<<<<<< HEAD
from typing import Dict, Set, Optional
from opentrons.hardware_control.types import DeviceInfoCache
=======
from typing import Any, Dict, Set, Optional, Union
>>>>>>> 99bb8b34
from opentrons_hardware.firmware_bindings import ArbitrationId
from opentrons_hardware.firmware_bindings.constants import NodeId, MessageId
from opentrons_hardware.drivers.can_bus.can_messenger import (
    CanMessenger,
)
from opentrons_hardware.firmware_bindings.messages.message_definitions import (
    DeviceInfoRequest,
    DeviceInfoResponse,
)
from opentrons_hardware.firmware_bindings.messages.messages import MessageDefinition

log = logging.getLogger(__name__)


<<<<<<< HEAD
async def probe(
    can_messenger: CanMessenger,
    expected: Optional[Set[NodeId]],
    timeout: Optional[float],
) -> Dict[NodeId, DeviceInfoCache]:
    """Probe the bus and discover connected devices.
=======
@dataclass
class DeviceInfoCache:
    node_id: int
    version: int
    shortsha: str
    flags: Any
>>>>>>> 99bb8b34

    def __repr__(self) -> str:
        return f"<{self.__class__.__name__}: node={self.node_id}, version={self.version}, sha={self.shortsha}>"

<<<<<<< HEAD
    The ideal call pattern is to build an expectation for nodes on the bus (i.e., fixed
    nodes such as gantry controllers and head plus whatever tools the head indicates
    are attached) and use this method to verify the assumption.
    """
    event = asyncio.Event()
    nodes: Dict[NodeId, DeviceInfoCache] = dict()

    def listener(message: MessageDefinition, arbitration_id: ArbitrationId) -> None:
        try:
            originator = NodeId(arbitration_id.parts.originating_node_id)
        except ValueError:
            mod_log.error(
                "unknown node id on network: "
                f"0x{arbitration_id.parts.originating_node_id:x}"
            )
            return
        mod_log.debug(f"got response from {arbitration_id.parts.originating_node_id}")
        if arbitration_id.parts.message_id == MessageId.error_message:
            mod_log.error(
                f"Recieved an error message {str(message)} from {str(arbitration_id.parts)}"
            )
        elif isinstance(message, DeviceInfoResponse):
            nodes[originator] = DeviceInfoCache(
                node_id=arbitration_id.parts.originating_node_id,
                version=message.payload.version.value,
                flags=message.payload.flags.value,
                shortsha=message.payload.shortsha.value.decode()
                )

        if expected and expected.issubset(nodes):
            event.set()
=======

class NetworkInfo:
    """This class is responsible for keeping track of nodes on the can bus."""

    def __init__(self, can_messenger: CanMessenger) -> None:
        """Construct.

        Args:
            can_messenger: The Can messenger
        """
        self._can_messenger = can_messenger
        self._device_info_cache: Dict[NodeId, DeviceInfoCache] = dict()

    @property
    def device_info(self) -> Dict[NodeId, DeviceInfoCache]:
        return self._device_info_cache

    @property
    def nodes(self) -> Set[NodeId]:
        return set(self._device_info_cache)

    async def probe(
        self, expected: Optional[Set[NodeId]], timeout: float = 1.0
    ) -> Dict[NodeId, DeviceInfoCache]:
        """Probe the bus and discover connected devices.

        Sends a status request to the broadcast address and waits for responses. Ends either
        when all nodes in expected respond or when a timeout happens, whichever is first. A
        None timeout is infinite and is not recommended, but could be useful if this is
        wrapped in a task and cancelled externally.

        The ideal call pattern is to build an expectation for nodes on the bus (i.e., fixed
        nodes such as gantry controllers and head plus whatever tools the head indicates
        are attached) and use this method to verify the assumption.

        Args:
            expected: Set of NodeIds to expect
            timeout: time in seconds to wait for can message responses
        """
        event = asyncio.Event()
        nodes: Dict[NodeId, DeviceInfoCache] = dict()

        def listener(message: MessageDefinition, arbitration_id: ArbitrationId) -> None:
            try:
                node = NodeId(arbitration_id.parts.originating_node_id)
            except ValueError:
                log.error(
                    "unknown node id on network: "
                    f"0x{arbitration_id.parts.originating_node_id:x}"
                )
                return
            if isinstance(message, DeviceInfoResponse):
                device_info_cache = _parse_device_info_response(message, arbitration_id)
                if device_info_cache:
                    nodes[node] = device_info_cache
            if expected and expected.issubset(nodes):
                event.set()
>>>>>>> 99bb8b34

        self._can_messenger.add_listener(listener)
        await self._can_messenger.send(
            node_id=NodeId.broadcast,
            message=DeviceInfoRequest(),
        )
        try:
            await asyncio.wait_for(event.wait(), timeout)
        except asyncio.TimeoutError:
            if expected:
                log.warning(
                    "probe timed out before expected nodes found, missing "
                    f"{expected.difference(nodes)}"
                )
            else:
                log.debug("probe terminated (no expected set)")
        finally:
            self._can_messenger.remove_listener(listener)
            self._device_info_cache = nodes
        return nodes


def _parse_device_info_response(
    message: MessageDefinition, arbitration_id: ArbitrationId
) -> Union[DeviceInfoCache, None]:
    """Parses the DeviceInfoRequest message and returns DeviceInfoCache."""
    if arbitration_id.parts.message_id == MessageId.error_message:
        log.error(
            f"Recieved an error message {str(message)} from {str(arbitration_id.parts)}"
        )
    elif isinstance(message, DeviceInfoResponse):
        try:
            return DeviceInfoCache(
                node_id=int(arbitration_id.parts.originating_node_id),
                version=int(message.payload.version.value),
                shortsha=message.payload.shortsha.value.decode(),
                flags=message.payload.flags.value,
            )
        except (ValueError, UnicodeDecodeError) as e:
            log.error(f"Could not parse DeviceInfoResponse {e}")
    return None<|MERGE_RESOLUTION|>--- conflicted
+++ resolved
@@ -2,12 +2,7 @@
 import asyncio
 from dataclasses import dataclass
 import logging
-<<<<<<< HEAD
-from typing import Dict, Set, Optional
-from opentrons.hardware_control.types import DeviceInfoCache
-=======
 from typing import Any, Dict, Set, Optional, Union
->>>>>>> 99bb8b34
 from opentrons_hardware.firmware_bindings import ArbitrationId
 from opentrons_hardware.firmware_bindings.constants import NodeId, MessageId
 from opentrons_hardware.drivers.can_bus.can_messenger import (
@@ -22,58 +17,16 @@
 log = logging.getLogger(__name__)
 
 
-<<<<<<< HEAD
-async def probe(
-    can_messenger: CanMessenger,
-    expected: Optional[Set[NodeId]],
-    timeout: Optional[float],
-) -> Dict[NodeId, DeviceInfoCache]:
-    """Probe the bus and discover connected devices.
-=======
 @dataclass
 class DeviceInfoCache:
     node_id: int
     version: int
     shortsha: str
     flags: Any
->>>>>>> 99bb8b34
 
     def __repr__(self) -> str:
         return f"<{self.__class__.__name__}: node={self.node_id}, version={self.version}, sha={self.shortsha}>"
 
-<<<<<<< HEAD
-    The ideal call pattern is to build an expectation for nodes on the bus (i.e., fixed
-    nodes such as gantry controllers and head plus whatever tools the head indicates
-    are attached) and use this method to verify the assumption.
-    """
-    event = asyncio.Event()
-    nodes: Dict[NodeId, DeviceInfoCache] = dict()
-
-    def listener(message: MessageDefinition, arbitration_id: ArbitrationId) -> None:
-        try:
-            originator = NodeId(arbitration_id.parts.originating_node_id)
-        except ValueError:
-            mod_log.error(
-                "unknown node id on network: "
-                f"0x{arbitration_id.parts.originating_node_id:x}"
-            )
-            return
-        mod_log.debug(f"got response from {arbitration_id.parts.originating_node_id}")
-        if arbitration_id.parts.message_id == MessageId.error_message:
-            mod_log.error(
-                f"Recieved an error message {str(message)} from {str(arbitration_id.parts)}"
-            )
-        elif isinstance(message, DeviceInfoResponse):
-            nodes[originator] = DeviceInfoCache(
-                node_id=arbitration_id.parts.originating_node_id,
-                version=message.payload.version.value,
-                flags=message.payload.flags.value,
-                shortsha=message.payload.shortsha.value.decode()
-                )
-
-        if expected and expected.issubset(nodes):
-            event.set()
-=======
 
 class NetworkInfo:
     """This class is responsible for keeping track of nodes on the can bus."""
@@ -131,7 +84,6 @@
                     nodes[node] = device_info_cache
             if expected and expected.issubset(nodes):
                 event.set()
->>>>>>> 99bb8b34
 
         self._can_messenger.add_listener(listener)
         await self._can_messenger.send(
