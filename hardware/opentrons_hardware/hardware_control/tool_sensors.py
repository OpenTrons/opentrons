"""Functions for commanding motion limited by tool sensors."""
import asyncio
from functools import partial
from typing import (
    Union,
    List,
    Iterator,
    Tuple,
    Dict,
    Callable,
    AsyncContextManager,
    Optional,
)
from logging import getLogger
from numpy import float64
from math import copysign
from typing_extensions import Literal

from opentrons_hardware.firmware_bindings.constants import (
    NodeId,
    SensorId,
    SensorType,
    SensorOutputBinding,
    ErrorCode,
    SensorThresholdMode,
)
from opentrons_hardware.firmware_bindings.messages.payloads import (
    SendAccumulatedSensorDataPayload,
    BindSensorOutputRequestPayload,
)
from opentrons_hardware.firmware_bindings.messages.fields import (
    SensorIdField,
    SensorOutputBindingField,
    SensorTypeField,
)
from opentrons_hardware.firmware_bindings.messages.message_definitions import (
    BindSensorOutputRequest,
    SendAccumulatedSensorDataRequest,
)
from opentrons_hardware.sensors.sensor_driver import SensorDriver, LogListener
from opentrons_hardware.sensors.types import (
    sensor_fixed_point_conversion,
)
from opentrons_hardware.sensors.sensor_types import (
    SensorInformation,
    PressureSensor,
    CapacitiveSensor,
)
from opentrons_hardware.sensors.scheduler import SensorScheduler
from opentrons_hardware.drivers.can_bus.can_messenger import CanMessenger
from opentrons_hardware.hardware_control.motion import (
    MoveStopCondition,
    create_step,
    MoveGroupStep,
)
from opentrons_hardware.hardware_control.move_group_runner import MoveGroupRunner
from opentrons_hardware.hardware_control.types import MotorPositionStatus

LOG = getLogger(__name__)
PipetteProbeTarget = Literal[NodeId.pipette_left, NodeId.pipette_right]
InstrumentProbeTarget = Union[PipetteProbeTarget, Literal[NodeId.gripper]]
ProbeSensorDict = Union[
    Dict[SensorId, PressureSensor], Dict[SensorId, CapacitiveSensor]
]

pressure_output_file_heading = [
    "time(s)",
    "Pressure(pascals)",
    "z_velocity(mm/s)",
    "plunger_velocity(mm/s)",
    "threshold(pascals)",
]

capacitive_output_file_heading = [
    "time(s)",
    "Capacitance(farads)",
    "z_velocity(mm/s)",
    "plunger_velocity(mm/s)",
    "threshold(farads)",
]

# FIXME we should organize all of these functions to use the sensor drivers.
# FIXME we should restrict some of these functions by instrument type.


<<<<<<< HEAD
def _build_pass_step_pressure(
=======
def _fix_pass_step_for_buffer(
    move_group: MoveGroupStep,
>>>>>>> d5eb9c74
    movers: List[NodeId],
    distance: Dict[NodeId, float],
    speed: Dict[NodeId, float],
    stop_condition: MoveStopCondition = MoveStopCondition.sync_line,
    sensor_id: Optional[SensorId] = None,
) -> MoveGroupStep:
    pipette_nodes = [
        i for i in movers if i in [NodeId.pipette_left, NodeId.pipette_right]
    ]
    pipette_move = create_step(
        distance={ax: float64(abs(distance[ax])) for ax in movers},
        velocity={
            ax: float64(speed[ax] * copysign(1.0, distance[ax])) for ax in movers
        },
        acceleration={},
        # use any node present to calculate duration of the move, assuming the durations
        #   will be the same
        duration=float64(abs(distance[movers[0]] / speed[movers[0]])),
<<<<<<< HEAD
        present_nodes=movers,
        stop_condition=stop_condition,
        sensor_type_pass=SensorType.pressure,
        sensor_id_pass=sensor_id,
=======
        present_nodes=pipette_nodes,
        stop_condition=MoveStopCondition.sensor_report,
        sensor_to_use=sensor_to_use,
>>>>>>> d5eb9c74
    )
    for node in pipette_nodes:
        move_group[node] = pipette_move[node]
    return move_group


def _build_pass_step(
    movers: List[NodeId],
    distance: Dict[NodeId, float],
    speed: Dict[NodeId, float],
    stop_condition: MoveStopCondition = MoveStopCondition.sync_line,
    sensor_to_use: Optional[SensorId] = None,
) -> MoveGroupStep:
    move_group = create_step(
        distance={ax: float64(abs(distance[ax])) for ax in movers},
        velocity={
            ax: float64(speed[ax] * copysign(1.0, distance[ax])) for ax in movers
        },
        acceleration={},
        # use any node present to calculate duration of the move, assuming the durations
        #   will be the same
        duration=float64(abs(distance[movers[0]] / speed[movers[0]])),
<<<<<<< HEAD
        present_nodes=pipette_nodes,
        stop_condition=MoveStopCondition.sensor_report,
        sensor_type_pass=SensorType.pressure,
        sensor_id_pass=sensor_id,
=======
        present_nodes=movers,
        stop_condition=stop_condition,
>>>>>>> d5eb9c74
    )
    return move_group


def _build_pass_step_capacitive(
    movers: List[NodeId],
    distance: Dict[NodeId, float],
    speed: Dict[NodeId, float],
    stop_condition: MoveStopCondition = MoveStopCondition.sync_line,
    sensor_id: Optional[SensorId] = None,
) -> MoveGroupStep:
    tool_nodes = [
        i
        for i in movers
        if i in [NodeId.pipette_left, NodeId.pipette_right, NodeId.gripper]
    ]

    move_group = create_step(
        distance={ax: float64(abs(distance[ax])) for ax in movers},
        velocity={
            ax: float64(speed[ax] * copysign(1.0, distance[ax])) for ax in movers
        },
        acceleration={},
        # use any node present to calculate duration of the move, assuming the durations
        #   will be the same
        duration=float64(abs(distance[movers[0]] / speed[movers[0]])),
        present_nodes=movers,
        stop_condition=stop_condition,
        sensor_type_pass=SensorType.capacitive,
        sensor_id_pass=sensor_id,
    )
    tool_move = create_step(
        distance={},
        velocity={},
        acceleration={},
        # use any node present to calculate duration of the move, assuming the durations
        #   will be the same
        duration=float64(abs(distance[movers[0]] / speed[movers[0]])),
        present_nodes=tool_nodes,
        stop_condition=MoveStopCondition.sensor_report,
        sensor_type_pass=SensorType.capacitive,
        sensor_id_pass=sensor_id,
    )
    for node in tool_nodes:
        move_group[node] = tool_move[node]
    return move_group


async def run_sync_buffer_to_csv(
    messenger: CanMessenger,
    mount_speed: float,
    plunger_speed: float,
    threshold: float,
    head_node: NodeId,
    move_group: MoveGroupRunner,
    log_files: Dict[SensorId, str],
    tool: InstrumentProbeTarget,
    sensor_type: SensorType,
    output_file_heading: list[str],
) -> Dict[NodeId, MotorPositionStatus]:
    """Runs the sensor pass move group and creates a csv file with the results."""
    sensor_metadata = [0, 0, mount_speed, plunger_speed, threshold]
    positions = await move_group.run(can_messenger=messenger)
    for sensor_id in log_files.keys():
        sensor_capturer = LogListener(
            mount=head_node,
            data_file=log_files[sensor_id],
            file_heading=output_file_heading,
            sensor_metadata=sensor_metadata,
        )
        async with sensor_capturer:
            messenger.add_listener(sensor_capturer, None)
            await messenger.send(
                node_id=tool,
                message=SendAccumulatedSensorDataRequest(
                    payload=SendAccumulatedSensorDataPayload(
                        sensor_id=SensorIdField(sensor_id),
                        sensor_type=SensorTypeField(sensor_type),
                    )
                ),
            )
            await sensor_capturer.wait_for_complete()
            messenger.remove_listener(sensor_capturer)
        await messenger.send(
            node_id=tool,
            message=BindSensorOutputRequest(
                payload=BindSensorOutputRequestPayload(
                    sensor=SensorTypeField(sensor_type),
                    sensor_id=SensorIdField(sensor_id),
                    binding=SensorOutputBindingField(SensorOutputBinding.none),
                )
            ),
        )
    return positions


async def run_stream_output_to_csv(
    messenger: CanMessenger,
    sensors: ProbeSensorDict,
    mount_speed: float,
    plunger_speed: float,
    threshold: float,
    head_node: NodeId,
    move_group: MoveGroupRunner,
    log_files: Dict[SensorId, str],
    output_file_heading: list[str],
) -> Dict[NodeId, MotorPositionStatus]:
    """Runs the sensor pass move group and creates a csv file with the results."""
    sensor_metadata = [0, 0, mount_speed, plunger_speed, threshold]
    sensor_capturer = LogListener(
        mount=head_node,
        data_file=log_files[
            next(iter(log_files))
        ],  # hardcode to the first file, need to think more on this
        file_heading=output_file_heading,
        sensor_metadata=sensor_metadata,
    )
    binding = [SensorOutputBinding.sync, SensorOutputBinding.report]
    binding_field = SensorOutputBindingField.from_flags(binding)
    for sensor_id in sensors.keys():
        sensor_info = sensors[sensor_id].sensor
        await messenger.send(
            node_id=sensor_info.node_id,
            message=BindSensorOutputRequest(
                payload=BindSensorOutputRequestPayload(
                    sensor=SensorTypeField(sensor_info.sensor_type),
                    sensor_id=SensorIdField(sensor_info.sensor_id),
                    binding=binding_field,
                )
            ),
        )

    messenger.add_listener(sensor_capturer, None)
    async with sensor_capturer:
        positions = await move_group.run(can_messenger=messenger)
    messenger.remove_listener(sensor_capturer)

    for sensor_id in sensors.keys():
        sensor_info = sensors[sensor_id].sensor
        await messenger.send(
            node_id=sensor_info.node_id,
            message=BindSensorOutputRequest(
                payload=BindSensorOutputRequestPayload(
                    sensor=SensorTypeField(sensor_info.sensor_type),
                    sensor_id=SensorIdField(sensor_info.sensor_id),
                    binding=SensorOutputBindingField(SensorOutputBinding.none),
                )
            ),
        )
    return positions


async def _setup_pressure_sensors(
    messenger: CanMessenger,
    sensor_id: SensorId,
    tool: PipetteProbeTarget,
    num_baseline_reads: int,
    threshold_fixed_point: float,
    sensor_driver: SensorDriver,
    auto_zero_sensor: bool,
) -> Dict[SensorId, PressureSensor]:
    sensors: List[SensorId] = []
    result: Dict[SensorId, PressureSensor] = {}
    if sensor_id == SensorId.BOTH:
        sensors.append(SensorId.S0)
        sensors.append(SensorId.S1)
    else:
        sensors.append(sensor_id)

    for sensor in sensors:
        pressure_sensor = PressureSensor.build(
            sensor_id=sensor,
            node_id=tool,
            stop_threshold=threshold_fixed_point,
        )

        if auto_zero_sensor:
            pressure_baseline = await sensor_driver.get_baseline(
                messenger, pressure_sensor, num_baseline_reads
            )
            LOG.debug(f"found baseline pressure: {pressure_baseline} pascals")

        await sensor_driver.send_stop_threshold(messenger, pressure_sensor)
        result[sensor] = pressure_sensor
    return result


async def _setup_capacitive_sensors(
    messenger: CanMessenger,
    sensor_id: SensorId,
    tool: InstrumentProbeTarget,
    relative_threshold_pf: float,
    sensor_driver: SensorDriver,
) -> Dict[SensorId, CapacitiveSensor]:
    sensors: List[SensorId] = []
    result: Dict[SensorId, CapacitiveSensor] = {}
    if sensor_id == SensorId.BOTH:
        sensors.append(SensorId.S0)
        sensors.append(SensorId.S1)
    else:
        sensors.append(sensor_id)

    for sensor in sensors:
        capacitive_sensor = CapacitiveSensor.build(
            sensor_id=sensor,
            node_id=tool,
            stop_threshold=relative_threshold_pf,
        )
        threshold = await sensor_driver.send_stop_threshold(
            messenger, capacitive_sensor, SensorThresholdMode.auto_baseline
        )
        LOG.info(
            f"starting capacitive probe with threshold {threshold.to_float() if threshold is not None else None}"
        )
        result[sensor] = capacitive_sensor
    return result


async def _run_with_binding(
    messenger: CanMessenger,
    sensors: ProbeSensorDict,
    sensor_runner: MoveGroupRunner,
    binding: List[SensorOutputBinding],
) -> Dict[NodeId, MotorPositionStatus]:
    binding_field = SensorOutputBindingField.from_flags(binding)
    for sensor_id in sensors.keys():
        sensor_info = sensors[sensor_id].sensor
        await messenger.send(
            node_id=sensor_info.node_id,
            message=BindSensorOutputRequest(
                payload=BindSensorOutputRequestPayload(
                    sensor=SensorTypeField(sensor_info.sensor_type),
                    sensor_id=SensorIdField(sensor_info.sensor_id),
                    binding=binding_field,
                )
            ),
        )

    result = await sensor_runner.run(can_messenger=messenger)
    for sensor_id in sensors.keys():
        sensor_info = sensors[sensor_id].sensor
        await messenger.send(
            node_id=sensor_info.node_id,
            message=BindSensorOutputRequest(
                payload=BindSensorOutputRequestPayload(
                    sensor=SensorTypeField(sensor_info.sensor_type),
                    sensor_id=SensorIdField(sensor_info.sensor_id),
                    binding=SensorOutputBindingField(SensorOutputBinding.none),
                )
            ),
        )
    return result


async def liquid_probe(
    messenger: CanMessenger,
    tool: PipetteProbeTarget,
    head_node: NodeId,
    max_z_distance: float,
    plunger_speed: float,
    mount_speed: float,
    threshold_pascals: float,
    csv_output: bool = False,
    sync_buffer_output: bool = False,
    can_bus_only_output: bool = False,
    data_files: Optional[Dict[SensorId, str]] = None,
    auto_zero_sensor: bool = True,
    num_baseline_reads: int = 10,
    sensor_id: SensorId = SensorId.S0,
) -> Dict[NodeId, MotorPositionStatus]:
    """Move the mount and pipette simultaneously while reading from the pressure sensor."""
    log_files: Dict[SensorId, str] = {} if not data_files else data_files
    sensor_driver = SensorDriver()
    threshold_fixed_point = threshold_pascals * sensor_fixed_point_conversion
    pressure_sensors = await _setup_pressure_sensors(
        messenger,
        sensor_id,
        tool,
        num_baseline_reads,
        threshold_fixed_point,
        sensor_driver,
        auto_zero_sensor,
    )

    sensor_group = _build_pass_step_pressure(
        movers=[head_node, tool],
        distance={head_node: max_z_distance, tool: max_z_distance},
        speed={head_node: mount_speed, tool: plunger_speed},
        stop_condition=MoveStopCondition.sync_line,
        sensor_id=sensor_id,
    )
    if sync_buffer_output:
        sensor_group = _fix_pass_step_for_buffer(
            sensor_group,
            movers=[head_node, tool],
            distance={head_node: max_z_distance, tool: max_z_distance},
            speed={head_node: mount_speed, tool: plunger_speed},
            stop_condition=MoveStopCondition.sync_line,
            sensor_to_use=sensor_id,
        )

    sensor_runner = MoveGroupRunner(move_groups=[[sensor_group]])
    if csv_output:
        return await run_stream_output_to_csv(
            messenger,
            pressure_sensors,
            mount_speed,
            plunger_speed,
            threshold_pascals,
            head_node,
            sensor_runner,
            log_files,
            pressure_output_file_heading,
        )
    elif sync_buffer_output:
        return await run_sync_buffer_to_csv(
            messenger,
            mount_speed,
            plunger_speed,
            threshold_pascals,
            head_node,
            sensor_runner,
            log_files,
            tool=tool,
            sensor_type=SensorType.pressure,
            output_file_heading=pressure_output_file_heading,
        )
    elif can_bus_only_output:
        binding = [SensorOutputBinding.sync, SensorOutputBinding.report]
        return await _run_with_binding(
            messenger, pressure_sensors, sensor_runner, binding
        )
    else:  # none
        binding = [SensorOutputBinding.sync]
        return await _run_with_binding(
            messenger, pressure_sensors, sensor_runner, binding
        )


async def check_overpressure(
    messenger: CanMessenger,
    tools: Dict[PipetteProbeTarget, List[SensorId]],
) -> Callable[..., AsyncContextManager["asyncio.Queue[Tuple[NodeId, ErrorCode]]"]]:
    """Montior for overpressure in the system.

    Returns a partial context manager to be used in the hardware controller so
    we can wrap moves.
    """
    sensor_scheduler = SensorScheduler()
    sensor_info = []
    for tool, sensor_ids in tools.items():
        for _ids in sensor_ids:
            sensor_info.append(SensorInformation(SensorType.pressure, _ids, tool))
    return partial(
        sensor_scheduler.monitor_exceed_max_threshold, sensor_info, messenger
    )


async def capacitive_probe(
    messenger: CanMessenger,
    tool: InstrumentProbeTarget,
    mover: NodeId,
    distance: float,
    speed: float,
    sensor_id: SensorId = SensorId.S0,
    relative_threshold_pf: float = 1.0,
    csv_output: bool = False,
    sync_buffer_output: bool = False,
    can_bus_only_output: bool = False,
    data_files: Optional[Dict[SensorId, str]] = None,
) -> MotorPositionStatus:
    """Move the specified tool down until its capacitive sensor triggers.

    Moves down by the specified distance at the specified speed until the
    capacitive sensor triggers and returns the position afterward.

    The direction is sgn(distance)*sgn(speed), so you can set the direction
    either by negating speed or negating distance.
    """
    log_files: Dict[SensorId, str] = {} if not data_files else data_files
    sensor_driver = SensorDriver()
    capacitive_sensors = await _setup_capacitive_sensors(
        messenger,
        sensor_id,
        tool,
        relative_threshold_pf,
        sensor_driver,
    )

    pass_group = _build_pass_step_capacitive(
        [mover, tool],
        {mover: distance, tool: distance},
        {mover: speed, tool: speed},
        MoveStopCondition.sync_line,
        sensor_id=sensor_id,
    )

    runner = MoveGroupRunner(move_groups=[[pass_group]])
    if csv_output:
        positions = await run_stream_output_to_csv(
            messenger,
            capacitive_sensors,
            speed,
            0.0,
            relative_threshold_pf,
            mover,
            runner,
            log_files,
            capacitive_output_file_heading,
        )
    elif sync_buffer_output:
        positions = await run_sync_buffer_to_csv(
            messenger,
            speed,
            0.0,
            relative_threshold_pf,
            mover,
            runner,
            log_files,
            tool=tool,
            sensor_type=SensorType.capacitive,
            output_file_heading=capacitive_output_file_heading,
        )
    elif can_bus_only_output:
        binding = [SensorOutputBinding.sync, SensorOutputBinding.report]
        positions = await _run_with_binding(
            messenger, capacitive_sensors, runner, binding
        )
    else:
        binding = [SensorOutputBinding.sync]
        positions = await _run_with_binding(
            messenger, capacitive_sensors, runner, binding
        )
    return positions[mover]


async def capacitive_pass(
    messenger: CanMessenger,
    tool: InstrumentProbeTarget,
    mover: NodeId,
    distance: float,
    speed: float,
    sensor_id: SensorId = SensorId.S0,
) -> List[float]:
    """Move the specified axis while capturing capacitive sensor readings."""
    sensor_scheduler = SensorScheduler()
    sensor_info = SensorInformation(
        sensor_type=SensorType.capacitive,
        sensor_id=sensor_id,
        node_id=tool,
    )
    pass_group = _build_pass_step_capacitive([mover], {mover: distance}, {mover: speed})
    runner = MoveGroupRunner(move_groups=[[pass_group]])
    await runner.prep(messenger)
    async with sensor_scheduler.capture_output(sensor_info, messenger) as output_queue:
        await runner.execute(messenger)

    def _drain() -> Iterator[float]:
        while True:
            try:
                yield output_queue.get_nowait()
            except asyncio.QueueEmpty:
                break

    return list(_drain())<|MERGE_RESOLUTION|>--- conflicted
+++ resolved
@@ -83,43 +83,48 @@
 # FIXME we should restrict some of these functions by instrument type.
 
 
-<<<<<<< HEAD
-def _build_pass_step_pressure(
-=======
 def _fix_pass_step_for_buffer(
     move_group: MoveGroupStep,
->>>>>>> d5eb9c74
     movers: List[NodeId],
     distance: Dict[NodeId, float],
     speed: Dict[NodeId, float],
+    sensor_type: SensorType,
+    sensor_id: SensorId,
     stop_condition: MoveStopCondition = MoveStopCondition.sync_line,
-    sensor_id: Optional[SensorId] = None,
 ) -> MoveGroupStep:
-    pipette_nodes = [
-        i for i in movers if i in [NodeId.pipette_left, NodeId.pipette_right]
+    tool_nodes = [
+        i for i in movers if i in InstrumentProbeTarget
     ]
-    pipette_move = create_step(
-        distance={ax: float64(abs(distance[ax])) for ax in movers},
-        velocity={
-            ax: float64(speed[ax] * copysign(1.0, distance[ax])) for ax in movers
-        },
-        acceleration={},
-        # use any node present to calculate duration of the move, assuming the durations
-        #   will be the same
-        duration=float64(abs(distance[movers[0]] / speed[movers[0]])),
-<<<<<<< HEAD
-        present_nodes=movers,
-        stop_condition=stop_condition,
-        sensor_type_pass=SensorType.pressure,
-        sensor_id_pass=sensor_id,
-=======
-        present_nodes=pipette_nodes,
-        stop_condition=MoveStopCondition.sensor_report,
-        sensor_to_use=sensor_to_use,
->>>>>>> d5eb9c74
-    )
-    for node in pipette_nodes:
-        move_group[node] = pipette_move[node]
+    if sensor_type == SensorType.pressure:
+        tool_move = create_step(
+            distance={ax: float64(abs(distance[ax])) for ax in movers},
+            velocity={
+                ax: float64(speed[ax] * copysign(1.0, distance[ax])) for ax in movers
+            },
+            acceleration={},
+            # use any node present to calculate duration of the move, assuming the durations
+            #   will be the same
+            duration=float64(abs(distance[movers[0]] / speed[movers[0]])),
+            present_nodes=tool_nodes,
+            stop_condition=MoveStopCondition.sensor_report,
+            sensor_type_pass=sensor_type,
+            sensor_id_pass=sensor_id,
+        )
+    elif sensor_type == SensorType.capacitive:
+        tool_move = create_step(
+            distance={},
+            velocity={},
+            acceleration={},
+            # use any node present to calculate duration of the move, assuming the durations
+            #   will be the same
+            duration=float64(abs(distance[movers[0]] / speed[movers[0]])),
+            present_nodes=tool_nodes,
+            stop_condition=MoveStopCondition.sensor_report,
+            sensor_type_pass=sensor_type,
+            sensor_id_pass=sensor_id,
+        )
+    for node in tool_nodes:
+        move_group[node] = tool_move[node]
     return move_group
 
 
@@ -127,44 +132,10 @@
     movers: List[NodeId],
     distance: Dict[NodeId, float],
     speed: Dict[NodeId, float],
+    sensor_type: SensorType,
+    sensor_id: SensorId,
     stop_condition: MoveStopCondition = MoveStopCondition.sync_line,
-    sensor_to_use: Optional[SensorId] = None,
 ) -> MoveGroupStep:
-    move_group = create_step(
-        distance={ax: float64(abs(distance[ax])) for ax in movers},
-        velocity={
-            ax: float64(speed[ax] * copysign(1.0, distance[ax])) for ax in movers
-        },
-        acceleration={},
-        # use any node present to calculate duration of the move, assuming the durations
-        #   will be the same
-        duration=float64(abs(distance[movers[0]] / speed[movers[0]])),
-<<<<<<< HEAD
-        present_nodes=pipette_nodes,
-        stop_condition=MoveStopCondition.sensor_report,
-        sensor_type_pass=SensorType.pressure,
-        sensor_id_pass=sensor_id,
-=======
-        present_nodes=movers,
-        stop_condition=stop_condition,
->>>>>>> d5eb9c74
-    )
-    return move_group
-
-
-def _build_pass_step_capacitive(
-    movers: List[NodeId],
-    distance: Dict[NodeId, float],
-    speed: Dict[NodeId, float],
-    stop_condition: MoveStopCondition = MoveStopCondition.sync_line,
-    sensor_id: Optional[SensorId] = None,
-) -> MoveGroupStep:
-    tool_nodes = [
-        i
-        for i in movers
-        if i in [NodeId.pipette_left, NodeId.pipette_right, NodeId.gripper]
-    ]
-
     move_group = create_step(
         distance={ax: float64(abs(distance[ax])) for ax in movers},
         velocity={
@@ -176,23 +147,9 @@
         duration=float64(abs(distance[movers[0]] / speed[movers[0]])),
         present_nodes=movers,
         stop_condition=stop_condition,
-        sensor_type_pass=SensorType.capacitive,
+        sensor_type_pass=sensor_type,
         sensor_id_pass=sensor_id,
     )
-    tool_move = create_step(
-        distance={},
-        velocity={},
-        acceleration={},
-        # use any node present to calculate duration of the move, assuming the durations
-        #   will be the same
-        duration=float64(abs(distance[movers[0]] / speed[movers[0]])),
-        present_nodes=tool_nodes,
-        stop_condition=MoveStopCondition.sensor_report,
-        sensor_type_pass=SensorType.capacitive,
-        sensor_id_pass=sensor_id,
-    )
-    for node in tool_nodes:
-        move_group[node] = tool_move[node]
     return move_group
 
 
@@ -432,12 +389,13 @@
         auto_zero_sensor,
     )
 
-    sensor_group = _build_pass_step_pressure(
+    sensor_group = _build_pass_step(
         movers=[head_node, tool],
         distance={head_node: max_z_distance, tool: max_z_distance},
         speed={head_node: mount_speed, tool: plunger_speed},
+        sensor_type=SensorType.pressure,
+        sensor_id=sensor_id,
         stop_condition=MoveStopCondition.sync_line,
-        sensor_id=sensor_id,
     )
     if sync_buffer_output:
         sensor_group = _fix_pass_step_for_buffer(
@@ -445,8 +403,9 @@
             movers=[head_node, tool],
             distance={head_node: max_z_distance, tool: max_z_distance},
             speed={head_node: mount_speed, tool: plunger_speed},
+            sensor_type=SensorType.pressure,
+            sensor_id=sensor_id,
             stop_condition=MoveStopCondition.sync_line,
-            sensor_to_use=sensor_id,
         )
 
     sensor_runner = MoveGroupRunner(move_groups=[[sensor_group]])
@@ -511,7 +470,8 @@
     tool: InstrumentProbeTarget,
     mover: NodeId,
     distance: float,
-    speed: float,
+    plunger_speed: float, # ok to add second speed arg?
+    mount_speed: float,
     sensor_id: SensorId = SensorId.S0,
     relative_threshold_pf: float = 1.0,
     csv_output: bool = False,
@@ -536,16 +496,27 @@
         relative_threshold_pf,
         sensor_driver,
     )
-
-    pass_group = _build_pass_step_capacitive(
-        [mover, tool],
-        {mover: distance, tool: distance},
-        {mover: speed, tool: speed},
-        MoveStopCondition.sync_line,
+    
+    sensor_group = _build_pass_step(
+        movers=[mover, tool],
+        distance={mover: distance, tool: distance},
+        speed={mover: mount_speed, tool: plunger_speed},
+        sensor_type=SensorType.capacitive,
         sensor_id=sensor_id,
-    )
-
-    runner = MoveGroupRunner(move_groups=[[pass_group]])
+        stop_condition=MoveStopCondition.sync_line,
+    )
+    if sync_buffer_output:
+        sensor_group = _fix_pass_step_for_buffer(
+            sensor_group,
+            movers=[mover, tool],
+            distance={mover: distance, tool: distance},
+            speed={mover: mount_speed, tool: plunger_speed},
+            sensor_type=SensorType.capacitive,
+            sensor_id=sensor_id,
+            stop_condition=MoveStopCondition.sync_line,
+        )
+
+    runner = MoveGroupRunner(move_groups=[[sensor_group]])
     if csv_output:
         positions = await run_stream_output_to_csv(
             messenger,
