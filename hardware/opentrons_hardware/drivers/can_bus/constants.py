--- conflicted
+++ resolved
@@ -53,17 +53,12 @@
     get_move_group_response = 0x17
     execute_move_group_request = 0x18
     clear_all_move_groups_request = 0x19
-<<<<<<< HEAD
-    move_group_completed = 0x1A
     move_completed = 0x13
 
     set_motion_constraints = 0x1001
     get_motion_constraints_request = 0x1002
     get_motion_constraints_response = 0x1003
-=======
-    move_completed = 0x13
 
     write_motor_driver_register_request = 0x30
     read_motor_driver_register_request = 0x31
-    read_motor_driver_register_response = 0x32
->>>>>>> d1d7c48e
+    read_motor_driver_register_response = 0x32