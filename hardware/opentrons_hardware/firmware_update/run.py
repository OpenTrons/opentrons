--- conflicted
+++ resolved
@@ -1,14 +1,10 @@
 """Complete FW updater."""
 import logging
 import asyncio
-<<<<<<< HEAD
 import os
 from pathlib import Path
-from typing import Optional, Dict, Union
-=======
-from typing import Optional, TextIO, Dict, Tuple, AsyncIterator
+from typing import Optional, Dict, Tuple, Union, AsyncIterator
 from .types import FirmwareUpdateStatus, StatusElement
->>>>>>> 0d2b0ade
 
 from opentrons_hardware.drivers.can_bus import CanMessenger
 from opentrons_hardware.firmware_bindings import NodeId
@@ -26,78 +22,6 @@
 
 logger = logging.getLogger(__name__)
 
-UpdateDict = Dict[NodeId, TextIO]
-
-<<<<<<< HEAD
-async def run_update(
-    messenger: CanMessenger,
-    node_id: NodeId,
-    filepath: Union[Path, str],
-    retry_count: int,
-    timeout_seconds: float,
-    erase: Optional[bool] = True,
-) -> None:
-    """Perform a firmware update on a node target.
-
-    Args:
-        messenger: The can messenger to use.
-        node_id: The node being updated.
-        filepath: File containing firmware.
-        retry_count: Number of times to retry.
-        timeout_seconds: How much to wait for responses.
-        update: Update info
-        erase: Whether to erase flash before updating.
-
-    Returns:
-        None
-    """
-    if not os.path.exists(filepath):
-        logger.error(f"Subsystem update file not found {filepath}")
-        raise FileNotFoundError
-
-    with open(filepath) as f:
-        hex_processor = HexRecordProcessor.from_file(f)
-
-        initiator = FirmwareUpdateInitiator(messenger)
-        downloader = FirmwareUpdateDownloader(messenger)
-
-        target = Target(system_node=node_id)
-
-        logger.info(f"Initiating FW Update on device: {target}.")
-
-        try:
-            await initiator.run(
-                target=target,
-                retry_count=retry_count,
-                ready_wait_time_sec=timeout_seconds,
-            )
-        except BootloaderNotReady as e:
-            logger.error(f"Firmware Update failed for {target} {e}.")
-            return
-
-        if erase:
-            eraser = FirmwareUpdateEraser(messenger)
-            logger.info(f"Erasing existing FW Update on {target}.")
-            await eraser.run(
-                node_id=target.bootloader_node,
-                timeout_sec=timeout_seconds,
-            )
-        else:
-            logger.info("Skipping erase step.")
-
-        logger.info(f"Downloading FW to {target.bootloader_node}.")
-        await downloader.run(
-            node_id=target.bootloader_node,
-            hex_processor=hex_processor,
-            ack_wait_seconds=timeout_seconds,
-        )
-
-        logger.info(f"Restarting FW on {target.system_node}.")
-        await messenger.send(
-            node_id=target.bootloader_node,
-            message=FirmwareUpdateStartApp(),
-        )
-=======
 
 class RunUpdate:
     """Class for updating robot microcontroller firmware."""
@@ -105,7 +29,7 @@
     def __init__(
         self,
         messenger: CanMessenger,
-        update_details: UpdateDict,
+        update_details:  Dict[NodeId, str],
         retry_count: int,
         timeout_seconds: float,
         erase: Optional[bool] = True,
@@ -139,102 +63,81 @@
         self,
         messenger: CanMessenger,
         node_id: NodeId,
-        hex_file: TextIO,
+        filepath: Union[Path, str],
         retry_count: int,
         timeout_seconds: float,
         erase: Optional[bool] = True,
     ) -> None:
         """Perform a firmware update on a node target."""
-        hex_processor = HexRecordProcessor.from_file(hex_file)
+        if not os.path.exists(filepath):
+            logger.error(f"Subsystem update file not found {filepath}")
+            raise FileNotFoundError
 
-        initiator = FirmwareUpdateInitiator(messenger)
-        downloader = FirmwareUpdateDownloader(messenger)
+        with open(filepath) as f:
+            hex_processor = HexRecordProcessor.from_file(filepath)
 
-        target = Target(system_node=node_id)
->>>>>>> 0d2b0ade
+            initiator = FirmwareUpdateInitiator(messenger)
+            downloader = FirmwareUpdateDownloader(messenger)
 
-        logger.info(f"Initiating FW Update on {target}.")
-        await self._status_queue.put((node_id, (FirmwareUpdateStatus.updating, 0)))
+            target = Target(system_node=node_id)
 
-<<<<<<< HEAD
-async def run_updates(
-    messenger: CanMessenger,
-    update_details: Dict[NodeId, str],
-    retry_count: int,
-    timeout_seconds: float,
-    erase: Optional[bool] = True,
-) -> None:
-    """Perform a firmware update on multiple node targets.
+            logger.info(f"Initiating FW Update on {target}.")
+            await self._status_queue.put((node_id, (FirmwareUpdateStatus.updating, 0)))
 
-    Args:
-        messenger: The can messenger to use.
-        update_details: Dict of nodes to be updated and their firmware files.
-        retry_count: Number of times to retry.
-        timeout_seconds: How much to wait for responses.
-        erase: Whether to erase flash before updating.
-
-    Returns:
-        None
-    """
-    tasks = [
-        run_update(
-            messenger=messenger,
-            node_id=node_id,
-            filepath=filepath,
-=======
-        await initiator.run(
-            target=target,
->>>>>>> 0d2b0ade
-            retry_count=retry_count,
-            ready_wait_time_sec=timeout_seconds,
-        )
-        download_start_progress = 0.1
-        await self._status_queue.put(
-            (node_id, (FirmwareUpdateStatus.updating, download_start_progress))
-        )
-<<<<<<< HEAD
-        for node_id, filepath in update_details.items()
-    ]
-=======
->>>>>>> 0d2b0ade
-
-        if erase:
-            eraser = FirmwareUpdateEraser(messenger)
-            logger.info(f"Erasing existing FW Update on {target}.")
-            await eraser.run(
-                node_id=target.bootloader_node,
-                timeout_sec=timeout_seconds,
+            await initiator.run(
+                target=target,
+                retry_count=retry_count,
+                ready_wait_time_sec=timeout_seconds,
             )
-            download_start_progress = 0.2
+            download_start_progress = 0.1
             await self._status_queue.put(
                 (node_id, (FirmwareUpdateStatus.updating, download_start_progress))
             )
-        else:
-            logger.info("Skipping erase step.")
 
-        logger.info(f"Downloading FW to {target.bootloader_node}.")
-        async for download_progress in downloader.run(
-            node_id=target.bootloader_node,
-            hex_processor=hex_processor,
-            ack_wait_seconds=timeout_seconds,
-        ):
-            await self._status_queue.put(
-                (
-                    node_id,
+            if erase:
+                eraser = FirmwareUpdateEraser(messenger)
+                logger.info(f"Erasing existing FW Update on {target}.")
+                
+                try:
+                    await eraser.run(
+                        node_id=target.bootloader_node,
+                        timeout_sec=timeout_seconds,
+                    )
+                    download_start_progress = 0.2
+                    await self._status_queue.put(
+                        (node_id, (FirmwareUpdateStatus.updating, download_start_progress))
+                    )
+                except BootloaderNotReady as e:
+                    logger.error(f"Firmware Update failed for {target} {e}.")
+                    await self._status_queue.put(
+                        (node_id, (FirmwareUpdateStatus.updating, download_start_progress)))
+                    return
+            else:
+                logger.info("Skipping erase step.")
+
+            logger.info(f"Downloading FW to {target.bootloader_node}.")
+            async for download_progress in downloader.run(
+                node_id=target.bootloader_node,
+                hex_processor=hex_processor,
+                ack_wait_seconds=timeout_seconds,
+            ):
+                await self._status_queue.put(
                     (
-                        FirmwareUpdateStatus.updating,
-                        download_start_progress
-                        + (0.9 - download_start_progress) * download_progress,
-                    ),
+                        node_id,
+                        (
+                            FirmwareUpdateStatus.updating,
+                            download_start_progress
+                            + (0.9 - download_start_progress) * download_progress,
+                        ),
+                    )
                 )
+
+            logger.info(f"Restarting FW on {target.system_node}.")
+            await messenger.send(
+                node_id=target.bootloader_node,
+                message=FirmwareUpdateStartApp(),
             )
-
-        logger.info(f"Restarting FW on {target.system_node}.")
-        await messenger.send(
-            node_id=target.bootloader_node,
-            message=FirmwareUpdateStartApp(),
-        )
-        await self._status_queue.put((node_id, (FirmwareUpdateStatus.done, 1)))
+            await self._status_queue.put((node_id, (FirmwareUpdateStatus.done, 1)))
 
     async def run_updates(
         self,
