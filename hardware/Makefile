--- conflicted
+++ resolved
@@ -2,7 +2,6 @@
 
 include ../scripts/push.mk
 include ../scripts/python.mk
-
 
 ot_project := $(OPENTRONS_PROJECT)
 project_rs_default = $(if $(ot_project),$(ot_project),robot-stack)
@@ -55,16 +54,7 @@
 
 .PHONY: setup
 setup:
-<<<<<<< HEAD
 	@echo This target is deprecated; run make -C environments setup instead
-=======
-	$(pipenv) sync $(pipenv_opts)
-	$(pipenv) run pip freeze
-
-.PHONY: teardown
-teardown:
-	-$(pipenv) --rm
->>>>>>> 2432eeed
 
 .PHONY: clean
 clean:
