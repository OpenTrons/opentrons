--- conflicted
+++ resolved
@@ -1,9 +1,5 @@
 """Pytest shared fixtures."""
-<<<<<<< HEAD
-from typing import List, Tuple
-=======
 from typing import List, Tuple, Optional
->>>>>>> ea1febca
 from typing_extensions import Protocol
 
 import pytest
