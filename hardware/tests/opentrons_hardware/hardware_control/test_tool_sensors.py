--- conflicted
+++ resolved
@@ -68,19 +68,6 @@
 
         mock_threshold.side_effect = echo_value
         yield mock_threshold
-
-@pytest.fixture
-def mock_bind_output() -> Iterator[AsyncMock]:
-    """Mock SensorDriver.bind_output."""
-    with patch.object(
-        SensorDriver,
-        "bind_output",
-        AsyncMock(
-            spec=SensorDriver.bind_output,
-            wraps=SensorDriver.bind_output,
-        ),
-    ) as mock_bind:
-        yield mock_bind
 
 
 @pytest.fixture
@@ -178,11 +165,6 @@
         max_z_distance=40,
         mount_speed=10,
         plunger_speed=8,
-<<<<<<< HEAD
-        starting_mount_height=120,
-        prep_move_speed=40,
-=======
->>>>>>> 429b0f66
         threshold_pascals=threshold_pascals,
         log_pressure=False,
         sensor_id=SensorId.S0,
@@ -193,27 +175,6 @@
         data=SensorDataType.build(threshold_pascals * 65536, sensor_info.sensor_type),
         mode=SensorThresholdMode.absolute,
     )
-<<<<<<< HEAD
-    mock_bind_output.assert_called_with(
-        mock_messenger, sensor_info, [SensorOutputBinding.sync]
-    )
-
-    # with patch.object("LogListener") as mock_listener:
-    #     position = await liquid_probe(
-    #         messenger=mock_messenger,
-    #         tool=target_node,
-    #         head_node=motor_node,
-    #         max_z_distance=40,
-    #         mount_speed=10,
-    #         plunger_speed=8,
-    #         starting_mount_height=120,
-    #         prep_move_speed=40,
-    #         threshold_pascals=threshold_pascals,
-    #         log_pressure=False,
-    #         sensor_id=SensorId.S0,
-    #     )
-
-=======
     mock_bind_output.assert_called_once()
     assert mock_bind_output.call_args_list[0][0][3] == [SensorOutputBinding.sync]
 
@@ -240,7 +201,6 @@
             SensorOutputBinding.sync,
             SensorOutputBinding.report,
         ]
->>>>>>> 429b0f66
 
 
 @pytest.mark.parametrize(
