"""Tests for run module."""
from typing import Iterator

import mock
import pytest
from mock import AsyncMock, MagicMock

from opentrons_hardware.firmware_bindings import NodeId
from opentrons_hardware.firmware_bindings.messages.message_definitions import (
    FirmwareUpdateStartApp,
)
from opentrons_hardware.firmware_update import (
    FirmwareUpdateInitiator,
    FirmwareUpdateDownloader,
    FirmwareUpdateEraser,
    HexRecordProcessor,
    RunUpdate,
)
from opentrons_hardware.firmware_update.target import Target


@pytest.fixture
def mock_initiator_run() -> Iterator[AsyncMock]:
    """Mock run function."""
    with mock.patch.object(FirmwareUpdateInitiator, "run") as p:
        yield p


@pytest.fixture
def mock_downloader_run() -> Iterator[AsyncMock]:
    """Mock run function."""
    with mock.patch.object(FirmwareUpdateDownloader, "run") as p:
        yield p


@pytest.fixture
def mock_eraser_run() -> Iterator[AsyncMock]:
    """Mock run function."""
    with mock.patch.object(FirmwareUpdateEraser, "run") as p:
        yield p


@pytest.fixture
def mock_hex_record_builder() -> Iterator[MagicMock]:
    """Mock builder function."""
    with mock.patch.object(HexRecordProcessor, "from_file") as p:
        yield p


@pytest.fixture
def mock_path_exists() -> Iterator[MagicMock]:
    """Mock path exists function."""
    with mock.patch("os.path.exists") as p:
        yield p


@pytest.mark.parametrize(argnames=["should_erase"], argvalues=[[True], [False]])
async def test_run_update(
    mock_initiator_run: AsyncMock,
    mock_downloader_run: AsyncMock,
    mock_eraser_run: AsyncMock,
    mock_hex_record_builder: MagicMock,
    should_erase: bool,
    mock_path_exists: MagicMock,
) -> None:
    """It should call all the functions."""
    mock_messenger = AsyncMock()

<<<<<<< HEAD
    filepath = MagicMock()
=======
    mock_hex_file = MagicMock()
    hex_file = cast(TextIO, mock_hex_file)
>>>>>>> 0d2b0ade
    mock_hex_record_processor = MagicMock()
    mock_hex_record_builder.return_value = mock_hex_record_processor

    target = Target(system_node=NodeId.head)
<<<<<<< HEAD

    with mock.patch("builtins.open"):
        await run_update(
            messenger=mock_messenger,
            node_id=target.system_node,
            filepath=filepath,
            retry_count=12,
            timeout_seconds=11,
            erase=should_erase,
        )

=======
    update_details = {
        target.system_node: hex_file,
    }
    updater = RunUpdate(
        messenger=mock_messenger,
        update_details=update_details,
        retry_count=12,
        timeout_seconds=11,
        erase=should_erase,
    )
    await updater._run_update(
        messenger=mock_messenger,
        node_id=target.system_node,
        hex_file=mock_hex_file,
        retry_count=12,
        timeout_seconds=11,
        erase=should_erase,
    )
>>>>>>> 0d2b0ade
    mock_initiator_run.assert_called_once_with(
        target=target, retry_count=12, ready_wait_time_sec=11
    )
    if should_erase:
        mock_eraser_run.assert_called_once_with(
            node_id=target.bootloader_node, timeout_sec=11
        )
    else:
        mock_eraser_run.assert_not_called()
    mock_downloader_run.assert_called_once_with(
        node_id=target.bootloader_node,
        hex_processor=mock_hex_record_processor,
        ack_wait_seconds=11,
    )
    mock_messenger.send.assert_called_once_with(
        node_id=target.bootloader_node, message=FirmwareUpdateStartApp()
    )


@pytest.mark.parametrize(argnames=["should_erase"], argvalues=[[True], [False]])
async def test_run_updates(
    mock_initiator_run: AsyncMock,
    mock_downloader_run: AsyncMock,
    mock_eraser_run: AsyncMock,
    mock_hex_record_builder: MagicMock,
    should_erase: bool,
) -> None:
    """It should call all the functions."""
    mock_messenger = AsyncMock()
    hex_file_1 = MagicMock()
    hex_file_2 = MagicMock()
    mock_hex_record_processor = MagicMock()
    mock_hex_record_builder.return_value = mock_hex_record_processor
    target_1 = Target(system_node=NodeId.gantry_x)
    target_2 = Target(system_node=NodeId.gantry_y)
    update_details = {
        target_1.system_node: hex_file_1,
        target_2.system_node: hex_file_2,
    }
<<<<<<< HEAD
    with mock.patch("os.path.exists"), mock.patch("builtins.open"):
        await run_updates(
            messenger=mock_messenger,
            update_details=update_details,  # type: ignore
            retry_count=12,
            timeout_seconds=11,
            erase=should_erase,
        )
=======
    updater = RunUpdate(
        messenger=mock_messenger,
        update_details=update_details,
        retry_count=12,
        timeout_seconds=11,
        erase=should_erase,
    )
    async for progress in updater.run_updates():
        pass
>>>>>>> 0d2b0ade

    mock_initiator_run.assert_has_calls(
        [
            mock.call(target=target_1, retry_count=12, ready_wait_time_sec=11),
            mock.call(target=target_2, retry_count=12, ready_wait_time_sec=11),
        ]
    )

    if should_erase:
        mock_eraser_run.assert_has_calls(
            [
                mock.call(node_id=target_1.bootloader_node, timeout_sec=11),
                mock.call(node_id=target_2.bootloader_node, timeout_sec=11),
            ]
        )
    else:
        mock_eraser_run.assert_not_called()

    mock_downloader_run.assert_has_calls(
        [
            mock.call(
                node_id=target_1.bootloader_node,
                hex_processor=mock_hex_record_processor,
                ack_wait_seconds=11,
            ),
            mock.call().__aiter__(),
            mock.call(
                node_id=target_2.bootloader_node,
                hex_processor=mock_hex_record_processor,
                ack_wait_seconds=11,
            ),
            mock.call().__aiter__(),
        ]
    )

    mock_messenger.send.assert_has_calls(
        [
            mock.call(
                node_id=target_1.bootloader_node, message=FirmwareUpdateStartApp()
            ),
            mock.call(
                node_id=target_2.bootloader_node, message=FirmwareUpdateStartApp()
            ),
        ]
    )<|MERGE_RESOLUTION|>--- conflicted
+++ resolved
@@ -66,31 +66,13 @@
     """It should call all the functions."""
     mock_messenger = AsyncMock()
 
-<<<<<<< HEAD
     filepath = MagicMock()
-=======
-    mock_hex_file = MagicMock()
-    hex_file = cast(TextIO, mock_hex_file)
->>>>>>> 0d2b0ade
     mock_hex_record_processor = MagicMock()
     mock_hex_record_builder.return_value = mock_hex_record_processor
 
     target = Target(system_node=NodeId.head)
-<<<<<<< HEAD
-
-    with mock.patch("builtins.open"):
-        await run_update(
-            messenger=mock_messenger,
-            node_id=target.system_node,
-            filepath=filepath,
-            retry_count=12,
-            timeout_seconds=11,
-            erase=should_erase,
-        )
-
-=======
     update_details = {
-        target.system_node: hex_file,
+        target.system_node: filepath,
     }
     updater = RunUpdate(
         messenger=mock_messenger,
@@ -99,15 +81,16 @@
         timeout_seconds=11,
         erase=should_erase,
     )
-    await updater._run_update(
-        messenger=mock_messenger,
-        node_id=target.system_node,
-        hex_file=mock_hex_file,
-        retry_count=12,
-        timeout_seconds=11,
-        erase=should_erase,
-    )
->>>>>>> 0d2b0ade
+    
+    with mock.patch("os.path.exists"), mock.patch("builtins.open"):
+        await updater._run_update(
+            messenger=mock_messenger,
+            node_id=target.system_node,
+            filepath=filepath,
+            retry_count=12,
+            timeout_seconds=11,
+            erase=should_erase,
+        )
     mock_initiator_run.assert_called_once_with(
         target=target, retry_count=12, ready_wait_time_sec=11
     )
@@ -147,26 +130,16 @@
         target_1.system_node: hex_file_1,
         target_2.system_node: hex_file_2,
     }
-<<<<<<< HEAD
     with mock.patch("os.path.exists"), mock.patch("builtins.open"):
-        await run_updates(
+        updater = RunUpdate(
             messenger=mock_messenger,
             update_details=update_details,  # type: ignore
             retry_count=12,
             timeout_seconds=11,
             erase=should_erase,
         )
-=======
-    updater = RunUpdate(
-        messenger=mock_messenger,
-        update_details=update_details,
-        retry_count=12,
-        timeout_seconds=11,
-        erase=should_erase,
-    )
     async for progress in updater.run_updates():
         pass
->>>>>>> 0d2b0ade
 
     mock_initiator_run.assert_has_calls(
         [
