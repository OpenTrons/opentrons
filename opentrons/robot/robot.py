--- conflicted
+++ resolved
@@ -829,14 +829,6 @@
     def diagnostics(self):
         # TODO: Store these versions in config
         return {
-<<<<<<< HEAD
-            'axis_homed': self._driver.axis_homed,
-            'switches': self._driver.get_endstop_switches()
-        }
-
-    def commands(self):
-        return [c.description for c in self._commands]
-=======
             'axis_homed': self.axis_homed,
             'switches': self._driver.get_endstop_switches(),
             'steps_per_mm': {
@@ -844,4 +836,6 @@
                 'y': self._driver.get_steps_per_mm('y')
             }
         }
->>>>>>> fd0d0313
+
+    def commands(self):
+        return [c.description for c in self._commands]