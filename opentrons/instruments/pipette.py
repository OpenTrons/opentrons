import copy
import itertools

from opentrons import containers
from opentrons.containers.calibrator import Calibrator
from opentrons.containers.placeable import Placeable, WellSeries
from opentrons.containers.placeable import humanize_location
from opentrons.instruments.instrument import Instrument
from opentrons.helpers import helpers


class Pipette(Instrument):

    """

    Through this class you can can:
        * Handle liquids with :meth:`aspirate`, :meth:`dispense`,
          :meth:`mix`, and :meth:`blow_out`
        * Handle tips with :meth:`pick_up_tip`, :meth:`drop_tip`,
          and :meth:`return_tip`
        * Calibrate this pipette's plunger positions
        * Calibrate the position of each :any:`Container` on deck

    Here are the typical steps of using the Pipette:
        * Instantiate a pipette with a maximum volume (uL)
        and an axis (`a` or `b`)
        * Design your protocol through the pipette's liquid-handling commands
        * Run on the :any:`Robot` using :any:`run` or :any:`simulate`

    Parameters
    ----------
    axis : str
        The axis of the pipette's actuator on the Opentrons robot ('a' or 'b')
    name : str
        Assigns the pipette a unique name for saving it's calibrations
    channels : int
        The number of channels on this pipette (Default: `1`)
    min_volume : int
        The smallest recommended uL volume for this pipette (Default: `0`)
    max_volume : int
        The largest uL volume for this pipette (Default: `min_volume` + 1)
    trash_container : Container
        Sets the default location :meth:`drop_tip()` will put tips
        (Default: `None`)
    tip_racks : list
        A list of Containers for this Pipette to track tips when calling
        :meth:`pick_up_tip` (Default: [])
    aspirate_speed : int
        The speed (in mm/minute) the plunger will move while aspirating
        (Default: 300)
    dispense_speed : int
        The speed (in mm/minute) the plunger will move while dispensing
        (Default: 500)

    Returns
    -------

    A new instance of :class:`Pipette`.

    Examples
    --------
    >>> from opentrons import instruments, containers
    >>> p1000 = instruments.Pipette(axis='a', max_volume=1000)
    >>> tip_rack_200ul = containers.load('tiprack-200ul', 'A1')
    >>> p200 = instruments.Pipette(
    ...     axis='b',
    ...     max_volume=200,
    ...     tip_racks=[tip_rack_200ul])
    """

    def __init__(
            self,
            axis,
            name=None,
            channels=1,
            min_volume=0,
            max_volume=None,
            trash_container=None,
            tip_racks=[],
            aspirate_speed=300,
            dispense_speed=500):

        self.axis = axis
        self.channels = channels

        if not name:
            name = self.__class__.__name__
        self.name = name

        self.trash_container = trash_container
        self.tip_racks = tip_racks
        self.starting_tip = None

        # default mm above tip to execute drop-tip
        # this gives room for the drop-tip mechanism to work
        self._drop_tip_offset = 15

        self.reset_tip_tracking()

        self.robot.add_instrument(self.axis, self)

        self.placeables = []
        self.previous_placeable = None
        self.current_volume = 0

        self.speeds = {
            'aspirate': aspirate_speed,
            'dispense': dispense_speed
        }

        self.min_volume = min_volume
        self.max_volume = max_volume or (min_volume + 1)

        self.positions = {
            'top': None,
            'bottom': None,
            'blow_out': None,
            'drop_tip': None
        }
        self.calibrated_positions = copy.deepcopy(self.positions)

        self.calibration_data = {}

        # Pipette properties to persist between sessions
        persisted_attributes = ['calibration_data', 'positions', 'max_volume']
        persisted_key = '{axis}:{name}'.format(
            axis=self.axis,
            name=self.name)

        self.init_calibrations(
            key=persisted_key,
            attributes=persisted_attributes)
        self.load_persisted_data()

        self.calibrator = Calibrator(self.robot._deck, self.calibration_data)

        # if the user passed an initialization value,
        # overwrite the loaded persisted data with it
        if isinstance(max_volume, (int, float, complex)) and max_volume > 0:
            self.max_volume = max_volume
            self.update_calibrations()

    def update_calibrator(self):
        self.calibrator = Calibrator(self.robot._deck, self.calibration_data)

    def reset(self):
        """
        Resets the state of this pipette, removing associated placeables,
        setting current volume to zero, and resetting tip tracking
        """
        self.placeables = []
        self.previous_placeable = None
        self.current_volume = 0
        self.reset_tip_tracking()

    def setup_simulate(self, **kwargs):
        """
        Overwrites :any:`Instrument` method, setting the plunger positions
        to simulation defaults
        """
        self.calibrated_positions = copy.deepcopy(self.positions)
        self.positions['top'] = 0
        self.positions['bottom'] = 10
        self.positions['blow_out'] = 12
        self.positions['drop_tip'] = 14

    def teardown_simulate(self):
        """
        Re-assigns any previously-calibrated plunger positions
        """
        self.positions = self.calibrated_positions

    def tip(self):
        """
        Returns the origin location of the currently held tip or None
        """
        return self.current_tip_home_well

    def has_tip_rack(self):
        """
        Returns True of this :any:`Pipette` was instantiated with tip_racks
        """
        return (self.tip_racks is not None and
                isinstance(self.tip_racks, list) and
                len(self.tip_racks) > 0)

    def reset_tip_tracking(self):
        """
        Resets the :any:`Pipette` tip tracking, "refilling" the tip racks
        """
        self.current_tip(None)
        self.tip_rack_iter = iter([])

        if self.has_tip_rack():
            iterables = self.tip_racks

            if self.channels > 1:
                iterables = [r for rack in self.tip_racks for r in rack.rows]
            else:
                iterables = [w for rack in self.tip_racks for w in rack]

            if self.starting_tip:
                iterables = iterables[iterables.index(self.starting_tip):]

            self.tip_rack_iter = itertools.chain(iterables)

    def current_tip(self, *args):
        if len(args) and (isinstance(args[0], Placeable) or args[0] is None):
            self.current_tip_home_well = args[0]
        return self.current_tip_home_well

    def start_at_tip(self, _tip):
        if isinstance(_tip, Placeable):
            self.starting_tip = _tip
            self.reset_tip_tracking()

    def get_next_tip(self):
        next_tip = None
        if self.has_tip_rack():
            try:
                next_tip = next(self.tip_rack_iter)
            except StopIteration as e:
                raise RuntimeWarning(
                    '{0} has run out of tips'.format(self.name))
        else:
            self.robot.add_warning(
                'pick_up_tip called with no reference to a tip')
        return next_tip

    def _associate_placeable(self, location):
        """
        Saves a reference to a placeable
        """
        if not location:
            return

        placeable, _ = containers.unpack_location(location)
        self.previous_placeable = placeable
        if not self.placeables or (placeable != self.placeables[-1]):
            self.placeables.append(placeable)

    # QUEUEABLE
    def move_to(self,
                location,
                strategy='arc',
                enqueue=True):
        """
        Move this :any:`Pipette` to a :any:`Placeable` on the :any:`Deck`

        Notes
        -----
        Until obstacle-avoidance algorithms are in place,
        :any:`Robot` and :any:`Pipette` :meth:`move_to` use either an
        "arc" or "direct"

        Parameters
        ----------
        location : :any:`Placeable` or tuple(:any:`Placeable`, :any:`Vector`)
            The destination to arrive at

        strategy : "arc" or "direct"
            "arc" strategies (default) will pick the head up on Z axis, then
            over to the XY destination, then finally down to the Z destination.
            "direct" strategies will simply move in a straight line from
            the current position

        enqueue : bool
            If set to `True` (default), the method will be appended
            to the robots list of commands for executing during
            :any:`run` or :any:`simulate`. If set to `False`, the
            method will skip the command queue and execute immediately

        Returns
        -------

        This instance of :class:`Pipette`.
        """
        if not location:
            return self

        self.robot.move_to(
            location,
            instrument=self,
            strategy=strategy,
            enqueue=enqueue)

        return self

    # QUEUEABLE
    def aspirate(self,
                 volume=None,
                 location=None,
                 rate=1.0,
                 enqueue=True):
        """
        Aspirate a volume of liquid (in microliters/uL) using this pipette

        Notes
        -----
        If no `location` is passed, the pipette will aspirate
        from it's current position. If no `volume` is passed,
        `aspirate` will default to it's `max_volume`

        Parameters
        ----------
        volume : int or float
            The number of microliters to aspirate (Default: self.max_volume)

        location : :any:`Placeable` or tuple(:any:`Placeable`, :any:`Vector`)
            The :any:`Placeable` (:any:`Well`) to perform the aspirate.
            Can also be a tuple with first item :any:`Placeable`,
            second item relative :any:`Vector`

        rate : float
            Set plunger speed for this aspirate, where
            speed = rate * aspirate_speed (see :meth:`set_speed`)

        enqueue : bool
            If set to `True` (default), the method will be appended
            to the robots list of commands for executing during
            :any:`run` or :any:`simulate`. If set to `False`, the
            method will skip the command queue and execute immediately

        Returns
        -------

        This instance of :class:`Pipette`.

        Examples
        --------
        ..
        >>> p200 = instruments.Pipette(axis='a', max_volume=200)

        >>> # aspirate 50uL from a Well
        >>> p200.aspirate(50, plate[0]) # doctest: +ELLIPSIS
        <opentrons.instruments.pipette.Pipette object at ...>

        >>> # aspirate 50uL from the center of a well
        >>> relative_vector = plate[1].center()
        >>> p200.aspirate(50, (plate[1], relative_vector)) # doctest: +ELLIPSIS
        <opentrons.instruments.pipette.Pipette object at ...>

        >>> # aspirate 20uL in place, twice as fast
        >>> p200.aspirate(20, rate=2.0) # doctest: +ELLIPSIS
        <opentrons.instruments.pipette.Pipette object at ...>

        >>> # aspirate the pipette's remaining volume (80uL) from a Well
        >>> p200.aspirate(plate[2]) # doctest: +ELLIPSIS
        <opentrons.instruments.pipette.Pipette object at ...>
        """

        # set True if volume before this aspirate was 0uL
        plunger_empty = False

        def _setup():
            nonlocal volume
            nonlocal location
            nonlocal rate
            nonlocal plunger_empty
            if not isinstance(volume, (int, float, complex)):
                if volume and not location:
                    location = volume
                volume = self.max_volume - self.current_volume

            if self.current_volume + volume > self.max_volume:
                raise RuntimeWarning(
                    'Pipette ({0}) cannot hold volume {1}'
                    .format(
                        self.max_volume,
                        self.current_volume + volume)
                )

            if self.current_volume == 0:
                plunger_empty = True
            self.current_volume += volume

            self._associate_placeable(location)

        def _do():
            nonlocal volume
            nonlocal location
            nonlocal rate
            nonlocal plunger_empty
            distance = self._plunge_distance(self.current_volume)
            bottom = self._get_plunger_position('bottom')
            destination = bottom - distance

            speed = self.speeds['aspirate'] * rate

            self._position_for_aspirate(location, plunger_empty)

            self.motor.speed(speed)
            self.motor.move(destination)

        # if volume is specified as 0uL, then do nothing
        if volume is 0:
            return self

        _description = "Aspirating {0}uL at {1}".format(
            volume,
            (humanize_location(location) if location else '<In Place>')
        )
        self.create_command(
            do=_do,
            setup=_setup,
            description=_description,
            enqueue=enqueue)

        return self

    # QUEUEABLE
    def dispense(self,
                 volume=None,
                 location=None,
                 rate=1.0,
                 enqueue=True):
        """
        Dispense a volume of liquid (in microliters/uL) using this pipette

        Notes
        -----
        If no `location` is passed, the pipette will dispense
        from it's current position. If no `volume` is passed,
        `dispense` will default to it's `current_volume`

        Parameters
        ----------
        volume : int or float
            The number of microliters to dispense
            (Default: self.current_volume)
        location : :any:`Placeable` or tuple(:any:`Placeable`, :any:`Vector`)
            The :any:`Placeable` (:any:`Well`) to perform the dispense.
            Can also be a tuple with first item :any:`Placeable`,
            second item relative :any:`Vector`
        rate : float
            Set plunger speed for this dispense, where
            speed = rate * dispense_speed (see :meth:`set_speed`)

        enqueue : bool
            If set to `True` (default), the method will be appended
            to the robots list of commands for executing during
            :any:`run` or :any:`simulate`. If set to `False`, the
            method will skip the command queue and execute immediately

        Returns
        -------

        This instance of :class:`Pipette`.

        Examples
        --------
        ..
        >>> p200 = instruments.Pipette(axis='a', max_volume=200)
        >>> # fill the pipette with liquid (200uL)
        >>> p200.aspirate(plate[0]) # doctest: +ELLIPSIS
        <opentrons.instruments.pipette.Pipette object at ...>

        >>> # dispense 50uL to a Well
        >>> p200.dispense(50, plate[0]) # doctest: +ELLIPSIS
        <opentrons.instruments.pipette.Pipette object at ...>

        >>> # dispense 50uL to the center of a well
        >>> relative_vector = plate[1].center()
        >>> p200.dispense(50, (plate[1], relative_vector)) # doctest: +ELLIPSIS
        <opentrons.instruments.pipette.Pipette object at ...>

        >>> # dispense 20uL in place, at half the speed
        >>> p200.dispense(20, rate=0.5) # doctest: +ELLIPSIS
        <opentrons.instruments.pipette.Pipette object at ...>

        >>> # dispense the pipette's remaining volume (80uL) to a Well
        >>> p200.dispense(plate[2]) # doctest: +ELLIPSIS
        <opentrons.instruments.pipette.Pipette object at ...>
        """
        def _setup():
            nonlocal location
            nonlocal volume
            nonlocal rate

            if not isinstance(volume, (int, float, complex)):
                if volume and not location:
                    location = volume
                volume = self.current_volume

            if volume is None or (self.current_volume - volume < 0):
                volume = self.current_volume

            if isinstance(location, Placeable):
                location = location.bottom(1)

            self.current_volume -= volume

            self._associate_placeable(location)

        def _do():
            nonlocal location
            nonlocal volume
            nonlocal rate

            self.move_to(location, strategy='arc', enqueue=False)

            distance = self._plunge_distance(self.current_volume)
            bottom = self._get_plunger_position('bottom')
            destination = bottom - distance

            speed = self.speeds['dispense'] * rate

            self.motor.speed(speed)
            self.motor.move(destination)

        # if volume is specified as 0uL, then do nothing
        if volume is 0:
            return self

        _description = "Dispensing {0}uL at {1}".format(
            volume,
            (humanize_location(location) if location else '<In Place>')
        )
        self.create_command(
            do=_do,
            setup=_setup,
            description=_description,
            enqueue=enqueue)
        return self

    def _position_for_aspirate(self, location=None, plunger_empty=False):
        """
        Position this :any:`Pipette` for an aspiration,
        given it's current state
        """

        # first go to the destination
        if location:
            placeable, _ = containers.unpack_location(location)
            self.move_to(placeable.top(), strategy='arc', enqueue=False)

        # setup the plunger above the liquid
        if plunger_empty:
            self.motor.move(self._get_plunger_position('bottom'))

        # then go inside the location
        if location:
            if isinstance(location, Placeable):
                location = location.bottom(1)
            self.move_to(location, strategy='direct', enqueue=False)

    # QUEUEABLE
    def mix(self,
            repetitions=1,
            volume=None,
            location=None,
            rate=1.0,
            enqueue=True):
        """
        Mix a volume of liquid (in microliters/uL) using this pipette

        Notes
        -----
        If no `location` is passed, the pipette will mix
        from it's current position. If no `volume` is passed,
        `mix` will default to it's `max_volume`

        Parameters
        ----------
        repetitions: int
            How many times the pipette should mix (Default: 1)

        volume : int or float
            The number of microliters to mix (Default: self.max_volume)

        location : :any:`Placeable` or tuple(:any:`Placeable`, :any:`Vector`)
            The :any:`Placeable` (:any:`Well`) to perform the mix.
            Can also be a tuple with first item :any:`Placeable`,
            second item relative :any:`Vector`

        rate : float
            Set plunger speed for this mix, where
            speed = rate * (aspirate_speed or dispense_speed)
            (see :meth:`set_speed`)

        enqueue : bool
            If set to `True` (default), the method will be appended
            to the robots list of commands for executing during
            :any:`run` or :any:`simulate`. If set to `False`, the
            method will skip the command queue and execute immediately

        Returns
        -------

        This instance of :class:`Pipette`.

        Examples
        --------
        ..
        >>> p200 = instruments.Pipette(axis='a', max_volume=200)

        >>> # mix 50uL in a Well, three times
        >>> p200.mix(3, 50, plate[0]) # doctest: +ELLIPSIS
        <opentrons.instruments.pipette.Pipette object at ...>

        >>> # mix 3x with the pipette's max volume, from current position
        >>> p200.mix(3) # doctest: +ELLIPSIS
        <opentrons.instruments.pipette.Pipette object at ...>
        """

        def _setup():
            nonlocal volume
            nonlocal location
            nonlocal repetitions

            if volume is None:
                volume = self.max_volume

            self._associate_placeable(location)

        def _do():
            # plunger movements are handled w/ aspirate/dispense
            # using Command for printing description
            pass

        _description = "Mixing {0} times with a volume of {1}ul".format(
            repetitions, self.max_volume if volume is None else volume
        )
        self.create_command(
            do=_do,
            setup=_setup,
            description=_description,
            enqueue=enqueue)

        if not location and self.previous_placeable:
            location = self.previous_placeable
        self.aspirate(location=location,
                      volume=volume,
                      rate=rate,
                      enqueue=enqueue)
        for i in range(repetitions - 1):
            self.dispense(volume, rate=rate, enqueue=enqueue)
            self.aspirate(volume, rate=rate, enqueue=enqueue)
        self.dispense(volume, rate=rate, enqueue=enqueue)

        return self

    # QUEUEABLE
    def blow_out(self, location=None, enqueue=True):
        """
        Force any remaining liquid to dispense, by moving
        this pipette's plunger to the calibrated `blow_out` position

        Notes
        -----
        If no `location` is passed, the pipette will blow_out
        from it's current position.

        Parameters
        ----------
        location : :any:`Placeable` or tuple(:any:`Placeable`, :any:`Vector`)
            The :any:`Placeable` (:any:`Well`) to perform the blow_out.
            Can also be a tuple with first item :any:`Placeable`,
            second item relative :any:`Vector`

        enqueue : bool
            If set to `True` (default), the method will be appended
            to the robots list of commands for executing during
            :any:`run` or :any:`simulate`. If set to `False`, the
            method will skip the command queue and execute immediately

        Returns
        -------

        This instance of :class:`Pipette`.

        Examples
        --------
        ..
        >>> p200 = instruments.Pipette(axis='a', max_volume=200)
        >>> p200.aspirate(50).dispense().blow_out() # doctest: +ELLIPSIS
        <opentrons.instruments.pipette.Pipette object at ...>
        """
        def _setup():
            nonlocal location
            self.current_volume = 0
            self._associate_placeable(location)

        def _do():
            nonlocal location
            self.move_to(location, strategy='arc', enqueue=False)
            self.motor.move(self._get_plunger_position('blow_out'))

        _description = "Blow_out at {}".format(
            humanize_location(location) if location else '<In Place>'
        )
        self.create_command(
            do=_do,
            setup=_setup,
            description=_description,
            enqueue=enqueue)
        return self

    # QUEUEABLE
    def touch_tip(self, location=None, enqueue=True):
        """
        Touch the :any:`Pipette` tip to the sides of a well,
        with the intent of removing left-over droplets

        Notes
        -----
        If no `location` is passed, the pipette will touch_tip
        from it's current position.

        Parameters
        ----------
        location : :any:`Placeable` or tuple(:any:`Placeable`, :any:`Vector`)
            The :any:`Placeable` (:any:`Well`) to perform the touch_tip.
            Can also be a tuple with first item :any:`Placeable`,
            second item relative :any:`Vector`

        enqueue : bool
            If set to `True` (default), the method will be appended
            to the robots list of commands for executing during
            :any:`run` or :any:`simulate`. If set to `False`, the
            method will skip the command queue and execute immediately

        Returns
        -------

        This instance of :class:`Pipette`.

        Examples
        --------
        ..
        >>> p200 = instruments.Pipette(axis='a', max_volume=200)
        >>> p200.aspirate(50, plate[0]) # doctest: +ELLIPSIS
        <opentrons.instruments.pipette.Pipette object at ...>
        >>> p200.dispense(plate[1]).touch_tip() # doctest: +ELLIPSIS
        <opentrons.instruments.pipette.Pipette object at ...>
        """
        height_offset = 0

        def _setup():
            nonlocal location, height_offset
            if isinstance(location, (int, float, complex)):
                height_offset = location
                location = self.previous_placeable
            self._associate_placeable(location)

        def _do():
            nonlocal location

            # if no location specified, use the previously
            # associated placeable to get Well dimensions
            if location:
                self.move_to(location, strategy='arc', enqueue=False)
            else:
                location = self.previous_placeable

            v_offset = (0, 0, height_offset)

            self.move_to(
                (
                    location,
                    location.from_center(x=1, y=0, z=1) + v_offset
                ),
                strategy='direct',
                enqueue=False)
            self.move_to(
                (
                    location,
                    location.from_center(x=-1, y=0, z=1) + v_offset
                ),
                strategy='direct',
                enqueue=False)
            self.move_to(
                (
                    location,
                    location.from_center(x=0, y=1, z=1) + v_offset
                ),
                strategy='direct',
                enqueue=False)
            self.move_to(
                (
                    location,
                    location.from_center(x=0, y=-1, z=1) + v_offset
                ),
                strategy='direct',
                enqueue=False)

        _description = 'Touching tip'
        self.create_command(
            do=_do,
            setup=_setup,
            description=_description,
            enqueue=enqueue)

        return self

    # QUEUEABLE
    def air_gap(self, volume=None, height=None, enqueue=True):
        """
        Pull air into the :any:`Pipette` current tip

        Notes
        -----
        If no `location` is passed, the pipette will touch_tip
        from it's current position.

        Parameters
        ----------
        volume : number
            The amount in uL to aspirate air into the tube.
            (Default will use all remaining volume in tip)

        height : number
            The number of millimiters to move above the current Placeable
            to perform and air-gap aspirate
            (Default will be 10mm above current Placeable)

        Returns
        -------

        This instance of :class:`Pipette`.

        Examples
        --------
        ..
        >>> p200 = instruments.Pipette(axis='a', max_volume=200)
        >>> p200.aspirate(50, plate[0]) # doctest: +ELLIPSIS
        <opentrons.instruments.pipette.Pipette object at ...>
        >>> p200.air_gap(50) # doctest: +ELLIPSIS
        <opentrons.instruments.pipette.Pipette object at ...>
        """

        def _setup():
            pass

        def _do():
            pass

        # if volumes is specified as 0uL, do nothing
        if volume is 0:
            return self

        _description = 'Air gap'
        self.create_command(
            do=_do,
            setup=_setup,
            description=_description,
            enqueue=enqueue)

        if height is None:
            height = 20

        location = self.previous_placeable.top(height)
        # "move_to" separate from aspirate command
        # so "_position_for_aspirate" isn't executed
        self.move_to(location, enqueue=enqueue)
        self.aspirate(volume, enqueue=enqueue)

        return self

    # QUEUEABLE
    def return_tip(self, enqueue=True):
        """
        Drop the pipette's current tip to it's originating tip rack

        Notes
        -----
        This method requires one or more tip-rack :any:`Container`
        to be in this Pipette's `tip_racks` list (see :any:`Pipette`)

        Parameters
        ----------
        enqueue : bool
            If set to `True` (default), the method will be appended
            to the robots list of commands for executing during
            :any:`run` or :any:`simulate`. If set to `False`, the
            method will skip the command queue and execute immediately

        Returns
        -------

        This instance of :class:`Pipette`.

        Examples
        --------
        ..
        >>> robot.reset() # doctest: +ELLIPSIS
        <opentrons.robot.robot.Robot object at ...>
        >>> tiprack = containers.load('tiprack-200ul', 'A1')
        >>> p200 = instruments.Pipette(axis='a', tip_racks=[tiprack])
        >>> p200.pick_up_tip() # doctest: +ELLIPSIS
        <opentrons.instruments.pipette.Pipette object at ...>
        >>> p200.aspirate(50, plate[0]) # doctest: +ELLIPSIS
        <opentrons.instruments.pipette.Pipette object at ...>
        >>> p200.dispense(plate[1]) # doctest: +ELLIPSIS
        <opentrons.instruments.pipette.Pipette object at ...>
        >>> p200.return_tip() # doctest: +ELLIPSIS
        <opentrons.instruments.pipette.Pipette object at ...>
        """

        def _setup():
            pass

        def _do():
            pass

        _description = "Returning tip"
        self.create_command(
            do=_do,
            setup=_setup,
            description=_description,
            enqueue=enqueue)

        if not self.current_tip():
            self.robot.add_warning(
                'Pipette has no tip to return, dropping in place')

        self.drop_tip(self.current_tip(), enqueue=enqueue)

        return self

    # QUEUEABLE
    def pick_up_tip(self, location=None, enqueue=True):
        """
        Pick up a tip for the Pipette to run liquid-handling commands with

        Notes
        -----
        A tip can be manually set by passing a `location`. If no location
        is passed, the Pipette will pick up the next available tip in
        it's `tip_racks` list (see :any:`Pipette`)

        Parameters
        ----------
        location : :any:`Placeable` or tuple(:any:`Placeable`, :any:`Vector`)
            The :any:`Placeable` (:any:`Well`) to perform the pick_up_tip.
            Can also be a tuple with first item :any:`Placeable`,
            second item relative :any:`Vector`

        enqueue : bool
            If set to `True` (default), the method will be appended
            to the robots list of commands for executing during
            :any:`run` or :any:`simulate`. If set to `False`, the
            method will skip the command queue and execute immediately

        Returns
        -------

        This instance of :class:`Pipette`.

        Examples
        --------
        ..
        >>> robot.reset() # doctest: +ELLIPSIS
        <opentrons.robot.robot.Robot object at ...>
        >>> tiprack = containers.load('tiprack-200ul', 'A1')
        >>> p200 = instruments.Pipette(axis='a', tip_racks=[tiprack])
        >>> p200.pick_up_tip(tiprack[0]) # doctest: +ELLIPSIS
        <opentrons.instruments.pipette.Pipette object at ...>
        >>> p200.return_tip() # doctest: +ELLIPSIS
        <opentrons.instruments.pipette.Pipette object at ...>
        >>> # `pick_up_tip` will automatically go to tiprack[1]
        >>> p200.pick_up_tip() # doctest: +ELLIPSIS
        <opentrons.instruments.pipette.Pipette object at ...>
        >>> p200.return_tip() # doctest: +ELLIPSIS
        <opentrons.instruments.pipette.Pipette object at ...>
        """
        def _setup():
            nonlocal location
            if not location:
<<<<<<< HEAD
                if self.has_tip_rack():
                    # TODO: raise warning/exception if looped back to first tip
                    location = next(self.tip_rack_iter)
                elif self.previous_placeable:
                    location = self.previous_placeable
                else:
                    self.robot.add_warning(
                        'pick_up_tip called with no reference to a tip')

            self.current_tip_home_well = None
=======
                location = self.get_next_tip()

            self.current_tip(None)
>>>>>>> cb73fa3f
            if location:
                placeable, _ = containers.unpack_location(location)
                self.current_tip(placeable)

            if isinstance(location, Placeable):
                location = location.bottom()

            self._associate_placeable(location)

            self.current_volume = 0

        def _do():
            nonlocal location

            if location:
                self.move_to(location, strategy='arc', enqueue=False)

            tip_plunge = 6

            self.robot.move_head(z=tip_plunge, mode='relative')
            self.robot.move_head(z=-tip_plunge - 1, mode='relative')
            self.robot.move_head(z=tip_plunge + 1, mode='relative')
            self.robot.move_head(z=-tip_plunge, mode='relative')

        _description = "Picking up tip from {0}".format(
            (humanize_location(location) if location else '<In Place>')
        )
        self.create_command(
            do=_do,
            setup=_setup,
            description=_description,
            enqueue=enqueue)
        return self

    # QUEUEABLE
    def drop_tip(self, location=None, enqueue=True):
        """
        Drop the pipette's current tip

        Notes
        -----
        If no location is passed, the pipette defaults to its `trash_container`
        (see :any:`Pipette`)

        Parameters
        ----------
        location : :any:`Placeable` or tuple(:any:`Placeable`, :any:`Vector`)
            The :any:`Placeable` (:any:`Well`) to perform the drop_tip.
            Can also be a tuple with first item :any:`Placeable`,
            second item relative :any:`Vector`

        enqueue : bool
            If set to `True` (default), the method will be appended
            to the robots list of commands for executing during
            :any:`run` or :any:`simulate`. If set to `False`, the
            method will skip the command queue and execute immediately

        Returns
        -------

        This instance of :class:`Pipette`.

        Examples
        --------
        ..
        >>> robot.reset() # doctest: +ELLIPSIS
        <opentrons.robot.robot.Robot object at ...>
        >>> tiprack = containers.load('tiprack-200ul', 'A1')
        >>> trash = containers.load('point', 'A1')
        >>> p200 = instruments.Pipette(axis='a', trash_container=trash)
        >>> p200.pick_up_tip(tiprack[0]) # doctest: +ELLIPSIS
        <opentrons.instruments.pipette.Pipette object at ...>
        >>> # drops the tip in the trash
        >>> p200.drop_tip() # doctest: +ELLIPSIS
        <opentrons.instruments.pipette.Pipette object at ...>
        >>> p200.pick_up_tip(tiprack[1]) # doctest: +ELLIPSIS
        <opentrons.instruments.pipette.Pipette object at ...>
        >>> # drops the tip back at its tip rack
        >>> p200.drop_tip(tiprack[1]) # doctest: +ELLIPSIS
        <opentrons.instruments.pipette.Pipette object at ...>
        """
        def _setup():
            nonlocal location
            if not location and self.trash_container:
                location = self.trash_container

            if isinstance(location, Placeable):
                # give space for the drop-tip mechanism
                location = location.bottom(self._drop_tip_offset)

            self._associate_placeable(location)
            self.current_tip(None)

            self.current_volume = 0

        def _do():
            nonlocal location

            if location:
                self.move_to(location, strategy='arc', enqueue=False)

            self.motor.move(self._get_plunger_position('drop_tip'))
            self.motor.home()

            self.motor.move(self._get_plunger_position('bottom'))

        _description = "Drop_tip at {}".format(
            (humanize_location(location) if location else '<In Place>')
        )

        self.create_command(
            do=_do,
            setup=_setup,
            description=_description,
            enqueue=enqueue)
        return self

    # QUEUEABLE
    def home(self, enqueue=True):

        """
        Home the pipette's plunger axis during a protocol run

        Notes
        -----
        `Pipette.home()` enqueues to `Robot` commands
        (see :any:`run` and :any:`simulate`)

        Parameters
        ----------
        enqueue : bool
            If set to `True` (default), the method will be appended
            to the robots list of commands for executing during
            :any:`run` or :any:`simulate`. If set to `False`, the
            method will skip the command queue and execute immediately

        Returns
        -------

        This instance of :class:`Pipette`.

        Examples
        --------
        ..
        >>> p200 = instruments.Pipette(axis='a')
        >>> p200.home() # doctest: +ELLIPSIS
        <opentrons.instruments.pipette.Pipette object at ...>
        """

        def _setup():
            self.current_volume = 0

        def _do():
            self.motor.home()

        _description = "Homing pipette plunger on axis {}".format(self.axis)
        self.create_command(
            do=_do,
            setup=_setup,
            description=_description,
            enqueue=enqueue)
        return self

    # QUEUEABLE
    def transfer(self, volumes, sources, targets, **kwargs):

        tips = kwargs.get('tips', 1)
        trash = kwargs.get('trash', False)
        enqueue = kwargs.get('enqueue', True)

        # if trash and not self.trash_container:
        #     raise RuntimeError('Requires trash attached to pipette')
        # if tips and not self.has_tip_rack():
        #     raise RuntimeError('Requires tip rack attached to pipette')

        # SPECIAL CASE: using multi-channel pipette,
        # and the source/target is WellSeries
        # then treat the WellSeries as a single location
        if self.channels > 1:
            if isinstance(sources, WellSeries):
                sources = [sources]
            if isinstance(targets, WellSeries):
                targets = [targets]

        sources, targets = helpers._create_well_pairs(sources, targets)

        total_transfers = len(targets)
        volumes = helpers._create_volume_pairs(
            volumes, total_transfers, kwargs.get('gradient', None))

        for i in range(total_transfers):

            if tips > 0 and not self.tip():
                self.pick_up_tip(enqueue=enqueue)

            self._transfer_single_volume(
                volumes[i:], sources[i:], targets[i:], **kwargs)

            if tips > 1 or i + 1 == total_transfers:
                tips -= 1
                if trash and self.trash_container:
                    self.drop_tip(enqueue=enqueue)
                else:
                    self.return_tip(enqueue=enqueue)

    def _transfer_single_volume(self, volumes, sources, targets, **kwargs):

        enqueue = kwargs.get('enqueue', True)
        rate = kwargs.get('rate', 1)
        touch = kwargs.get('touch', False)
        mix = kwargs.get('mix', (0, 0))
        blow = kwargs.get('blow', False)
        repeater = kwargs.get('repeater', True)

        while volumes[0] > 0:
            if self.current_volume < volumes[0]:
                if not repeater:
                    source_volumes = [volumes[0]]
                else:
                    source_volumes = helpers._match_volumes_to_sources(
                        volumes, sources)
                a_volume = helpers._find_aspirate_volume(
                    source_volumes, self.max_volume - self.current_volume)
                self.aspirate(
                    a_volume, sources[0], rate=rate, enqueue=enqueue)
                if touch:
                    self.touch_tip(enqueue=enqueue)

            dispense_volume = min(volumes[0], self.current_volume)
            volumes[0] -= dispense_volume
            self.dispense(
                dispense_volume, targets[0], rate=rate, enqueue=enqueue)

            if volumes[0] <= 0 and isinstance(mix, (tuple, list)):
                if len(mix) == 2 and sum(mix):
                    self.mix(mix[0], mix[1], enqueue=enqueue)
            if touch:
                self.touch_tip(enqueue=enqueue)
            if blow and self.current_volume == 0:
                self.blow_out(enqueue=enqueue)

    # QUEUEABLE
    def delay(self, seconds, enqueue=True):
        """
        Parameters
        ----------

        seconds: float
            The number of seconds to freeeze in place.

        enqueue : bool
            If set to `True` (default), the method will be appended
            to the robots list of commands for executing during
            :any:`run` or :any:`simulate`. If set to `False`, the
            method will skip the command queue and execute immediately
        """
        def _setup():
            pass

        def _do():
            self.motor.wait(seconds)

        _description = "Delaying {} seconds".format(seconds)
        self.create_command(
            do=_do,
            setup=_setup,
            description=_description,
            enqueue=enqueue)
        return self

    def calibrate(self, position):
        """
        Calibrate a saved plunger position to the robot's current position

        Notes
        -----
        This will only work if the API is connected to a robot

        Parameters
        ----------

        position : str
            Either "top", "bottom", "blow_out", or "drop_tip"

        Returns
        -------

        This instance of :class:`Pipette`.

        Examples
        --------
        ..
        >>> robot = Robot()
        >>> p200 = instruments.Pipette(axis='a')
        >>> robot.move_plunger(**{'a': 10})
        >>> # save plunger 'top' to coordinate 10
        >>> p200.calibrate('top') # doctest: +ELLIPSIS
        <opentrons.instruments.pipette.Pipette object at ...>
        """
        current_position = self.robot._driver.get_plunger_positions()
        current_position = current_position['target'][self.axis]
        kwargs = {}
        kwargs[position] = current_position
        self.calibrate_plunger(**kwargs)

        return self

    def calibrate_plunger(
            self,
            top=None,
            bottom=None,
            blow_out=None,
            drop_tip=None):
        """Set calibration values for the pipette plunger.

        This can be called multiple times as the user sets each value,
        or you can set them all at once.

        Parameters
        ----------

        top : int
           Touching but not engaging the plunger.

        bottom: int
            Must be above the pipette's physical hard-stop, while still
            leaving enough room for 'blow_out'

        blow_out : int
            Plunger has been pushed down enough to expell all liquids.

        drop_tip : int
            This position that causes the tip to be released from the
            pipette.

        """
        if top is not None:
            self.positions['top'] = top
        if bottom is not None:
            self.positions['bottom'] = bottom
        if blow_out is not None:
            self.positions['blow_out'] = blow_out
        if drop_tip is not None:
            self.positions['drop_tip'] = drop_tip

        self.update_calibrations()

        return self

    def calibrate_position(self, location, current=None):
        """
        Save the position of a :any:`Placeable` (usually a :any:`Container`)
        relative to this pipette.

        Notes
        -----
        The saved position will be persisted under this pipette's `name`
        and `axis` (see :any:`Pipette`)

        Parameters
        ----------
        location : tuple(:any:`Placeable`, :any:`Vector`)
            A tuple with first item :any:`Placeable`,
            second item relative :any:`Vector`

        current : :any:`Vector`
            The coordinate to save this container to
            (Default: robot current position)

        Returns
        -------

        This instance of :class:`Pipette`.

        Examples
        --------
        ..
        >>> robot.reset() # doctest: +ELLIPSIS
        <opentrons.robot.robot.Robot object at ...>
        >>> tiprack = containers.load('tiprack-200ul', 'A1')
        >>> p200 = instruments.Pipette(axis='a')
        >>> robot.move_head(x=100, y=100, z=100)
        >>> rel_pos = tiprack[0].from_center(x=0, y=0, z=-1, reference=tiprack)
        >>> p200.calibrate_position((tiprack, rel_pos)) # doctest: +ELLIPSIS
        <opentrons.instruments.pipette.Pipette object at ...>
        """
        if not current:
            current = self.robot._driver.get_head_position()['current']

        self.calibration_data = self.calibrator.calibrate(
            self.calibration_data,
            location,
            current)

        self.update_calibrations()

        return self

    def set_max_volume(self, max_volume):
        """
        Set this pipette's maximum volume, equal to the number of
        microliters drawn when aspirating with the plunger's full range

        Parameters
        ----------
        max_volume: int or float
            The maximum number of microliters this :any:`Pipette` can hold.
            Must be calculated and set after plunger calibrations to ensure
            accuracy
        """
        self.max_volume = max_volume

        if self.max_volume <= self.min_volume:
            raise RuntimeError(
                'Pipette max volume is less than '
                'min volume ({0} < {1})'.format(
                    self.max_volume, self.min_volume))

        self.update_calibrations()

        return self

    def _get_plunger_position(self, position):
        """
        Returns the calibrated coordinate of a given plunger position

        Raises exception if the position has not been calibrated yet
        """
        try:
            value = self.positions[position]
            if isinstance(value, (int, float, complex)):
                return value
            else:
                raise RuntimeError(
                    'Plunger position "{}" not yet calibrated'.format(
                        position))
        except KeyError:
            raise RuntimeError(
                'Plunger position "{}" does not exist'.format(
                    position))

    def _plunge_distance(self, volume):
        """Calculate axis position for a given liquid volume.

        Translates the passed liquid volume to absolute coordinates
        on the axis associated with this pipette.

        Calibration of the top and bottom positions are necessary for
        these calculations to work.
        """
        percent = self._volume_percentage(volume)
        top = self._get_plunger_position('top')
        bottom = self._get_plunger_position('bottom')
        travel = bottom - top
        if travel <= 0:
            self.robot.add_warning('Plunger calibrated incorrectly')
        return travel * percent

    def _volume_percentage(self, volume):
        """Returns the plunger percentage for a given volume.

        We use this to calculate what actual position the plunger axis
        needs to be at in order to achieve the correct volume of liquid.
        """
        if volume < 0:
            raise RuntimeError(
                "Volume must be a positive number, got {}.".format(volume))
            volume = 0
        if volume > self.max_volume:
            raise RuntimeError(
                "{0}µl exceeds pipette's maximum volume ({1}ul).".format(
                    volume, self.max_volume))
        if volume < self.min_volume and volume > 0:
            self.robot.add_warning(
                "{0}µl is less than pipette's min_volume ({1}ul).".format(
                    volume, self.min_volume))

        return volume / self.max_volume

    def set_speed(self, **kwargs):
        """
        Set the speed (mm/minute) the :any:`Pipette` plunger will move
        during :meth:`aspirate` and :meth:`dispense`

        Parameters
        ----------
        kwargs: Dict
            A dictionary who's keys are either "aspirate" or "dispense",
            and who's values are int or float (Example: `{"aspirate": 300}`)
        """
        keys = {'aspirate', 'dispense'} & kwargs.keys()
        for key in keys:
            self.speeds[key] = kwargs.get(key)
        return self

    @property
    def motor(self):
        return self.robot.get_motor(self.axis)<|MERGE_RESOLUTION|>--- conflicted
+++ resolved
@@ -967,22 +967,8 @@
         def _setup():
             nonlocal location
             if not location:
-<<<<<<< HEAD
-                if self.has_tip_rack():
-                    # TODO: raise warning/exception if looped back to first tip
-                    location = next(self.tip_rack_iter)
-                elif self.previous_placeable:
-                    location = self.previous_placeable
-                else:
-                    self.robot.add_warning(
-                        'pick_up_tip called with no reference to a tip')
-
-            self.current_tip_home_well = None
-=======
                 location = self.get_next_tip()
-
             self.current_tip(None)
->>>>>>> cb73fa3f
             if location:
                 placeable, _ = containers.unpack_location(location)
                 self.current_tip(placeable)
