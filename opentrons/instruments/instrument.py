--- conflicted
+++ resolved
@@ -32,43 +32,22 @@
     persisted_defaults = {}
 
     def reset(self):
-<<<<<<< HEAD
-        """
-        reset
-        """
-=======
-<<<<<<< Updated upstream
->>>>>>> d833a8c3
+        """
+        Placeholder for instruments to reset their state between runs
+        """
         pass
 
     def setup_simulate(self, *args, **kwargs):
+        """
+        Placeholder for instruments to prepare their state for simulation
+        """
         pass
 
-<<<<<<< HEAD
     def teardown_simulate(self, *args, **kwargs):
+        """
+        Placeholder for instruments to reverse :meth:`setup_simulate`
+        """
         pass
-=======
-    def teardown_simulate(self):
-        self.motor.live()
-=======
-        """
-        Placeholder for instruments to reset their state between runs
-        """
-        pass
-
-    def setup_simulate(self, *args, **kwargs):
-        """
-        Placeholder for instruments to prepare their state for simulation
-        """
-        pass
-
-    def teardown_simulate(self, *args, **kwargs):
-        """
-        Placeholder for instruments to reverse :meth:`setup_simulate`
-        """
-        pass
->>>>>>> Stashed changes
->>>>>>> d833a8c3
 
     def create_command(self, do, setup=None, description=None, enqueue=True):
         """
@@ -117,10 +96,6 @@
         else:
             command()
 
-<<<<<<< HEAD
-    def init_calibrations(self, key=None, attributes=None):
-=======
-<<<<<<< Updated upstream
     def get_calibration_dir(self):
         DATA_DIR = os.environ.get('APP_DATA_DIR') or os.getcwd()
         return os.path.join(DATA_DIR, CALIBRATIONS_FOLDER)
@@ -128,11 +103,7 @@
     def get_calibration_file_path(self):
         return os.path.join(self.get_calibration_dir(), CALIBRATIONS_FILE)
 
-    def init_calibrations(self):
-=======
     def init_calibrations(self, key, attributes=None):
->>>>>>> Stashed changes
->>>>>>> d833a8c3
         """
         Creates empty calibrations data if not already present
 
@@ -145,24 +116,11 @@
             The method to execute just before `do()`, which includes
             updating the instrument's state
         """
-<<<<<<< HEAD
-        if key:
-            self.calibration_key = key
-=======
-<<<<<<< Updated upstream
-        if not os.path.isdir(self.get_calibration_dir()):
-            os.mkdir(self.get_calibration_dir())
-=======
         self.calibration_key = key
->>>>>>> d833a8c3
         if isinstance(attributes, list):
             self.persisted_attributes = attributes
             for key in attributes:
                 self.persisted_defaults[key] = copy.copy(getattr(self, key))
-<<<<<<< HEAD
-=======
->>>>>>> Stashed changes
->>>>>>> d833a8c3
 
         if not os.path.isdir(self._get_calibration_dir()):
             os.mkdir(self._get_calibration_dir())
