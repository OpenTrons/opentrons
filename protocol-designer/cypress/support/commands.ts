import 'cypress-file-upload'

declare global {
  // eslint-disable-next-line @typescript-eslint/no-namespace
  namespace Cypress {
    interface Chainable {
      getByTestId: (testId: string) => Cypress.Chainable<JQuery<HTMLElement>>
      getByAriaLabel: (value: string) => Cypress.Chainable<JQuery<HTMLElement>>
      verifyHeader: () => Cypress.Chainable<void>
      verifyFullHeader: () => Cypress.Chainable<void>
      verifyCreateNewHeader: () => Cypress.Chainable<void>
      clickCreateNew: () => Cypress.Chainable<void>
      closeAnalyticsModal: () => Cypress.Chainable<void>
      verifyHomePage: () => Cypress.Chainable<void>
      importProtocol: (protocolFile: string) => Cypress.Chainable<void>
      verifyImportPageOldProtocol: () => Cypress.Chainable<void>
      openFilePage: () => Cypress.Chainable<void>
      choosePipettes: (
        left_pipette_selector: string,
        right_pipette_selector: string
      ) => Cypress.Chainable<void>
      selectTipRacks: (left: string, right: string) => Cypress.Chainable<void>
      addLiquid: (
        liquidName: string,
        liquidDesc: string,
        serializeLiquid?: boolean
      ) => Cypress.Chainable<void>
      openDesignPage: () => Cypress.Chainable<void>
      addStep: (stepName: string) => Cypress.Chainable<void>
      openSettingsPage: () => Cypress.Chainable<void>
      robotSelection: (robotName: string) => Cypress.Chainable<void>
      verifySettingsPage: () => Cypress.Chainable<void>
      verifyCreateNewPage: () => Cypress.Chainable<void>
      togglePreWetTip: () => Cypress.Chainable<void>
      mixaspirate: () => Cypress.Chainable<void>
      clickConfirm: () => Cypress.Chainable<void>
      verifyOverflowBtn: () => Cypress.Chainable<void>
    }
  }
}

// Only Header, Home, and Settings page actions are here
// due to their simplicity
// Create and Import page actions are in their respective files

export const content = {
  siteTitle: 'Opentrons Protocol Designer',
  opentrons: 'Opentrons',
  charSet: 'UTF-8',
  header: 'Protocol Designer',
  welcome: 'Welcome to Protocol Designer!',
  appSettings: 'App Info',
  privacy: 'Privacy',
  shareSessions: 'Share analytics with Opentrons',
  move: "Move",
  transfer: "Transfer",
  mix: "Mix",
  pause: "Pause",
  heaterShaker: "Heater-shaker",
  thermocyler: "Thermocycler",
}

export const locators = {
  import: 'Import',
  createNew: 'Create new',
  createProtocol: 'Create a protocol',
  Flex_Home: 'Opentrons Flex',
  OT2_Home: 'Opentrons OT-2',
  importProtocol: 'Import existing protocol',
  settingsDataTestid: 'SettingsIconButton',
  settings: 'Settings',
  privacyPolicy: 'a[href="https://opentrons.com/privacy-policy"]',
  eula: 'a[href="https://opentrons.com/eula"]',
  privacyToggle: 'Settings_hotKeys',
  analyticsToggleTestId: 'analyticsToggle',
<<<<<<< HEAD
  confirmButton: 'Confirm',
=======
  confirm: 'Confirm',
>>>>>>> 78490a2e
}

// General Custom Commands
Cypress.Commands.add(
  'getByTestId',
  (testId: string): Cypress.Chainable<JQuery<HTMLElement>> => {
    return cy.get(`[data-testid="${testId}"]`)
  }
)

Cypress.Commands.add(
  'getByAriaLabel',
  (value: string): Cypress.Chainable<JQuery<HTMLElement>> => {
    return cy.get(`[aria-label="${value}"]`)
  }
)

// Header Verifications
const verifyUniversal = (): void => {
  cy.title().should('equal', content.siteTitle)
  cy.document().should('have.property', 'charset').and('eq', content.charSet)
  cy.contains(content.opentrons).should('be.visible')
  cy.contains(content.header).should('be.visible')
  cy.contains(locators.import).should('be.visible')
}

Cypress.Commands.add('verifyFullHeader', () => {
  verifyUniversal()
  cy.contains(locators.createNew).should('be.visible')
  cy.getByTestId(locators.settingsDataTestid).should('be.visible')
})

Cypress.Commands.add('verifyCreateNewHeader', () => {
  verifyUniversal()
})

// Home Page
Cypress.Commands.add('verifyHomePage', () => {
  cy.contains(content.welcome)
  cy.get(locators.privacyPolicy).should('exist').and('be.visible')
  cy.get(locators.eula).should('exist').and('be.visible')
  cy.contains(locators.confirmButton).click()
  cy.contains('button', locators.createProtocol).should('be.visible')
  cy.contains('label', locators.importProtocol).should('be.visible')
  cy.getByTestId(locators.settingsDataTestid).should('be.visible')
})

Cypress.Commands.add('clickCreateNew', () => {
  cy.contains(locators.createProtocol).click()
})

<<<<<<< HEAD
Cypress.Commands.add('clickConfirm', () => {
  cy.contains(locators.confirmButton).click()
=======
Cypress.Commands.add('closeAnalyticsModal', () => {
  cy.get('button')
    .contains(locators.confirm)
    .should('be.visible')
    .click({ force: true })
>>>>>>> 78490a2e
})

// Header Import
Cypress.Commands.add('importProtocol', (protocolFilePath: string) => {
  cy.contains(locators.import).click()
  cy.get('[data-cy="landing-page"]')
    .find('input[type=file]')
    .selectFile(protocolFilePath, { force: true })
})

Cypress.Commands.add('robotSelection', (robotName: string) => {
  if (robotName === 'Opentrons OT-2') {
    cy.contains('label', locators.OT2_Home).should('be.visible').click()
  } else {
    // Just checking that the selection modal works
    cy.contains('label', locators.OT2_Home).should('be.visible').click()
    cy.contains('label', locators.Flex_Home).should('be.visible').click()
  }
  cy.contains('button', 'Confirm').should('be.visible').click()
})

// Settings Page Actions
Cypress.Commands.add('openSettingsPage', () => {
  cy.getByTestId(locators.settingsDataTestid).click()
})

Cypress.Commands.add('verifySettingsPage', () => {
  cy.verifyFullHeader()
  cy.contains(locators.settings).should('exist').should('be.visible')
  cy.contains(content.appSettings).should('exist').should('be.visible')
  cy.contains(content.privacy).should('exist').should('be.visible')
  cy.contains(content.shareSessions).should('exist').should('be.visible')
  cy.getByAriaLabel(locators.privacyToggle).should('exist').should('be.visible')
  cy.getByTestId(locators.analyticsToggleTestId)
    .should('exist')
    .should('be.visible')
})

Cypress.Commands.add('verifyOverflowBtn', () => {
  cy.contains(content.move).should('exist').should('be.visible')
  cy.contains(content.transfer).should('exist').should('be.visible')
  cy.contains(content.mix).should('exist').should('be.visible')
  cy.contains(content.pause).should('exist').should('be.visible')
  cy.contains(content.heaterShaker).should('exist').should('be.visible')
  cy.contains(content.thermocyler).should('exist').should('be.visible')
})

/// /////////////////////////////////////////////////////////////////
// Legacy Code Section
// This code is deprecated and should be removed
// as soon as possible once it's no longer needed
// as a reference during test migration.
/// /////////////////////////////////////////////////////////////////

Cypress.Commands.add('closeAnalyticsModal', () => {
  // ComputingSpinner sometimes covers the announcement modal button and prevents the button click
  // this will retry until the ComputingSpinner does not exist
  cy.contains('button', 'Confirm').click({ force: true })
})

//
// File Page Actions
//

Cypress.Commands.add('openFilePage', () => {
  cy.get('button[id="NavTab_file"]').contains('FILE').click()
})

//
// Pipette Page Actions
//

Cypress.Commands.add('choosePipettes', (leftPipetteSelector, rightPipetteSelector) => {
    cy.get('[id="PipetteSelect_left"]').click()
    cy.get(leftPipetteSelector).click()
    cy.get('[id="PipetteSelect_right"]').click()
    cy.get(rightPipetteSelector).click()
  }
)

Cypress.Commands.add('selectTipRacks', (left, right) => {
  if (left.length > 0) {
    cy.get("select[name*='left.tiprack']").select(left)
  }
  if (right.length > 0) {
    cy.get("select[name*='right.tiprack']").select(right)
  }
})

//
// Liquid Page Actions
//
Cypress.Commands.add(
  'addLiquid',
  (liquidName, liquidDesc, serializeLiquid = false) => {
    cy.get('button').contains('New Liquid').click()
    cy.get("input[name='name']").type(liquidName)
    cy.get("input[name='description']").type(liquidDesc)
    if (serializeLiquid) {
      // force option used because checkbox is hidden
      cy.get("input[name='serialize']").check({ force: true })
    }
    cy.get('button').contains('save').click()
  }
)

//
// Design Page Actions
//

Cypress.Commands.add('openDesignPage', () => {
  cy.get('button[id="NavTab_design"]').contains('DESIGN').parent().click()
})
Cypress.Commands.add('addStep', stepName => {
  cy.get('button').contains('Add Step').click()
  cy.get('button').contains(stepName, { matchCase: false }).click()
})

// Advance Settings for Transfer Steps

// Pre-wet tip enable/disable
Cypress.Commands.add('togglePreWetTip', () => {
  cy.get('input[name="preWetTip"]').click({ force: true })
})

// Mix settings select/deselect
Cypress.Commands.add('mixaspirate', () => {
  cy.get('input[name="aspirate_mix_checkbox"]').click({ force: true })
})<|MERGE_RESOLUTION|>--- conflicted
+++ resolved
@@ -1,5 +1,4 @@
 import 'cypress-file-upload'
-
 declare global {
   // eslint-disable-next-line @typescript-eslint/no-namespace
   namespace Cypress {
@@ -73,11 +72,8 @@
   eula: 'a[href="https://opentrons.com/eula"]',
   privacyToggle: 'Settings_hotKeys',
   analyticsToggleTestId: 'analyticsToggle',
-<<<<<<< HEAD
+  confirm: 'Confirm',
   confirmButton: 'Confirm',
-=======
-  confirm: 'Confirm',
->>>>>>> 78490a2e
 }
 
 // General Custom Commands
@@ -129,16 +125,15 @@
   cy.contains(locators.createProtocol).click()
 })
 
-<<<<<<< HEAD
-Cypress.Commands.add('clickConfirm', () => {
-  cy.contains(locators.confirmButton).click()
-=======
 Cypress.Commands.add('closeAnalyticsModal', () => {
   cy.get('button')
     .contains(locators.confirm)
     .should('be.visible')
     .click({ force: true })
->>>>>>> 78490a2e
+})
+
+Cypress.Commands.add('clickConfirm', () => {
+  cy.contains(locators.confirmButton).click()
 })
 
 // Header Import
