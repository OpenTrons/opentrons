--- conflicted
+++ resolved
@@ -1,10 +1,7 @@
 // eslint-disable-next-line @typescript-eslint/consistent-type-imports
 import { StepThunk } from './StepBuilder'
-<<<<<<< HEAD
 import { UniversalSteps } from './UniversalSteps' // Adjust the path
 
-=======
->>>>>>> 6146a923
 declare global {
   // eslint-disable-next-line @typescript-eslint/no-namespace
   namespace Cypress {
@@ -78,16 +75,11 @@
   LiquidNameInput = 'input[name="displayName"]',
   ModalShellArea = 'div[aria-label="ModalShell_ModalArea"]',
   SaveButton = 'button[type="submit"]',
-<<<<<<< HEAD
   LiquidsDropdown = 'div[tabindex="0"].sc-bqWxrE',
-=======
-  LiquidsDropdown = 'div[tabindex="0"].sc-ksBlkl',
->>>>>>> 6146a923
   Div = 'div',
   Button = 'button',
   TempdeckTempInput = 'input[name="targetTemperature"]',
   DoneButtonLabwareSelection = '[data-testid="Toolbox_confirmButton"]',
-<<<<<<< HEAD
 
   AspirateWells = 'input[name="aspirate_wells"]',
   div = 'div',
@@ -110,20 +102,6 @@
   cy.contains(displayName).click({ force: true })
 }
 /**
-=======
-}
-
-/**
- * Helper function to select a labware by display name.
- * Clicks "Done" after selecting.
- */
-function selectLabwareByDisplayName(displayName: string): void {
-  cy.contains(displayName).click({ force: true })
-  cy.get(SetupLocators.DoneButtonLabwareSelection).click({ force: true })
-}
-
-/**
->>>>>>> 6146a923
  * chooseDeckSlot is a helper returning a chainable
  * that finds the correct deck slot based on x,y coords in your markup.
  */
@@ -208,7 +186,6 @@
   SelectLabwareByDisplayName: (displayName: string): StepThunk => ({
     call: () => {
       selectLabwareByDisplayName(displayName)
-<<<<<<< HEAD
 
       cy.get(SetupLocators.DoneButtonLabwareSelection).click({ force: true })
     },
@@ -217,8 +194,6 @@
   selectDropdownLabware: (displayName: string): StepThunk => ({
     call: () => {
       selectLabwareByDisplayName(displayName)
-=======
->>>>>>> 6146a923
     },
   }),
 
@@ -327,15 +302,12 @@
     },
   }),
 
-<<<<<<< HEAD
   AddPlateReader: (): StepThunk => ({
     call: () => {
       cy.contains(SetupContent.PlateReader).click()
     },
   }),
 
-=======
->>>>>>> 6146a923
   /**
    * Click "Edit protocol".
    */
@@ -345,10 +317,39 @@
     },
   }),
 
-<<<<<<< HEAD
+  /**
+   * Choose deck slot A1.
+   */
+  ChoseDeckSlotA1: (): StepThunk => ({
+    call: () => {
+      chooseDeckSlot('A1').click()
+    },
+  }),
+
+  /**
+   * Choose deck slot A2.
+   */
+  ChoseDeckSlotA2: (): StepThunk => ({
+    call: () => {
+      chooseDeckSlot('A2').click()
+    },
+  }),
+
+  /**
+   * Choose deck slot A3.
+   */
+  ChoseDeckSlotA3: (): StepThunk => ({
+    call: () => {
+      chooseDeckSlot('A3').click()
+    },
+  }),
+
+  /**
+   * Choose deck slot.
+   */
   ChoseDeckSlot: (deckSlot: string): StepThunk => ({
     call: () => {
-      chooseDeckSlot(deckSlot).click({ force: true })
+      chooseDeckSlot(deckSlot).click()
     },
   }),
 
@@ -367,68 +368,12 @@
   EditHardwareLabwareOnDeck: (): StepThunk => ({
     call: () => {
       cy.contains(SetupContent.EditHardwareLabwareOnDeck).click()
-=======
-  /**
-   * Choose deck slot A1.
-   */
-  ChoseDeckSlotA1: (): StepThunk => ({
-    call: () => {
-      chooseDeckSlot('A1').click()
->>>>>>> 6146a923
-    },
-  }),
-
-  /**
-   * Choose deck slot A2.
-   */
-  ChoseDeckSlotA2: (): StepThunk => ({
-    call: () => {
-      chooseDeckSlot('A2').click()
-    },
-  }),
-
-  /**
-   * Choose deck slot A3.
-   */
-  ChoseDeckSlotA3: (): StepThunk => ({
-    call: () => {
-      chooseDeckSlot('A3').click()
-    },
-  }),
-<<<<<<< HEAD
-=======
-
-  /**
-   * Choose deck slot.
-   */
-  ChoseDeckSlot: (deckSlot: string): StepThunk => ({
-    call: () => {
-      chooseDeckSlot(deckSlot).click()
-    },
-  }),
-
-  /**
-   * Adds hardware/labware to a deck slot.
-   */
-  AddHardwareLabware: (): StepThunk => ({
-    call: () => {
-      cy.contains(SetupContent.AddLabwareToDeck).click()
-    },
-  }),
-
-  /**
-   * Edits existing labware/hardware on a deck slot.
-   */
-  EditHardwareLabwareOnDeck: (): StepThunk => ({
-    call: () => {
-      cy.contains(SetupContent.EditHardwareLabwareOnDeck).click()
     },
   }),
 
   /**
    * Clicks the "Labware" header.
    */
->>>>>>> 6146a923
   ClickLabwareHeader: (): StepThunk => ({
     call: () => {
       cy.contains(SetupContent.LabwareH).click()
@@ -447,7 +392,6 @@
   /**
    * Choose deck slot C2 with a labware-locating approach.
    */
-<<<<<<< HEAD
 
   ChoseDeckSlotLabware: (deckslot: string): StepThunk => ({
     call: () => {
@@ -458,11 +402,6 @@
   ChoseDeckSlotWithLabware: (deckslot: string): StepThunk => ({
     call: () => {
       chooseDeckSlot(deckslot)
-=======
-  ChoseDeckSlotC2Labware: (): StepThunk => ({
-    call: () => {
-      chooseDeckSlot('C2')
->>>>>>> 6146a923
         .find('.Box-sc-8ozbhb-0.kIDovv')
         .find('a[role="button"]')
         .contains(RegexSetupContent.slotText)
@@ -478,7 +417,6 @@
       cy.contains('button', SetupContent.AddLiquid).click()
     },
   }),
-<<<<<<< HEAD
   /**
    * Start making a move step
    */
@@ -506,8 +444,6 @@
       cy.contains('button', 'Use gripper').should('be.visible').click()
     },
   }),
-=======
->>>>>>> 6146a923
 
   /**
    * Clicks the "Liquid" button.
@@ -644,7 +580,6 @@
         .click({ force: true })
     },
   }),
-<<<<<<< HEAD
   /**
    * Chose source labware on a step form
    */
@@ -840,8 +775,6 @@
       cy.contains('button', 'Delete step').click()
     },
   }),
-=======
->>>>>>> 6146a923
 }
 
 /**
@@ -1006,15 +939,12 @@
     },
   }),
 
-<<<<<<< HEAD
   AbsorbanceNotSelectable: (): StepThunk => ({
     call: () => {
       cy.contains('button', SetupContent.PlateReader).should('be.disabled')
     },
   }),
 
-=======
->>>>>>> 6146a923
   /**
    * Verify you can open the "Transfer" pop-out panel.
    */
@@ -1030,7 +960,6 @@
     },
   }),
 
-<<<<<<< HEAD
   Delay: (): StepThunk => ({
     // Verifies that the "Delay" button has an associated SVG icon with proper attributes
     call: () => {
@@ -1085,8 +1014,6 @@
     },
   }),
 
-=======
->>>>>>> 6146a923
   /**
    * Verify the Magnetic Block image is visible.
    */
