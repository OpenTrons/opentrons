--- conflicted
+++ resolved
@@ -1,5 +1,22 @@
 import { executeUniversalAction, UniversalActions } from './universalActions'
 import { isEnumValue } from './utils'
+import '../support/commands'
+// ToDo Future planning should have Step 5, Step 6, and 7 verification
+// Todo ProtocolOverview page. This might change from deck map revamp,
+// so let's hold off until then.
+// This PR unblocks Sara and I to work on this separately, so I want
+// To prioritize its getting pulled into the repo
+// Some day we should make a way to input variables into actions
+
+import 'cypress-file-upload'
+declare global {
+  // eslint-disable-next-line @typescript-eslint/no-namespace
+  namespace Cypress {
+    interface Chainable {
+      chooseDeckSlot: (slot: string) => Cypress.Chainable<void>
+    }
+  }
+}
 import '../support/commands'
 // ToDo Future planning should have Step 5, Step 6, and 7 verification
 // Todo ProtocolOverview page. This might change from deck map revamp,
@@ -39,10 +56,6 @@
   ChoseDeckSlotB3 = 'Choose deck slot B3',
   ChoseDeckSlotC1 = 'Choose deck slot C1',
   ChoseDeckSlotC2 = 'Choose deck slot C2',
-<<<<<<< HEAD
-=======
-  ChoseDeckSlotC2Labware = 'Chose labware on deck slot C2',
->>>>>>> 9ab7ba9b
   ChoseDeckSlotC3 = 'Choose deck slot C3',
   ChoseDeckSlotD1 = 'Choose deck slot D1',
   ChoseDeckSlotD2 = 'Choose deck slot D2',
@@ -50,14 +63,9 @@
   AddHardwareLabware = 'Adds labware to deck slot by chose deck slot',
   ClickLabwareHeader = 'Click Labware',
   ClickWellPlatesSection = 'Click Well plates',
-<<<<<<< HEAD
   SelectArmadillo96WellPlateDefinition = 'Select Armadillo 96 Well Plate to define it on deck',
   SelectArmadillo96WellPlateTransfer = 'Select Select Armadillo 96 Well Plate for transfer',
   SelectBioRad96WellPlateDefinition = 'Select Bio-Rad 96 Well Plate to define it on deck',
-=======
-  SelectArmadillo96WellPlate = 'Select Armadillo 96 Well Plate',
-  SelectBioRad96WellPlate = 'Select Bio-Rad 96 Well Plate',
->>>>>>> 9ab7ba9b
   AddLiquid = 'Add liquid',
   DefineLiquid = 'Define a liquid',
   ClickLiquidButton = 'Click Liquid button',
@@ -68,7 +76,6 @@
   SetVolumeAndSaveforWells = 'Set volume and save for wells',
   ProtocolStepsH = 'Select Protocol Steps Header',
   AddStep = 'Use after making sure you are on ProtocolStepsH or have already made a step',
-<<<<<<< HEAD
   AddSourceLabwareDropdown = 'List the available options',
   ChoseDeckSlotA1Labware = 'Edit labware on slot A1',
   ChoseDeckSlotA2Labware = 'Edit labware on slot A2',
@@ -97,13 +104,49 @@
   TouchTipAspirate = 'Enable Touch tip for aspiration',
   MixAspirate = 'Enable Mix for aspiration',
   AirGapAspirate = 'Enable Air gap for aspiration',
-=======
->>>>>>> 9ab7ba9b
+  SingleChannelPipette50 = 'Select 50uL Single-Channel Pipette',
+  YesGripper = 'Select Yes to gripper',
+  NoGripper = 'Select no to gripper',
+  AddThermocycler = 'Thermocycler Module GEN2',
+  AddHeaterShaker = 'Heater-Shaker Module GEN1',
+  AddTempdeck2 = 'Temperature Module GEN2',
+  AddMagBlock = 'Magnetic Block GEN1',
+  EditProtocolA = 'Blue button edit protocol',
+  choseDeckSlot = 'Chose each deck slot',
+  ChoseDeckSlotA1 = 'Choose deck slot A1',
+  ChoseDeckSlotA2 = 'Choose deck slot A2',
+  ChoseDeckSlotA3 = 'Choose deck slot A3',
+  ChoseDeckSlotB1 = 'Choose deck slot B1',
+  ChoseDeckSlotB2 = 'Choose deck slot B2',
+  ChoseDeckSlotB3 = 'Choose deck slot B3',
+  ChoseDeckSlotC1 = 'Choose deck slot C1',
+  ChoseDeckSlotC2 = 'Choose deck slot C2',
+  ChoseDeckSlotC2Labware = 'Chose labware on deck slot C2',
+  ChoseDeckSlotC3 = 'Choose deck slot C3',
+  ChoseDeckSlotD1 = 'Choose deck slot D1',
+  ChoseDeckSlotD2 = 'Choose deck slot D2',
+  ChoseDeckSlotD3 = 'Choose deck slot D3',
+  AddHardwareLabware = 'Adds labware to deck slot by chose deck slot',
+  ClickLabwareHeader = 'Click Labware',
+  ClickWellPlatesSection = 'Click Well plates',
+  SelectArmadillo96WellPlate = 'Select Armadillo 96 Well Plate',
+  SelectBioRad96WellPlate = 'Select Bio-Rad 96 Well Plate',
+  AddLiquid = 'Add liquid',
+  DefineLiquid = 'Define a liquid',
+  ClickLiquidButton = 'Click Liquid button',
+  LiquidSaveWIP = 'Save liquid, is functional but could use a refactor',
+  WellSelector = 'Select wells with strings A1, A2, etc. comman separated LIST',
+  LiquidDropdown = 'Dropdown for liquids when adding to well',
+  SelectLiquidWells = 'Select Liquid Wells',
+  SetVolumeAndSaveforWells = 'Set volume and save for wells',
+  ProtocolStepsH = 'Select Protocol Steps Header',
+  AddStep = 'Use after making sure you are on ProtocolStepsH or have already made a step',
 }
 
 export enum Verifications {
   OnStep1 = 'On Step 1 page.',
   OnStep2 = 'On Step 2 page.',
+  OnStep3 = 'on Step 3 page',
   OnStep3 = 'on Step 3 page',
   FlexSelected = 'Opentrons Flex selected.',
   OT2Selected = 'Opentrons OT-2 selected.',
@@ -118,22 +161,38 @@
   MagBlockImg = 'Magnetic Block GEN1',
   LiquidPage = 'Liquid page content is visible',
   TransferPopOut = 'Verify Step 1 of the transfer function is present',
-<<<<<<< HEAD
   Delay = 'Delay option is unchecked',
   PreWet = 'Pre-wet tip option is unchecked',
   TouchTip = 'Touch tip option is unchecked',
   MixT = 'Mix option is unchecked',
   AirGap = 'Air gap option is unchecked',
-=======
->>>>>>> 9ab7ba9b
+}
+  StepTwo50uL = 'Step Two part two',
+  StepTwoPart3 = 'Step Two part three',
+  Step4Verification = 'Step 4 part 1',
+  ThermocyclerImg = 'Thermocycler Module GEN2',
+  HeaterShakerImg = 'Heater-Shaker Module GEN1',
+  Tempdeck2Img = 'Temperature Module GEN2',
+  MagBlockImg = 'Magnetic Block GEN1',
+  LiquidPage = 'Liquid page content is visible',
+  TransferPopOut = 'Verify Step 1 of the transfer function is present',
 }
 export enum Content {
   Step1Title = 'Step 1',
   Step2Title = 'Step 2',
   Step3Title = 'Step3',
   Step4Title = 'Step4',
+  Step3Title = 'Step3',
+  Step4Title = 'Step4',
   AddPipette = 'Add a pipette',
   NinetySixChannel = '96-Channel',
+  SingleChannel = '1-Channel',
+  EightChannel = '8-Channel',
+  TipRack = 'Filter Tip Rack 50 µL',
+  PipetteType = 'Pipette type',
+  PipetteVolume = 'Pipette volume',
+  FullP50SingleName = 'Flex 1-Channel 50 μL',
+  FullP50TiprackName = 'Opentrons Flex 96 Filter Tip Rack 50 µL',
   SingleChannel = '1-Channel',
   EightChannel = '8-Channel',
   TipRack = 'Filter Tip Rack 50 µL',
@@ -172,7 +231,6 @@
   SampleLiquidName = 'My liquid!',
   ProtocolSteps = 'Protocol steps',
   AddStep = 'Add Step',
-<<<<<<< HEAD
   ChoseOption = 'Chose option',
   SourceLabware = 'Source labware',
   SelectSourceWells = 'Select source wells',
@@ -185,8 +243,31 @@
   PreWetTip = 'Pre-wet tip',
   TouchTip = 'Touch tip',
   AirGap = 'Air gap',
-=======
->>>>>>> 9ab7ba9b
+  Volume50 = '50 µL',
+  Volume1000 = '1000 µL',
+  FilterTiprack50 = 'Filter Tip Rack 50 µL',
+  Tiprack50 = 'Tip Rack 50 µL',
+  Yes = 'Yes',
+  No = 'No',
+  Thermocycler = 'Thermocycler Module GEN2',
+  HeaterShaker = 'Heater-Shaker Module GEN1',
+  Tempdeck2 = 'Temperature Module GEN2',
+  MagBlock = 'Magnetic Block GEN1',
+  ModulePageH = 'Add your modules',
+  ModulePageB = 'Select modules to use in your protocol.',
+  EditProtocol = 'Edit protocol',
+  EditSlot = 'Edit slot',
+  AddLabwareToDeck = 'Add hardware/labware',
+  LabwareH = 'Labware',
+  WellPlatesCat = 'Well plates',
+  Armadillo96WellPlate200uL = 'Armadillo 96 Well Plate 200 µL PCR Full Skirt',
+  Biorad96WellPlate200uL = 'Bio-Rad 96 Well Plate 200 µL PCR',
+  AddLiquid = 'Add liquid',
+  DefineALiquid = 'Define a liquid',
+  LiquidButton = 'Liquid',
+  SampleLiquidName = 'My liquid!',
+  ProtocolSteps = 'Protocol steps',
+  AddStep = 'Add Step',
 }
 
 export enum Locators {
@@ -206,15 +287,12 @@
   SaveButton = 'button[type="submit"]',
   LiquidsDropdown = 'div[tabindex="0"].sc-bqWxrE', // Add new locator for the dropdown
   LabwareSelectionLocation = '[data-testid="Toolbox_confirmButton"]',
-<<<<<<< HEAD
   AddInitialVolume = 'input[name="volume"]',
   AspirateWells = 'input[name="aspirate_wells"]',
   div = 'div',
   button = 'button',
   svg = 'svg',
   exist = 'exist',
-=======
->>>>>>> 9ab7ba9b
 }
 
 const chooseDeckSlot = (
@@ -290,6 +368,90 @@
 
 // Example usage
 // selectWells(['A1', 'B3', 'H12'])
+  ThermocyclerImage = 'img[alt="temperatureModuleType"]',
+  MagblockImage = 'img[alt="magneticBlockType"]',
+  HeaterShakerImage = 'img[alt="heaterShakerModuleType"]',
+  TemperatureModuleImage = 'img[alt="temperatureModuleType"]',
+  LiquidNameInput = 'input[name="name"]',
+  ModalShellArea = 'div[aria-label="ModalShell_ModalArea"]',
+  SaveButton = 'button[type="submit"]',
+  LiquidsDropdown = 'div[tabindex="0"].sc-bqWxrE', // Add new locator for the dropdown
+  LabwareSelectionLocation = '[data-testid="Toolbox_confirmButton"]',
+}
+
+const chooseDeckSlot = (
+  slot: string
+): Cypress.Chainable<JQuery<HTMLElement>> => {
+  const deckSlots: Record<
+    | 'A1'
+    | 'A2'
+    | 'A3'
+    | 'B1'
+    | 'B2'
+    | 'B3'
+    | 'C1'
+    | 'C2'
+    | 'C3'
+    | 'D1'
+    | 'D2'
+    | 'D3',
+    () => Cypress.Chainable<JQuery<HTMLElement>>
+  > = {
+    A1: () => cy.contains('foreignObject[x="0"][y="321"]', Content.EditSlot),
+    A2: () => cy.contains('foreignObject[x="164"][y="321"]', Content.EditSlot),
+    A3: () => cy.contains('foreignObject[x="328"][y="321"]', Content.EditSlot),
+    B1: () => cy.contains('foreignObject[x="0"][y="214"]', Content.EditSlot),
+    B2: () => cy.contains('foreignObject[x="164"][y="214"]', Content.EditSlot),
+    B3: () => cy.contains('foreignObject[x="328"][y="214"]', Content.EditSlot),
+    C1: () => cy.contains('foreignObject[x="0"][y="107"]', Content.EditSlot),
+    C2: () => cy.contains('foreignObject[x="164"][y="107"]', Content.EditSlot),
+    C3: () => cy.contains('foreignObject[x="328"][y="107"]', Content.EditSlot),
+    D1: () => cy.contains('foreignObject[x="0"][y="0"]', Content.EditSlot),
+    D2: () => cy.contains('foreignObject[x="164"][y="0"]', Content.EditSlot),
+    D3: () => cy.contains('foreignObject[x="328"][y="0"]', Content.EditSlot),
+  }
+
+  const slotAction = deckSlots[slot as keyof typeof deckSlots]
+
+  if (typeof slotAction === 'function') {
+    return slotAction() // Return the chainable object
+  } else {
+    throw new Error(`Slot ${slot} not found in deck slots.`)
+  }
+}
+// Well name selection for liquids and in general
+const selectWells = (wells: string[]): void => {
+  // Define a dictionary of well selectors
+  const wellSelectors: Record<
+    string,
+    () => Cypress.Chainable<JQuery<HTMLElement>>
+  > = {}
+
+  // Populate the dictionary dynamically
+  const rows = ['A', 'B', 'C', 'D', 'E', 'F', 'G', 'H']
+  const columns = Array.from({ length: 12 }, (_, i) => (i + 1).toString())
+
+  rows.forEach(row => {
+    columns.forEach(column => {
+      const wellName = `${row}${column}`
+      wellSelectors[wellName] = () =>
+        cy.get(`circle[data-wellname="${wellName}"]`).click({ force: true })
+    })
+  })
+
+  // Iterate over the wells array and click the corresponding wells
+  wells.forEach(well => {
+    const wellAction = wellSelectors[well]
+    if (typeof wellAction === 'function') {
+      wellAction() // Click the well
+    } else {
+      throw new Error(`Well ${well} not found.`)
+    }
+  })
+}
+
+// Example usage
+// selectWells(['A1', 'B3', 'H12'])
 
 const executeAction = (action: Actions | UniversalActions): void => {
   if (isEnumValue([UniversalActions], [action])) {
@@ -301,6 +463,7 @@
     case Actions.SelectFlex:
       cy.contains(Content.OpentronsFlex).should('be.visible').click()
       break
+
 
     case Actions.SelectOT2:
       cy.contains(Content.OpentronsOT2).should('be.visible').click()
@@ -388,109 +551,20 @@
     case Actions.ClickWellPlatesSection: // New case
       cy.contains(Content.WellPlatesCat).click()
       break
-<<<<<<< HEAD
-    case Actions.ChoseDeckSlotA1Labware:
-      chooseDeckSlot('A1')
-        .find('.Box-sc-8ozbhb-0.kIDovv')
-        .find('a[role="button"]')
-        .contains(Content.EditSlot)
-        .click({ force: true })
-      break
-    case Actions.ChoseDeckSlotA2Labware:
-      chooseDeckSlot('A2')
-        .find('.Box-sc-8ozbhb-0.kIDovv')
-        .find('a[role="button"]')
-        .contains(Content.EditSlot)
-        .click({ force: true })
-      break
-    case Actions.ChoseDeckSlotA3Labware:
-      chooseDeckSlot('A3')
-        .find('.Box-sc-8ozbhb-0.kIDovv')
-        .find('a[role="button"]')
-        .contains(Content.EditSlot)
-        .click({ force: true })
-      break
-    case Actions.ChoseDeckSlotB1Labware:
-      chooseDeckSlot('B1')
-        .find('.Box-sc-8ozbhb-0.kIDovv')
-        .find('a[role="button"]')
-        .contains(Content.EditSlot)
-        .click({ force: true })
-      break
-    case Actions.ChoseDeckSlotB2Labware:
-      chooseDeckSlot('B2')
-        .find('.Box-sc-8ozbhb-0.kIDovv')
-        .find('a[role="button"]')
-        .contains(Content.EditSlot)
-        .click({ force: true })
-      break
-    case Actions.ChoseDeckSlotB3Labware:
-      chooseDeckSlot('B3')
-        .find('.Box-sc-8ozbhb-0.kIDovv')
-        .find('a[role="button"]')
-        .contains(Content.EditSlot)
-        .click({ force: true })
-      break
-    case Actions.ChoseDeckSlotC1Labware:
-      chooseDeckSlot('C1')
-        .find('.Box-sc-8ozbhb-0.kIDovv')
-        .find('a[role="button"]')
-        .contains(Content.EditSlot)
-        .click({ force: true })
-      break
-    case Actions.ChoseDeckSlotC2Labware:
-=======
     case Actions.ChoseDeckSlotC2Labware:
       // Todo Investigate making a dictionary of slot editing.
       // Maybe next PR
->>>>>>> 9ab7ba9b
       chooseDeckSlot('C2')
         .find('.Box-sc-8ozbhb-0.kIDovv')
         .find('a[role="button"]')
         .contains(Content.EditSlot)
         .click({ force: true })
       break
-<<<<<<< HEAD
-    case Actions.ChoseDeckSlotC3Labware:
-      chooseDeckSlot('C3')
-        .find('.Box-sc-8ozbhb-0.kIDovv')
-        .find('a[role="button"]')
-        .contains(Content.EditSlot)
-        .click({ force: true })
-      break
-    case Actions.ChoseDeckSlotD1Labware:
-      chooseDeckSlot('D1')
-        .find('.Box-sc-8ozbhb-0.kIDovv')
-        .find('a[role="button"]')
-        .contains(Content.EditSlot)
-        .click({ force: true })
-      break
-    case Actions.ChoseDeckSlotD2Labware:
-      chooseDeckSlot('D2')
-        .find('.Box-sc-8ozbhb-0.kIDovv')
-        .find('a[role="button"]')
-        .contains(Content.EditSlot)
-        .click({ force: true })
-      break
-    case Actions.ChoseDeckSlotD3Labware:
-      chooseDeckSlot('D3')
-        .find('.Box-sc-8ozbhb-0.kIDovv')
-        .find('a[role="button"]')
-        .contains(Content.EditSlot)
-        .click({ force: true })
-      break
-    case Actions.SelectArmadillo96WellPlateDefinition: // New case for selecting Armadillo plate
-      cy.contains(Content.Armadillo96WellPlate200uL).click({ force: true })
-      cy.get(Locators.LabwareSelectionLocation).click({ force: true })
-      break
-    case Actions.SelectBioRad96WellPlateDefinition: // New case for selecting Armadillo plate
-=======
     case Actions.SelectArmadillo96WellPlate: // New case for selecting Armadillo plate
       cy.contains(Content.Armadillo96WellPlate200uL).click({ force: true })
       cy.get(Locators.LabwareSelectionLocation).click({ force: true })
       break
     case Actions.SelectBioRad96WellPlate: // New case for selecting Armadillo plate
->>>>>>> 9ab7ba9b
       cy.contains(Content.Biorad96WellPlate200uL).click({ force: true })
       cy.get(Locators.LabwareSelectionLocation).click({ force: true })
       break
@@ -522,14 +596,6 @@
     case Actions.WellSelector:
       selectWells(['A1', 'A2'])
       break
-<<<<<<< HEAD
-    case Actions.WellSelector_A1:
-      cy.get('circle[data-wellname="A1"]')
-        .should('exist') // Verify the element exists
-        .click({ force: true })
-      break
-=======
->>>>>>> 9ab7ba9b
     case Actions.LiquidDropdown: // New case for dropdown
       cy.get(Locators.LiquidsDropdown)
         .should('be.visible') // Ensure the dropdown is visible
@@ -539,11 +605,7 @@
       cy.contains('My liquid!').click() // Action for clicking 'My liquid!'
       break
     case Actions.SetVolumeAndSaveforWells:
-<<<<<<< HEAD
-      cy.get(Locators.AddInitialVolume).type(`150`) // Set volume
-=======
       cy.get('input[name="volume"]').type(`150`) // Set volume
->>>>>>> 9ab7ba9b
       cy.contains('button', 'Save').click() // Click Save button
       cy.contains('button', 'Done').click({ force: true }) // Click Done button, forcing click if necessary
       break
@@ -553,7 +615,227 @@
     case Actions.AddStep:
       cy.contains('button', Content.AddStep).click()
       break
-<<<<<<< HEAD
+    case Actions.SingleChannelPipette50:
+      cy.contains('label', Content.SingleChannel)
+        .should('exist')
+        .and('be.visible')
+        .click()
+      cy.contains(Content.Volume50).click()
+      cy.contains(Content.Tiprack50).click()
+      // ToDo after PR, why does this click Tiprack50 again
+      // instead of clicking the filter tiprack?
+      // cy.contains(Content.FilterTiprack50).click()
+      break
+    case Actions.AddThermocycler:
+      cy.contains(Content.Thermocycler).click()
+      break
+    case Actions.AddHeaterShaker:
+      cy.contains(Content.HeaterShaker).click()
+      break
+    case Actions.AddTempdeck2:
+      cy.contains(Content.Tempdeck2).click()
+      break
+    case Actions.AddMagBlock:
+      cy.contains(Content.MagBlock).click()
+      break
+    case Actions.YesGripper:
+      cy.contains(Content.Yes).click()
+      break
+    case Actions.NoGripper:
+      cy.contains(Content.No).click()
+      break
+    case Actions.EditProtocolA:
+      cy.contains(Content.EditProtocol).click()
+      break
+    case Actions.ChoseDeckSlotA1:
+      chooseDeckSlot('A1').click()
+      break
+    case Actions.ChoseDeckSlotA2:
+      chooseDeckSlot('A2').click()
+      break
+    case Actions.ChoseDeckSlotA3:
+      chooseDeckSlot('A3').click()
+      break
+    case Actions.ChoseDeckSlotB1:
+      chooseDeckSlot('B1').click()
+      break
+    case Actions.ChoseDeckSlotB2:
+      chooseDeckSlot('B2').click()
+      break
+    case Actions.ChoseDeckSlotB3:
+      chooseDeckSlot('B3').click()
+      break
+    case Actions.ChoseDeckSlotC1:
+      chooseDeckSlot('C1').click()
+      break
+    case Actions.ChoseDeckSlotC2:
+      chooseDeckSlot('C2').click()
+      break
+    case Actions.ChoseDeckSlotC3:
+      chooseDeckSlot('C3').click()
+      break
+    case Actions.ChoseDeckSlotD1:
+      chooseDeckSlot('D1').click()
+      break
+    case Actions.ChoseDeckSlotD2:
+      chooseDeckSlot('D2').click()
+      break
+    case Actions.ChoseDeckSlotD3:
+      chooseDeckSlot('D3').click()
+      break
+    case Actions.AddHardwareLabware: // New case
+      cy.contains(Content.AddLabwareToDeck).click()
+      break
+    case Actions.ClickLabwareHeader: // New case
+      cy.contains(Content.LabwareH).click()
+      break
+    case Actions.ClickWellPlatesSection: // New case
+      cy.contains(Content.WellPlatesCat).click()
+      break
+    case Actions.ChoseDeckSlotA1Labware:
+      chooseDeckSlot('A1')
+        .find('.Box-sc-8ozbhb-0.kIDovv')
+        .find('a[role="button"]')
+        .contains(Content.EditSlot)
+        .click({ force: true })
+      break
+    case Actions.ChoseDeckSlotA2Labware:
+      chooseDeckSlot('A2')
+        .find('.Box-sc-8ozbhb-0.kIDovv')
+        .find('a[role="button"]')
+        .contains(Content.EditSlot)
+        .click({ force: true })
+      break
+    case Actions.ChoseDeckSlotA3Labware:
+      chooseDeckSlot('A3')
+        .find('.Box-sc-8ozbhb-0.kIDovv')
+        .find('a[role="button"]')
+        .contains(Content.EditSlot)
+        .click({ force: true })
+      break
+    case Actions.ChoseDeckSlotB1Labware:
+      chooseDeckSlot('B1')
+        .find('.Box-sc-8ozbhb-0.kIDovv')
+        .find('a[role="button"]')
+        .contains(Content.EditSlot)
+        .click({ force: true })
+      break
+    case Actions.ChoseDeckSlotB2Labware:
+      chooseDeckSlot('B2')
+        .find('.Box-sc-8ozbhb-0.kIDovv')
+        .find('a[role="button"]')
+        .contains(Content.EditSlot)
+        .click({ force: true })
+      break
+    case Actions.ChoseDeckSlotB3Labware:
+      chooseDeckSlot('B3')
+        .find('.Box-sc-8ozbhb-0.kIDovv')
+        .find('a[role="button"]')
+        .contains(Content.EditSlot)
+        .click({ force: true })
+      break
+    case Actions.ChoseDeckSlotC1Labware:
+      chooseDeckSlot('C1')
+        .find('.Box-sc-8ozbhb-0.kIDovv')
+        .find('a[role="button"]')
+        .contains(Content.EditSlot)
+        .click({ force: true })
+      break
+    case Actions.ChoseDeckSlotC2Labware:
+      chooseDeckSlot('C2')
+        .find('.Box-sc-8ozbhb-0.kIDovv')
+        .find('a[role="button"]')
+        .contains(Content.EditSlot)
+        .click({ force: true })
+      break
+    case Actions.ChoseDeckSlotC3Labware:
+      chooseDeckSlot('C3')
+        .find('.Box-sc-8ozbhb-0.kIDovv')
+        .find('a[role="button"]')
+        .contains(Content.EditSlot)
+        .click({ force: true })
+      break
+    case Actions.ChoseDeckSlotD1Labware:
+      chooseDeckSlot('D1')
+        .find('.Box-sc-8ozbhb-0.kIDovv')
+        .find('a[role="button"]')
+        .contains(Content.EditSlot)
+        .click({ force: true })
+      break
+    case Actions.ChoseDeckSlotD2Labware:
+      chooseDeckSlot('D2')
+        .find('.Box-sc-8ozbhb-0.kIDovv')
+        .find('a[role="button"]')
+        .contains(Content.EditSlot)
+        .click({ force: true })
+      break
+    case Actions.ChoseDeckSlotD3Labware:
+      chooseDeckSlot('D3')
+        .find('.Box-sc-8ozbhb-0.kIDovv')
+        .find('a[role="button"]')
+        .contains(Content.EditSlot)
+        .click({ force: true })
+      break
+    case Actions.SelectArmadillo96WellPlateDefinition: // New case for selecting Armadillo plate
+      cy.contains(Content.Armadillo96WellPlate200uL).click({ force: true })
+      cy.get(Locators.LabwareSelectionLocation).click({ force: true })
+      break
+    case Actions.SelectBioRad96WellPlateDefinition: // New case for selecting Armadillo plate
+      cy.contains(Content.Biorad96WellPlate200uL).click({ force: true })
+      cy.get(Locators.LabwareSelectionLocation).click({ force: true })
+      break
+
+    case Actions.AddLiquid: // New case for "Add liquid"
+      cy.contains('button', Content.AddLiquid).click()
+      break
+    case Actions.ClickLiquidButton: // New case for "Liquid button"
+      cy.contains('button', Content.LiquidButton).click()
+      break
+    case Actions.DefineLiquid: // New case for "Define a liquid"
+      cy.contains('button', Content.DefineALiquid).click()
+      break
+    case Actions.LiquidSaveWIP:
+      cy.get(Locators.LiquidNameInput) // Locate the input with name="name"
+        .type(Content.SampleLiquidName)
+
+      cy.get(Locators.ModalShellArea)
+        .find('form') // Target the form inside the modal
+        .invoke('submit', (e: SubmitEvent) => {
+          e.preventDefault() // Prevent default form submission
+        })
+
+      cy.get(Locators.ModalShellArea)
+        .find(Locators.SaveButton) // Locate the Save button
+        .contains('Save')
+        .click({ force: true }) // Trigger the Save button
+      break
+    case Actions.WellSelector:
+      selectWells(['A1', 'A2'])
+      break
+    case Actions.WellSelector_A1:
+      cy.get('circle[data-wellname="A1"]')
+        .should('exist') // Verify the element exists
+        .click({ force: true })
+      break
+    case Actions.LiquidDropdown: // New case for dropdown
+      cy.get(Locators.LiquidsDropdown)
+        .should('be.visible') // Ensure the dropdown is visible
+        .click() // Click the dropdown
+      break
+    case Actions.SelectLiquidWells:
+      cy.contains('My liquid!').click() // Action for clicking 'My liquid!'
+      break
+    case Actions.SetVolumeAndSaveforWells:
+      cy.get(Locators.AddInitialVolume).type(`150`) // Set volume
+      cy.contains('button', 'Save').click() // Click Save button
+      cy.contains('button', 'Done').click({ force: true }) // Click Done button, forcing click if necessary
+      break
+    case Actions.ProtocolStepsH:
+      cy.contains('button', Content.ProtocolSteps).click()
+      break
+    case Actions.AddStep:
+      cy.contains('button', Content.AddStep).click()
+      break
     case Actions.SelectArmadillo96WellPlateTransfer: // New case for selecting Armadillo plate
       cy.contains(Content.Armadillo96WellPlate200uL).click({ force: true })
       break
@@ -613,8 +895,6 @@
     case Actions.AirGapAspirate:
       cy.contains('Air gap').closest('div').find('button').click()
       break
-=======
->>>>>>> 9ab7ba9b
     default:
       throw new Error(`Unrecognized action: ${action as string}`)
   }
@@ -656,10 +936,7 @@
       cy.contains(Content.Volume1000).should('be.visible')
       cy.contains(Content.Tiprack50).should('be.visible')
       cy.contains(Content.FilterTiprack50).should('be.visible')
-<<<<<<< HEAD
       // cy.contains('Filter Tip Rack 50 µL').should('be.visible')
-=======
->>>>>>> 9ab7ba9b
       break
     case Verifications.StepTwoPart3:
       // This function should get used after you select 50uL fully
@@ -669,10 +946,7 @@
       cy.contains(Content.Step2Title)
       cy.contains('Robot pipettes')
       cy.contains(Content.AddPipette)
-<<<<<<< HEAD
       // cy.contains('Filter Tip Rack 50 µL').should('be.visible')
-=======
->>>>>>> 9ab7ba9b
       break
     case Verifications.OnStep3:
       cy.contains('Add a gripper').should('be.visible')
@@ -706,7 +980,6 @@
       cy.contains('Cancel').should('be.visible')
       break
     case Verifications.TransferPopOut:
-<<<<<<< HEAD
       cy.contains(Content.SourceLabware)
       cy.contains(Content.SelectSourceWells)
       cy.contains(Content.DestinationLabware)
@@ -753,7 +1026,57 @@
         .find('svg')
         .should('exist')
         .and('have.attr', 'aria-hidden', 'true')
-=======
+      break
+
+    case Verifications.StepTwo50uL:
+      // This function should get used after you select 50uL fully
+      cy.contains(Content.PipetteVolume)
+      cy.contains(Content.Volume50).should('be.visible')
+      cy.contains(Content.Volume1000).should('be.visible')
+      cy.contains(Content.Tiprack50).should('be.visible')
+      cy.contains(Content.FilterTiprack50).should('be.visible')
+      break
+    case Verifications.StepTwoPart3:
+      // This function should get used after you select 50uL fully
+      cy.contains(Content.FullP50SingleName).should('be.visible')
+      cy.contains(Content.FullP50TiprackName).should('be.visible')
+      cy.contains('Left Mount').should('be.visible')
+      cy.contains(Content.Step2Title)
+      cy.contains('Robot pipettes')
+      cy.contains(Content.AddPipette)
+      break
+    case Verifications.OnStep3:
+      cy.contains('Add a gripper').should('be.visible')
+      cy.contains(
+        'Do you want to move labware automatically with the gripper?'
+      ).should('be.visible')
+      cy.contains(Content.Yes).should('be.visible')
+      cy.contains(Content.No).should('be.visible')
+      break
+    case Verifications.Step4Verification:
+      cy.contains(Content.ModulePageH).should('be.visible')
+      cy.contains(Content.ModulePageB).should('be.visible')
+      cy.contains(Content.Thermocycler).should('be.visible')
+      cy.contains(Content.HeaterShaker).should('be.visible')
+      cy.contains(Content.MagBlock).should('be.visible')
+      cy.contains(Content.Tempdeck2).should('be.visible')
+      break
+    case Verifications.ThermocyclerImg:
+      cy.get(Locators.TemperatureModuleImage).should('be.visible')
+      break
+    case Verifications.HeaterShakerImg:
+      cy.get(Locators.HeaterShakerImage).should('be.visible')
+      break
+    case Verifications.Tempdeck2Img:
+      cy.contains(Content.Tempdeck2).should('be.visible')
+      break
+    case Verifications.LiquidPage:
+      cy.contains('Liquid').should('be.visible')
+      cy.contains('Add liquid').should('be.visible')
+      cy.contains('Liquid volume by well').should('be.visible')
+      cy.contains('Cancel').should('be.visible')
+      break
+    case Verifications.TransferPopOut:
       cy.contains('button', 'Transfer').should('be.visible').click()
       cy.contains('Source labware')
       cy.contains('Select source wells')
@@ -762,7 +1085,6 @@
       cy.contains('Tip handling')
       cy.contains('Tip handling')
       cy.contains('Tip drop location')
->>>>>>> 9ab7ba9b
       break
 
     default:
