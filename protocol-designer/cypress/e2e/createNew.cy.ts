import { UniversalSteps } from '../support/UniversalSteps'
import { SetupSteps, SetupVerifications } from '../support/SetupSteps'
import { StepBuilder } from '../support/StepBuilder'

<<<<<<< HEAD
describe('Create New OT-2 and Flex onboarding flow WIP', () => {
=======
describe('The Redesigned Create Protocol Landing Page', () => {
>>>>>>> 6146a923
  beforeEach(() => {
    cy.visit('/')
    cy.closeAnalyticsModal()
  })

  it('Checks onboarding flow for OT-2', () => {
    cy.verifyCreateNewHeader()
    cy.clickCreateNew()
    const steps: StepBuilder = new StepBuilder()
    steps.add(SetupVerifications.OnStep1())
    steps.add(SetupVerifications.FlexSelected())
    steps.add(UniversalSteps.Snapshot())
    steps.add(SetupSteps.SelectOT2())
    steps.add(SetupVerifications.OT2Selected())
    steps.add(UniversalSteps.Snapshot())
    steps.add(SetupSteps.SelectFlex())
    steps.add(SetupVerifications.FlexSelected())
    steps.add(UniversalSteps.Snapshot())
    steps.add(SetupSteps.Confirm())
    steps.add(SetupVerifications.OnStep2())
    steps.add(SetupVerifications.NinetySixChannel())
    steps.add(UniversalSteps.Snapshot())
    steps.add(SetupSteps.GoBack())
    steps.add(SetupVerifications.OnStep1())
    steps.add(SetupSteps.SelectOT2())
    steps.add(SetupSteps.Confirm())
    steps.add(SetupVerifications.OnStep2())
    steps.add(SetupVerifications.NotNinetySixChannel())
    steps.add(UniversalSteps.Snapshot())
    steps.execute()
  })
})<|MERGE_RESOLUTION|>--- conflicted
+++ resolved
@@ -2,11 +2,7 @@
 import { SetupSteps, SetupVerifications } from '../support/SetupSteps'
 import { StepBuilder } from '../support/StepBuilder'
 
-<<<<<<< HEAD
-describe('Create New OT-2 and Flex onboarding flow WIP', () => {
-=======
 describe('The Redesigned Create Protocol Landing Page', () => {
->>>>>>> 6146a923
   beforeEach(() => {
     cy.visit('/')
     cy.closeAnalyticsModal()
