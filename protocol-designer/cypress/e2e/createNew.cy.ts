<<<<<<< HEAD
import { Actions, Verifications, runCreateTest } from '../support/createNew'
import { UniversalActions } from '../support/universalActions'
import '../support/commands'
=======
import { SetupActions, SetupVerifications } from '../support/SetupSteps'
import { UniversalActions } from '../support/universalActions'
import '../support/commands'
// Every test is goign to use StepsList
// Now every test will be a list of some combination of support
// typescript file list of actions for specific PD stuff and include StepsList for steps

import { runSteps } from '../support/StepExecution'
import type { StepsList } from '../support/StepExecution'
>>>>>>> c630b883

describe('The Redesigned Create Protocol Landing Page', () => {
  beforeEach(() => {
    cy.visit('/')
    cy.closeAnalyticsModal()
  })

  it('content and step 1 flow works', () => {
    cy.verifyCreateNewHeader()
    cy.clickCreateNew()
<<<<<<< HEAD
    const steps: Array<Actions | Verifications | UniversalActions> = [
      Verifications.OnStep1,
      Verifications.FlexSelected,
=======
    const steps: StepsList = [
      SetupVerifications.OnStep1,
      SetupVerifications.FlexSelected,
>>>>>>> c630b883
      UniversalActions.Snapshot,
      SetupActions.SelectOT2,
      SetupVerifications.OT2Selected,
      UniversalActions.Snapshot,
      SetupActions.SelectFlex,
      SetupVerifications.FlexSelected,
      UniversalActions.Snapshot,
      SetupActions.Confirm,
      SetupVerifications.OnStep2,
      SetupVerifications.NinetySixChannel,
      UniversalActions.Snapshot,
      SetupActions.GoBack,
      SetupVerifications.OnStep1,
      SetupActions.SelectOT2,
      SetupActions.Confirm,
      SetupVerifications.OnStep2,
      SetupVerifications.NotNinetySixChannel,
      UniversalActions.Snapshot,
    ]

    runSteps(steps)
  })
})<|MERGE_RESOLUTION|>--- conflicted
+++ resolved
@@ -1,8 +1,3 @@
-<<<<<<< HEAD
-import { Actions, Verifications, runCreateTest } from '../support/createNew'
-import { UniversalActions } from '../support/universalActions'
-import '../support/commands'
-=======
 import { SetupActions, SetupVerifications } from '../support/SetupSteps'
 import { UniversalActions } from '../support/universalActions'
 import '../support/commands'
@@ -12,7 +7,6 @@
 
 import { runSteps } from '../support/StepExecution'
 import type { StepsList } from '../support/StepExecution'
->>>>>>> c630b883
 
 describe('The Redesigned Create Protocol Landing Page', () => {
   beforeEach(() => {
@@ -23,15 +17,9 @@
   it('content and step 1 flow works', () => {
     cy.verifyCreateNewHeader()
     cy.clickCreateNew()
-<<<<<<< HEAD
-    const steps: Array<Actions | Verifications | UniversalActions> = [
-      Verifications.OnStep1,
-      Verifications.FlexSelected,
-=======
     const steps: StepsList = [
       SetupVerifications.OnStep1,
       SetupVerifications.FlexSelected,
->>>>>>> c630b883
       UniversalActions.Snapshot,
       SetupActions.SelectOT2,
       SetupVerifications.OT2Selected,
