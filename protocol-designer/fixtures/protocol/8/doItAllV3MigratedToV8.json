{
  "$otSharedSchema": "#/protocol/schemas/8",
  "schemaVersion": 8,
  "metadata": {
    "protocolName": "Do it all v3",
    "author": "Fixture",
    "description": "Test all v3 commands",
    "created": 1585930833548,
<<<<<<< HEAD
    "lastModified": 1741896205991,
=======
    "lastModified": 1740602436658,
    "source": "Protocol Designer",
>>>>>>> 6231c920
    "category": null,
    "subcategory": null,
    "tags": []
  },
  "designerApplication": {
    "name": "opentrons/protocol-designer",
    "version": "8.4.3-alpha.0",
    "data": {
      "_internalAppBuildDate": "Mon, 10 Mar 2025 14:05:38 GMT",
      "pipetteTiprackAssignments": {
        "0b3f2210-75c7-11ea-b42f-4b64e50f43e5": [
          "opentrons/opentrons_96_tiprack_300ul/1"
        ]
      },
      "dismissedWarnings": {
        "form": [],
        "timeline": []
      },
      "ingredients": {
        "0": {
          "displayName": "Water",
          "description": null,
          "displayColor": "#b925ff",
          "liquidGroupId": "0"
        }
      },
      "ingredLocations": {
        "1e610d40-75c7-11ea-b42f-4b64e50f43e5:opentrons/nest_96_wellplate_100ul_pcr_full_skirt/1": {
          "A1": {
            "0": {
              "volume": 100
            }
          },
          "B1": {
            "0": {
              "volume": 100
            }
          },
          "C1": {
            "0": {
              "volume": 100
            }
          },
          "D1": {
            "0": {
              "volume": 100
            }
          },
          "E1": {
            "0": {
              "volume": 100
            }
          },
          "F1": {
            "0": {
              "volume": 100
            }
          },
          "G1": {
            "0": {
              "volume": 100
            }
          },
          "H1": {
            "0": {
              "volume": 100
            }
          },
          "A2": {
            "0": {
              "volume": 100
            }
          },
          "B2": {
            "0": {
              "volume": 100
            }
          },
          "C2": {
            "0": {
              "volume": 100
            }
          },
          "D2": {
            "0": {
              "volume": 100
            }
          },
          "E2": {
            "0": {
              "volume": 100
            }
          },
          "F2": {
            "0": {
              "volume": 100
            }
          },
          "G2": {
            "0": {
              "volume": 100
            }
          },
          "H2": {
            "0": {
              "volume": 100
            }
          }
        }
      },
      "savedStepForms": {
        "__INITIAL_DECK_SETUP_STEP__": {
          "labwareLocationUpdate": {
            "0b44c760-75c7-11ea-b42f-4b64e50f43e5:opentrons/opentrons_96_tiprack_300ul/1": "2",
            "1e610d40-75c7-11ea-b42f-4b64e50f43e5:opentrons/nest_96_wellplate_100ul_pcr_full_skirt/1": "1",
            "21ed8f60-75c7-11ea-b42f-4b64e50f43e5:opentrons/opentrons_24_aluminumblock_generic_2ml_screwcap/1": "3"
          },
          "moduleLocationUpdate": {},
          "pipetteLocationUpdate": {
            "0b3f2210-75c7-11ea-b42f-4b64e50f43e5": "left"
          },
          "trashBinLocationUpdate": {
            "2088a082-31af-4993-bb1f-10f9a5842305:trashBin": "cutout12"
          },
          "wasteChuteLocationUpdate": {},
          "stagingAreaLocationUpdate": {},
          "gripperLocationUpdate": {},
          "stepType": "manualIntervention",
          "id": "__INITIAL_DECK_SETUP_STEP__"
        },
        "3961e4c0-75c7-11ea-b42f-4b64e50f43e5": {
          "aspirate_airGap_checkbox": false,
          "aspirate_airGap_volume": null,
          "aspirate_delay_checkbox": false,
          "aspirate_delay_mmFromBottom": "1",
          "aspirate_delay_seconds": "1",
          "aspirate_flowRate": null,
          "aspirate_labware": "1e610d40-75c7-11ea-b42f-4b64e50f43e5:opentrons/nest_96_wellplate_100ul_pcr_full_skirt/1",
          "aspirate_mix_checkbox": true,
          "aspirate_mix_times": "2",
          "aspirate_mix_volume": "30",
          "aspirate_mmFromBottom": 1,
          "aspirate_position_reference": null,
          "aspirate_retract_delay_seconds": null,
          "aspirate_retract_mmFromBottom": null,
          "aspirate_retract_speed": null,
          "aspirate_retract_x_position": 0,
          "aspirate_retract_y_position": 0,
          "aspirate_retract_position_reference": null,
          "aspirate_submerge_delay_seconds": null,
          "aspirate_submerge_speed": null,
          "aspirate_submerge_mmFromBottom": null,
          "aspirate_submerge_x_position": null,
          "aspirate_submerge_y_position": null,
          "aspirate_submerge_position_reference": null,
          "aspirate_touchTip_checkbox": true,
          "aspirate_touchTip_mmFromTop": -2,
          "aspirate_touchTip_speed": null,
          "aspirate_wellOrder_first": "t2b",
          "aspirate_wellOrder_second": "l2r",
          "aspirate_wells_grouped": false,
          "aspirate_wells": ["A1"],
          "aspirate_x_position": 0,
          "aspirate_y_position": 0,
          "blowout_checkbox": false,
          "blowout_flowRate": null,
          "blowout_location": "2088a082-31af-4993-bb1f-10f9a5842305:trashBin",
          "blowout_z_offset": 0,
          "changeTip": "always",
          "dispense_airGap_checkbox": false,
          "dispense_airGap_volume": null,
          "dispense_delay_checkbox": false,
          "dispense_delay_mmFromBottom": "0.5",
          "dispense_delay_seconds": "1",
          "dispense_flowRate": null,
          "dispense_labware": "21ed8f60-75c7-11ea-b42f-4b64e50f43e5:opentrons/opentrons_24_aluminumblock_generic_2ml_screwcap/1",
          "dispense_mix_checkbox": false,
          "dispense_mix_times": null,
          "dispense_mix_volume": null,
          "dispense_mmFromBottom": 0.5,
          "dispense_position_reference": null,
          "dispense_retract_delay_seconds": null,
          "dispense_retract_mmFromBottom": null,
          "dispense_retract_speed": null,
          "dispense_retract_x_position": 0,
          "dispense_retract_y_position": 0,
          "dispense_retract_position_reference": null,
          "dispense_submerge_delay_seconds": null,
          "dispense_submerge_speed": null,
          "dispense_submerge_mmFromBottom": null,
          "dispense_submerge_x_position": null,
          "dispense_submerge_y_position": null,
          "dispense_submerge_position_reference": null,
          "dispense_touchTip_checkbox": true,
          "dispense_touchTip_mmFromTop": null,
          "dispense_touchTip_speed": null,
          "dispense_wellOrder_first": "t2b",
          "dispense_wellOrder_second": "l2r",
          "dispense_wells": ["A1", "A2"],
          "dispense_x_position": 0,
          "dispense_y_position": 0,
          "disposalVolume_checkbox": true,
          "disposalVolume_volume": "20",
          "dropTip_location": "2088a082-31af-4993-bb1f-10f9a5842305:trashBin",
          "liquidClassesSupported": false,
          "liquidClass": null,
          "nozzles": null,
          "path": "multiDispense",
          "pipette": "0b3f2210-75c7-11ea-b42f-4b64e50f43e5",
          "preWetTip": false,
          "tipRack": "opentrons/opentrons_96_tiprack_300ul/1",
          "volume": "40",
          "stepType": "moveLiquid",
          "stepName": "transfer",
          "stepDetails": "",
          "id": "3961e4c0-75c7-11ea-b42f-4b64e50f43e5",
          "dispense_touchTip_mmfromTop": -2
        },
        "54dc3200-75c7-11ea-b42f-4b64e50f43e5": {
          "moduleId": null,
          "pauseAction": "untilResume",
          "pauseMessage": "Wait until user intervention",
          "pauseTemperature": null,
          "pauseTime": null,
          "id": "54dc3200-75c7-11ea-b42f-4b64e50f43e5",
          "stepType": "pause",
          "stepName": "pause",
          "stepDetails": ""
        },
        "5db07ad0-75c7-11ea-b42f-4b64e50f43e5": {
          "moduleId": null,
          "pauseAction": "untilTime",
          "pauseMessage": "",
          "pauseTemperature": null,
          "pauseTime": "00:01:02",
          "id": "5db07ad0-75c7-11ea-b42f-4b64e50f43e5",
          "stepType": "pause",
          "stepName": "pause",
          "stepDetails": ""
        },
        "a4cee9a0-75dc-11ea-b42f-4b64e50f43e5": {
          "aspirate_delay_checkbox": false,
          "aspirate_delay_seconds": "1",
          "aspirate_flowRate": 40,
          "blowout_checkbox": true,
          "blowout_flowRate": 46.43,
          "blowout_location": "2088a082-31af-4993-bb1f-10f9a5842305:trashBin",
          "blowout_z_offset": 0,
          "changeTip": "always",
          "dispense_delay_checkbox": false,
          "dispense_delay_seconds": "1",
          "dispense_flowRate": 35,
          "dropTip_location": "2088a082-31af-4993-bb1f-10f9a5842305:trashBin",
          "labware": "1e610d40-75c7-11ea-b42f-4b64e50f43e5:opentrons/nest_96_wellplate_100ul_pcr_full_skirt/1",
          "liquidClassesSupported": false,
          "mix_mmFromBottom": 0.5,
          "mix_touchTip_checkbox": true,
          "mix_touchTip_mmFromTop": -3,
          "mix_wellOrder_first": "t2b",
          "mix_wellOrder_second": "l2r",
          "mix_x_position": 0,
          "mix_y_position": 0,
          "nozzles": null,
          "pipette": "0b3f2210-75c7-11ea-b42f-4b64e50f43e5",
          "times": "3",
          "tipRack": "opentrons/opentrons_96_tiprack_300ul/1",
          "volume": "35",
          "wells": ["D2", "E2"],
          "stepType": "mix",
          "stepName": "mix",
          "stepDetails": "",
          "id": "a4cee9a0-75dc-11ea-b42f-4b64e50f43e5"
        }
      },
      "orderedStepIds": [
        "5db07ad0-75c7-11ea-b42f-4b64e50f43e5",
        "3961e4c0-75c7-11ea-b42f-4b64e50f43e5",
        "54dc3200-75c7-11ea-b42f-4b64e50f43e5",
        "a4cee9a0-75dc-11ea-b42f-4b64e50f43e5"
      ],
      "pipettes": {
        "0b3f2210-75c7-11ea-b42f-4b64e50f43e5": {
          "pipetteName": "p300_single_gen2"
        }
      },
      "modules": {},
      "labware": {
        "0b44c760-75c7-11ea-b42f-4b64e50f43e5:opentrons/opentrons_96_tiprack_300ul/1": {
          "displayName": "Opentrons 96 Tip Rack 300 µL",
          "labwareDefURI": "opentrons/opentrons_96_tiprack_300ul/1"
        },
        "1e610d40-75c7-11ea-b42f-4b64e50f43e5:opentrons/nest_96_wellplate_100ul_pcr_full_skirt/1": {
          "displayName": "NEST 96 Well Plate 100 µL PCR Full Skirt",
          "labwareDefURI": "opentrons/nest_96_wellplate_100ul_pcr_full_skirt/1"
        },
        "21ed8f60-75c7-11ea-b42f-4b64e50f43e5:opentrons/opentrons_24_aluminumblock_generic_2ml_screwcap/1": {
          "displayName": "Opentrons 24 Well Aluminum Block with Generic 2 mL Screwcap",
          "labwareDefURI": "opentrons/opentrons_24_aluminumblock_generic_2ml_screwcap/1"
        }
      }
    }
  },
  "robot": {
    "model": "OT-2 Standard",
    "deckId": "ot2_standard"
  },
  "labwareDefinitionSchemaId": "opentronsLabwareSchemaV2",
  "labwareDefinitions": {
    "opentrons/opentrons_96_tiprack_300ul/1": {
      "ordering": [
        ["A1", "B1", "C1", "D1", "E1", "F1", "G1", "H1"],
        ["A2", "B2", "C2", "D2", "E2", "F2", "G2", "H2"],
        ["A3", "B3", "C3", "D3", "E3", "F3", "G3", "H3"],
        ["A4", "B4", "C4", "D4", "E4", "F4", "G4", "H4"],
        ["A5", "B5", "C5", "D5", "E5", "F5", "G5", "H5"],
        ["A6", "B6", "C6", "D6", "E6", "F6", "G6", "H6"],
        ["A7", "B7", "C7", "D7", "E7", "F7", "G7", "H7"],
        ["A8", "B8", "C8", "D8", "E8", "F8", "G8", "H8"],
        ["A9", "B9", "C9", "D9", "E9", "F9", "G9", "H9"],
        ["A10", "B10", "C10", "D10", "E10", "F10", "G10", "H10"],
        ["A11", "B11", "C11", "D11", "E11", "F11", "G11", "H11"],
        ["A12", "B12", "C12", "D12", "E12", "F12", "G12", "H12"]
      ],
      "brand": {
        "brand": "Opentrons",
        "brandId": [],
        "links": [
          "https://shop.opentrons.com/collections/opentrons-tips/products/opentrons-300ul-tips"
        ]
      },
      "metadata": {
        "displayName": "Opentrons OT-2 96 Tip Rack 300 µL",
        "displayCategory": "tipRack",
        "displayVolumeUnits": "µL",
        "tags": []
      },
      "dimensions": {
        "xDimension": 127.76,
        "yDimension": 85.48,
        "zDimension": 64.49
      },
      "wells": {
        "A1": {
          "depth": 59.3,
          "shape": "circular",
          "diameter": 5.23,
          "totalLiquidVolume": 300,
          "x": 14.38,
          "y": 74.24,
          "z": 5.39
        },
        "B1": {
          "depth": 59.3,
          "shape": "circular",
          "diameter": 5.23,
          "totalLiquidVolume": 300,
          "x": 14.38,
          "y": 65.24,
          "z": 5.39
        },
        "C1": {
          "depth": 59.3,
          "shape": "circular",
          "diameter": 5.23,
          "totalLiquidVolume": 300,
          "x": 14.38,
          "y": 56.24,
          "z": 5.39
        },
        "D1": {
          "depth": 59.3,
          "shape": "circular",
          "diameter": 5.23,
          "totalLiquidVolume": 300,
          "x": 14.38,
          "y": 47.24,
          "z": 5.39
        },
        "E1": {
          "depth": 59.3,
          "shape": "circular",
          "diameter": 5.23,
          "totalLiquidVolume": 300,
          "x": 14.38,
          "y": 38.24,
          "z": 5.39
        },
        "F1": {
          "depth": 59.3,
          "shape": "circular",
          "diameter": 5.23,
          "totalLiquidVolume": 300,
          "x": 14.38,
          "y": 29.24,
          "z": 5.39
        },
        "G1": {
          "depth": 59.3,
          "shape": "circular",
          "diameter": 5.23,
          "totalLiquidVolume": 300,
          "x": 14.38,
          "y": 20.24,
          "z": 5.39
        },
        "H1": {
          "depth": 59.3,
          "shape": "circular",
          "diameter": 5.23,
          "totalLiquidVolume": 300,
          "x": 14.38,
          "y": 11.24,
          "z": 5.39
        },
        "A2": {
          "depth": 59.3,
          "shape": "circular",
          "diameter": 5.23,
          "totalLiquidVolume": 300,
          "x": 23.38,
          "y": 74.24,
          "z": 5.39
        },
        "B2": {
          "depth": 59.3,
          "shape": "circular",
          "diameter": 5.23,
          "totalLiquidVolume": 300,
          "x": 23.38,
          "y": 65.24,
          "z": 5.39
        },
        "C2": {
          "depth": 59.3,
          "shape": "circular",
          "diameter": 5.23,
          "totalLiquidVolume": 300,
          "x": 23.38,
          "y": 56.24,
          "z": 5.39
        },
        "D2": {
          "depth": 59.3,
          "shape": "circular",
          "diameter": 5.23,
          "totalLiquidVolume": 300,
          "x": 23.38,
          "y": 47.24,
          "z": 5.39
        },
        "E2": {
          "depth": 59.3,
          "shape": "circular",
          "diameter": 5.23,
          "totalLiquidVolume": 300,
          "x": 23.38,
          "y": 38.24,
          "z": 5.39
        },
        "F2": {
          "depth": 59.3,
          "shape": "circular",
          "diameter": 5.23,
          "totalLiquidVolume": 300,
          "x": 23.38,
          "y": 29.24,
          "z": 5.39
        },
        "G2": {
          "depth": 59.3,
          "shape": "circular",
          "diameter": 5.23,
          "totalLiquidVolume": 300,
          "x": 23.38,
          "y": 20.24,
          "z": 5.39
        },
        "H2": {
          "depth": 59.3,
          "shape": "circular",
          "diameter": 5.23,
          "totalLiquidVolume": 300,
          "x": 23.38,
          "y": 11.24,
          "z": 5.39
        },
        "A3": {
          "depth": 59.3,
          "shape": "circular",
          "diameter": 5.23,
          "totalLiquidVolume": 300,
          "x": 32.38,
          "y": 74.24,
          "z": 5.39
        },
        "B3": {
          "depth": 59.3,
          "shape": "circular",
          "diameter": 5.23,
          "totalLiquidVolume": 300,
          "x": 32.38,
          "y": 65.24,
          "z": 5.39
        },
        "C3": {
          "depth": 59.3,
          "shape": "circular",
          "diameter": 5.23,
          "totalLiquidVolume": 300,
          "x": 32.38,
          "y": 56.24,
          "z": 5.39
        },
        "D3": {
          "depth": 59.3,
          "shape": "circular",
          "diameter": 5.23,
          "totalLiquidVolume": 300,
          "x": 32.38,
          "y": 47.24,
          "z": 5.39
        },
        "E3": {
          "depth": 59.3,
          "shape": "circular",
          "diameter": 5.23,
          "totalLiquidVolume": 300,
          "x": 32.38,
          "y": 38.24,
          "z": 5.39
        },
        "F3": {
          "depth": 59.3,
          "shape": "circular",
          "diameter": 5.23,
          "totalLiquidVolume": 300,
          "x": 32.38,
          "y": 29.24,
          "z": 5.39
        },
        "G3": {
          "depth": 59.3,
          "shape": "circular",
          "diameter": 5.23,
          "totalLiquidVolume": 300,
          "x": 32.38,
          "y": 20.24,
          "z": 5.39
        },
        "H3": {
          "depth": 59.3,
          "shape": "circular",
          "diameter": 5.23,
          "totalLiquidVolume": 300,
          "x": 32.38,
          "y": 11.24,
          "z": 5.39
        },
        "A4": {
          "depth": 59.3,
          "shape": "circular",
          "diameter": 5.23,
          "totalLiquidVolume": 300,
          "x": 41.38,
          "y": 74.24,
          "z": 5.39
        },
        "B4": {
          "depth": 59.3,
          "shape": "circular",
          "diameter": 5.23,
          "totalLiquidVolume": 300,
          "x": 41.38,
          "y": 65.24,
          "z": 5.39
        },
        "C4": {
          "depth": 59.3,
          "shape": "circular",
          "diameter": 5.23,
          "totalLiquidVolume": 300,
          "x": 41.38,
          "y": 56.24,
          "z": 5.39
        },
        "D4": {
          "depth": 59.3,
          "shape": "circular",
          "diameter": 5.23,
          "totalLiquidVolume": 300,
          "x": 41.38,
          "y": 47.24,
          "z": 5.39
        },
        "E4": {
          "depth": 59.3,
          "shape": "circular",
          "diameter": 5.23,
          "totalLiquidVolume": 300,
          "x": 41.38,
          "y": 38.24,
          "z": 5.39
        },
        "F4": {
          "depth": 59.3,
          "shape": "circular",
          "diameter": 5.23,
          "totalLiquidVolume": 300,
          "x": 41.38,
          "y": 29.24,
          "z": 5.39
        },
        "G4": {
          "depth": 59.3,
          "shape": "circular",
          "diameter": 5.23,
          "totalLiquidVolume": 300,
          "x": 41.38,
          "y": 20.24,
          "z": 5.39
        },
        "H4": {
          "depth": 59.3,
          "shape": "circular",
          "diameter": 5.23,
          "totalLiquidVolume": 300,
          "x": 41.38,
          "y": 11.24,
          "z": 5.39
        },
        "A5": {
          "depth": 59.3,
          "shape": "circular",
          "diameter": 5.23,
          "totalLiquidVolume": 300,
          "x": 50.38,
          "y": 74.24,
          "z": 5.39
        },
        "B5": {
          "depth": 59.3,
          "shape": "circular",
          "diameter": 5.23,
          "totalLiquidVolume": 300,
          "x": 50.38,
          "y": 65.24,
          "z": 5.39
        },
        "C5": {
          "depth": 59.3,
          "shape": "circular",
          "diameter": 5.23,
          "totalLiquidVolume": 300,
          "x": 50.38,
          "y": 56.24,
          "z": 5.39
        },
        "D5": {
          "depth": 59.3,
          "shape": "circular",
          "diameter": 5.23,
          "totalLiquidVolume": 300,
          "x": 50.38,
          "y": 47.24,
          "z": 5.39
        },
        "E5": {
          "depth": 59.3,
          "shape": "circular",
          "diameter": 5.23,
          "totalLiquidVolume": 300,
          "x": 50.38,
          "y": 38.24,
          "z": 5.39
        },
        "F5": {
          "depth": 59.3,
          "shape": "circular",
          "diameter": 5.23,
          "totalLiquidVolume": 300,
          "x": 50.38,
          "y": 29.24,
          "z": 5.39
        },
        "G5": {
          "depth": 59.3,
          "shape": "circular",
          "diameter": 5.23,
          "totalLiquidVolume": 300,
          "x": 50.38,
          "y": 20.24,
          "z": 5.39
        },
        "H5": {
          "depth": 59.3,
          "shape": "circular",
          "diameter": 5.23,
          "totalLiquidVolume": 300,
          "x": 50.38,
          "y": 11.24,
          "z": 5.39
        },
        "A6": {
          "depth": 59.3,
          "shape": "circular",
          "diameter": 5.23,
          "totalLiquidVolume": 300,
          "x": 59.38,
          "y": 74.24,
          "z": 5.39
        },
        "B6": {
          "depth": 59.3,
          "shape": "circular",
          "diameter": 5.23,
          "totalLiquidVolume": 300,
          "x": 59.38,
          "y": 65.24,
          "z": 5.39
        },
        "C6": {
          "depth": 59.3,
          "shape": "circular",
          "diameter": 5.23,
          "totalLiquidVolume": 300,
          "x": 59.38,
          "y": 56.24,
          "z": 5.39
        },
        "D6": {
          "depth": 59.3,
          "shape": "circular",
          "diameter": 5.23,
          "totalLiquidVolume": 300,
          "x": 59.38,
          "y": 47.24,
          "z": 5.39
        },
        "E6": {
          "depth": 59.3,
          "shape": "circular",
          "diameter": 5.23,
          "totalLiquidVolume": 300,
          "x": 59.38,
          "y": 38.24,
          "z": 5.39
        },
        "F6": {
          "depth": 59.3,
          "shape": "circular",
          "diameter": 5.23,
          "totalLiquidVolume": 300,
          "x": 59.38,
          "y": 29.24,
          "z": 5.39
        },
        "G6": {
          "depth": 59.3,
          "shape": "circular",
          "diameter": 5.23,
          "totalLiquidVolume": 300,
          "x": 59.38,
          "y": 20.24,
          "z": 5.39
        },
        "H6": {
          "depth": 59.3,
          "shape": "circular",
          "diameter": 5.23,
          "totalLiquidVolume": 300,
          "x": 59.38,
          "y": 11.24,
          "z": 5.39
        },
        "A7": {
          "depth": 59.3,
          "shape": "circular",
          "diameter": 5.23,
          "totalLiquidVolume": 300,
          "x": 68.38,
          "y": 74.24,
          "z": 5.39
        },
        "B7": {
          "depth": 59.3,
          "shape": "circular",
          "diameter": 5.23,
          "totalLiquidVolume": 300,
          "x": 68.38,
          "y": 65.24,
          "z": 5.39
        },
        "C7": {
          "depth": 59.3,
          "shape": "circular",
          "diameter": 5.23,
          "totalLiquidVolume": 300,
          "x": 68.38,
          "y": 56.24,
          "z": 5.39
        },
        "D7": {
          "depth": 59.3,
          "shape": "circular",
          "diameter": 5.23,
          "totalLiquidVolume": 300,
          "x": 68.38,
          "y": 47.24,
          "z": 5.39
        },
        "E7": {
          "depth": 59.3,
          "shape": "circular",
          "diameter": 5.23,
          "totalLiquidVolume": 300,
          "x": 68.38,
          "y": 38.24,
          "z": 5.39
        },
        "F7": {
          "depth": 59.3,
          "shape": "circular",
          "diameter": 5.23,
          "totalLiquidVolume": 300,
          "x": 68.38,
          "y": 29.24,
          "z": 5.39
        },
        "G7": {
          "depth": 59.3,
          "shape": "circular",
          "diameter": 5.23,
          "totalLiquidVolume": 300,
          "x": 68.38,
          "y": 20.24,
          "z": 5.39
        },
        "H7": {
          "depth": 59.3,
          "shape": "circular",
          "diameter": 5.23,
          "totalLiquidVolume": 300,
          "x": 68.38,
          "y": 11.24,
          "z": 5.39
        },
        "A8": {
          "depth": 59.3,
          "shape": "circular",
          "diameter": 5.23,
          "totalLiquidVolume": 300,
          "x": 77.38,
          "y": 74.24,
          "z": 5.39
        },
        "B8": {
          "depth": 59.3,
          "shape": "circular",
          "diameter": 5.23,
          "totalLiquidVolume": 300,
          "x": 77.38,
          "y": 65.24,
          "z": 5.39
        },
        "C8": {
          "depth": 59.3,
          "shape": "circular",
          "diameter": 5.23,
          "totalLiquidVolume": 300,
          "x": 77.38,
          "y": 56.24,
          "z": 5.39
        },
        "D8": {
          "depth": 59.3,
          "shape": "circular",
          "diameter": 5.23,
          "totalLiquidVolume": 300,
          "x": 77.38,
          "y": 47.24,
          "z": 5.39
        },
        "E8": {
          "depth": 59.3,
          "shape": "circular",
          "diameter": 5.23,
          "totalLiquidVolume": 300,
          "x": 77.38,
          "y": 38.24,
          "z": 5.39
        },
        "F8": {
          "depth": 59.3,
          "shape": "circular",
          "diameter": 5.23,
          "totalLiquidVolume": 300,
          "x": 77.38,
          "y": 29.24,
          "z": 5.39
        },
        "G8": {
          "depth": 59.3,
          "shape": "circular",
          "diameter": 5.23,
          "totalLiquidVolume": 300,
          "x": 77.38,
          "y": 20.24,
          "z": 5.39
        },
        "H8": {
          "depth": 59.3,
          "shape": "circular",
          "diameter": 5.23,
          "totalLiquidVolume": 300,
          "x": 77.38,
          "y": 11.24,
          "z": 5.39
        },
        "A9": {
          "depth": 59.3,
          "shape": "circular",
          "diameter": 5.23,
          "totalLiquidVolume": 300,
          "x": 86.38,
          "y": 74.24,
          "z": 5.39
        },
        "B9": {
          "depth": 59.3,
          "shape": "circular",
          "diameter": 5.23,
          "totalLiquidVolume": 300,
          "x": 86.38,
          "y": 65.24,
          "z": 5.39
        },
        "C9": {
          "depth": 59.3,
          "shape": "circular",
          "diameter": 5.23,
          "totalLiquidVolume": 300,
          "x": 86.38,
          "y": 56.24,
          "z": 5.39
        },
        "D9": {
          "depth": 59.3,
          "shape": "circular",
          "diameter": 5.23,
          "totalLiquidVolume": 300,
          "x": 86.38,
          "y": 47.24,
          "z": 5.39
        },
        "E9": {
          "depth": 59.3,
          "shape": "circular",
          "diameter": 5.23,
          "totalLiquidVolume": 300,
          "x": 86.38,
          "y": 38.24,
          "z": 5.39
        },
        "F9": {
          "depth": 59.3,
          "shape": "circular",
          "diameter": 5.23,
          "totalLiquidVolume": 300,
          "x": 86.38,
          "y": 29.24,
          "z": 5.39
        },
        "G9": {
          "depth": 59.3,
          "shape": "circular",
          "diameter": 5.23,
          "totalLiquidVolume": 300,
          "x": 86.38,
          "y": 20.24,
          "z": 5.39
        },
        "H9": {
          "depth": 59.3,
          "shape": "circular",
          "diameter": 5.23,
          "totalLiquidVolume": 300,
          "x": 86.38,
          "y": 11.24,
          "z": 5.39
        },
        "A10": {
          "depth": 59.3,
          "shape": "circular",
          "diameter": 5.23,
          "totalLiquidVolume": 300,
          "x": 95.38,
          "y": 74.24,
          "z": 5.39
        },
        "B10": {
          "depth": 59.3,
          "shape": "circular",
          "diameter": 5.23,
          "totalLiquidVolume": 300,
          "x": 95.38,
          "y": 65.24,
          "z": 5.39
        },
        "C10": {
          "depth": 59.3,
          "shape": "circular",
          "diameter": 5.23,
          "totalLiquidVolume": 300,
          "x": 95.38,
          "y": 56.24,
          "z": 5.39
        },
        "D10": {
          "depth": 59.3,
          "shape": "circular",
          "diameter": 5.23,
          "totalLiquidVolume": 300,
          "x": 95.38,
          "y": 47.24,
          "z": 5.39
        },
        "E10": {
          "depth": 59.3,
          "shape": "circular",
          "diameter": 5.23,
          "totalLiquidVolume": 300,
          "x": 95.38,
          "y": 38.24,
          "z": 5.39
        },
        "F10": {
          "depth": 59.3,
          "shape": "circular",
          "diameter": 5.23,
          "totalLiquidVolume": 300,
          "x": 95.38,
          "y": 29.24,
          "z": 5.39
        },
        "G10": {
          "depth": 59.3,
          "shape": "circular",
          "diameter": 5.23,
          "totalLiquidVolume": 300,
          "x": 95.38,
          "y": 20.24,
          "z": 5.39
        },
        "H10": {
          "depth": 59.3,
          "shape": "circular",
          "diameter": 5.23,
          "totalLiquidVolume": 300,
          "x": 95.38,
          "y": 11.24,
          "z": 5.39
        },
        "A11": {
          "depth": 59.3,
          "shape": "circular",
          "diameter": 5.23,
          "totalLiquidVolume": 300,
          "x": 104.38,
          "y": 74.24,
          "z": 5.39
        },
        "B11": {
          "depth": 59.3,
          "shape": "circular",
          "diameter": 5.23,
          "totalLiquidVolume": 300,
          "x": 104.38,
          "y": 65.24,
          "z": 5.39
        },
        "C11": {
          "depth": 59.3,
          "shape": "circular",
          "diameter": 5.23,
          "totalLiquidVolume": 300,
          "x": 104.38,
          "y": 56.24,
          "z": 5.39
        },
        "D11": {
          "depth": 59.3,
          "shape": "circular",
          "diameter": 5.23,
          "totalLiquidVolume": 300,
          "x": 104.38,
          "y": 47.24,
          "z": 5.39
        },
        "E11": {
          "depth": 59.3,
          "shape": "circular",
          "diameter": 5.23,
          "totalLiquidVolume": 300,
          "x": 104.38,
          "y": 38.24,
          "z": 5.39
        },
        "F11": {
          "depth": 59.3,
          "shape": "circular",
          "diameter": 5.23,
          "totalLiquidVolume": 300,
          "x": 104.38,
          "y": 29.24,
          "z": 5.39
        },
        "G11": {
          "depth": 59.3,
          "shape": "circular",
          "diameter": 5.23,
          "totalLiquidVolume": 300,
          "x": 104.38,
          "y": 20.24,
          "z": 5.39
        },
        "H11": {
          "depth": 59.3,
          "shape": "circular",
          "diameter": 5.23,
          "totalLiquidVolume": 300,
          "x": 104.38,
          "y": 11.24,
          "z": 5.39
        },
        "A12": {
          "depth": 59.3,
          "shape": "circular",
          "diameter": 5.23,
          "totalLiquidVolume": 300,
          "x": 113.38,
          "y": 74.24,
          "z": 5.39
        },
        "B12": {
          "depth": 59.3,
          "shape": "circular",
          "diameter": 5.23,
          "totalLiquidVolume": 300,
          "x": 113.38,
          "y": 65.24,
          "z": 5.39
        },
        "C12": {
          "depth": 59.3,
          "shape": "circular",
          "diameter": 5.23,
          "totalLiquidVolume": 300,
          "x": 113.38,
          "y": 56.24,
          "z": 5.39
        },
        "D12": {
          "depth": 59.3,
          "shape": "circular",
          "diameter": 5.23,
          "totalLiquidVolume": 300,
          "x": 113.38,
          "y": 47.24,
          "z": 5.39
        },
        "E12": {
          "depth": 59.3,
          "shape": "circular",
          "diameter": 5.23,
          "totalLiquidVolume": 300,
          "x": 113.38,
          "y": 38.24,
          "z": 5.39
        },
        "F12": {
          "depth": 59.3,
          "shape": "circular",
          "diameter": 5.23,
          "totalLiquidVolume": 300,
          "x": 113.38,
          "y": 29.24,
          "z": 5.39
        },
        "G12": {
          "depth": 59.3,
          "shape": "circular",
          "diameter": 5.23,
          "totalLiquidVolume": 300,
          "x": 113.38,
          "y": 20.24,
          "z": 5.39
        },
        "H12": {
          "depth": 59.3,
          "shape": "circular",
          "diameter": 5.23,
          "totalLiquidVolume": 300,
          "x": 113.38,
          "y": 11.24,
          "z": 5.39
        }
      },
      "groups": [
        {
          "metadata": {},
          "wells": [
            "A1",
            "B1",
            "C1",
            "D1",
            "E1",
            "F1",
            "G1",
            "H1",
            "A2",
            "B2",
            "C2",
            "D2",
            "E2",
            "F2",
            "G2",
            "H2",
            "A3",
            "B3",
            "C3",
            "D3",
            "E3",
            "F3",
            "G3",
            "H3",
            "A4",
            "B4",
            "C4",
            "D4",
            "E4",
            "F4",
            "G4",
            "H4",
            "A5",
            "B5",
            "C5",
            "D5",
            "E5",
            "F5",
            "G5",
            "H5",
            "A6",
            "B6",
            "C6",
            "D6",
            "E6",
            "F6",
            "G6",
            "H6",
            "A7",
            "B7",
            "C7",
            "D7",
            "E7",
            "F7",
            "G7",
            "H7",
            "A8",
            "B8",
            "C8",
            "D8",
            "E8",
            "F8",
            "G8",
            "H8",
            "A9",
            "B9",
            "C9",
            "D9",
            "E9",
            "F9",
            "G9",
            "H9",
            "A10",
            "B10",
            "C10",
            "D10",
            "E10",
            "F10",
            "G10",
            "H10",
            "A11",
            "B11",
            "C11",
            "D11",
            "E11",
            "F11",
            "G11",
            "H11",
            "A12",
            "B12",
            "C12",
            "D12",
            "E12",
            "F12",
            "G12",
            "H12"
          ]
        }
      ],
      "parameters": {
        "format": "96Standard",
        "isTiprack": true,
        "tipLength": 59.3,
        "tipOverlap": 7.47,
        "isMagneticModuleCompatible": false,
        "loadName": "opentrons_96_tiprack_300ul"
      },
      "namespace": "opentrons",
      "version": 1,
      "schemaVersion": 2,
      "cornerOffsetFromSlot": {
        "x": 0,
        "y": 0,
        "z": 0
      }
    },
    "opentrons/nest_96_wellplate_100ul_pcr_full_skirt/1": {
      "ordering": [
        ["A1", "B1", "C1", "D1", "E1", "F1", "G1", "H1"],
        ["A2", "B2", "C2", "D2", "E2", "F2", "G2", "H2"],
        ["A3", "B3", "C3", "D3", "E3", "F3", "G3", "H3"],
        ["A4", "B4", "C4", "D4", "E4", "F4", "G4", "H4"],
        ["A5", "B5", "C5", "D5", "E5", "F5", "G5", "H5"],
        ["A6", "B6", "C6", "D6", "E6", "F6", "G6", "H6"],
        ["A7", "B7", "C7", "D7", "E7", "F7", "G7", "H7"],
        ["A8", "B8", "C8", "D8", "E8", "F8", "G8", "H8"],
        ["A9", "B9", "C9", "D9", "E9", "F9", "G9", "H9"],
        ["A10", "B10", "C10", "D10", "E10", "F10", "G10", "H10"],
        ["A11", "B11", "C11", "D11", "E11", "F11", "G11", "H11"],
        ["A12", "B12", "C12", "D12", "E12", "F12", "G12", "H12"]
      ],
      "brand": {
        "brand": "NEST",
        "brandId": ["402501"],
        "links": ["https://www.nest-biotech.com/pcr-plates/58773587.html"]
      },
      "metadata": {
        "displayName": "NEST 96 Well Plate 100 µL PCR Full Skirt",
        "displayCategory": "wellPlate",
        "displayVolumeUnits": "µL",
        "tags": []
      },
      "dimensions": {
        "xDimension": 127.76,
        "yDimension": 85.48,
        "zDimension": 15.7
      },
      "wells": {
        "A1": {
          "depth": 14.78,
          "shape": "circular",
          "diameter": 5.34,
          "totalLiquidVolume": 100,
          "x": 14.38,
          "y": 74.24,
          "z": 0.92
        },
        "B1": {
          "depth": 14.78,
          "shape": "circular",
          "diameter": 5.34,
          "totalLiquidVolume": 100,
          "x": 14.38,
          "y": 65.24,
          "z": 0.92
        },
        "C1": {
          "depth": 14.78,
          "shape": "circular",
          "diameter": 5.34,
          "totalLiquidVolume": 100,
          "x": 14.38,
          "y": 56.24,
          "z": 0.92
        },
        "D1": {
          "depth": 14.78,
          "shape": "circular",
          "diameter": 5.34,
          "totalLiquidVolume": 100,
          "x": 14.38,
          "y": 47.24,
          "z": 0.92
        },
        "E1": {
          "depth": 14.78,
          "shape": "circular",
          "diameter": 5.34,
          "totalLiquidVolume": 100,
          "x": 14.38,
          "y": 38.24,
          "z": 0.92
        },
        "F1": {
          "depth": 14.78,
          "shape": "circular",
          "diameter": 5.34,
          "totalLiquidVolume": 100,
          "x": 14.38,
          "y": 29.24,
          "z": 0.92
        },
        "G1": {
          "depth": 14.78,
          "shape": "circular",
          "diameter": 5.34,
          "totalLiquidVolume": 100,
          "x": 14.38,
          "y": 20.24,
          "z": 0.92
        },
        "H1": {
          "depth": 14.78,
          "shape": "circular",
          "diameter": 5.34,
          "totalLiquidVolume": 100,
          "x": 14.38,
          "y": 11.24,
          "z": 0.92
        },
        "A2": {
          "depth": 14.78,
          "shape": "circular",
          "diameter": 5.34,
          "totalLiquidVolume": 100,
          "x": 23.38,
          "y": 74.24,
          "z": 0.92
        },
        "B2": {
          "depth": 14.78,
          "shape": "circular",
          "diameter": 5.34,
          "totalLiquidVolume": 100,
          "x": 23.38,
          "y": 65.24,
          "z": 0.92
        },
        "C2": {
          "depth": 14.78,
          "shape": "circular",
          "diameter": 5.34,
          "totalLiquidVolume": 100,
          "x": 23.38,
          "y": 56.24,
          "z": 0.92
        },
        "D2": {
          "depth": 14.78,
          "shape": "circular",
          "diameter": 5.34,
          "totalLiquidVolume": 100,
          "x": 23.38,
          "y": 47.24,
          "z": 0.92
        },
        "E2": {
          "depth": 14.78,
          "shape": "circular",
          "diameter": 5.34,
          "totalLiquidVolume": 100,
          "x": 23.38,
          "y": 38.24,
          "z": 0.92
        },
        "F2": {
          "depth": 14.78,
          "shape": "circular",
          "diameter": 5.34,
          "totalLiquidVolume": 100,
          "x": 23.38,
          "y": 29.24,
          "z": 0.92
        },
        "G2": {
          "depth": 14.78,
          "shape": "circular",
          "diameter": 5.34,
          "totalLiquidVolume": 100,
          "x": 23.38,
          "y": 20.24,
          "z": 0.92
        },
        "H2": {
          "depth": 14.78,
          "shape": "circular",
          "diameter": 5.34,
          "totalLiquidVolume": 100,
          "x": 23.38,
          "y": 11.24,
          "z": 0.92
        },
        "A3": {
          "depth": 14.78,
          "shape": "circular",
          "diameter": 5.34,
          "totalLiquidVolume": 100,
          "x": 32.38,
          "y": 74.24,
          "z": 0.92
        },
        "B3": {
          "depth": 14.78,
          "shape": "circular",
          "diameter": 5.34,
          "totalLiquidVolume": 100,
          "x": 32.38,
          "y": 65.24,
          "z": 0.92
        },
        "C3": {
          "depth": 14.78,
          "shape": "circular",
          "diameter": 5.34,
          "totalLiquidVolume": 100,
          "x": 32.38,
          "y": 56.24,
          "z": 0.92
        },
        "D3": {
          "depth": 14.78,
          "shape": "circular",
          "diameter": 5.34,
          "totalLiquidVolume": 100,
          "x": 32.38,
          "y": 47.24,
          "z": 0.92
        },
        "E3": {
          "depth": 14.78,
          "shape": "circular",
          "diameter": 5.34,
          "totalLiquidVolume": 100,
          "x": 32.38,
          "y": 38.24,
          "z": 0.92
        },
        "F3": {
          "depth": 14.78,
          "shape": "circular",
          "diameter": 5.34,
          "totalLiquidVolume": 100,
          "x": 32.38,
          "y": 29.24,
          "z": 0.92
        },
        "G3": {
          "depth": 14.78,
          "shape": "circular",
          "diameter": 5.34,
          "totalLiquidVolume": 100,
          "x": 32.38,
          "y": 20.24,
          "z": 0.92
        },
        "H3": {
          "depth": 14.78,
          "shape": "circular",
          "diameter": 5.34,
          "totalLiquidVolume": 100,
          "x": 32.38,
          "y": 11.24,
          "z": 0.92
        },
        "A4": {
          "depth": 14.78,
          "shape": "circular",
          "diameter": 5.34,
          "totalLiquidVolume": 100,
          "x": 41.38,
          "y": 74.24,
          "z": 0.92
        },
        "B4": {
          "depth": 14.78,
          "shape": "circular",
          "diameter": 5.34,
          "totalLiquidVolume": 100,
          "x": 41.38,
          "y": 65.24,
          "z": 0.92
        },
        "C4": {
          "depth": 14.78,
          "shape": "circular",
          "diameter": 5.34,
          "totalLiquidVolume": 100,
          "x": 41.38,
          "y": 56.24,
          "z": 0.92
        },
        "D4": {
          "depth": 14.78,
          "shape": "circular",
          "diameter": 5.34,
          "totalLiquidVolume": 100,
          "x": 41.38,
          "y": 47.24,
          "z": 0.92
        },
        "E4": {
          "depth": 14.78,
          "shape": "circular",
          "diameter": 5.34,
          "totalLiquidVolume": 100,
          "x": 41.38,
          "y": 38.24,
          "z": 0.92
        },
        "F4": {
          "depth": 14.78,
          "shape": "circular",
          "diameter": 5.34,
          "totalLiquidVolume": 100,
          "x": 41.38,
          "y": 29.24,
          "z": 0.92
        },
        "G4": {
          "depth": 14.78,
          "shape": "circular",
          "diameter": 5.34,
          "totalLiquidVolume": 100,
          "x": 41.38,
          "y": 20.24,
          "z": 0.92
        },
        "H4": {
          "depth": 14.78,
          "shape": "circular",
          "diameter": 5.34,
          "totalLiquidVolume": 100,
          "x": 41.38,
          "y": 11.24,
          "z": 0.92
        },
        "A5": {
          "depth": 14.78,
          "shape": "circular",
          "diameter": 5.34,
          "totalLiquidVolume": 100,
          "x": 50.38,
          "y": 74.24,
          "z": 0.92
        },
        "B5": {
          "depth": 14.78,
          "shape": "circular",
          "diameter": 5.34,
          "totalLiquidVolume": 100,
          "x": 50.38,
          "y": 65.24,
          "z": 0.92
        },
        "C5": {
          "depth": 14.78,
          "shape": "circular",
          "diameter": 5.34,
          "totalLiquidVolume": 100,
          "x": 50.38,
          "y": 56.24,
          "z": 0.92
        },
        "D5": {
          "depth": 14.78,
          "shape": "circular",
          "diameter": 5.34,
          "totalLiquidVolume": 100,
          "x": 50.38,
          "y": 47.24,
          "z": 0.92
        },
        "E5": {
          "depth": 14.78,
          "shape": "circular",
          "diameter": 5.34,
          "totalLiquidVolume": 100,
          "x": 50.38,
          "y": 38.24,
          "z": 0.92
        },
        "F5": {
          "depth": 14.78,
          "shape": "circular",
          "diameter": 5.34,
          "totalLiquidVolume": 100,
          "x": 50.38,
          "y": 29.24,
          "z": 0.92
        },
        "G5": {
          "depth": 14.78,
          "shape": "circular",
          "diameter": 5.34,
          "totalLiquidVolume": 100,
          "x": 50.38,
          "y": 20.24,
          "z": 0.92
        },
        "H5": {
          "depth": 14.78,
          "shape": "circular",
          "diameter": 5.34,
          "totalLiquidVolume": 100,
          "x": 50.38,
          "y": 11.24,
          "z": 0.92
        },
        "A6": {
          "depth": 14.78,
          "shape": "circular",
          "diameter": 5.34,
          "totalLiquidVolume": 100,
          "x": 59.38,
          "y": 74.24,
          "z": 0.92
        },
        "B6": {
          "depth": 14.78,
          "shape": "circular",
          "diameter": 5.34,
          "totalLiquidVolume": 100,
          "x": 59.38,
          "y": 65.24,
          "z": 0.92
        },
        "C6": {
          "depth": 14.78,
          "shape": "circular",
          "diameter": 5.34,
          "totalLiquidVolume": 100,
          "x": 59.38,
          "y": 56.24,
          "z": 0.92
        },
        "D6": {
          "depth": 14.78,
          "shape": "circular",
          "diameter": 5.34,
          "totalLiquidVolume": 100,
          "x": 59.38,
          "y": 47.24,
          "z": 0.92
        },
        "E6": {
          "depth": 14.78,
          "shape": "circular",
          "diameter": 5.34,
          "totalLiquidVolume": 100,
          "x": 59.38,
          "y": 38.24,
          "z": 0.92
        },
        "F6": {
          "depth": 14.78,
          "shape": "circular",
          "diameter": 5.34,
          "totalLiquidVolume": 100,
          "x": 59.38,
          "y": 29.24,
          "z": 0.92
        },
        "G6": {
          "depth": 14.78,
          "shape": "circular",
          "diameter": 5.34,
          "totalLiquidVolume": 100,
          "x": 59.38,
          "y": 20.24,
          "z": 0.92
        },
        "H6": {
          "depth": 14.78,
          "shape": "circular",
          "diameter": 5.34,
          "totalLiquidVolume": 100,
          "x": 59.38,
          "y": 11.24,
          "z": 0.92
        },
        "A7": {
          "depth": 14.78,
          "shape": "circular",
          "diameter": 5.34,
          "totalLiquidVolume": 100,
          "x": 68.38,
          "y": 74.24,
          "z": 0.92
        },
        "B7": {
          "depth": 14.78,
          "shape": "circular",
          "diameter": 5.34,
          "totalLiquidVolume": 100,
          "x": 68.38,
          "y": 65.24,
          "z": 0.92
        },
        "C7": {
          "depth": 14.78,
          "shape": "circular",
          "diameter": 5.34,
          "totalLiquidVolume": 100,
          "x": 68.38,
          "y": 56.24,
          "z": 0.92
        },
        "D7": {
          "depth": 14.78,
          "shape": "circular",
          "diameter": 5.34,
          "totalLiquidVolume": 100,
          "x": 68.38,
          "y": 47.24,
          "z": 0.92
        },
        "E7": {
          "depth": 14.78,
          "shape": "circular",
          "diameter": 5.34,
          "totalLiquidVolume": 100,
          "x": 68.38,
          "y": 38.24,
          "z": 0.92
        },
        "F7": {
          "depth": 14.78,
          "shape": "circular",
          "diameter": 5.34,
          "totalLiquidVolume": 100,
          "x": 68.38,
          "y": 29.24,
          "z": 0.92
        },
        "G7": {
          "depth": 14.78,
          "shape": "circular",
          "diameter": 5.34,
          "totalLiquidVolume": 100,
          "x": 68.38,
          "y": 20.24,
          "z": 0.92
        },
        "H7": {
          "depth": 14.78,
          "shape": "circular",
          "diameter": 5.34,
          "totalLiquidVolume": 100,
          "x": 68.38,
          "y": 11.24,
          "z": 0.92
        },
        "A8": {
          "depth": 14.78,
          "shape": "circular",
          "diameter": 5.34,
          "totalLiquidVolume": 100,
          "x": 77.38,
          "y": 74.24,
          "z": 0.92
        },
        "B8": {
          "depth": 14.78,
          "shape": "circular",
          "diameter": 5.34,
          "totalLiquidVolume": 100,
          "x": 77.38,
          "y": 65.24,
          "z": 0.92
        },
        "C8": {
          "depth": 14.78,
          "shape": "circular",
          "diameter": 5.34,
          "totalLiquidVolume": 100,
          "x": 77.38,
          "y": 56.24,
          "z": 0.92
        },
        "D8": {
          "depth": 14.78,
          "shape": "circular",
          "diameter": 5.34,
          "totalLiquidVolume": 100,
          "x": 77.38,
          "y": 47.24,
          "z": 0.92
        },
        "E8": {
          "depth": 14.78,
          "shape": "circular",
          "diameter": 5.34,
          "totalLiquidVolume": 100,
          "x": 77.38,
          "y": 38.24,
          "z": 0.92
        },
        "F8": {
          "depth": 14.78,
          "shape": "circular",
          "diameter": 5.34,
          "totalLiquidVolume": 100,
          "x": 77.38,
          "y": 29.24,
          "z": 0.92
        },
        "G8": {
          "depth": 14.78,
          "shape": "circular",
          "diameter": 5.34,
          "totalLiquidVolume": 100,
          "x": 77.38,
          "y": 20.24,
          "z": 0.92
        },
        "H8": {
          "depth": 14.78,
          "shape": "circular",
          "diameter": 5.34,
          "totalLiquidVolume": 100,
          "x": 77.38,
          "y": 11.24,
          "z": 0.92
        },
        "A9": {
          "depth": 14.78,
          "shape": "circular",
          "diameter": 5.34,
          "totalLiquidVolume": 100,
          "x": 86.38,
          "y": 74.24,
          "z": 0.92
        },
        "B9": {
          "depth": 14.78,
          "shape": "circular",
          "diameter": 5.34,
          "totalLiquidVolume": 100,
          "x": 86.38,
          "y": 65.24,
          "z": 0.92
        },
        "C9": {
          "depth": 14.78,
          "shape": "circular",
          "diameter": 5.34,
          "totalLiquidVolume": 100,
          "x": 86.38,
          "y": 56.24,
          "z": 0.92
        },
        "D9": {
          "depth": 14.78,
          "shape": "circular",
          "diameter": 5.34,
          "totalLiquidVolume": 100,
          "x": 86.38,
          "y": 47.24,
          "z": 0.92
        },
        "E9": {
          "depth": 14.78,
          "shape": "circular",
          "diameter": 5.34,
          "totalLiquidVolume": 100,
          "x": 86.38,
          "y": 38.24,
          "z": 0.92
        },
        "F9": {
          "depth": 14.78,
          "shape": "circular",
          "diameter": 5.34,
          "totalLiquidVolume": 100,
          "x": 86.38,
          "y": 29.24,
          "z": 0.92
        },
        "G9": {
          "depth": 14.78,
          "shape": "circular",
          "diameter": 5.34,
          "totalLiquidVolume": 100,
          "x": 86.38,
          "y": 20.24,
          "z": 0.92
        },
        "H9": {
          "depth": 14.78,
          "shape": "circular",
          "diameter": 5.34,
          "totalLiquidVolume": 100,
          "x": 86.38,
          "y": 11.24,
          "z": 0.92
        },
        "A10": {
          "depth": 14.78,
          "shape": "circular",
          "diameter": 5.34,
          "totalLiquidVolume": 100,
          "x": 95.38,
          "y": 74.24,
          "z": 0.92
        },
        "B10": {
          "depth": 14.78,
          "shape": "circular",
          "diameter": 5.34,
          "totalLiquidVolume": 100,
          "x": 95.38,
          "y": 65.24,
          "z": 0.92
        },
        "C10": {
          "depth": 14.78,
          "shape": "circular",
          "diameter": 5.34,
          "totalLiquidVolume": 100,
          "x": 95.38,
          "y": 56.24,
          "z": 0.92
        },
        "D10": {
          "depth": 14.78,
          "shape": "circular",
          "diameter": 5.34,
          "totalLiquidVolume": 100,
          "x": 95.38,
          "y": 47.24,
          "z": 0.92
        },
        "E10": {
          "depth": 14.78,
          "shape": "circular",
          "diameter": 5.34,
          "totalLiquidVolume": 100,
          "x": 95.38,
          "y": 38.24,
          "z": 0.92
        },
        "F10": {
          "depth": 14.78,
          "shape": "circular",
          "diameter": 5.34,
          "totalLiquidVolume": 100,
          "x": 95.38,
          "y": 29.24,
          "z": 0.92
        },
        "G10": {
          "depth": 14.78,
          "shape": "circular",
          "diameter": 5.34,
          "totalLiquidVolume": 100,
          "x": 95.38,
          "y": 20.24,
          "z": 0.92
        },
        "H10": {
          "depth": 14.78,
          "shape": "circular",
          "diameter": 5.34,
          "totalLiquidVolume": 100,
          "x": 95.38,
          "y": 11.24,
          "z": 0.92
        },
        "A11": {
          "depth": 14.78,
          "shape": "circular",
          "diameter": 5.34,
          "totalLiquidVolume": 100,
          "x": 104.38,
          "y": 74.24,
          "z": 0.92
        },
        "B11": {
          "depth": 14.78,
          "shape": "circular",
          "diameter": 5.34,
          "totalLiquidVolume": 100,
          "x": 104.38,
          "y": 65.24,
          "z": 0.92
        },
        "C11": {
          "depth": 14.78,
          "shape": "circular",
          "diameter": 5.34,
          "totalLiquidVolume": 100,
          "x": 104.38,
          "y": 56.24,
          "z": 0.92
        },
        "D11": {
          "depth": 14.78,
          "shape": "circular",
          "diameter": 5.34,
          "totalLiquidVolume": 100,
          "x": 104.38,
          "y": 47.24,
          "z": 0.92
        },
        "E11": {
          "depth": 14.78,
          "shape": "circular",
          "diameter": 5.34,
          "totalLiquidVolume": 100,
          "x": 104.38,
          "y": 38.24,
          "z": 0.92
        },
        "F11": {
          "depth": 14.78,
          "shape": "circular",
          "diameter": 5.34,
          "totalLiquidVolume": 100,
          "x": 104.38,
          "y": 29.24,
          "z": 0.92
        },
        "G11": {
          "depth": 14.78,
          "shape": "circular",
          "diameter": 5.34,
          "totalLiquidVolume": 100,
          "x": 104.38,
          "y": 20.24,
          "z": 0.92
        },
        "H11": {
          "depth": 14.78,
          "shape": "circular",
          "diameter": 5.34,
          "totalLiquidVolume": 100,
          "x": 104.38,
          "y": 11.24,
          "z": 0.92
        },
        "A12": {
          "depth": 14.78,
          "shape": "circular",
          "diameter": 5.34,
          "totalLiquidVolume": 100,
          "x": 113.38,
          "y": 74.24,
          "z": 0.92
        },
        "B12": {
          "depth": 14.78,
          "shape": "circular",
          "diameter": 5.34,
          "totalLiquidVolume": 100,
          "x": 113.38,
          "y": 65.24,
          "z": 0.92
        },
        "C12": {
          "depth": 14.78,
          "shape": "circular",
          "diameter": 5.34,
          "totalLiquidVolume": 100,
          "x": 113.38,
          "y": 56.24,
          "z": 0.92
        },
        "D12": {
          "depth": 14.78,
          "shape": "circular",
          "diameter": 5.34,
          "totalLiquidVolume": 100,
          "x": 113.38,
          "y": 47.24,
          "z": 0.92
        },
        "E12": {
          "depth": 14.78,
          "shape": "circular",
          "diameter": 5.34,
          "totalLiquidVolume": 100,
          "x": 113.38,
          "y": 38.24,
          "z": 0.92
        },
        "F12": {
          "depth": 14.78,
          "shape": "circular",
          "diameter": 5.34,
          "totalLiquidVolume": 100,
          "x": 113.38,
          "y": 29.24,
          "z": 0.92
        },
        "G12": {
          "depth": 14.78,
          "shape": "circular",
          "diameter": 5.34,
          "totalLiquidVolume": 100,
          "x": 113.38,
          "y": 20.24,
          "z": 0.92
        },
        "H12": {
          "depth": 14.78,
          "shape": "circular",
          "diameter": 5.34,
          "totalLiquidVolume": 100,
          "x": 113.38,
          "y": 11.24,
          "z": 0.92
        }
      },
      "groups": [
        {
          "metadata": {
            "wellBottomShape": "v"
          },
          "wells": [
            "A1",
            "B1",
            "C1",
            "D1",
            "E1",
            "F1",
            "G1",
            "H1",
            "A2",
            "B2",
            "C2",
            "D2",
            "E2",
            "F2",
            "G2",
            "H2",
            "A3",
            "B3",
            "C3",
            "D3",
            "E3",
            "F3",
            "G3",
            "H3",
            "A4",
            "B4",
            "C4",
            "D4",
            "E4",
            "F4",
            "G4",
            "H4",
            "A5",
            "B5",
            "C5",
            "D5",
            "E5",
            "F5",
            "G5",
            "H5",
            "A6",
            "B6",
            "C6",
            "D6",
            "E6",
            "F6",
            "G6",
            "H6",
            "A7",
            "B7",
            "C7",
            "D7",
            "E7",
            "F7",
            "G7",
            "H7",
            "A8",
            "B8",
            "C8",
            "D8",
            "E8",
            "F8",
            "G8",
            "H8",
            "A9",
            "B9",
            "C9",
            "D9",
            "E9",
            "F9",
            "G9",
            "H9",
            "A10",
            "B10",
            "C10",
            "D10",
            "E10",
            "F10",
            "G10",
            "H10",
            "A11",
            "B11",
            "C11",
            "D11",
            "E11",
            "F11",
            "G11",
            "H11",
            "A12",
            "B12",
            "C12",
            "D12",
            "E12",
            "F12",
            "G12",
            "H12"
          ]
        }
      ],
      "parameters": {
        "format": "96Standard",
        "isTiprack": false,
        "isMagneticModuleCompatible": true,
        "magneticModuleEngageHeight": 20,
        "loadName": "nest_96_wellplate_100ul_pcr_full_skirt"
      },
      "namespace": "opentrons",
      "version": 1,
      "schemaVersion": 2,
      "cornerOffsetFromSlot": {
        "x": 0,
        "y": 0,
        "z": 0
      }
    },
    "opentrons/opentrons_24_aluminumblock_generic_2ml_screwcap/1": {
      "ordering": [
        ["A1", "B1", "C1", "D1"],
        ["A2", "B2", "C2", "D2"],
        ["A3", "B3", "C3", "D3"],
        ["A4", "B4", "C4", "D4"],
        ["A5", "B5", "C5", "D5"],
        ["A6", "B6", "C6", "D6"]
      ],
      "schemaVersion": 2,
      "version": 1,
      "namespace": "opentrons",
      "metadata": {
        "displayName": "Opentrons 24 Well Aluminum Block with Generic 2 mL Screwcap",
        "displayVolumeUnits": "mL",
        "displayCategory": "aluminumBlock",
        "tags": []
      },
      "dimensions": {
        "xDimension": 127.75,
        "yDimension": 85.5,
        "zDimension": 42
      },
      "parameters": {
        "format": "irregular",
        "isTiprack": false,
        "isMagneticModuleCompatible": false,
        "loadName": "opentrons_24_aluminumblock_generic_2ml_screwcap"
      },
      "wells": {
        "D1": {
          "shape": "circular",
          "depth": 42,
          "diameter": 8.5,
          "totalLiquidVolume": 2000,
          "x": 20.75,
          "y": 16.88,
          "z": 6.7
        },
        "C1": {
          "shape": "circular",
          "depth": 42,
          "diameter": 8.5,
          "totalLiquidVolume": 2000,
          "x": 20.75,
          "y": 34.13,
          "z": 6.7
        },
        "B1": {
          "shape": "circular",
          "depth": 42,
          "diameter": 8.5,
          "totalLiquidVolume": 2000,
          "x": 20.75,
          "y": 51.38,
          "z": 6.7
        },
        "A1": {
          "shape": "circular",
          "depth": 42,
          "diameter": 8.5,
          "totalLiquidVolume": 2000,
          "x": 20.75,
          "y": 68.63,
          "z": 6.7
        },
        "D2": {
          "shape": "circular",
          "depth": 42,
          "diameter": 8.5,
          "totalLiquidVolume": 2000,
          "x": 38,
          "y": 16.88,
          "z": 6.7
        },
        "C2": {
          "shape": "circular",
          "depth": 42,
          "diameter": 8.5,
          "totalLiquidVolume": 2000,
          "x": 38,
          "y": 34.13,
          "z": 6.7
        },
        "B2": {
          "shape": "circular",
          "depth": 42,
          "diameter": 8.5,
          "totalLiquidVolume": 2000,
          "x": 38,
          "y": 51.38,
          "z": 6.7
        },
        "A2": {
          "shape": "circular",
          "depth": 42,
          "diameter": 8.5,
          "totalLiquidVolume": 2000,
          "x": 38,
          "y": 68.63,
          "z": 6.7
        },
        "D3": {
          "shape": "circular",
          "depth": 42,
          "diameter": 8.5,
          "totalLiquidVolume": 2000,
          "x": 55.25,
          "y": 16.88,
          "z": 6.7
        },
        "C3": {
          "shape": "circular",
          "depth": 42,
          "diameter": 8.5,
          "totalLiquidVolume": 2000,
          "x": 55.25,
          "y": 34.13,
          "z": 6.7
        },
        "B3": {
          "shape": "circular",
          "depth": 42,
          "diameter": 8.5,
          "totalLiquidVolume": 2000,
          "x": 55.25,
          "y": 51.38,
          "z": 6.7
        },
        "A3": {
          "shape": "circular",
          "depth": 42,
          "diameter": 8.5,
          "totalLiquidVolume": 2000,
          "x": 55.25,
          "y": 68.63,
          "z": 6.7
        },
        "D4": {
          "shape": "circular",
          "depth": 42,
          "diameter": 8.5,
          "totalLiquidVolume": 2000,
          "x": 72.5,
          "y": 16.88,
          "z": 6.7
        },
        "C4": {
          "shape": "circular",
          "depth": 42,
          "diameter": 8.5,
          "totalLiquidVolume": 2000,
          "x": 72.5,
          "y": 34.13,
          "z": 6.7
        },
        "B4": {
          "shape": "circular",
          "depth": 42,
          "diameter": 8.5,
          "totalLiquidVolume": 2000,
          "x": 72.5,
          "y": 51.38,
          "z": 6.7
        },
        "A4": {
          "shape": "circular",
          "depth": 42,
          "diameter": 8.5,
          "totalLiquidVolume": 2000,
          "x": 72.5,
          "y": 68.63,
          "z": 6.7
        },
        "D5": {
          "shape": "circular",
          "depth": 42,
          "diameter": 8.5,
          "totalLiquidVolume": 2000,
          "x": 89.75,
          "y": 16.88,
          "z": 6.7
        },
        "C5": {
          "shape": "circular",
          "depth": 42,
          "diameter": 8.5,
          "totalLiquidVolume": 2000,
          "x": 89.75,
          "y": 34.13,
          "z": 6.7
        },
        "B5": {
          "shape": "circular",
          "depth": 42,
          "diameter": 8.5,
          "totalLiquidVolume": 2000,
          "x": 89.75,
          "y": 51.38,
          "z": 6.7
        },
        "A5": {
          "shape": "circular",
          "depth": 42,
          "diameter": 8.5,
          "totalLiquidVolume": 2000,
          "x": 89.75,
          "y": 68.63,
          "z": 6.7
        },
        "D6": {
          "shape": "circular",
          "depth": 42,
          "diameter": 8.5,
          "totalLiquidVolume": 2000,
          "x": 107,
          "y": 16.88,
          "z": 6.7
        },
        "C6": {
          "shape": "circular",
          "depth": 42,
          "diameter": 8.5,
          "totalLiquidVolume": 2000,
          "x": 107,
          "y": 34.13,
          "z": 6.7
        },
        "B6": {
          "shape": "circular",
          "depth": 42,
          "diameter": 8.5,
          "totalLiquidVolume": 2000,
          "x": 107,
          "y": 51.38,
          "z": 6.7
        },
        "A6": {
          "shape": "circular",
          "depth": 42,
          "diameter": 8.5,
          "totalLiquidVolume": 2000,
          "x": 107,
          "y": 68.63,
          "z": 6.7
        }
      },
      "brand": {
        "brand": "Opentrons",
        "brandId": [],
        "links": [
          "https://shop.opentrons.com/collections/hardware-modules/products/aluminum-block-set"
        ]
      },
      "groups": [
        {
          "wells": [
            "A1",
            "B1",
            "C1",
            "D1",
            "A2",
            "B2",
            "C2",
            "D2",
            "A3",
            "B3",
            "C3",
            "D3",
            "A4",
            "B4",
            "C4",
            "D4",
            "A5",
            "B5",
            "C5",
            "D5",
            "A6",
            "B6",
            "C6",
            "D6"
          ],
          "metadata": {
            "displayName": "Generic 2 mL Screwcap",
            "displayCategory": "tubeRack",
            "wellBottomShape": "v"
          },
          "brand": {
            "brand": "generic",
            "brandId": [],
            "links": []
          }
        }
      ],
      "cornerOffsetFromSlot": {
        "x": 0,
        "y": 0,
        "z": 0
      }
    }
  },
  "liquidSchemaId": "opentronsLiquidSchemaV1",
  "liquids": {
    "0": {
      "displayName": "Water",
      "description": "",
      "displayColor": "#b925ff"
    }
  },
  "commandSchemaId": "opentronsCommandSchemaV10",
  "commands": [
    {
      "key": "2963031f-9333-40d3-ad83-b255a51f9cc6",
      "commandType": "loadPipette",
      "params": {
        "pipetteName": "p300_single_gen2",
        "mount": "left",
        "pipetteId": "0b3f2210-75c7-11ea-b42f-4b64e50f43e5"
      }
    },
    {
      "key": "ac8744d8-79ea-4fc7-9844-015f735a320c",
      "commandType": "loadLabware",
      "params": {
        "displayName": "Opentrons 96 Tip Rack 300 µL",
        "labwareId": "0b44c760-75c7-11ea-b42f-4b64e50f43e5:opentrons/opentrons_96_tiprack_300ul/1",
        "loadName": "opentrons_96_tiprack_300ul",
        "namespace": "opentrons",
        "version": 1,
        "location": {
          "slotName": "2"
        }
      }
    },
    {
      "key": "06a2c13e-ab3e-45d4-805f-61674430e902",
      "commandType": "loadLabware",
      "params": {
        "displayName": "NEST 96 Well Plate 100 µL PCR Full Skirt",
        "labwareId": "1e610d40-75c7-11ea-b42f-4b64e50f43e5:opentrons/nest_96_wellplate_100ul_pcr_full_skirt/1",
        "loadName": "nest_96_wellplate_100ul_pcr_full_skirt",
        "namespace": "opentrons",
        "version": 1,
        "location": {
          "slotName": "1"
        }
      }
    },
    {
      "key": "645bc66d-7d0f-426c-bf91-7ee6128b09c8",
      "commandType": "loadLabware",
      "params": {
        "displayName": "Opentrons 24 Well Aluminum Block with Generic 2 mL Screwcap",
        "labwareId": "21ed8f60-75c7-11ea-b42f-4b64e50f43e5:opentrons/opentrons_24_aluminumblock_generic_2ml_screwcap/1",
        "loadName": "opentrons_24_aluminumblock_generic_2ml_screwcap",
        "namespace": "opentrons",
        "version": 1,
        "location": {
          "slotName": "3"
        }
      }
    },
    {
      "commandType": "loadLiquid",
      "key": "0c3223ba-3a26-45b6-a232-e0cbd386391e",
      "params": {
        "liquidId": "0",
        "labwareId": "1e610d40-75c7-11ea-b42f-4b64e50f43e5:opentrons/nest_96_wellplate_100ul_pcr_full_skirt/1",
        "volumeByWell": {
          "A1": 100,
          "B1": 100,
          "C1": 100,
          "D1": 100,
          "E1": 100,
          "F1": 100,
          "G1": 100,
          "H1": 100,
          "A2": 100,
          "B2": 100,
          "C2": 100,
          "D2": 100,
          "E2": 100,
          "F2": 100,
          "G2": 100,
          "H2": 100
        }
      }
    },
    {
      "commandType": "waitForDuration",
      "key": "d32254a0-ce17-44bb-b5ef-14eb66da6701",
      "params": {
        "seconds": 62,
        "message": ""
      }
    },
    {
      "commandType": "waitForResume",
      "key": "22c51adc-1d3a-44dc-b134-056b3a34629c",
      "params": {
        "message": "Wait until user intervention"
      }
    },
    {
      "commandType": "pickUpTip",
      "key": "380eef75-9f9f-49a1-b7e9-2c2e8226bb0d",
      "params": {
        "pipetteId": "0b3f2210-75c7-11ea-b42f-4b64e50f43e5",
        "labwareId": "0b44c760-75c7-11ea-b42f-4b64e50f43e5:opentrons/opentrons_96_tiprack_300ul/1",
        "wellName": "A1"
      }
    },
    {
      "commandType": "aspirate",
      "key": "5f3c99d6-af5b-43bf-9fc8-4dfd6adb5a84",
      "params": {
        "pipetteId": "0b3f2210-75c7-11ea-b42f-4b64e50f43e5",
        "volume": 35,
        "labwareId": "1e610d40-75c7-11ea-b42f-4b64e50f43e5:opentrons/nest_96_wellplate_100ul_pcr_full_skirt/1",
        "wellName": "D2",
        "wellLocation": {
          "origin": "bottom",
          "offset": {
            "z": 0.5,
            "x": 0,
            "y": 0
          }
        },
        "flowRate": 40
      }
    },
    {
      "commandType": "dispense",
      "key": "a23b7f77-e397-47f8-9034-74bd0f972ded",
      "params": {
        "pipetteId": "0b3f2210-75c7-11ea-b42f-4b64e50f43e5",
        "volume": 35,
        "labwareId": "1e610d40-75c7-11ea-b42f-4b64e50f43e5:opentrons/nest_96_wellplate_100ul_pcr_full_skirt/1",
        "wellName": "D2",
        "wellLocation": {
          "origin": "bottom",
          "offset": {
            "z": 0.5,
            "x": 0,
            "y": 0
          }
        },
        "flowRate": 35
      }
    },
    {
      "commandType": "aspirate",
      "key": "eed0b98e-f626-4fcb-afd2-faeb1f65ec7a",
      "params": {
        "pipetteId": "0b3f2210-75c7-11ea-b42f-4b64e50f43e5",
        "volume": 35,
        "labwareId": "1e610d40-75c7-11ea-b42f-4b64e50f43e5:opentrons/nest_96_wellplate_100ul_pcr_full_skirt/1",
        "wellName": "D2",
        "wellLocation": {
          "origin": "bottom",
          "offset": {
            "z": 0.5,
            "x": 0,
            "y": 0
          }
        },
        "flowRate": 40
      }
    },
    {
      "commandType": "dispense",
      "key": "42aa95b3-8732-44f7-95c5-2d37c25d5b2f",
      "params": {
        "pipetteId": "0b3f2210-75c7-11ea-b42f-4b64e50f43e5",
        "volume": 35,
        "labwareId": "1e610d40-75c7-11ea-b42f-4b64e50f43e5:opentrons/nest_96_wellplate_100ul_pcr_full_skirt/1",
        "wellName": "D2",
        "wellLocation": {
          "origin": "bottom",
          "offset": {
            "z": 0.5,
            "x": 0,
            "y": 0
          }
        },
        "flowRate": 35
      }
    },
    {
      "commandType": "aspirate",
      "key": "4b5b787d-8f63-4fa8-ac74-adf532414e4f",
      "params": {
        "pipetteId": "0b3f2210-75c7-11ea-b42f-4b64e50f43e5",
        "volume": 35,
        "labwareId": "1e610d40-75c7-11ea-b42f-4b64e50f43e5:opentrons/nest_96_wellplate_100ul_pcr_full_skirt/1",
        "wellName": "D2",
        "wellLocation": {
          "origin": "bottom",
          "offset": {
            "z": 0.5,
            "x": 0,
            "y": 0
          }
        },
        "flowRate": 40
      }
    },
    {
      "commandType": "dispense",
      "key": "7a99c159-ac95-47b6-909f-4cd323718487",
      "params": {
        "pipetteId": "0b3f2210-75c7-11ea-b42f-4b64e50f43e5",
        "volume": 35,
        "labwareId": "1e610d40-75c7-11ea-b42f-4b64e50f43e5:opentrons/nest_96_wellplate_100ul_pcr_full_skirt/1",
        "wellName": "D2",
        "wellLocation": {
          "origin": "bottom",
          "offset": {
            "z": 0.5,
            "x": 0,
            "y": 0
          }
        },
        "flowRate": 35
      }
    },
    {
      "commandType": "moveToAddressableArea",
      "key": "8b6e849f-97d2-4b98-9e9e-aae2316d6b0a",
      "params": {
        "pipetteId": "0b3f2210-75c7-11ea-b42f-4b64e50f43e5",
        "addressableAreaName": "fixedTrash",
        "offset": {
          "x": 0,
          "y": 0,
          "z": 0
        }
      }
    },
    {
      "commandType": "blowOutInPlace",
      "key": "7d7fa007-13dd-482b-ae31-b89c32bbd703",
      "params": {
        "pipetteId": "0b3f2210-75c7-11ea-b42f-4b64e50f43e5",
        "flowRate": 46.43
      }
    },
    {
      "commandType": "touchTip",
      "key": "af31ea23-4317-4e8d-a518-73642660320e",
      "params": {
        "pipetteId": "0b3f2210-75c7-11ea-b42f-4b64e50f43e5",
        "labwareId": "1e610d40-75c7-11ea-b42f-4b64e50f43e5:opentrons/nest_96_wellplate_100ul_pcr_full_skirt/1",
        "wellName": "D2",
        "wellLocation": {
          "origin": "top",
          "offset": {
            "z": -3
          }
        }
      }
    },
    {
      "commandType": "moveToAddressableAreaForDropTip",
      "key": "694df1b8-ce40-4c29-80c5-d122ff6609ab",
      "params": {
        "pipetteId": "0b3f2210-75c7-11ea-b42f-4b64e50f43e5",
        "addressableAreaName": "fixedTrash",
        "offset": {
          "x": 0,
          "y": 0,
          "z": 0
        },
        "alternateDropLocation": true
      }
    },
    {
      "commandType": "dropTipInPlace",
      "key": "76bbb55c-8858-4ed1-aeac-f7101fe962e8",
      "params": {
        "pipetteId": "0b3f2210-75c7-11ea-b42f-4b64e50f43e5"
      }
    },
    {
      "commandType": "pickUpTip",
      "key": "4574884b-b082-42b7-9f4a-b23da0edfc07",
      "params": {
        "pipetteId": "0b3f2210-75c7-11ea-b42f-4b64e50f43e5",
        "labwareId": "0b44c760-75c7-11ea-b42f-4b64e50f43e5:opentrons/opentrons_96_tiprack_300ul/1",
        "wellName": "B1"
      }
    },
    {
      "commandType": "aspirate",
      "key": "2c43b98c-0304-470d-a883-0a65ce042406",
      "params": {
        "pipetteId": "0b3f2210-75c7-11ea-b42f-4b64e50f43e5",
        "volume": 35,
        "labwareId": "1e610d40-75c7-11ea-b42f-4b64e50f43e5:opentrons/nest_96_wellplate_100ul_pcr_full_skirt/1",
        "wellName": "E2",
        "wellLocation": {
          "origin": "bottom",
          "offset": {
            "z": 0.5,
            "x": 0,
            "y": 0
          }
        },
        "flowRate": 40
      }
    },
    {
      "commandType": "dispense",
      "key": "c528a3f4-b17f-4ae3-9163-6ecdc184b704",
      "params": {
        "pipetteId": "0b3f2210-75c7-11ea-b42f-4b64e50f43e5",
        "volume": 35,
        "labwareId": "1e610d40-75c7-11ea-b42f-4b64e50f43e5:opentrons/nest_96_wellplate_100ul_pcr_full_skirt/1",
        "wellName": "E2",
        "wellLocation": {
          "origin": "bottom",
          "offset": {
            "z": 0.5,
            "x": 0,
            "y": 0
          }
        },
        "flowRate": 35
      }
    },
    {
      "commandType": "aspirate",
      "key": "6ee6224f-c1b8-454c-879c-283218d8625a",
      "params": {
        "pipetteId": "0b3f2210-75c7-11ea-b42f-4b64e50f43e5",
        "volume": 35,
        "labwareId": "1e610d40-75c7-11ea-b42f-4b64e50f43e5:opentrons/nest_96_wellplate_100ul_pcr_full_skirt/1",
        "wellName": "E2",
        "wellLocation": {
          "origin": "bottom",
          "offset": {
            "z": 0.5,
            "x": 0,
            "y": 0
          }
        },
        "flowRate": 40
      }
    },
    {
      "commandType": "dispense",
      "key": "fb7cdb05-2936-4710-bc38-35570f455958",
      "params": {
        "pipetteId": "0b3f2210-75c7-11ea-b42f-4b64e50f43e5",
        "volume": 35,
        "labwareId": "1e610d40-75c7-11ea-b42f-4b64e50f43e5:opentrons/nest_96_wellplate_100ul_pcr_full_skirt/1",
        "wellName": "E2",
        "wellLocation": {
          "origin": "bottom",
          "offset": {
            "z": 0.5,
            "x": 0,
            "y": 0
          }
        },
        "flowRate": 35
      }
    },
    {
      "commandType": "aspirate",
      "key": "2ed8a830-3be5-4d2c-8e3f-7746b09edac2",
      "params": {
        "pipetteId": "0b3f2210-75c7-11ea-b42f-4b64e50f43e5",
        "volume": 35,
        "labwareId": "1e610d40-75c7-11ea-b42f-4b64e50f43e5:opentrons/nest_96_wellplate_100ul_pcr_full_skirt/1",
        "wellName": "E2",
        "wellLocation": {
          "origin": "bottom",
          "offset": {
            "z": 0.5,
            "x": 0,
            "y": 0
          }
        },
        "flowRate": 40
      }
    },
    {
      "commandType": "dispense",
      "key": "29668d11-e662-4cde-a446-2f6a81db2972",
      "params": {
        "pipetteId": "0b3f2210-75c7-11ea-b42f-4b64e50f43e5",
        "volume": 35,
        "labwareId": "1e610d40-75c7-11ea-b42f-4b64e50f43e5:opentrons/nest_96_wellplate_100ul_pcr_full_skirt/1",
        "wellName": "E2",
        "wellLocation": {
          "origin": "bottom",
          "offset": {
            "z": 0.5,
            "x": 0,
            "y": 0
          }
        },
        "flowRate": 35
      }
    },
    {
      "commandType": "moveToAddressableArea",
      "key": "50bc04c7-58be-4860-ba75-1ab689ca2c55",
      "params": {
        "pipetteId": "0b3f2210-75c7-11ea-b42f-4b64e50f43e5",
        "addressableAreaName": "fixedTrash",
        "offset": {
          "x": 0,
          "y": 0,
          "z": 0
        }
      }
    },
    {
      "commandType": "blowOutInPlace",
      "key": "e4374327-49c8-4b4b-83f1-6717b822b761",
      "params": {
        "pipetteId": "0b3f2210-75c7-11ea-b42f-4b64e50f43e5",
        "flowRate": 46.43
      }
    },
    {
      "commandType": "touchTip",
      "key": "b552f381-6355-472d-aabf-c7cbede6caa0",
      "params": {
        "pipetteId": "0b3f2210-75c7-11ea-b42f-4b64e50f43e5",
        "labwareId": "1e610d40-75c7-11ea-b42f-4b64e50f43e5:opentrons/nest_96_wellplate_100ul_pcr_full_skirt/1",
        "wellName": "E2",
        "wellLocation": {
          "origin": "top",
          "offset": {
            "z": -3
          }
        }
      }
    },
    {
      "commandType": "moveToAddressableAreaForDropTip",
      "key": "6cb151f7-b754-4b0a-823c-d88d8ad84888",
      "params": {
        "pipetteId": "0b3f2210-75c7-11ea-b42f-4b64e50f43e5",
        "addressableAreaName": "fixedTrash",
        "offset": {
          "x": 0,
          "y": 0,
          "z": 0
        },
        "alternateDropLocation": true
      }
    },
    {
      "commandType": "dropTipInPlace",
      "key": "3fc61315-c712-4131-a01e-32f0cc00a7db",
      "params": {
        "pipetteId": "0b3f2210-75c7-11ea-b42f-4b64e50f43e5"
      }
    }
  ],
  "commandAnnotationSchemaId": "opentronsCommandAnnotationSchemaV1",
  "commandAnnotations": []
}<|MERGE_RESOLUTION|>--- conflicted
+++ resolved
@@ -6,12 +6,8 @@
     "author": "Fixture",
     "description": "Test all v3 commands",
     "created": 1585930833548,
-<<<<<<< HEAD
-    "lastModified": 1741896205991,
-=======
     "lastModified": 1740602436658,
     "source": "Protocol Designer",
->>>>>>> 6231c920
     "category": null,
     "subcategory": null,
     "tags": []
