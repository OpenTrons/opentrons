{
  "$otSharedSchema": "#/protocol/schemas/8",
  "schemaVersion": 8,
  "metadata": {
    "protocolName": "doItAllV8",
    "author": "",
    "description": "",
    "created": 1701659107408,
<<<<<<< HEAD
    "lastModified": 1741896623319,
=======
    "lastModified": 1738780362701,
    "source": "Protocol Designer",
>>>>>>> 6231c920
    "category": null,
    "subcategory": null,
    "tags": []
  },
  "designerApplication": {
    "name": "opentrons/protocol-designer",
    "version": "8.4.3-alpha.0",
    "data": {
      "_internalAppBuildDate": "Mon, 10 Mar 2025 14:05:38 GMT",
      "pipetteTiprackAssignments": {
        "9fcd50d9-92b2-45ac-acf1-e2cf773feffc": [
          "opentrons/opentrons_flex_96_tiprack_1000ul/1"
        ]
      },
      "dismissedWarnings": {
        "form": [],
        "timeline": []
      },
      "ingredients": {
        "0": {
          "displayName": "",
          "description": null,
          "displayColor": "#b925ff",
          "liquidGroupId": "0"
        },
        "1": {
          "displayName": "",
          "description": null,
          "displayColor": "#ffd600",
          "liquidGroupId": "1"
        }
      },
      "ingredLocations": {
        "8bacda22-9e05-45e8-bef4-cc04414a204f:opentrons/axygen_1_reservoir_90ml/1": {
          "A1": {
            "0": {
              "volume": 10000
            }
          }
        },
        "54370838-4fca-4a14-b88a-7840e4903649:opentrons/opentrons_96_wellplate_200ul_pcr_full_skirt/2": {
          "A1": {
            "1": {
              "volume": 100
            }
          },
          "B1": {
            "1": {
              "volume": 100
            }
          },
          "C1": {
            "1": {
              "volume": 100
            }
          },
          "D1": {
            "1": {
              "volume": 100
            }
          },
          "E1": {
            "1": {
              "volume": 100
            }
          },
          "F1": {
            "1": {
              "volume": 100
            }
          },
          "G1": {
            "1": {
              "volume": 100
            }
          },
          "H1": {
            "1": {
              "volume": 100
            }
          }
        }
      },
      "savedStepForms": {
        "__INITIAL_DECK_SETUP_STEP__": {
          "labwareLocationUpdate": {
            "f2d371ea-5146-4c89-8200-9c056a7f321a:opentrons/opentrons_flex_96_tiprack_1000ul/1": "C2",
            "54370838-4fca-4a14-b88a-7840e4903649:opentrons/opentrons_96_wellplate_200ul_pcr_full_skirt/2": "fd6da9f1-d63b-414b-929e-c646b64790e9:thermocyclerModuleType",
            "7c4d59fa-0e50-442f-adce-9e4b0c7f0b88:opentrons/opentrons_96_pcr_adapter/1": "23347241-80bb-4a7e-9c91-5d9727a9e483:heaterShakerModuleType",
            "8bacda22-9e05-45e8-bef4-cc04414a204f:opentrons/axygen_1_reservoir_90ml/1": "A4"
          },
          "moduleLocationUpdate": {
            "23347241-80bb-4a7e-9c91-5d9727a9e483:heaterShakerModuleType": "D1",
            "fd6da9f1-d63b-414b-929e-c646b64790e9:thermocyclerModuleType": "B1"
          },
          "pipetteLocationUpdate": {
            "9fcd50d9-92b2-45ac-acf1-e2cf773feffc": "left"
          },
          "trashBinLocationUpdate": {},
          "wasteChuteLocationUpdate": {
            "9d61f642-8f9b-467d-b2f7-b67fb162fd26:wasteChute": "cutoutD3"
          },
          "stagingAreaLocationUpdate": {
            "199f0a31-af2d-447d-92a8-0f365aac3fb1:stagingArea": "cutoutB3",
            "d6445466-d070-4937-83b5-37f15405f81e:stagingArea": "cutoutA3"
          },
          "gripperLocationUpdate": {
            "6e18e89e-1e36-4091-94de-d2f99d7d8395:gripper": "mounted"
          },
          "stepType": "manualIntervention",
          "id": "__INITIAL_DECK_SETUP_STEP__"
        },
        "dcec0c89-338b-453b-a79b-c081830ff138": {
          "blockIsActive": false,
          "blockIsActiveHold": false,
          "blockTargetTemp": null,
          "blockTargetTempHold": null,
          "lidIsActive": false,
          "lidIsActiveHold": false,
          "lidOpen": true,
          "lidOpenHold": null,
          "lidTargetTemp": null,
          "lidTargetTempHold": null,
          "moduleId": "fd6da9f1-d63b-414b-929e-c646b64790e9:thermocyclerModuleType",
          "orderedProfileItems": [],
          "profileItemsById": {},
          "profileTargetLidTemp": null,
          "profileVolume": null,
          "thermocyclerFormType": "thermocyclerState",
          "id": "dcec0c89-338b-453b-a79b-c081830ff138",
          "stepType": "thermocycler",
          "stepName": "thermocycler",
          "stepDetails": ""
        },
        "e6904828-c44c-4c25-8144-1b7921b5f8dc": {
          "labware": "8bacda22-9e05-45e8-bef4-cc04414a204f:opentrons/axygen_1_reservoir_90ml/1",
          "newLocation": "C1",
          "useGripper": true,
          "id": "e6904828-c44c-4c25-8144-1b7921b5f8dc",
          "stepType": "moveLabware",
          "stepName": "move labware",
          "stepDetails": ""
        },
        "d2f74144-a7bf-4ba2-aaab-30d70b2b62c7": {
          "aspirate_airGap_checkbox": false,
          "aspirate_airGap_volume": "5",
          "aspirate_delay_checkbox": false,
          "aspirate_delay_mmFromBottom": null,
          "aspirate_delay_seconds": "1",
          "aspirate_flowRate": null,
          "aspirate_labware": "8bacda22-9e05-45e8-bef4-cc04414a204f:opentrons/axygen_1_reservoir_90ml/1",
          "aspirate_mix_checkbox": false,
          "aspirate_mix_times": null,
          "aspirate_mix_volume": null,
          "aspirate_mmFromBottom": null,
          "aspirate_position_reference": null,
          "aspirate_retract_delay_seconds": null,
          "aspirate_retract_mmFromBottom": null,
          "aspirate_retract_speed": null,
          "aspirate_retract_x_position": 0,
          "aspirate_retract_y_position": 0,
          "aspirate_retract_position_reference": null,
          "aspirate_submerge_delay_seconds": null,
          "aspirate_submerge_speed": null,
          "aspirate_submerge_mmFromBottom": null,
          "aspirate_submerge_x_position": null,
          "aspirate_submerge_y_position": null,
          "aspirate_submerge_position_reference": null,
          "aspirate_touchTip_checkbox": false,
          "aspirate_touchTip_mmFromTop": null,
          "aspirate_touchTip_speed": null,
          "aspirate_wellOrder_first": "t2b",
          "aspirate_wellOrder_second": "l2r",
          "aspirate_wells_grouped": false,
          "aspirate_wells": ["A1"],
          "aspirate_x_position": 0,
          "aspirate_y_position": 0,
          "blowout_checkbox": false,
          "blowout_flowRate": null,
          "blowout_location": null,
          "blowout_z_offset": 0,
          "changeTip": "always",
          "dispense_airGap_checkbox": false,
          "dispense_airGap_volume": "5",
          "dispense_delay_checkbox": false,
          "dispense_delay_mmFromBottom": null,
          "dispense_delay_seconds": "1",
          "dispense_flowRate": null,
          "dispense_labware": "54370838-4fca-4a14-b88a-7840e4903649:opentrons/opentrons_96_wellplate_200ul_pcr_full_skirt/2",
          "dispense_mix_checkbox": false,
          "dispense_mix_times": null,
          "dispense_mix_volume": null,
          "dispense_mmFromBottom": null,
          "dispense_position_reference": null,
          "dispense_retract_delay_seconds": null,
          "dispense_retract_mmFromBottom": null,
          "dispense_retract_speed": null,
          "dispense_retract_x_position": 0,
          "dispense_retract_y_position": 0,
          "dispense_retract_position_reference": null,
          "dispense_submerge_delay_seconds": null,
          "dispense_submerge_speed": null,
          "dispense_submerge_mmFromBottom": null,
          "dispense_submerge_x_position": null,
          "dispense_submerge_y_position": null,
          "dispense_submerge_position_reference": null,
          "dispense_touchTip_checkbox": false,
          "dispense_touchTip_mmFromTop": null,
          "dispense_touchTip_speed": null,
          "dispense_wellOrder_first": "t2b",
          "dispense_wellOrder_second": "l2r",
          "dispense_wells": ["A1", "B1", "C1", "D1", "E1", "F1", "G1", "H1"],
          "dispense_x_position": 0,
          "dispense_y_position": 0,
          "disposalVolume_checkbox": true,
          "disposalVolume_volume": "5",
          "dropTip_location": "9d61f642-8f9b-467d-b2f7-b67fb162fd26:wasteChute",
          "liquidClassesSupported": false,
          "liquidClass": null,
          "nozzles": null,
          "path": "single",
          "pipette": "9fcd50d9-92b2-45ac-acf1-e2cf773feffc",
          "preWetTip": false,
          "tipRack": "opentrons/opentrons_flex_96_tiprack_1000ul/1",
          "volume": "100",
          "stepType": "moveLiquid",
          "stepName": "transfer",
          "stepDetails": "",
          "dispense_touchTip_mmfromTop": null,
          "id": "d2f74144-a7bf-4ba2-aaab-30d70b2b62c7"
        },
        "240a2c96-3db8-4679-bdac-049306b7b9c4": {
          "blockIsActive": true,
          "blockIsActiveHold": false,
          "blockTargetTemp": "40",
          "blockTargetTempHold": null,
          "lidIsActive": false,
          "lidIsActiveHold": false,
          "lidOpen": false,
          "lidOpenHold": null,
          "lidTargetTemp": null,
          "lidTargetTempHold": null,
          "moduleId": "fd6da9f1-d63b-414b-929e-c646b64790e9:thermocyclerModuleType",
          "orderedProfileItems": [],
          "profileItemsById": {},
          "profileTargetLidTemp": null,
          "profileVolume": null,
          "thermocyclerFormType": "thermocyclerState",
          "id": "240a2c96-3db8-4679-bdac-049306b7b9c4",
          "stepType": "thermocycler",
          "stepName": "thermocycler",
          "stepDetails": ""
        },
        "bfa5b548-f9eb-4a80-95d5-26e41cc2c69e": {
          "moduleId": "23347241-80bb-4a7e-9c91-5d9727a9e483:heaterShakerModuleType",
          "pauseAction": "untilTime",
          "pauseMessage": "",
          "pauseTemperature": null,
          "pauseTime": "0:1:0",
          "id": "bfa5b548-f9eb-4a80-95d5-26e41cc2c69e",
          "stepType": "pause",
          "stepName": "pause",
          "stepDetails": ""
        },
        "bc3245e5-b22e-492a-9937-03aed3a07710": {
          "blockIsActive": false,
          "blockIsActiveHold": false,
          "blockTargetTemp": null,
          "blockTargetTempHold": null,
          "lidIsActive": false,
          "lidIsActiveHold": false,
          "lidOpen": true,
          "lidOpenHold": null,
          "lidTargetTemp": null,
          "lidTargetTempHold": null,
          "moduleId": "fd6da9f1-d63b-414b-929e-c646b64790e9:thermocyclerModuleType",
          "orderedProfileItems": [],
          "profileItemsById": {},
          "profileTargetLidTemp": null,
          "profileVolume": null,
          "thermocyclerFormType": "thermocyclerState",
          "id": "bc3245e5-b22e-492a-9937-03aed3a07710",
          "stepType": "thermocycler",
          "stepName": "thermocycler",
          "stepDetails": ""
        },
        "8782dcc1-8960-4d13-9b29-e8837228ba56": {
          "labware": "54370838-4fca-4a14-b88a-7840e4903649:opentrons/opentrons_96_wellplate_200ul_pcr_full_skirt/2",
          "newLocation": "7c4d59fa-0e50-442f-adce-9e4b0c7f0b88:opentrons/opentrons_96_pcr_adapter/1",
          "useGripper": true,
          "id": "8782dcc1-8960-4d13-9b29-e8837228ba56",
          "stepType": "moveLabware",
          "stepName": "move labware",
          "stepDetails": ""
        },
        "b5dc46b1-52ac-4b61-9318-778fb437d1ef": {
          "heaterShakerSetTimer": null,
          "heaterShakerTimer": null,
          "latchOpen": true,
          "moduleId": "23347241-80bb-4a7e-9c91-5d9727a9e483:heaterShakerModuleType",
          "setHeaterShakerTemperature": null,
          "setShake": null,
          "targetHeaterShakerTemperature": null,
          "targetSpeed": null,
          "id": "b5dc46b1-52ac-4b61-9318-778fb437d1ef",
          "stepType": "heaterShaker",
          "stepName": "heater-shaker",
          "stepDetails": ""
        },
        "8622d8f8-acbc-48ff-86f8-0476d1de0e02": {
          "heaterShakerSetTimer": true,
          "heaterShakerTimer": "1:0",
          "latchOpen": false,
          "moduleId": "23347241-80bb-4a7e-9c91-5d9727a9e483:heaterShakerModuleType",
          "setHeaterShakerTemperature": false,
          "setShake": true,
          "targetHeaterShakerTemperature": null,
          "targetSpeed": "200",
          "id": "8622d8f8-acbc-48ff-86f8-0476d1de0e02",
          "stepType": "heaterShaker",
          "stepName": "heater-shaker",
          "stepDetails": ""
        },
        "07dd4472-3ea4-475c-8fd3-18819519b401": {
          "labware": "54370838-4fca-4a14-b88a-7840e4903649:opentrons/opentrons_96_wellplate_200ul_pcr_full_skirt/2",
          "newLocation": "B4",
          "useGripper": true,
          "id": "07dd4472-3ea4-475c-8fd3-18819519b401",
          "stepType": "moveLabware",
          "stepName": "move labware",
          "stepDetails": ""
        },
        "2b8f84e2-b079-41e8-a66e-ff8d9c5dfe1d": {
          "heaterShakerSetTimer": null,
          "heaterShakerTimer": null,
          "latchOpen": true,
          "moduleId": "23347241-80bb-4a7e-9c91-5d9727a9e483:heaterShakerModuleType",
          "setHeaterShakerTemperature": null,
          "setShake": null,
          "targetHeaterShakerTemperature": null,
          "targetSpeed": null,
          "id": "2b8f84e2-b079-41e8-a66e-ff8d9c5dfe1d",
          "stepType": "heaterShaker",
          "stepName": "heater-shaker",
          "stepDetails": ""
        },
        "ed84f11e-db82-4039-9e04-e619b03af42f": {
          "labware": "f2d371ea-5146-4c89-8200-9c056a7f321a:opentrons/opentrons_flex_96_tiprack_1000ul/1",
          "newLocation": "cutoutD3",
          "useGripper": true,
          "id": "ed84f11e-db82-4039-9e04-e619b03af42f",
          "stepType": "moveLabware",
          "stepName": "move labware",
          "stepDetails": ""
        }
      },
      "orderedStepIds": [
        "dcec0c89-338b-453b-a79b-c081830ff138",
        "e6904828-c44c-4c25-8144-1b7921b5f8dc",
        "d2f74144-a7bf-4ba2-aaab-30d70b2b62c7",
        "240a2c96-3db8-4679-bdac-049306b7b9c4",
        "bfa5b548-f9eb-4a80-95d5-26e41cc2c69e",
        "bc3245e5-b22e-492a-9937-03aed3a07710",
        "b5dc46b1-52ac-4b61-9318-778fb437d1ef",
        "8782dcc1-8960-4d13-9b29-e8837228ba56",
        "8622d8f8-acbc-48ff-86f8-0476d1de0e02",
        "2b8f84e2-b079-41e8-a66e-ff8d9c5dfe1d",
        "07dd4472-3ea4-475c-8fd3-18819519b401",
        "ed84f11e-db82-4039-9e04-e619b03af42f"
      ],
      "pipettes": {
        "9fcd50d9-92b2-45ac-acf1-e2cf773feffc": {
          "pipetteName": "p1000_single_flex"
        }
      },
      "modules": {
        "23347241-80bb-4a7e-9c91-5d9727a9e483:heaterShakerModuleType": {
          "model": "heaterShakerModuleV1"
        },
        "fd6da9f1-d63b-414b-929e-c646b64790e9:thermocyclerModuleType": {
          "model": "thermocyclerModuleV2"
        }
      },
      "labware": {
        "7c4d59fa-0e50-442f-adce-9e4b0c7f0b88:opentrons/opentrons_96_pcr_adapter/1": {
          "displayName": "Opentrons 96 PCR Heater-Shaker Adapter",
          "labwareDefURI": "opentrons/opentrons_96_pcr_adapter/1"
        },
        "f2d371ea-5146-4c89-8200-9c056a7f321a:opentrons/opentrons_flex_96_tiprack_1000ul/1": {
          "displayName": "Opentrons Flex 96 Tip Rack 1000 µL",
          "labwareDefURI": "opentrons/opentrons_flex_96_tiprack_1000ul/1"
        },
        "54370838-4fca-4a14-b88a-7840e4903649:opentrons/opentrons_96_wellplate_200ul_pcr_full_skirt/2": {
          "displayName": "Opentrons Tough 96 Well Plate 200 µL PCR Full Skirt",
          "labwareDefURI": "opentrons/opentrons_96_wellplate_200ul_pcr_full_skirt/2"
        },
        "8bacda22-9e05-45e8-bef4-cc04414a204f:opentrons/axygen_1_reservoir_90ml/1": {
          "displayName": "Axygen 1 Well Reservoir 90 mL",
          "labwareDefURI": "opentrons/axygen_1_reservoir_90ml/1"
        }
      }
    }
  },
  "robot": {
    "model": "OT-3 Standard",
    "deckId": "ot3_standard"
  },
  "labwareDefinitionSchemaId": "opentronsLabwareSchemaV2",
  "labwareDefinitions": {
    "opentrons/opentrons_flex_96_tiprack_1000ul/1": {
      "ordering": [
        ["A1", "B1", "C1", "D1", "E1", "F1", "G1", "H1"],
        ["A2", "B2", "C2", "D2", "E2", "F2", "G2", "H2"],
        ["A3", "B3", "C3", "D3", "E3", "F3", "G3", "H3"],
        ["A4", "B4", "C4", "D4", "E4", "F4", "G4", "H4"],
        ["A5", "B5", "C5", "D5", "E5", "F5", "G5", "H5"],
        ["A6", "B6", "C6", "D6", "E6", "F6", "G6", "H6"],
        ["A7", "B7", "C7", "D7", "E7", "F7", "G7", "H7"],
        ["A8", "B8", "C8", "D8", "E8", "F8", "G8", "H8"],
        ["A9", "B9", "C9", "D9", "E9", "F9", "G9", "H9"],
        ["A10", "B10", "C10", "D10", "E10", "F10", "G10", "H10"],
        ["A11", "B11", "C11", "D11", "E11", "F11", "G11", "H11"],
        ["A12", "B12", "C12", "D12", "E12", "F12", "G12", "H12"]
      ],
      "brand": {
        "brand": "Opentrons",
        "brandId": []
      },
      "metadata": {
        "displayName": "Opentrons Flex 96 Tip Rack 1000 µL",
        "displayCategory": "tipRack",
        "displayVolumeUnits": "µL",
        "tags": []
      },
      "dimensions": {
        "xDimension": 127.75,
        "yDimension": 85.75,
        "zDimension": 99
      },
      "gripForce": 16,
      "gripHeightFromLabwareBottom": 23.9,
      "wells": {
        "A1": {
          "depth": 97.5,
          "shape": "circular",
          "diameter": 5.47,
          "totalLiquidVolume": 1000,
          "x": 14.38,
          "y": 74.38,
          "z": 1.5
        },
        "B1": {
          "depth": 97.5,
          "shape": "circular",
          "diameter": 5.47,
          "totalLiquidVolume": 1000,
          "x": 14.38,
          "y": 65.38,
          "z": 1.5
        },
        "C1": {
          "depth": 97.5,
          "shape": "circular",
          "diameter": 5.47,
          "totalLiquidVolume": 1000,
          "x": 14.38,
          "y": 56.38,
          "z": 1.5
        },
        "D1": {
          "depth": 97.5,
          "shape": "circular",
          "diameter": 5.47,
          "totalLiquidVolume": 1000,
          "x": 14.38,
          "y": 47.38,
          "z": 1.5
        },
        "E1": {
          "depth": 97.5,
          "shape": "circular",
          "diameter": 5.47,
          "totalLiquidVolume": 1000,
          "x": 14.38,
          "y": 38.38,
          "z": 1.5
        },
        "F1": {
          "depth": 97.5,
          "shape": "circular",
          "diameter": 5.47,
          "totalLiquidVolume": 1000,
          "x": 14.38,
          "y": 29.38,
          "z": 1.5
        },
        "G1": {
          "depth": 97.5,
          "shape": "circular",
          "diameter": 5.47,
          "totalLiquidVolume": 1000,
          "x": 14.38,
          "y": 20.38,
          "z": 1.5
        },
        "H1": {
          "depth": 97.5,
          "shape": "circular",
          "diameter": 5.47,
          "totalLiquidVolume": 1000,
          "x": 14.38,
          "y": 11.38,
          "z": 1.5
        },
        "A2": {
          "depth": 97.5,
          "shape": "circular",
          "diameter": 5.47,
          "totalLiquidVolume": 1000,
          "x": 23.38,
          "y": 74.38,
          "z": 1.5
        },
        "B2": {
          "depth": 97.5,
          "shape": "circular",
          "diameter": 5.47,
          "totalLiquidVolume": 1000,
          "x": 23.38,
          "y": 65.38,
          "z": 1.5
        },
        "C2": {
          "depth": 97.5,
          "shape": "circular",
          "diameter": 5.47,
          "totalLiquidVolume": 1000,
          "x": 23.38,
          "y": 56.38,
          "z": 1.5
        },
        "D2": {
          "depth": 97.5,
          "shape": "circular",
          "diameter": 5.47,
          "totalLiquidVolume": 1000,
          "x": 23.38,
          "y": 47.38,
          "z": 1.5
        },
        "E2": {
          "depth": 97.5,
          "shape": "circular",
          "diameter": 5.47,
          "totalLiquidVolume": 1000,
          "x": 23.38,
          "y": 38.38,
          "z": 1.5
        },
        "F2": {
          "depth": 97.5,
          "shape": "circular",
          "diameter": 5.47,
          "totalLiquidVolume": 1000,
          "x": 23.38,
          "y": 29.38,
          "z": 1.5
        },
        "G2": {
          "depth": 97.5,
          "shape": "circular",
          "diameter": 5.47,
          "totalLiquidVolume": 1000,
          "x": 23.38,
          "y": 20.38,
          "z": 1.5
        },
        "H2": {
          "depth": 97.5,
          "shape": "circular",
          "diameter": 5.47,
          "totalLiquidVolume": 1000,
          "x": 23.38,
          "y": 11.38,
          "z": 1.5
        },
        "A3": {
          "depth": 97.5,
          "shape": "circular",
          "diameter": 5.47,
          "totalLiquidVolume": 1000,
          "x": 32.38,
          "y": 74.38,
          "z": 1.5
        },
        "B3": {
          "depth": 97.5,
          "shape": "circular",
          "diameter": 5.47,
          "totalLiquidVolume": 1000,
          "x": 32.38,
          "y": 65.38,
          "z": 1.5
        },
        "C3": {
          "depth": 97.5,
          "shape": "circular",
          "diameter": 5.47,
          "totalLiquidVolume": 1000,
          "x": 32.38,
          "y": 56.38,
          "z": 1.5
        },
        "D3": {
          "depth": 97.5,
          "shape": "circular",
          "diameter": 5.47,
          "totalLiquidVolume": 1000,
          "x": 32.38,
          "y": 47.38,
          "z": 1.5
        },
        "E3": {
          "depth": 97.5,
          "shape": "circular",
          "diameter": 5.47,
          "totalLiquidVolume": 1000,
          "x": 32.38,
          "y": 38.38,
          "z": 1.5
        },
        "F3": {
          "depth": 97.5,
          "shape": "circular",
          "diameter": 5.47,
          "totalLiquidVolume": 1000,
          "x": 32.38,
          "y": 29.38,
          "z": 1.5
        },
        "G3": {
          "depth": 97.5,
          "shape": "circular",
          "diameter": 5.47,
          "totalLiquidVolume": 1000,
          "x": 32.38,
          "y": 20.38,
          "z": 1.5
        },
        "H3": {
          "depth": 97.5,
          "shape": "circular",
          "diameter": 5.47,
          "totalLiquidVolume": 1000,
          "x": 32.38,
          "y": 11.38,
          "z": 1.5
        },
        "A4": {
          "depth": 97.5,
          "shape": "circular",
          "diameter": 5.47,
          "totalLiquidVolume": 1000,
          "x": 41.38,
          "y": 74.38,
          "z": 1.5
        },
        "B4": {
          "depth": 97.5,
          "shape": "circular",
          "diameter": 5.47,
          "totalLiquidVolume": 1000,
          "x": 41.38,
          "y": 65.38,
          "z": 1.5
        },
        "C4": {
          "depth": 97.5,
          "shape": "circular",
          "diameter": 5.47,
          "totalLiquidVolume": 1000,
          "x": 41.38,
          "y": 56.38,
          "z": 1.5
        },
        "D4": {
          "depth": 97.5,
          "shape": "circular",
          "diameter": 5.47,
          "totalLiquidVolume": 1000,
          "x": 41.38,
          "y": 47.38,
          "z": 1.5
        },
        "E4": {
          "depth": 97.5,
          "shape": "circular",
          "diameter": 5.47,
          "totalLiquidVolume": 1000,
          "x": 41.38,
          "y": 38.38,
          "z": 1.5
        },
        "F4": {
          "depth": 97.5,
          "shape": "circular",
          "diameter": 5.47,
          "totalLiquidVolume": 1000,
          "x": 41.38,
          "y": 29.38,
          "z": 1.5
        },
        "G4": {
          "depth": 97.5,
          "shape": "circular",
          "diameter": 5.47,
          "totalLiquidVolume": 1000,
          "x": 41.38,
          "y": 20.38,
          "z": 1.5
        },
        "H4": {
          "depth": 97.5,
          "shape": "circular",
          "diameter": 5.47,
          "totalLiquidVolume": 1000,
          "x": 41.38,
          "y": 11.38,
          "z": 1.5
        },
        "A5": {
          "depth": 97.5,
          "shape": "circular",
          "diameter": 5.47,
          "totalLiquidVolume": 1000,
          "x": 50.38,
          "y": 74.38,
          "z": 1.5
        },
        "B5": {
          "depth": 97.5,
          "shape": "circular",
          "diameter": 5.47,
          "totalLiquidVolume": 1000,
          "x": 50.38,
          "y": 65.38,
          "z": 1.5
        },
        "C5": {
          "depth": 97.5,
          "shape": "circular",
          "diameter": 5.47,
          "totalLiquidVolume": 1000,
          "x": 50.38,
          "y": 56.38,
          "z": 1.5
        },
        "D5": {
          "depth": 97.5,
          "shape": "circular",
          "diameter": 5.47,
          "totalLiquidVolume": 1000,
          "x": 50.38,
          "y": 47.38,
          "z": 1.5
        },
        "E5": {
          "depth": 97.5,
          "shape": "circular",
          "diameter": 5.47,
          "totalLiquidVolume": 1000,
          "x": 50.38,
          "y": 38.38,
          "z": 1.5
        },
        "F5": {
          "depth": 97.5,
          "shape": "circular",
          "diameter": 5.47,
          "totalLiquidVolume": 1000,
          "x": 50.38,
          "y": 29.38,
          "z": 1.5
        },
        "G5": {
          "depth": 97.5,
          "shape": "circular",
          "diameter": 5.47,
          "totalLiquidVolume": 1000,
          "x": 50.38,
          "y": 20.38,
          "z": 1.5
        },
        "H5": {
          "depth": 97.5,
          "shape": "circular",
          "diameter": 5.47,
          "totalLiquidVolume": 1000,
          "x": 50.38,
          "y": 11.38,
          "z": 1.5
        },
        "A6": {
          "depth": 97.5,
          "shape": "circular",
          "diameter": 5.47,
          "totalLiquidVolume": 1000,
          "x": 59.38,
          "y": 74.38,
          "z": 1.5
        },
        "B6": {
          "depth": 97.5,
          "shape": "circular",
          "diameter": 5.47,
          "totalLiquidVolume": 1000,
          "x": 59.38,
          "y": 65.38,
          "z": 1.5
        },
        "C6": {
          "depth": 97.5,
          "shape": "circular",
          "diameter": 5.47,
          "totalLiquidVolume": 1000,
          "x": 59.38,
          "y": 56.38,
          "z": 1.5
        },
        "D6": {
          "depth": 97.5,
          "shape": "circular",
          "diameter": 5.47,
          "totalLiquidVolume": 1000,
          "x": 59.38,
          "y": 47.38,
          "z": 1.5
        },
        "E6": {
          "depth": 97.5,
          "shape": "circular",
          "diameter": 5.47,
          "totalLiquidVolume": 1000,
          "x": 59.38,
          "y": 38.38,
          "z": 1.5
        },
        "F6": {
          "depth": 97.5,
          "shape": "circular",
          "diameter": 5.47,
          "totalLiquidVolume": 1000,
          "x": 59.38,
          "y": 29.38,
          "z": 1.5
        },
        "G6": {
          "depth": 97.5,
          "shape": "circular",
          "diameter": 5.47,
          "totalLiquidVolume": 1000,
          "x": 59.38,
          "y": 20.38,
          "z": 1.5
        },
        "H6": {
          "depth": 97.5,
          "shape": "circular",
          "diameter": 5.47,
          "totalLiquidVolume": 1000,
          "x": 59.38,
          "y": 11.38,
          "z": 1.5
        },
        "A7": {
          "depth": 97.5,
          "shape": "circular",
          "diameter": 5.47,
          "totalLiquidVolume": 1000,
          "x": 68.38,
          "y": 74.38,
          "z": 1.5
        },
        "B7": {
          "depth": 97.5,
          "shape": "circular",
          "diameter": 5.47,
          "totalLiquidVolume": 1000,
          "x": 68.38,
          "y": 65.38,
          "z": 1.5
        },
        "C7": {
          "depth": 97.5,
          "shape": "circular",
          "diameter": 5.47,
          "totalLiquidVolume": 1000,
          "x": 68.38,
          "y": 56.38,
          "z": 1.5
        },
        "D7": {
          "depth": 97.5,
          "shape": "circular",
          "diameter": 5.47,
          "totalLiquidVolume": 1000,
          "x": 68.38,
          "y": 47.38,
          "z": 1.5
        },
        "E7": {
          "depth": 97.5,
          "shape": "circular",
          "diameter": 5.47,
          "totalLiquidVolume": 1000,
          "x": 68.38,
          "y": 38.38,
          "z": 1.5
        },
        "F7": {
          "depth": 97.5,
          "shape": "circular",
          "diameter": 5.47,
          "totalLiquidVolume": 1000,
          "x": 68.38,
          "y": 29.38,
          "z": 1.5
        },
        "G7": {
          "depth": 97.5,
          "shape": "circular",
          "diameter": 5.47,
          "totalLiquidVolume": 1000,
          "x": 68.38,
          "y": 20.38,
          "z": 1.5
        },
        "H7": {
          "depth": 97.5,
          "shape": "circular",
          "diameter": 5.47,
          "totalLiquidVolume": 1000,
          "x": 68.38,
          "y": 11.38,
          "z": 1.5
        },
        "A8": {
          "depth": 97.5,
          "shape": "circular",
          "diameter": 5.47,
          "totalLiquidVolume": 1000,
          "x": 77.38,
          "y": 74.38,
          "z": 1.5
        },
        "B8": {
          "depth": 97.5,
          "shape": "circular",
          "diameter": 5.47,
          "totalLiquidVolume": 1000,
          "x": 77.38,
          "y": 65.38,
          "z": 1.5
        },
        "C8": {
          "depth": 97.5,
          "shape": "circular",
          "diameter": 5.47,
          "totalLiquidVolume": 1000,
          "x": 77.38,
          "y": 56.38,
          "z": 1.5
        },
        "D8": {
          "depth": 97.5,
          "shape": "circular",
          "diameter": 5.47,
          "totalLiquidVolume": 1000,
          "x": 77.38,
          "y": 47.38,
          "z": 1.5
        },
        "E8": {
          "depth": 97.5,
          "shape": "circular",
          "diameter": 5.47,
          "totalLiquidVolume": 1000,
          "x": 77.38,
          "y": 38.38,
          "z": 1.5
        },
        "F8": {
          "depth": 97.5,
          "shape": "circular",
          "diameter": 5.47,
          "totalLiquidVolume": 1000,
          "x": 77.38,
          "y": 29.38,
          "z": 1.5
        },
        "G8": {
          "depth": 97.5,
          "shape": "circular",
          "diameter": 5.47,
          "totalLiquidVolume": 1000,
          "x": 77.38,
          "y": 20.38,
          "z": 1.5
        },
        "H8": {
          "depth": 97.5,
          "shape": "circular",
          "diameter": 5.47,
          "totalLiquidVolume": 1000,
          "x": 77.38,
          "y": 11.38,
          "z": 1.5
        },
        "A9": {
          "depth": 97.5,
          "shape": "circular",
          "diameter": 5.47,
          "totalLiquidVolume": 1000,
          "x": 86.38,
          "y": 74.38,
          "z": 1.5
        },
        "B9": {
          "depth": 97.5,
          "shape": "circular",
          "diameter": 5.47,
          "totalLiquidVolume": 1000,
          "x": 86.38,
          "y": 65.38,
          "z": 1.5
        },
        "C9": {
          "depth": 97.5,
          "shape": "circular",
          "diameter": 5.47,
          "totalLiquidVolume": 1000,
          "x": 86.38,
          "y": 56.38,
          "z": 1.5
        },
        "D9": {
          "depth": 97.5,
          "shape": "circular",
          "diameter": 5.47,
          "totalLiquidVolume": 1000,
          "x": 86.38,
          "y": 47.38,
          "z": 1.5
        },
        "E9": {
          "depth": 97.5,
          "shape": "circular",
          "diameter": 5.47,
          "totalLiquidVolume": 1000,
          "x": 86.38,
          "y": 38.38,
          "z": 1.5
        },
        "F9": {
          "depth": 97.5,
          "shape": "circular",
          "diameter": 5.47,
          "totalLiquidVolume": 1000,
          "x": 86.38,
          "y": 29.38,
          "z": 1.5
        },
        "G9": {
          "depth": 97.5,
          "shape": "circular",
          "diameter": 5.47,
          "totalLiquidVolume": 1000,
          "x": 86.38,
          "y": 20.38,
          "z": 1.5
        },
        "H9": {
          "depth": 97.5,
          "shape": "circular",
          "diameter": 5.47,
          "totalLiquidVolume": 1000,
          "x": 86.38,
          "y": 11.38,
          "z": 1.5
        },
        "A10": {
          "depth": 97.5,
          "shape": "circular",
          "diameter": 5.47,
          "totalLiquidVolume": 1000,
          "x": 95.38,
          "y": 74.38,
          "z": 1.5
        },
        "B10": {
          "depth": 97.5,
          "shape": "circular",
          "diameter": 5.47,
          "totalLiquidVolume": 1000,
          "x": 95.38,
          "y": 65.38,
          "z": 1.5
        },
        "C10": {
          "depth": 97.5,
          "shape": "circular",
          "diameter": 5.47,
          "totalLiquidVolume": 1000,
          "x": 95.38,
          "y": 56.38,
          "z": 1.5
        },
        "D10": {
          "depth": 97.5,
          "shape": "circular",
          "diameter": 5.47,
          "totalLiquidVolume": 1000,
          "x": 95.38,
          "y": 47.38,
          "z": 1.5
        },
        "E10": {
          "depth": 97.5,
          "shape": "circular",
          "diameter": 5.47,
          "totalLiquidVolume": 1000,
          "x": 95.38,
          "y": 38.38,
          "z": 1.5
        },
        "F10": {
          "depth": 97.5,
          "shape": "circular",
          "diameter": 5.47,
          "totalLiquidVolume": 1000,
          "x": 95.38,
          "y": 29.38,
          "z": 1.5
        },
        "G10": {
          "depth": 97.5,
          "shape": "circular",
          "diameter": 5.47,
          "totalLiquidVolume": 1000,
          "x": 95.38,
          "y": 20.38,
          "z": 1.5
        },
        "H10": {
          "depth": 97.5,
          "shape": "circular",
          "diameter": 5.47,
          "totalLiquidVolume": 1000,
          "x": 95.38,
          "y": 11.38,
          "z": 1.5
        },
        "A11": {
          "depth": 97.5,
          "shape": "circular",
          "diameter": 5.47,
          "totalLiquidVolume": 1000,
          "x": 104.38,
          "y": 74.38,
          "z": 1.5
        },
        "B11": {
          "depth": 97.5,
          "shape": "circular",
          "diameter": 5.47,
          "totalLiquidVolume": 1000,
          "x": 104.38,
          "y": 65.38,
          "z": 1.5
        },
        "C11": {
          "depth": 97.5,
          "shape": "circular",
          "diameter": 5.47,
          "totalLiquidVolume": 1000,
          "x": 104.38,
          "y": 56.38,
          "z": 1.5
        },
        "D11": {
          "depth": 97.5,
          "shape": "circular",
          "diameter": 5.47,
          "totalLiquidVolume": 1000,
          "x": 104.38,
          "y": 47.38,
          "z": 1.5
        },
        "E11": {
          "depth": 97.5,
          "shape": "circular",
          "diameter": 5.47,
          "totalLiquidVolume": 1000,
          "x": 104.38,
          "y": 38.38,
          "z": 1.5
        },
        "F11": {
          "depth": 97.5,
          "shape": "circular",
          "diameter": 5.47,
          "totalLiquidVolume": 1000,
          "x": 104.38,
          "y": 29.38,
          "z": 1.5
        },
        "G11": {
          "depth": 97.5,
          "shape": "circular",
          "diameter": 5.47,
          "totalLiquidVolume": 1000,
          "x": 104.38,
          "y": 20.38,
          "z": 1.5
        },
        "H11": {
          "depth": 97.5,
          "shape": "circular",
          "diameter": 5.47,
          "totalLiquidVolume": 1000,
          "x": 104.38,
          "y": 11.38,
          "z": 1.5
        },
        "A12": {
          "depth": 97.5,
          "shape": "circular",
          "diameter": 5.47,
          "totalLiquidVolume": 1000,
          "x": 113.38,
          "y": 74.38,
          "z": 1.5
        },
        "B12": {
          "depth": 97.5,
          "shape": "circular",
          "diameter": 5.47,
          "totalLiquidVolume": 1000,
          "x": 113.38,
          "y": 65.38,
          "z": 1.5
        },
        "C12": {
          "depth": 97.5,
          "shape": "circular",
          "diameter": 5.47,
          "totalLiquidVolume": 1000,
          "x": 113.38,
          "y": 56.38,
          "z": 1.5
        },
        "D12": {
          "depth": 97.5,
          "shape": "circular",
          "diameter": 5.47,
          "totalLiquidVolume": 1000,
          "x": 113.38,
          "y": 47.38,
          "z": 1.5
        },
        "E12": {
          "depth": 97.5,
          "shape": "circular",
          "diameter": 5.47,
          "totalLiquidVolume": 1000,
          "x": 113.38,
          "y": 38.38,
          "z": 1.5
        },
        "F12": {
          "depth": 97.5,
          "shape": "circular",
          "diameter": 5.47,
          "totalLiquidVolume": 1000,
          "x": 113.38,
          "y": 29.38,
          "z": 1.5
        },
        "G12": {
          "depth": 97.5,
          "shape": "circular",
          "diameter": 5.47,
          "totalLiquidVolume": 1000,
          "x": 113.38,
          "y": 20.38,
          "z": 1.5
        },
        "H12": {
          "depth": 97.5,
          "shape": "circular",
          "diameter": 5.47,
          "totalLiquidVolume": 1000,
          "x": 113.38,
          "y": 11.38,
          "z": 1.5
        }
      },
      "groups": [
        {
          "metadata": {},
          "wells": [
            "A1",
            "B1",
            "C1",
            "D1",
            "E1",
            "F1",
            "G1",
            "H1",
            "A2",
            "B2",
            "C2",
            "D2",
            "E2",
            "F2",
            "G2",
            "H2",
            "A3",
            "B3",
            "C3",
            "D3",
            "E3",
            "F3",
            "G3",
            "H3",
            "A4",
            "B4",
            "C4",
            "D4",
            "E4",
            "F4",
            "G4",
            "H4",
            "A5",
            "B5",
            "C5",
            "D5",
            "E5",
            "F5",
            "G5",
            "H5",
            "A6",
            "B6",
            "C6",
            "D6",
            "E6",
            "F6",
            "G6",
            "H6",
            "A7",
            "B7",
            "C7",
            "D7",
            "E7",
            "F7",
            "G7",
            "H7",
            "A8",
            "B8",
            "C8",
            "D8",
            "E8",
            "F8",
            "G8",
            "H8",
            "A9",
            "B9",
            "C9",
            "D9",
            "E9",
            "F9",
            "G9",
            "H9",
            "A10",
            "B10",
            "C10",
            "D10",
            "E10",
            "F10",
            "G10",
            "H10",
            "A11",
            "B11",
            "C11",
            "D11",
            "E11",
            "F11",
            "G11",
            "H11",
            "A12",
            "B12",
            "C12",
            "D12",
            "E12",
            "F12",
            "G12",
            "H12"
          ]
        }
      ],
      "parameters": {
        "format": "96Standard",
        "quirks": [],
        "isTiprack": true,
        "tipLength": 95.6,
        "tipOverlap": 10.5,
        "isMagneticModuleCompatible": false,
        "loadName": "opentrons_flex_96_tiprack_1000ul"
      },
      "namespace": "opentrons",
      "version": 1,
      "schemaVersion": 2,
      "cornerOffsetFromSlot": {
        "x": 0,
        "y": 0,
        "z": 0
      },
      "stackingOffsetWithLabware": {
        "opentrons_flex_96_tiprack_adapter": {
          "x": 0,
          "y": 0,
          "z": 121
        }
      }
    },
    "opentrons/opentrons_96_pcr_adapter/1": {
      "ordering": [
        ["A1", "B1", "C1", "D1", "E1", "F1", "G1", "H1"],
        ["A2", "B2", "C2", "D2", "E2", "F2", "G2", "H2"],
        ["A3", "B3", "C3", "D3", "E3", "F3", "G3", "H3"],
        ["A4", "B4", "C4", "D4", "E4", "F4", "G4", "H4"],
        ["A5", "B5", "C5", "D5", "E5", "F5", "G5", "H5"],
        ["A6", "B6", "C6", "D6", "E6", "F6", "G6", "H6"],
        ["A7", "B7", "C7", "D7", "E7", "F7", "G7", "H7"],
        ["A8", "B8", "C8", "D8", "E8", "F8", "G8", "H8"],
        ["A9", "B9", "C9", "D9", "E9", "F9", "G9", "H9"],
        ["A10", "B10", "C10", "D10", "E10", "F10", "G10", "H10"],
        ["A11", "B11", "C11", "D11", "E11", "F11", "G11", "H11"],
        ["A12", "B12", "C12", "D12", "E12", "F12", "G12", "H12"]
      ],
      "brand": {
        "brand": "Opentrons",
        "brandId": []
      },
      "metadata": {
        "displayName": "Opentrons 96 PCR Heater-Shaker Adapter",
        "displayCategory": "adapter",
        "displayVolumeUnits": "µL",
        "tags": []
      },
      "dimensions": {
        "xDimension": 111,
        "yDimension": 75,
        "zDimension": 13.85
      },
      "wells": {
        "A1": {
          "depth": 12,
          "shape": "circular",
          "diameter": 5.64,
          "totalLiquidVolume": 0,
          "x": 6,
          "y": 69,
          "z": 1.85
        },
        "B1": {
          "depth": 12,
          "shape": "circular",
          "diameter": 5.64,
          "totalLiquidVolume": 0,
          "x": 6,
          "y": 60,
          "z": 1.85
        },
        "C1": {
          "depth": 12,
          "shape": "circular",
          "diameter": 5.64,
          "totalLiquidVolume": 0,
          "x": 6,
          "y": 51,
          "z": 1.85
        },
        "D1": {
          "depth": 12,
          "shape": "circular",
          "diameter": 5.64,
          "totalLiquidVolume": 0,
          "x": 6,
          "y": 42,
          "z": 1.85
        },
        "E1": {
          "depth": 12,
          "shape": "circular",
          "diameter": 5.64,
          "totalLiquidVolume": 0,
          "x": 6,
          "y": 33,
          "z": 1.85
        },
        "F1": {
          "depth": 12,
          "shape": "circular",
          "diameter": 5.64,
          "totalLiquidVolume": 0,
          "x": 6,
          "y": 24,
          "z": 1.85
        },
        "G1": {
          "depth": 12,
          "shape": "circular",
          "diameter": 5.64,
          "totalLiquidVolume": 0,
          "x": 6,
          "y": 15,
          "z": 1.85
        },
        "H1": {
          "depth": 12,
          "shape": "circular",
          "diameter": 5.64,
          "totalLiquidVolume": 0,
          "x": 6,
          "y": 6,
          "z": 1.85
        },
        "A2": {
          "depth": 12,
          "shape": "circular",
          "diameter": 5.64,
          "totalLiquidVolume": 0,
          "x": 15,
          "y": 69,
          "z": 1.85
        },
        "B2": {
          "depth": 12,
          "shape": "circular",
          "diameter": 5.64,
          "totalLiquidVolume": 0,
          "x": 15,
          "y": 60,
          "z": 1.85
        },
        "C2": {
          "depth": 12,
          "shape": "circular",
          "diameter": 5.64,
          "totalLiquidVolume": 0,
          "x": 15,
          "y": 51,
          "z": 1.85
        },
        "D2": {
          "depth": 12,
          "shape": "circular",
          "diameter": 5.64,
          "totalLiquidVolume": 0,
          "x": 15,
          "y": 42,
          "z": 1.85
        },
        "E2": {
          "depth": 12,
          "shape": "circular",
          "diameter": 5.64,
          "totalLiquidVolume": 0,
          "x": 15,
          "y": 33,
          "z": 1.85
        },
        "F2": {
          "depth": 12,
          "shape": "circular",
          "diameter": 5.64,
          "totalLiquidVolume": 0,
          "x": 15,
          "y": 24,
          "z": 1.85
        },
        "G2": {
          "depth": 12,
          "shape": "circular",
          "diameter": 5.64,
          "totalLiquidVolume": 0,
          "x": 15,
          "y": 15,
          "z": 1.85
        },
        "H2": {
          "depth": 12,
          "shape": "circular",
          "diameter": 5.64,
          "totalLiquidVolume": 0,
          "x": 15,
          "y": 6,
          "z": 1.85
        },
        "A3": {
          "depth": 12,
          "shape": "circular",
          "diameter": 5.64,
          "totalLiquidVolume": 0,
          "x": 24,
          "y": 69,
          "z": 1.85
        },
        "B3": {
          "depth": 12,
          "shape": "circular",
          "diameter": 5.64,
          "totalLiquidVolume": 0,
          "x": 24,
          "y": 60,
          "z": 1.85
        },
        "C3": {
          "depth": 12,
          "shape": "circular",
          "diameter": 5.64,
          "totalLiquidVolume": 0,
          "x": 24,
          "y": 51,
          "z": 1.85
        },
        "D3": {
          "depth": 12,
          "shape": "circular",
          "diameter": 5.64,
          "totalLiquidVolume": 0,
          "x": 24,
          "y": 42,
          "z": 1.85
        },
        "E3": {
          "depth": 12,
          "shape": "circular",
          "diameter": 5.64,
          "totalLiquidVolume": 0,
          "x": 24,
          "y": 33,
          "z": 1.85
        },
        "F3": {
          "depth": 12,
          "shape": "circular",
          "diameter": 5.64,
          "totalLiquidVolume": 0,
          "x": 24,
          "y": 24,
          "z": 1.85
        },
        "G3": {
          "depth": 12,
          "shape": "circular",
          "diameter": 5.64,
          "totalLiquidVolume": 0,
          "x": 24,
          "y": 15,
          "z": 1.85
        },
        "H3": {
          "depth": 12,
          "shape": "circular",
          "diameter": 5.64,
          "totalLiquidVolume": 0,
          "x": 24,
          "y": 6,
          "z": 1.85
        },
        "A4": {
          "depth": 12,
          "shape": "circular",
          "diameter": 5.64,
          "totalLiquidVolume": 0,
          "x": 33,
          "y": 69,
          "z": 1.85
        },
        "B4": {
          "depth": 12,
          "shape": "circular",
          "diameter": 5.64,
          "totalLiquidVolume": 0,
          "x": 33,
          "y": 60,
          "z": 1.85
        },
        "C4": {
          "depth": 12,
          "shape": "circular",
          "diameter": 5.64,
          "totalLiquidVolume": 0,
          "x": 33,
          "y": 51,
          "z": 1.85
        },
        "D4": {
          "depth": 12,
          "shape": "circular",
          "diameter": 5.64,
          "totalLiquidVolume": 0,
          "x": 33,
          "y": 42,
          "z": 1.85
        },
        "E4": {
          "depth": 12,
          "shape": "circular",
          "diameter": 5.64,
          "totalLiquidVolume": 0,
          "x": 33,
          "y": 33,
          "z": 1.85
        },
        "F4": {
          "depth": 12,
          "shape": "circular",
          "diameter": 5.64,
          "totalLiquidVolume": 0,
          "x": 33,
          "y": 24,
          "z": 1.85
        },
        "G4": {
          "depth": 12,
          "shape": "circular",
          "diameter": 5.64,
          "totalLiquidVolume": 0,
          "x": 33,
          "y": 15,
          "z": 1.85
        },
        "H4": {
          "depth": 12,
          "shape": "circular",
          "diameter": 5.64,
          "totalLiquidVolume": 0,
          "x": 33,
          "y": 6,
          "z": 1.85
        },
        "A5": {
          "depth": 12,
          "shape": "circular",
          "diameter": 5.64,
          "totalLiquidVolume": 0,
          "x": 42,
          "y": 69,
          "z": 1.85
        },
        "B5": {
          "depth": 12,
          "shape": "circular",
          "diameter": 5.64,
          "totalLiquidVolume": 0,
          "x": 42,
          "y": 60,
          "z": 1.85
        },
        "C5": {
          "depth": 12,
          "shape": "circular",
          "diameter": 5.64,
          "totalLiquidVolume": 0,
          "x": 42,
          "y": 51,
          "z": 1.85
        },
        "D5": {
          "depth": 12,
          "shape": "circular",
          "diameter": 5.64,
          "totalLiquidVolume": 0,
          "x": 42,
          "y": 42,
          "z": 1.85
        },
        "E5": {
          "depth": 12,
          "shape": "circular",
          "diameter": 5.64,
          "totalLiquidVolume": 0,
          "x": 42,
          "y": 33,
          "z": 1.85
        },
        "F5": {
          "depth": 12,
          "shape": "circular",
          "diameter": 5.64,
          "totalLiquidVolume": 0,
          "x": 42,
          "y": 24,
          "z": 1.85
        },
        "G5": {
          "depth": 12,
          "shape": "circular",
          "diameter": 5.64,
          "totalLiquidVolume": 0,
          "x": 42,
          "y": 15,
          "z": 1.85
        },
        "H5": {
          "depth": 12,
          "shape": "circular",
          "diameter": 5.64,
          "totalLiquidVolume": 0,
          "x": 42,
          "y": 6,
          "z": 1.85
        },
        "A6": {
          "depth": 12,
          "shape": "circular",
          "diameter": 5.64,
          "totalLiquidVolume": 0,
          "x": 51,
          "y": 69,
          "z": 1.85
        },
        "B6": {
          "depth": 12,
          "shape": "circular",
          "diameter": 5.64,
          "totalLiquidVolume": 0,
          "x": 51,
          "y": 60,
          "z": 1.85
        },
        "C6": {
          "depth": 12,
          "shape": "circular",
          "diameter": 5.64,
          "totalLiquidVolume": 0,
          "x": 51,
          "y": 51,
          "z": 1.85
        },
        "D6": {
          "depth": 12,
          "shape": "circular",
          "diameter": 5.64,
          "totalLiquidVolume": 0,
          "x": 51,
          "y": 42,
          "z": 1.85
        },
        "E6": {
          "depth": 12,
          "shape": "circular",
          "diameter": 5.64,
          "totalLiquidVolume": 0,
          "x": 51,
          "y": 33,
          "z": 1.85
        },
        "F6": {
          "depth": 12,
          "shape": "circular",
          "diameter": 5.64,
          "totalLiquidVolume": 0,
          "x": 51,
          "y": 24,
          "z": 1.85
        },
        "G6": {
          "depth": 12,
          "shape": "circular",
          "diameter": 5.64,
          "totalLiquidVolume": 0,
          "x": 51,
          "y": 15,
          "z": 1.85
        },
        "H6": {
          "depth": 12,
          "shape": "circular",
          "diameter": 5.64,
          "totalLiquidVolume": 0,
          "x": 51,
          "y": 6,
          "z": 1.85
        },
        "A7": {
          "depth": 12,
          "shape": "circular",
          "diameter": 5.64,
          "totalLiquidVolume": 0,
          "x": 60,
          "y": 69,
          "z": 1.85
        },
        "B7": {
          "depth": 12,
          "shape": "circular",
          "diameter": 5.64,
          "totalLiquidVolume": 0,
          "x": 60,
          "y": 60,
          "z": 1.85
        },
        "C7": {
          "depth": 12,
          "shape": "circular",
          "diameter": 5.64,
          "totalLiquidVolume": 0,
          "x": 60,
          "y": 51,
          "z": 1.85
        },
        "D7": {
          "depth": 12,
          "shape": "circular",
          "diameter": 5.64,
          "totalLiquidVolume": 0,
          "x": 60,
          "y": 42,
          "z": 1.85
        },
        "E7": {
          "depth": 12,
          "shape": "circular",
          "diameter": 5.64,
          "totalLiquidVolume": 0,
          "x": 60,
          "y": 33,
          "z": 1.85
        },
        "F7": {
          "depth": 12,
          "shape": "circular",
          "diameter": 5.64,
          "totalLiquidVolume": 0,
          "x": 60,
          "y": 24,
          "z": 1.85
        },
        "G7": {
          "depth": 12,
          "shape": "circular",
          "diameter": 5.64,
          "totalLiquidVolume": 0,
          "x": 60,
          "y": 15,
          "z": 1.85
        },
        "H7": {
          "depth": 12,
          "shape": "circular",
          "diameter": 5.64,
          "totalLiquidVolume": 0,
          "x": 60,
          "y": 6,
          "z": 1.85
        },
        "A8": {
          "depth": 12,
          "shape": "circular",
          "diameter": 5.64,
          "totalLiquidVolume": 0,
          "x": 69,
          "y": 69,
          "z": 1.85
        },
        "B8": {
          "depth": 12,
          "shape": "circular",
          "diameter": 5.64,
          "totalLiquidVolume": 0,
          "x": 69,
          "y": 60,
          "z": 1.85
        },
        "C8": {
          "depth": 12,
          "shape": "circular",
          "diameter": 5.64,
          "totalLiquidVolume": 0,
          "x": 69,
          "y": 51,
          "z": 1.85
        },
        "D8": {
          "depth": 12,
          "shape": "circular",
          "diameter": 5.64,
          "totalLiquidVolume": 0,
          "x": 69,
          "y": 42,
          "z": 1.85
        },
        "E8": {
          "depth": 12,
          "shape": "circular",
          "diameter": 5.64,
          "totalLiquidVolume": 0,
          "x": 69,
          "y": 33,
          "z": 1.85
        },
        "F8": {
          "depth": 12,
          "shape": "circular",
          "diameter": 5.64,
          "totalLiquidVolume": 0,
          "x": 69,
          "y": 24,
          "z": 1.85
        },
        "G8": {
          "depth": 12,
          "shape": "circular",
          "diameter": 5.64,
          "totalLiquidVolume": 0,
          "x": 69,
          "y": 15,
          "z": 1.85
        },
        "H8": {
          "depth": 12,
          "shape": "circular",
          "diameter": 5.64,
          "totalLiquidVolume": 0,
          "x": 69,
          "y": 6,
          "z": 1.85
        },
        "A9": {
          "depth": 12,
          "shape": "circular",
          "diameter": 5.64,
          "totalLiquidVolume": 0,
          "x": 78,
          "y": 69,
          "z": 1.85
        },
        "B9": {
          "depth": 12,
          "shape": "circular",
          "diameter": 5.64,
          "totalLiquidVolume": 0,
          "x": 78,
          "y": 60,
          "z": 1.85
        },
        "C9": {
          "depth": 12,
          "shape": "circular",
          "diameter": 5.64,
          "totalLiquidVolume": 0,
          "x": 78,
          "y": 51,
          "z": 1.85
        },
        "D9": {
          "depth": 12,
          "shape": "circular",
          "diameter": 5.64,
          "totalLiquidVolume": 0,
          "x": 78,
          "y": 42,
          "z": 1.85
        },
        "E9": {
          "depth": 12,
          "shape": "circular",
          "diameter": 5.64,
          "totalLiquidVolume": 0,
          "x": 78,
          "y": 33,
          "z": 1.85
        },
        "F9": {
          "depth": 12,
          "shape": "circular",
          "diameter": 5.64,
          "totalLiquidVolume": 0,
          "x": 78,
          "y": 24,
          "z": 1.85
        },
        "G9": {
          "depth": 12,
          "shape": "circular",
          "diameter": 5.64,
          "totalLiquidVolume": 0,
          "x": 78,
          "y": 15,
          "z": 1.85
        },
        "H9": {
          "depth": 12,
          "shape": "circular",
          "diameter": 5.64,
          "totalLiquidVolume": 0,
          "x": 78,
          "y": 6,
          "z": 1.85
        },
        "A10": {
          "depth": 12,
          "shape": "circular",
          "diameter": 5.64,
          "totalLiquidVolume": 0,
          "x": 87,
          "y": 69,
          "z": 1.85
        },
        "B10": {
          "depth": 12,
          "shape": "circular",
          "diameter": 5.64,
          "totalLiquidVolume": 0,
          "x": 87,
          "y": 60,
          "z": 1.85
        },
        "C10": {
          "depth": 12,
          "shape": "circular",
          "diameter": 5.64,
          "totalLiquidVolume": 0,
          "x": 87,
          "y": 51,
          "z": 1.85
        },
        "D10": {
          "depth": 12,
          "shape": "circular",
          "diameter": 5.64,
          "totalLiquidVolume": 0,
          "x": 87,
          "y": 42,
          "z": 1.85
        },
        "E10": {
          "depth": 12,
          "shape": "circular",
          "diameter": 5.64,
          "totalLiquidVolume": 0,
          "x": 87,
          "y": 33,
          "z": 1.85
        },
        "F10": {
          "depth": 12,
          "shape": "circular",
          "diameter": 5.64,
          "totalLiquidVolume": 0,
          "x": 87,
          "y": 24,
          "z": 1.85
        },
        "G10": {
          "depth": 12,
          "shape": "circular",
          "diameter": 5.64,
          "totalLiquidVolume": 0,
          "x": 87,
          "y": 15,
          "z": 1.85
        },
        "H10": {
          "depth": 12,
          "shape": "circular",
          "diameter": 5.64,
          "totalLiquidVolume": 0,
          "x": 87,
          "y": 6,
          "z": 1.85
        },
        "A11": {
          "depth": 12,
          "shape": "circular",
          "diameter": 5.64,
          "totalLiquidVolume": 0,
          "x": 96,
          "y": 69,
          "z": 1.85
        },
        "B11": {
          "depth": 12,
          "shape": "circular",
          "diameter": 5.64,
          "totalLiquidVolume": 0,
          "x": 96,
          "y": 60,
          "z": 1.85
        },
        "C11": {
          "depth": 12,
          "shape": "circular",
          "diameter": 5.64,
          "totalLiquidVolume": 0,
          "x": 96,
          "y": 51,
          "z": 1.85
        },
        "D11": {
          "depth": 12,
          "shape": "circular",
          "diameter": 5.64,
          "totalLiquidVolume": 0,
          "x": 96,
          "y": 42,
          "z": 1.85
        },
        "E11": {
          "depth": 12,
          "shape": "circular",
          "diameter": 5.64,
          "totalLiquidVolume": 0,
          "x": 96,
          "y": 33,
          "z": 1.85
        },
        "F11": {
          "depth": 12,
          "shape": "circular",
          "diameter": 5.64,
          "totalLiquidVolume": 0,
          "x": 96,
          "y": 24,
          "z": 1.85
        },
        "G11": {
          "depth": 12,
          "shape": "circular",
          "diameter": 5.64,
          "totalLiquidVolume": 0,
          "x": 96,
          "y": 15,
          "z": 1.85
        },
        "H11": {
          "depth": 12,
          "shape": "circular",
          "diameter": 5.64,
          "totalLiquidVolume": 0,
          "x": 96,
          "y": 6,
          "z": 1.85
        },
        "A12": {
          "depth": 12,
          "shape": "circular",
          "diameter": 5.64,
          "totalLiquidVolume": 0,
          "x": 105,
          "y": 69,
          "z": 1.85
        },
        "B12": {
          "depth": 12,
          "shape": "circular",
          "diameter": 5.64,
          "totalLiquidVolume": 0,
          "x": 105,
          "y": 60,
          "z": 1.85
        },
        "C12": {
          "depth": 12,
          "shape": "circular",
          "diameter": 5.64,
          "totalLiquidVolume": 0,
          "x": 105,
          "y": 51,
          "z": 1.85
        },
        "D12": {
          "depth": 12,
          "shape": "circular",
          "diameter": 5.64,
          "totalLiquidVolume": 0,
          "x": 105,
          "y": 42,
          "z": 1.85
        },
        "E12": {
          "depth": 12,
          "shape": "circular",
          "diameter": 5.64,
          "totalLiquidVolume": 0,
          "x": 105,
          "y": 33,
          "z": 1.85
        },
        "F12": {
          "depth": 12,
          "shape": "circular",
          "diameter": 5.64,
          "totalLiquidVolume": 0,
          "x": 105,
          "y": 24,
          "z": 1.85
        },
        "G12": {
          "depth": 12,
          "shape": "circular",
          "diameter": 5.64,
          "totalLiquidVolume": 0,
          "x": 105,
          "y": 15,
          "z": 1.85
        },
        "H12": {
          "depth": 12,
          "shape": "circular",
          "diameter": 5.64,
          "totalLiquidVolume": 0,
          "x": 105,
          "y": 6,
          "z": 1.85
        }
      },
      "groups": [
        {
          "metadata": {
            "wellBottomShape": "v"
          },
          "wells": [
            "A1",
            "B1",
            "C1",
            "D1",
            "E1",
            "F1",
            "G1",
            "H1",
            "A2",
            "B2",
            "C2",
            "D2",
            "E2",
            "F2",
            "G2",
            "H2",
            "A3",
            "B3",
            "C3",
            "D3",
            "E3",
            "F3",
            "G3",
            "H3",
            "A4",
            "B4",
            "C4",
            "D4",
            "E4",
            "F4",
            "G4",
            "H4",
            "A5",
            "B5",
            "C5",
            "D5",
            "E5",
            "F5",
            "G5",
            "H5",
            "A6",
            "B6",
            "C6",
            "D6",
            "E6",
            "F6",
            "G6",
            "H6",
            "A7",
            "B7",
            "C7",
            "D7",
            "E7",
            "F7",
            "G7",
            "H7",
            "A8",
            "B8",
            "C8",
            "D8",
            "E8",
            "F8",
            "G8",
            "H8",
            "A9",
            "B9",
            "C9",
            "D9",
            "E9",
            "F9",
            "G9",
            "H9",
            "A10",
            "B10",
            "C10",
            "D10",
            "E10",
            "F10",
            "G10",
            "H10",
            "A11",
            "B11",
            "C11",
            "D11",
            "E11",
            "F11",
            "G11",
            "H11",
            "A12",
            "B12",
            "C12",
            "D12",
            "E12",
            "F12",
            "G12",
            "H12"
          ]
        }
      ],
      "parameters": {
        "format": "96Standard",
        "quirks": [],
        "isTiprack": false,
        "isMagneticModuleCompatible": false,
        "loadName": "opentrons_96_pcr_adapter"
      },
      "namespace": "opentrons",
      "version": 1,
      "schemaVersion": 2,
      "allowedRoles": ["adapter"],
      "cornerOffsetFromSlot": {
        "x": 8.5,
        "y": 5.5,
        "z": 0
      },
      "gripperOffsets": {
        "default": {
          "pickUpOffset": {
            "x": 0,
            "y": 0,
            "z": 0
          },
          "dropOffset": {
            "x": 0,
            "y": 0,
            "z": 1
          }
        }
      }
    },
    "opentrons/opentrons_96_wellplate_200ul_pcr_full_skirt/2": {
      "namespace": "opentrons",
      "version": 2,
      "schemaVersion": 2,
      "parameters": {
        "loadName": "opentrons_96_wellplate_200ul_pcr_full_skirt",
        "format": "96Standard",
        "isTiprack": false,
        "isMagneticModuleCompatible": true
      },
      "metadata": {
        "displayName": "Opentrons Tough 96 Well Plate 200 µL PCR Full Skirt",
        "displayCategory": "wellPlate",
        "displayVolumeUnits": "µL",
        "tags": []
      },
      "brand": {
        "brand": "Opentrons",
        "brandId": ["991-00076"],
        "links": [
          "https://shop.opentrons.com/tough-0.2-ml-96-well-pcr-plate-full-skirt/"
        ]
      },
      "dimensions": {
        "xDimension": 127.76,
        "yDimension": 85.48,
        "zDimension": 16
      },
      "cornerOffsetFromSlot": {
        "x": 0,
        "y": 0,
        "z": 0
      },
      "stackingOffsetWithLabware": {
        "opentrons_96_pcr_adapter": {
          "x": 0,
          "y": 0,
          "z": 10.95
        },
        "opentrons_96_well_aluminum_block": {
          "x": 0,
          "y": 0,
          "z": 11.91
        }
      },
      "stackingOffsetWithModule": {
        "magneticBlockV1": {
          "x": 0,
          "y": 0,
          "z": 3.54
        },
        "thermocyclerModuleV2": {
          "x": 0,
          "y": 0,
          "z": 10.7
        }
      },
      "gripForce": 15,
      "gripHeightFromLabwareBottom": 10,
      "ordering": [
        ["A1", "B1", "C1", "D1", "E1", "F1", "G1", "H1"],
        ["A2", "B2", "C2", "D2", "E2", "F2", "G2", "H2"],
        ["A3", "B3", "C3", "D3", "E3", "F3", "G3", "H3"],
        ["A4", "B4", "C4", "D4", "E4", "F4", "G4", "H4"],
        ["A5", "B5", "C5", "D5", "E5", "F5", "G5", "H5"],
        ["A6", "B6", "C6", "D6", "E6", "F6", "G6", "H6"],
        ["A7", "B7", "C7", "D7", "E7", "F7", "G7", "H7"],
        ["A8", "B8", "C8", "D8", "E8", "F8", "G8", "H8"],
        ["A9", "B9", "C9", "D9", "E9", "F9", "G9", "H9"],
        ["A10", "B10", "C10", "D10", "E10", "F10", "G10", "H10"],
        ["A11", "B11", "C11", "D11", "E11", "F11", "G11", "H11"],
        ["A12", "B12", "C12", "D12", "E12", "F12", "G12", "H12"]
      ],
      "wells": {
        "A1": {
          "depth": 14.95,
          "totalLiquidVolume": 200,
          "shape": "circular",
          "diameter": 5.5,
          "x": 14.38,
          "y": 74.24,
          "z": 1.05
        },
        "B1": {
          "depth": 14.95,
          "totalLiquidVolume": 200,
          "shape": "circular",
          "diameter": 5.5,
          "x": 14.38,
          "y": 65.24,
          "z": 1.05
        },
        "C1": {
          "depth": 14.95,
          "totalLiquidVolume": 200,
          "shape": "circular",
          "diameter": 5.5,
          "x": 14.38,
          "y": 56.24,
          "z": 1.05
        },
        "D1": {
          "depth": 14.95,
          "totalLiquidVolume": 200,
          "shape": "circular",
          "diameter": 5.5,
          "x": 14.38,
          "y": 47.24,
          "z": 1.05
        },
        "E1": {
          "depth": 14.95,
          "totalLiquidVolume": 200,
          "shape": "circular",
          "diameter": 5.5,
          "x": 14.38,
          "y": 38.24,
          "z": 1.05
        },
        "F1": {
          "depth": 14.95,
          "totalLiquidVolume": 200,
          "shape": "circular",
          "diameter": 5.5,
          "x": 14.38,
          "y": 29.24,
          "z": 1.05
        },
        "G1": {
          "depth": 14.95,
          "totalLiquidVolume": 200,
          "shape": "circular",
          "diameter": 5.5,
          "x": 14.38,
          "y": 20.24,
          "z": 1.05
        },
        "H1": {
          "depth": 14.95,
          "totalLiquidVolume": 200,
          "shape": "circular",
          "diameter": 5.5,
          "x": 14.38,
          "y": 11.24,
          "z": 1.05
        },
        "A2": {
          "depth": 14.95,
          "totalLiquidVolume": 200,
          "shape": "circular",
          "diameter": 5.5,
          "x": 23.38,
          "y": 74.24,
          "z": 1.05
        },
        "B2": {
          "depth": 14.95,
          "totalLiquidVolume": 200,
          "shape": "circular",
          "diameter": 5.5,
          "x": 23.38,
          "y": 65.24,
          "z": 1.05
        },
        "C2": {
          "depth": 14.95,
          "totalLiquidVolume": 200,
          "shape": "circular",
          "diameter": 5.5,
          "x": 23.38,
          "y": 56.24,
          "z": 1.05
        },
        "D2": {
          "depth": 14.95,
          "totalLiquidVolume": 200,
          "shape": "circular",
          "diameter": 5.5,
          "x": 23.38,
          "y": 47.24,
          "z": 1.05
        },
        "E2": {
          "depth": 14.95,
          "totalLiquidVolume": 200,
          "shape": "circular",
          "diameter": 5.5,
          "x": 23.38,
          "y": 38.24,
          "z": 1.05
        },
        "F2": {
          "depth": 14.95,
          "totalLiquidVolume": 200,
          "shape": "circular",
          "diameter": 5.5,
          "x": 23.38,
          "y": 29.24,
          "z": 1.05
        },
        "G2": {
          "depth": 14.95,
          "totalLiquidVolume": 200,
          "shape": "circular",
          "diameter": 5.5,
          "x": 23.38,
          "y": 20.24,
          "z": 1.05
        },
        "H2": {
          "depth": 14.95,
          "totalLiquidVolume": 200,
          "shape": "circular",
          "diameter": 5.5,
          "x": 23.38,
          "y": 11.24,
          "z": 1.05
        },
        "A3": {
          "depth": 14.95,
          "totalLiquidVolume": 200,
          "shape": "circular",
          "diameter": 5.5,
          "x": 32.38,
          "y": 74.24,
          "z": 1.05
        },
        "B3": {
          "depth": 14.95,
          "totalLiquidVolume": 200,
          "shape": "circular",
          "diameter": 5.5,
          "x": 32.38,
          "y": 65.24,
          "z": 1.05
        },
        "C3": {
          "depth": 14.95,
          "totalLiquidVolume": 200,
          "shape": "circular",
          "diameter": 5.5,
          "x": 32.38,
          "y": 56.24,
          "z": 1.05
        },
        "D3": {
          "depth": 14.95,
          "totalLiquidVolume": 200,
          "shape": "circular",
          "diameter": 5.5,
          "x": 32.38,
          "y": 47.24,
          "z": 1.05
        },
        "E3": {
          "depth": 14.95,
          "totalLiquidVolume": 200,
          "shape": "circular",
          "diameter": 5.5,
          "x": 32.38,
          "y": 38.24,
          "z": 1.05
        },
        "F3": {
          "depth": 14.95,
          "totalLiquidVolume": 200,
          "shape": "circular",
          "diameter": 5.5,
          "x": 32.38,
          "y": 29.24,
          "z": 1.05
        },
        "G3": {
          "depth": 14.95,
          "totalLiquidVolume": 200,
          "shape": "circular",
          "diameter": 5.5,
          "x": 32.38,
          "y": 20.24,
          "z": 1.05
        },
        "H3": {
          "depth": 14.95,
          "totalLiquidVolume": 200,
          "shape": "circular",
          "diameter": 5.5,
          "x": 32.38,
          "y": 11.24,
          "z": 1.05
        },
        "A4": {
          "depth": 14.95,
          "totalLiquidVolume": 200,
          "shape": "circular",
          "diameter": 5.5,
          "x": 41.38,
          "y": 74.24,
          "z": 1.05
        },
        "B4": {
          "depth": 14.95,
          "totalLiquidVolume": 200,
          "shape": "circular",
          "diameter": 5.5,
          "x": 41.38,
          "y": 65.24,
          "z": 1.05
        },
        "C4": {
          "depth": 14.95,
          "totalLiquidVolume": 200,
          "shape": "circular",
          "diameter": 5.5,
          "x": 41.38,
          "y": 56.24,
          "z": 1.05
        },
        "D4": {
          "depth": 14.95,
          "totalLiquidVolume": 200,
          "shape": "circular",
          "diameter": 5.5,
          "x": 41.38,
          "y": 47.24,
          "z": 1.05
        },
        "E4": {
          "depth": 14.95,
          "totalLiquidVolume": 200,
          "shape": "circular",
          "diameter": 5.5,
          "x": 41.38,
          "y": 38.24,
          "z": 1.05
        },
        "F4": {
          "depth": 14.95,
          "totalLiquidVolume": 200,
          "shape": "circular",
          "diameter": 5.5,
          "x": 41.38,
          "y": 29.24,
          "z": 1.05
        },
        "G4": {
          "depth": 14.95,
          "totalLiquidVolume": 200,
          "shape": "circular",
          "diameter": 5.5,
          "x": 41.38,
          "y": 20.24,
          "z": 1.05
        },
        "H4": {
          "depth": 14.95,
          "totalLiquidVolume": 200,
          "shape": "circular",
          "diameter": 5.5,
          "x": 41.38,
          "y": 11.24,
          "z": 1.05
        },
        "A5": {
          "depth": 14.95,
          "totalLiquidVolume": 200,
          "shape": "circular",
          "diameter": 5.5,
          "x": 50.38,
          "y": 74.24,
          "z": 1.05
        },
        "B5": {
          "depth": 14.95,
          "totalLiquidVolume": 200,
          "shape": "circular",
          "diameter": 5.5,
          "x": 50.38,
          "y": 65.24,
          "z": 1.05
        },
        "C5": {
          "depth": 14.95,
          "totalLiquidVolume": 200,
          "shape": "circular",
          "diameter": 5.5,
          "x": 50.38,
          "y": 56.24,
          "z": 1.05
        },
        "D5": {
          "depth": 14.95,
          "totalLiquidVolume": 200,
          "shape": "circular",
          "diameter": 5.5,
          "x": 50.38,
          "y": 47.24,
          "z": 1.05
        },
        "E5": {
          "depth": 14.95,
          "totalLiquidVolume": 200,
          "shape": "circular",
          "diameter": 5.5,
          "x": 50.38,
          "y": 38.24,
          "z": 1.05
        },
        "F5": {
          "depth": 14.95,
          "totalLiquidVolume": 200,
          "shape": "circular",
          "diameter": 5.5,
          "x": 50.38,
          "y": 29.24,
          "z": 1.05
        },
        "G5": {
          "depth": 14.95,
          "totalLiquidVolume": 200,
          "shape": "circular",
          "diameter": 5.5,
          "x": 50.38,
          "y": 20.24,
          "z": 1.05
        },
        "H5": {
          "depth": 14.95,
          "totalLiquidVolume": 200,
          "shape": "circular",
          "diameter": 5.5,
          "x": 50.38,
          "y": 11.24,
          "z": 1.05
        },
        "A6": {
          "depth": 14.95,
          "totalLiquidVolume": 200,
          "shape": "circular",
          "diameter": 5.5,
          "x": 59.38,
          "y": 74.24,
          "z": 1.05
        },
        "B6": {
          "depth": 14.95,
          "totalLiquidVolume": 200,
          "shape": "circular",
          "diameter": 5.5,
          "x": 59.38,
          "y": 65.24,
          "z": 1.05
        },
        "C6": {
          "depth": 14.95,
          "totalLiquidVolume": 200,
          "shape": "circular",
          "diameter": 5.5,
          "x": 59.38,
          "y": 56.24,
          "z": 1.05
        },
        "D6": {
          "depth": 14.95,
          "totalLiquidVolume": 200,
          "shape": "circular",
          "diameter": 5.5,
          "x": 59.38,
          "y": 47.24,
          "z": 1.05
        },
        "E6": {
          "depth": 14.95,
          "totalLiquidVolume": 200,
          "shape": "circular",
          "diameter": 5.5,
          "x": 59.38,
          "y": 38.24,
          "z": 1.05
        },
        "F6": {
          "depth": 14.95,
          "totalLiquidVolume": 200,
          "shape": "circular",
          "diameter": 5.5,
          "x": 59.38,
          "y": 29.24,
          "z": 1.05
        },
        "G6": {
          "depth": 14.95,
          "totalLiquidVolume": 200,
          "shape": "circular",
          "diameter": 5.5,
          "x": 59.38,
          "y": 20.24,
          "z": 1.05
        },
        "H6": {
          "depth": 14.95,
          "totalLiquidVolume": 200,
          "shape": "circular",
          "diameter": 5.5,
          "x": 59.38,
          "y": 11.24,
          "z": 1.05
        },
        "A7": {
          "depth": 14.95,
          "totalLiquidVolume": 200,
          "shape": "circular",
          "diameter": 5.5,
          "x": 68.38,
          "y": 74.24,
          "z": 1.05
        },
        "B7": {
          "depth": 14.95,
          "totalLiquidVolume": 200,
          "shape": "circular",
          "diameter": 5.5,
          "x": 68.38,
          "y": 65.24,
          "z": 1.05
        },
        "C7": {
          "depth": 14.95,
          "totalLiquidVolume": 200,
          "shape": "circular",
          "diameter": 5.5,
          "x": 68.38,
          "y": 56.24,
          "z": 1.05
        },
        "D7": {
          "depth": 14.95,
          "totalLiquidVolume": 200,
          "shape": "circular",
          "diameter": 5.5,
          "x": 68.38,
          "y": 47.24,
          "z": 1.05
        },
        "E7": {
          "depth": 14.95,
          "totalLiquidVolume": 200,
          "shape": "circular",
          "diameter": 5.5,
          "x": 68.38,
          "y": 38.24,
          "z": 1.05
        },
        "F7": {
          "depth": 14.95,
          "totalLiquidVolume": 200,
          "shape": "circular",
          "diameter": 5.5,
          "x": 68.38,
          "y": 29.24,
          "z": 1.05
        },
        "G7": {
          "depth": 14.95,
          "totalLiquidVolume": 200,
          "shape": "circular",
          "diameter": 5.5,
          "x": 68.38,
          "y": 20.24,
          "z": 1.05
        },
        "H7": {
          "depth": 14.95,
          "totalLiquidVolume": 200,
          "shape": "circular",
          "diameter": 5.5,
          "x": 68.38,
          "y": 11.24,
          "z": 1.05
        },
        "A8": {
          "depth": 14.95,
          "totalLiquidVolume": 200,
          "shape": "circular",
          "diameter": 5.5,
          "x": 77.38,
          "y": 74.24,
          "z": 1.05
        },
        "B8": {
          "depth": 14.95,
          "totalLiquidVolume": 200,
          "shape": "circular",
          "diameter": 5.5,
          "x": 77.38,
          "y": 65.24,
          "z": 1.05
        },
        "C8": {
          "depth": 14.95,
          "totalLiquidVolume": 200,
          "shape": "circular",
          "diameter": 5.5,
          "x": 77.38,
          "y": 56.24,
          "z": 1.05
        },
        "D8": {
          "depth": 14.95,
          "totalLiquidVolume": 200,
          "shape": "circular",
          "diameter": 5.5,
          "x": 77.38,
          "y": 47.24,
          "z": 1.05
        },
        "E8": {
          "depth": 14.95,
          "totalLiquidVolume": 200,
          "shape": "circular",
          "diameter": 5.5,
          "x": 77.38,
          "y": 38.24,
          "z": 1.05
        },
        "F8": {
          "depth": 14.95,
          "totalLiquidVolume": 200,
          "shape": "circular",
          "diameter": 5.5,
          "x": 77.38,
          "y": 29.24,
          "z": 1.05
        },
        "G8": {
          "depth": 14.95,
          "totalLiquidVolume": 200,
          "shape": "circular",
          "diameter": 5.5,
          "x": 77.38,
          "y": 20.24,
          "z": 1.05
        },
        "H8": {
          "depth": 14.95,
          "totalLiquidVolume": 200,
          "shape": "circular",
          "diameter": 5.5,
          "x": 77.38,
          "y": 11.24,
          "z": 1.05
        },
        "A9": {
          "depth": 14.95,
          "totalLiquidVolume": 200,
          "shape": "circular",
          "diameter": 5.5,
          "x": 86.38,
          "y": 74.24,
          "z": 1.05
        },
        "B9": {
          "depth": 14.95,
          "totalLiquidVolume": 200,
          "shape": "circular",
          "diameter": 5.5,
          "x": 86.38,
          "y": 65.24,
          "z": 1.05
        },
        "C9": {
          "depth": 14.95,
          "totalLiquidVolume": 200,
          "shape": "circular",
          "diameter": 5.5,
          "x": 86.38,
          "y": 56.24,
          "z": 1.05
        },
        "D9": {
          "depth": 14.95,
          "totalLiquidVolume": 200,
          "shape": "circular",
          "diameter": 5.5,
          "x": 86.38,
          "y": 47.24,
          "z": 1.05
        },
        "E9": {
          "depth": 14.95,
          "totalLiquidVolume": 200,
          "shape": "circular",
          "diameter": 5.5,
          "x": 86.38,
          "y": 38.24,
          "z": 1.05
        },
        "F9": {
          "depth": 14.95,
          "totalLiquidVolume": 200,
          "shape": "circular",
          "diameter": 5.5,
          "x": 86.38,
          "y": 29.24,
          "z": 1.05
        },
        "G9": {
          "depth": 14.95,
          "totalLiquidVolume": 200,
          "shape": "circular",
          "diameter": 5.5,
          "x": 86.38,
          "y": 20.24,
          "z": 1.05
        },
        "H9": {
          "depth": 14.95,
          "totalLiquidVolume": 200,
          "shape": "circular",
          "diameter": 5.5,
          "x": 86.38,
          "y": 11.24,
          "z": 1.05
        },
        "A10": {
          "depth": 14.95,
          "totalLiquidVolume": 200,
          "shape": "circular",
          "diameter": 5.5,
          "x": 95.38,
          "y": 74.24,
          "z": 1.05
        },
        "B10": {
          "depth": 14.95,
          "totalLiquidVolume": 200,
          "shape": "circular",
          "diameter": 5.5,
          "x": 95.38,
          "y": 65.24,
          "z": 1.05
        },
        "C10": {
          "depth": 14.95,
          "totalLiquidVolume": 200,
          "shape": "circular",
          "diameter": 5.5,
          "x": 95.38,
          "y": 56.24,
          "z": 1.05
        },
        "D10": {
          "depth": 14.95,
          "totalLiquidVolume": 200,
          "shape": "circular",
          "diameter": 5.5,
          "x": 95.38,
          "y": 47.24,
          "z": 1.05
        },
        "E10": {
          "depth": 14.95,
          "totalLiquidVolume": 200,
          "shape": "circular",
          "diameter": 5.5,
          "x": 95.38,
          "y": 38.24,
          "z": 1.05
        },
        "F10": {
          "depth": 14.95,
          "totalLiquidVolume": 200,
          "shape": "circular",
          "diameter": 5.5,
          "x": 95.38,
          "y": 29.24,
          "z": 1.05
        },
        "G10": {
          "depth": 14.95,
          "totalLiquidVolume": 200,
          "shape": "circular",
          "diameter": 5.5,
          "x": 95.38,
          "y": 20.24,
          "z": 1.05
        },
        "H10": {
          "depth": 14.95,
          "totalLiquidVolume": 200,
          "shape": "circular",
          "diameter": 5.5,
          "x": 95.38,
          "y": 11.24,
          "z": 1.05
        },
        "A11": {
          "depth": 14.95,
          "totalLiquidVolume": 200,
          "shape": "circular",
          "diameter": 5.5,
          "x": 104.38,
          "y": 74.24,
          "z": 1.05
        },
        "B11": {
          "depth": 14.95,
          "totalLiquidVolume": 200,
          "shape": "circular",
          "diameter": 5.5,
          "x": 104.38,
          "y": 65.24,
          "z": 1.05
        },
        "C11": {
          "depth": 14.95,
          "totalLiquidVolume": 200,
          "shape": "circular",
          "diameter": 5.5,
          "x": 104.38,
          "y": 56.24,
          "z": 1.05
        },
        "D11": {
          "depth": 14.95,
          "totalLiquidVolume": 200,
          "shape": "circular",
          "diameter": 5.5,
          "x": 104.38,
          "y": 47.24,
          "z": 1.05
        },
        "E11": {
          "depth": 14.95,
          "totalLiquidVolume": 200,
          "shape": "circular",
          "diameter": 5.5,
          "x": 104.38,
          "y": 38.24,
          "z": 1.05
        },
        "F11": {
          "depth": 14.95,
          "totalLiquidVolume": 200,
          "shape": "circular",
          "diameter": 5.5,
          "x": 104.38,
          "y": 29.24,
          "z": 1.05
        },
        "G11": {
          "depth": 14.95,
          "totalLiquidVolume": 200,
          "shape": "circular",
          "diameter": 5.5,
          "x": 104.38,
          "y": 20.24,
          "z": 1.05
        },
        "H11": {
          "depth": 14.95,
          "totalLiquidVolume": 200,
          "shape": "circular",
          "diameter": 5.5,
          "x": 104.38,
          "y": 11.24,
          "z": 1.05
        },
        "A12": {
          "depth": 14.95,
          "totalLiquidVolume": 200,
          "shape": "circular",
          "diameter": 5.5,
          "x": 113.38,
          "y": 74.24,
          "z": 1.05
        },
        "B12": {
          "depth": 14.95,
          "totalLiquidVolume": 200,
          "shape": "circular",
          "diameter": 5.5,
          "x": 113.38,
          "y": 65.24,
          "z": 1.05
        },
        "C12": {
          "depth": 14.95,
          "totalLiquidVolume": 200,
          "shape": "circular",
          "diameter": 5.5,
          "x": 113.38,
          "y": 56.24,
          "z": 1.05
        },
        "D12": {
          "depth": 14.95,
          "totalLiquidVolume": 200,
          "shape": "circular",
          "diameter": 5.5,
          "x": 113.38,
          "y": 47.24,
          "z": 1.05
        },
        "E12": {
          "depth": 14.95,
          "totalLiquidVolume": 200,
          "shape": "circular",
          "diameter": 5.5,
          "x": 113.38,
          "y": 38.24,
          "z": 1.05
        },
        "F12": {
          "depth": 14.95,
          "totalLiquidVolume": 200,
          "shape": "circular",
          "diameter": 5.5,
          "x": 113.38,
          "y": 29.24,
          "z": 1.05
        },
        "G12": {
          "depth": 14.95,
          "totalLiquidVolume": 200,
          "shape": "circular",
          "diameter": 5.5,
          "x": 113.38,
          "y": 20.24,
          "z": 1.05
        },
        "H12": {
          "depth": 14.95,
          "totalLiquidVolume": 200,
          "shape": "circular",
          "diameter": 5.5,
          "x": 113.38,
          "y": 11.24,
          "z": 1.05
        }
      },
      "groups": [
        {
          "metadata": {
            "wellBottomShape": "v"
          },
          "wells": [
            "A1",
            "B1",
            "C1",
            "D1",
            "E1",
            "F1",
            "G1",
            "H1",
            "A2",
            "B2",
            "C2",
            "D2",
            "E2",
            "F2",
            "G2",
            "H2",
            "A3",
            "B3",
            "C3",
            "D3",
            "E3",
            "F3",
            "G3",
            "H3",
            "A4",
            "B4",
            "C4",
            "D4",
            "E4",
            "F4",
            "G4",
            "H4",
            "A5",
            "B5",
            "C5",
            "D5",
            "E5",
            "F5",
            "G5",
            "H5",
            "A6",
            "B6",
            "C6",
            "D6",
            "E6",
            "F6",
            "G6",
            "H6",
            "A7",
            "B7",
            "C7",
            "D7",
            "E7",
            "F7",
            "G7",
            "H7",
            "A8",
            "B8",
            "C8",
            "D8",
            "E8",
            "F8",
            "G8",
            "H8",
            "A9",
            "B9",
            "C9",
            "D9",
            "E9",
            "F9",
            "G9",
            "H9",
            "A10",
            "B10",
            "C10",
            "D10",
            "E10",
            "F10",
            "G10",
            "H10",
            "A11",
            "B11",
            "C11",
            "D11",
            "E11",
            "F11",
            "G11",
            "H11",
            "A12",
            "B12",
            "C12",
            "D12",
            "E12",
            "F12",
            "G12",
            "H12"
          ]
        }
      ]
    },
    "opentrons/axygen_1_reservoir_90ml/1": {
      "ordering": [["A1"]],
      "brand": {
        "brand": "Axygen",
        "brandId": ["RES-SW1-LP"],
        "links": [
          "https://ecatalog.corning.com/life-sciences/b2c/US/en/Genomics-%26-Molecular-Biology/Automation-Consumables/Automation-Reservoirs/Axygen%C2%AE-Reagent-Reservoirs/p/RES-SW1-LP?clear=true"
        ]
      },
      "metadata": {
        "displayName": "Axygen 1 Well Reservoir 90 mL",
        "displayCategory": "reservoir",
        "displayVolumeUnits": "mL",
        "tags": []
      },
      "dimensions": {
        "xDimension": 127.76,
        "yDimension": 85.47,
        "zDimension": 19.05
      },
      "wells": {
        "A1": {
          "depth": 12.42,
          "shape": "rectangular",
          "xDimension": 106.76,
          "yDimension": 70.52,
          "totalLiquidVolume": 90000,
          "x": 63.88,
          "y": 42.735,
          "z": 6.63
        }
      },
      "groups": [
        {
          "wells": ["A1"],
          "metadata": {
            "wellBottomShape": "flat"
          }
        }
      ],
      "parameters": {
        "format": "trough",
        "isTiprack": false,
        "isMagneticModuleCompatible": false,
        "loadName": "axygen_1_reservoir_90ml",
        "quirks": ["centerMultichannelOnWells", "touchTipDisabled"]
      },
      "namespace": "opentrons",
      "version": 1,
      "schemaVersion": 2,
      "cornerOffsetFromSlot": {
        "x": 0,
        "y": 0,
        "z": 0
      }
    }
  },
  "liquidSchemaId": "opentronsLiquidSchemaV1",
  "liquids": {
    "0": {
      "displayName": "",
      "description": "",
      "displayColor": "#b925ff"
    },
    "1": {
      "displayName": "",
      "description": "",
      "displayColor": "#ffd600"
    }
  },
  "commandSchemaId": "opentronsCommandSchemaV10",
  "commands": [
    {
      "key": "94802523-e811-4060-9d87-0634c1711a90",
      "commandType": "loadPipette",
      "params": {
        "pipetteName": "p1000_single_flex",
        "mount": "left",
        "pipetteId": "9fcd50d9-92b2-45ac-acf1-e2cf773feffc"
      }
    },
    {
      "key": "63252142-a1d3-4c25-bf5c-fa577c804ac2",
      "commandType": "loadModule",
      "params": {
        "model": "heaterShakerModuleV1",
        "location": {
          "slotName": "D1"
        },
        "moduleId": "23347241-80bb-4a7e-9c91-5d9727a9e483:heaterShakerModuleType"
      }
    },
    {
      "key": "3a136f8b-a472-4d1c-9566-43c56f224111",
      "commandType": "loadModule",
      "params": {
        "model": "thermocyclerModuleV2",
        "location": {
          "slotName": "B1"
        },
        "moduleId": "fd6da9f1-d63b-414b-929e-c646b64790e9:thermocyclerModuleType"
      }
    },
    {
      "key": "0d02a4d5-5c39-4f25-bb32-9b119a4b7606",
      "commandType": "loadLabware",
      "params": {
        "displayName": "Opentrons 96 PCR Heater-Shaker Adapter",
        "labwareId": "7c4d59fa-0e50-442f-adce-9e4b0c7f0b88:opentrons/opentrons_96_pcr_adapter/1",
        "loadName": "opentrons_96_pcr_adapter",
        "namespace": "opentrons",
        "version": 1,
        "location": {
          "moduleId": "23347241-80bb-4a7e-9c91-5d9727a9e483:heaterShakerModuleType"
        }
      }
    },
    {
      "key": "7ec0116c-acb0-4bc2-a828-6633445db566",
      "commandType": "loadLabware",
      "params": {
        "displayName": "Opentrons Flex 96 Tip Rack 1000 µL",
        "labwareId": "f2d371ea-5146-4c89-8200-9c056a7f321a:opentrons/opentrons_flex_96_tiprack_1000ul/1",
        "loadName": "opentrons_flex_96_tiprack_1000ul",
        "namespace": "opentrons",
        "version": 1,
        "location": {
          "slotName": "C2"
        }
      }
    },
    {
      "key": "ee93ba44-f8ae-4b14-a5a0-0f4e609a47cd",
      "commandType": "loadLabware",
      "params": {
        "displayName": "Opentrons Tough 96 Well Plate 200 µL PCR Full Skirt",
        "labwareId": "54370838-4fca-4a14-b88a-7840e4903649:opentrons/opentrons_96_wellplate_200ul_pcr_full_skirt/2",
        "loadName": "opentrons_96_wellplate_200ul_pcr_full_skirt",
        "namespace": "opentrons",
        "version": 2,
        "location": {
          "moduleId": "fd6da9f1-d63b-414b-929e-c646b64790e9:thermocyclerModuleType"
        }
      }
    },
    {
      "key": "b2d92b83-da8c-4709-98e0-540db106bea7",
      "commandType": "loadLabware",
      "params": {
        "displayName": "Axygen 1 Well Reservoir 90 mL",
        "labwareId": "8bacda22-9e05-45e8-bef4-cc04414a204f:opentrons/axygen_1_reservoir_90ml/1",
        "loadName": "axygen_1_reservoir_90ml",
        "namespace": "opentrons",
        "version": 1,
        "location": {
          "addressableAreaName": "A4"
        }
      }
    },
    {
      "commandType": "loadLiquid",
      "key": "193b81a1-efbb-4402-a1bd-6a28e4913fd2",
      "params": {
        "liquidId": "1",
        "labwareId": "54370838-4fca-4a14-b88a-7840e4903649:opentrons/opentrons_96_wellplate_200ul_pcr_full_skirt/2",
        "volumeByWell": {
          "A1": 100,
          "B1": 100,
          "C1": 100,
          "D1": 100,
          "E1": 100,
          "F1": 100,
          "G1": 100,
          "H1": 100
        }
      }
    },
    {
      "commandType": "loadLiquid",
      "key": "b011231a-6682-4e16-8ee8-56ea8ef2cd5c",
      "params": {
        "liquidId": "0",
        "labwareId": "8bacda22-9e05-45e8-bef4-cc04414a204f:opentrons/axygen_1_reservoir_90ml/1",
        "volumeByWell": {
          "A1": 10000
        }
      }
    },
    {
      "commandType": "thermocycler/openLid",
      "key": "08be523d-9564-42fa-bdc3-605b9437aedf",
      "params": {
        "moduleId": "fd6da9f1-d63b-414b-929e-c646b64790e9:thermocyclerModuleType"
      }
    },
    {
      "commandType": "moveLabware",
      "key": "8cd81088-e4a1-4dad-8eeb-971e67a8b340",
      "params": {
        "labwareId": "8bacda22-9e05-45e8-bef4-cc04414a204f:opentrons/axygen_1_reservoir_90ml/1",
        "strategy": "usingGripper",
        "newLocation": {
          "slotName": "C1"
        }
      }
    },
    {
      "commandType": "pickUpTip",
      "key": "3c0b2061-1686-4f86-8401-aa0e14580437",
      "params": {
        "pipetteId": "9fcd50d9-92b2-45ac-acf1-e2cf773feffc",
        "labwareId": "f2d371ea-5146-4c89-8200-9c056a7f321a:opentrons/opentrons_flex_96_tiprack_1000ul/1",
        "wellName": "A1"
      }
    },
    {
      "commandType": "aspirate",
      "key": "5c49681f-410f-4460-9aa5-136ffae443ad",
      "params": {
        "pipetteId": "9fcd50d9-92b2-45ac-acf1-e2cf773feffc",
        "volume": 100,
        "labwareId": "8bacda22-9e05-45e8-bef4-cc04414a204f:opentrons/axygen_1_reservoir_90ml/1",
        "wellName": "A1",
        "wellLocation": {
          "origin": "bottom",
          "offset": {
            "z": 1,
            "x": 0,
            "y": 0
          }
        },
        "flowRate": 716
      }
    },
    {
      "commandType": "dispense",
      "key": "f5169e93-14ef-4159-953b-fd79210fc072",
      "params": {
        "pipetteId": "9fcd50d9-92b2-45ac-acf1-e2cf773feffc",
        "volume": 100,
        "labwareId": "54370838-4fca-4a14-b88a-7840e4903649:opentrons/opentrons_96_wellplate_200ul_pcr_full_skirt/2",
        "wellName": "A1",
        "wellLocation": {
          "origin": "bottom",
          "offset": {
            "z": 1,
            "x": 0,
            "y": 0
          }
        },
        "flowRate": 716
      }
    },
    {
      "commandType": "moveToAddressableArea",
      "key": "496c8220-4724-4628-9703-f288e1de0d30",
      "params": {
        "pipetteId": "9fcd50d9-92b2-45ac-acf1-e2cf773feffc",
        "addressableAreaName": "1ChannelWasteChute",
        "offset": {
          "x": 0,
          "y": 0,
          "z": 0
        }
      }
    },
    {
      "commandType": "dropTipInPlace",
      "key": "d6f1bac2-64dd-4bfe-b504-8b4985a4f8de",
      "params": {
        "pipetteId": "9fcd50d9-92b2-45ac-acf1-e2cf773feffc"
      }
    },
    {
      "commandType": "pickUpTip",
      "key": "6cd361cf-24e5-4bce-ae68-13fd085a4f7c",
      "params": {
        "pipetteId": "9fcd50d9-92b2-45ac-acf1-e2cf773feffc",
        "labwareId": "f2d371ea-5146-4c89-8200-9c056a7f321a:opentrons/opentrons_flex_96_tiprack_1000ul/1",
        "wellName": "B1"
      }
    },
    {
      "commandType": "aspirate",
      "key": "b9c769e8-31fb-446e-b9bc-1cca0f672aac",
      "params": {
        "pipetteId": "9fcd50d9-92b2-45ac-acf1-e2cf773feffc",
        "volume": 100,
        "labwareId": "8bacda22-9e05-45e8-bef4-cc04414a204f:opentrons/axygen_1_reservoir_90ml/1",
        "wellName": "A1",
        "wellLocation": {
          "origin": "bottom",
          "offset": {
            "z": 1,
            "x": 0,
            "y": 0
          }
        },
        "flowRate": 716
      }
    },
    {
      "commandType": "dispense",
      "key": "e094a8c6-fac6-435d-a50e-eb014dfbdd5a",
      "params": {
        "pipetteId": "9fcd50d9-92b2-45ac-acf1-e2cf773feffc",
        "volume": 100,
        "labwareId": "54370838-4fca-4a14-b88a-7840e4903649:opentrons/opentrons_96_wellplate_200ul_pcr_full_skirt/2",
        "wellName": "B1",
        "wellLocation": {
          "origin": "bottom",
          "offset": {
            "z": 1,
            "x": 0,
            "y": 0
          }
        },
        "flowRate": 716
      }
    },
    {
      "commandType": "moveToAddressableArea",
      "key": "2697c698-5746-4927-99d0-0a3748f5ee0e",
      "params": {
        "pipetteId": "9fcd50d9-92b2-45ac-acf1-e2cf773feffc",
        "addressableAreaName": "1ChannelWasteChute",
        "offset": {
          "x": 0,
          "y": 0,
          "z": 0
        }
      }
    },
    {
      "commandType": "dropTipInPlace",
      "key": "0fd6485b-d867-4620-b77a-3386681d5fac",
      "params": {
        "pipetteId": "9fcd50d9-92b2-45ac-acf1-e2cf773feffc"
      }
    },
    {
      "commandType": "pickUpTip",
      "key": "81977773-da57-4b49-89a6-8104cfebde63",
      "params": {
        "pipetteId": "9fcd50d9-92b2-45ac-acf1-e2cf773feffc",
        "labwareId": "f2d371ea-5146-4c89-8200-9c056a7f321a:opentrons/opentrons_flex_96_tiprack_1000ul/1",
        "wellName": "C1"
      }
    },
    {
      "commandType": "aspirate",
      "key": "83aa1244-6c4c-41a5-a117-6a3eb78da88c",
      "params": {
        "pipetteId": "9fcd50d9-92b2-45ac-acf1-e2cf773feffc",
        "volume": 100,
        "labwareId": "8bacda22-9e05-45e8-bef4-cc04414a204f:opentrons/axygen_1_reservoir_90ml/1",
        "wellName": "A1",
        "wellLocation": {
          "origin": "bottom",
          "offset": {
            "z": 1,
            "x": 0,
            "y": 0
          }
        },
        "flowRate": 716
      }
    },
    {
      "commandType": "dispense",
      "key": "ae5a3930-c1b5-4bff-8727-0ef0004ecf9d",
      "params": {
        "pipetteId": "9fcd50d9-92b2-45ac-acf1-e2cf773feffc",
        "volume": 100,
        "labwareId": "54370838-4fca-4a14-b88a-7840e4903649:opentrons/opentrons_96_wellplate_200ul_pcr_full_skirt/2",
        "wellName": "C1",
        "wellLocation": {
          "origin": "bottom",
          "offset": {
            "z": 1,
            "x": 0,
            "y": 0
          }
        },
        "flowRate": 716
      }
    },
    {
      "commandType": "moveToAddressableArea",
      "key": "7876e792-9be7-47be-af9c-6140bcc275a4",
      "params": {
        "pipetteId": "9fcd50d9-92b2-45ac-acf1-e2cf773feffc",
        "addressableAreaName": "1ChannelWasteChute",
        "offset": {
          "x": 0,
          "y": 0,
          "z": 0
        }
      }
    },
    {
      "commandType": "dropTipInPlace",
      "key": "75922c61-d45d-4aff-8077-b94f4de17a7b",
      "params": {
        "pipetteId": "9fcd50d9-92b2-45ac-acf1-e2cf773feffc"
      }
    },
    {
      "commandType": "pickUpTip",
      "key": "c38affa3-b691-44fa-a70d-c70dc8c34ed9",
      "params": {
        "pipetteId": "9fcd50d9-92b2-45ac-acf1-e2cf773feffc",
        "labwareId": "f2d371ea-5146-4c89-8200-9c056a7f321a:opentrons/opentrons_flex_96_tiprack_1000ul/1",
        "wellName": "D1"
      }
    },
    {
      "commandType": "aspirate",
      "key": "d3fcb586-8107-4890-b399-677849246387",
      "params": {
        "pipetteId": "9fcd50d9-92b2-45ac-acf1-e2cf773feffc",
        "volume": 100,
        "labwareId": "8bacda22-9e05-45e8-bef4-cc04414a204f:opentrons/axygen_1_reservoir_90ml/1",
        "wellName": "A1",
        "wellLocation": {
          "origin": "bottom",
          "offset": {
            "z": 1,
            "x": 0,
            "y": 0
          }
        },
        "flowRate": 716
      }
    },
    {
      "commandType": "dispense",
      "key": "cea77b0b-62a2-40c5-897f-ba9c588562cb",
      "params": {
        "pipetteId": "9fcd50d9-92b2-45ac-acf1-e2cf773feffc",
        "volume": 100,
        "labwareId": "54370838-4fca-4a14-b88a-7840e4903649:opentrons/opentrons_96_wellplate_200ul_pcr_full_skirt/2",
        "wellName": "D1",
        "wellLocation": {
          "origin": "bottom",
          "offset": {
            "z": 1,
            "x": 0,
            "y": 0
          }
        },
        "flowRate": 716
      }
    },
    {
      "commandType": "moveToAddressableArea",
      "key": "7f2d81e5-08a9-4c70-9c34-635939db0b64",
      "params": {
        "pipetteId": "9fcd50d9-92b2-45ac-acf1-e2cf773feffc",
        "addressableAreaName": "1ChannelWasteChute",
        "offset": {
          "x": 0,
          "y": 0,
          "z": 0
        }
      }
    },
    {
      "commandType": "dropTipInPlace",
      "key": "f2c87d0f-e64c-4872-b116-ec58799ac277",
      "params": {
        "pipetteId": "9fcd50d9-92b2-45ac-acf1-e2cf773feffc"
      }
    },
    {
      "commandType": "pickUpTip",
      "key": "a1fa3433-2242-435a-9dcf-702a9d3c0492",
      "params": {
        "pipetteId": "9fcd50d9-92b2-45ac-acf1-e2cf773feffc",
        "labwareId": "f2d371ea-5146-4c89-8200-9c056a7f321a:opentrons/opentrons_flex_96_tiprack_1000ul/1",
        "wellName": "E1"
      }
    },
    {
      "commandType": "aspirate",
      "key": "cf9891eb-e0c4-4d94-b4c0-c71fad00fb49",
      "params": {
        "pipetteId": "9fcd50d9-92b2-45ac-acf1-e2cf773feffc",
        "volume": 100,
        "labwareId": "8bacda22-9e05-45e8-bef4-cc04414a204f:opentrons/axygen_1_reservoir_90ml/1",
        "wellName": "A1",
        "wellLocation": {
          "origin": "bottom",
          "offset": {
            "z": 1,
            "x": 0,
            "y": 0
          }
        },
        "flowRate": 716
      }
    },
    {
      "commandType": "dispense",
      "key": "7b88cfe3-89ee-4f6e-b8cd-9fc10cfd0adf",
      "params": {
        "pipetteId": "9fcd50d9-92b2-45ac-acf1-e2cf773feffc",
        "volume": 100,
        "labwareId": "54370838-4fca-4a14-b88a-7840e4903649:opentrons/opentrons_96_wellplate_200ul_pcr_full_skirt/2",
        "wellName": "E1",
        "wellLocation": {
          "origin": "bottom",
          "offset": {
            "z": 1,
            "x": 0,
            "y": 0
          }
        },
        "flowRate": 716
      }
    },
    {
      "commandType": "moveToAddressableArea",
      "key": "f1e8f3e6-c980-425f-95b2-085543f8eed3",
      "params": {
        "pipetteId": "9fcd50d9-92b2-45ac-acf1-e2cf773feffc",
        "addressableAreaName": "1ChannelWasteChute",
        "offset": {
          "x": 0,
          "y": 0,
          "z": 0
        }
      }
    },
    {
      "commandType": "dropTipInPlace",
      "key": "d7a04275-80b4-45af-a80a-e122cb311b57",
      "params": {
        "pipetteId": "9fcd50d9-92b2-45ac-acf1-e2cf773feffc"
      }
    },
    {
      "commandType": "pickUpTip",
      "key": "33ae46c3-0cd7-4054-8c6e-69b6cb4d5fc1",
      "params": {
        "pipetteId": "9fcd50d9-92b2-45ac-acf1-e2cf773feffc",
        "labwareId": "f2d371ea-5146-4c89-8200-9c056a7f321a:opentrons/opentrons_flex_96_tiprack_1000ul/1",
        "wellName": "F1"
      }
    },
    {
      "commandType": "aspirate",
      "key": "fec69c27-30d0-4fed-990d-407aec3a4b66",
      "params": {
        "pipetteId": "9fcd50d9-92b2-45ac-acf1-e2cf773feffc",
        "volume": 100,
        "labwareId": "8bacda22-9e05-45e8-bef4-cc04414a204f:opentrons/axygen_1_reservoir_90ml/1",
        "wellName": "A1",
        "wellLocation": {
          "origin": "bottom",
          "offset": {
            "z": 1,
            "x": 0,
            "y": 0
          }
        },
        "flowRate": 716
      }
    },
    {
      "commandType": "dispense",
      "key": "9c975136-6c5f-4118-8094-ea05771fd07d",
      "params": {
        "pipetteId": "9fcd50d9-92b2-45ac-acf1-e2cf773feffc",
        "volume": 100,
        "labwareId": "54370838-4fca-4a14-b88a-7840e4903649:opentrons/opentrons_96_wellplate_200ul_pcr_full_skirt/2",
        "wellName": "F1",
        "wellLocation": {
          "origin": "bottom",
          "offset": {
            "z": 1,
            "x": 0,
            "y": 0
          }
        },
        "flowRate": 716
      }
    },
    {
      "commandType": "moveToAddressableArea",
      "key": "7631f825-b9cc-472b-a61e-39dc453dad96",
      "params": {
        "pipetteId": "9fcd50d9-92b2-45ac-acf1-e2cf773feffc",
        "addressableAreaName": "1ChannelWasteChute",
        "offset": {
          "x": 0,
          "y": 0,
          "z": 0
        }
      }
    },
    {
      "commandType": "dropTipInPlace",
      "key": "94ffdd92-3312-46e8-8b4e-50fa9225e6be",
      "params": {
        "pipetteId": "9fcd50d9-92b2-45ac-acf1-e2cf773feffc"
      }
    },
    {
      "commandType": "pickUpTip",
      "key": "65ae1bd9-6931-4e23-b708-2ef6527c5043",
      "params": {
        "pipetteId": "9fcd50d9-92b2-45ac-acf1-e2cf773feffc",
        "labwareId": "f2d371ea-5146-4c89-8200-9c056a7f321a:opentrons/opentrons_flex_96_tiprack_1000ul/1",
        "wellName": "G1"
      }
    },
    {
      "commandType": "aspirate",
      "key": "7554737b-2863-4286-b316-19237523b024",
      "params": {
        "pipetteId": "9fcd50d9-92b2-45ac-acf1-e2cf773feffc",
        "volume": 100,
        "labwareId": "8bacda22-9e05-45e8-bef4-cc04414a204f:opentrons/axygen_1_reservoir_90ml/1",
        "wellName": "A1",
        "wellLocation": {
          "origin": "bottom",
          "offset": {
            "z": 1,
            "x": 0,
            "y": 0
          }
        },
        "flowRate": 716
      }
    },
    {
      "commandType": "dispense",
      "key": "4f2a9432-c95e-4e1e-8ad7-bed59a60b3ea",
      "params": {
        "pipetteId": "9fcd50d9-92b2-45ac-acf1-e2cf773feffc",
        "volume": 100,
        "labwareId": "54370838-4fca-4a14-b88a-7840e4903649:opentrons/opentrons_96_wellplate_200ul_pcr_full_skirt/2",
        "wellName": "G1",
        "wellLocation": {
          "origin": "bottom",
          "offset": {
            "z": 1,
            "x": 0,
            "y": 0
          }
        },
        "flowRate": 716
      }
    },
    {
      "commandType": "moveToAddressableArea",
      "key": "55a48d93-aad9-460f-892d-2eab6dcf3182",
      "params": {
        "pipetteId": "9fcd50d9-92b2-45ac-acf1-e2cf773feffc",
        "addressableAreaName": "1ChannelWasteChute",
        "offset": {
          "x": 0,
          "y": 0,
          "z": 0
        }
      }
    },
    {
      "commandType": "dropTipInPlace",
      "key": "5e00eb7a-3be3-4c7d-a876-343061617683",
      "params": {
        "pipetteId": "9fcd50d9-92b2-45ac-acf1-e2cf773feffc"
      }
    },
    {
      "commandType": "pickUpTip",
      "key": "2b71e0e0-7e3a-4626-8251-1abf1ea1ddcc",
      "params": {
        "pipetteId": "9fcd50d9-92b2-45ac-acf1-e2cf773feffc",
        "labwareId": "f2d371ea-5146-4c89-8200-9c056a7f321a:opentrons/opentrons_flex_96_tiprack_1000ul/1",
        "wellName": "H1"
      }
    },
    {
      "commandType": "aspirate",
      "key": "241993db-6207-490f-8cd4-3ba4da447251",
      "params": {
        "pipetteId": "9fcd50d9-92b2-45ac-acf1-e2cf773feffc",
        "volume": 100,
        "labwareId": "8bacda22-9e05-45e8-bef4-cc04414a204f:opentrons/axygen_1_reservoir_90ml/1",
        "wellName": "A1",
        "wellLocation": {
          "origin": "bottom",
          "offset": {
            "z": 1,
            "x": 0,
            "y": 0
          }
        },
        "flowRate": 716
      }
    },
    {
      "commandType": "dispense",
      "key": "4a9a2883-0a9e-4b31-a562-757f1def4fb9",
      "params": {
        "pipetteId": "9fcd50d9-92b2-45ac-acf1-e2cf773feffc",
        "volume": 100,
        "labwareId": "54370838-4fca-4a14-b88a-7840e4903649:opentrons/opentrons_96_wellplate_200ul_pcr_full_skirt/2",
        "wellName": "H1",
        "wellLocation": {
          "origin": "bottom",
          "offset": {
            "z": 1,
            "x": 0,
            "y": 0
          }
        },
        "flowRate": 716
      }
    },
    {
      "commandType": "moveToAddressableArea",
      "key": "ab33acf2-7146-405d-a93f-6f7b0f6ffd43",
      "params": {
        "pipetteId": "9fcd50d9-92b2-45ac-acf1-e2cf773feffc",
        "addressableAreaName": "1ChannelWasteChute",
        "offset": {
          "x": 0,
          "y": 0,
          "z": 0
        }
      }
    },
    {
      "commandType": "dropTipInPlace",
      "key": "38bcbc59-3a36-430b-87dd-646082f9a277",
      "params": {
        "pipetteId": "9fcd50d9-92b2-45ac-acf1-e2cf773feffc"
      }
    },
    {
      "commandType": "thermocycler/closeLid",
      "key": "95c69ebe-20ea-4ece-b520-1c627d20650b",
      "params": {
        "moduleId": "fd6da9f1-d63b-414b-929e-c646b64790e9:thermocyclerModuleType"
      }
    },
    {
      "commandType": "thermocycler/setTargetBlockTemperature",
      "key": "85b975f5-c54f-4863-a491-492182d1c96a",
      "params": {
        "moduleId": "fd6da9f1-d63b-414b-929e-c646b64790e9:thermocyclerModuleType",
        "celsius": 40
      }
    },
    {
      "commandType": "thermocycler/waitForBlockTemperature",
      "key": "4c91f1fd-3ee9-425a-9136-eb3a3961c694",
      "params": {
        "moduleId": "fd6da9f1-d63b-414b-929e-c646b64790e9:thermocyclerModuleType"
      }
    },
    {
      "commandType": "waitForDuration",
      "key": "9eadc5ef-f294-4756-b57c-993f2fdc1ff6",
      "params": {
        "seconds": 60,
        "message": ""
      }
    },
    {
      "commandType": "thermocycler/openLid",
      "key": "3a64b92a-1af8-49eb-984d-d4671efb2714",
      "params": {
        "moduleId": "fd6da9f1-d63b-414b-929e-c646b64790e9:thermocyclerModuleType"
      }
    },
    {
      "commandType": "thermocycler/deactivateBlock",
      "key": "57662ac8-60bb-4a81-a569-6e44995cb565",
      "params": {
        "moduleId": "fd6da9f1-d63b-414b-929e-c646b64790e9:thermocyclerModuleType"
      }
    },
    {
      "commandType": "heaterShaker/deactivateHeater",
      "key": "e8bb0576-9fd8-4a7f-bdd5-6219189a7ff2",
      "params": {
        "moduleId": "23347241-80bb-4a7e-9c91-5d9727a9e483:heaterShakerModuleType"
      }
    },
    {
      "commandType": "heaterShaker/openLabwareLatch",
      "key": "a4738f3b-bb96-424c-bb0b-c0ce445461c7",
      "params": {
        "moduleId": "23347241-80bb-4a7e-9c91-5d9727a9e483:heaterShakerModuleType"
      }
    },
    {
      "commandType": "moveLabware",
      "key": "79fdde48-57c1-45ca-b977-1a1aa0215039",
      "params": {
        "labwareId": "54370838-4fca-4a14-b88a-7840e4903649:opentrons/opentrons_96_wellplate_200ul_pcr_full_skirt/2",
        "strategy": "usingGripper",
        "newLocation": {
          "labwareId": "7c4d59fa-0e50-442f-adce-9e4b0c7f0b88:opentrons/opentrons_96_pcr_adapter/1"
        }
      }
    },
    {
      "commandType": "heaterShaker/closeLabwareLatch",
      "key": "d375e000-87c3-4a75-b0d8-8021203c4d2d",
      "params": {
        "moduleId": "23347241-80bb-4a7e-9c91-5d9727a9e483:heaterShakerModuleType"
      }
    },
    {
      "commandType": "heaterShaker/deactivateHeater",
      "key": "019dc1ae-d298-4958-8b16-bb3eb69f2d76",
      "params": {
        "moduleId": "23347241-80bb-4a7e-9c91-5d9727a9e483:heaterShakerModuleType"
      }
    },
    {
      "commandType": "heaterShaker/setAndWaitForShakeSpeed",
      "key": "e6e734d7-01b6-4524-9c6e-07c8b89c9442",
      "params": {
        "moduleId": "23347241-80bb-4a7e-9c91-5d9727a9e483:heaterShakerModuleType",
        "rpm": 200
      }
    },
    {
      "commandType": "waitForDuration",
      "key": "a74866ed-fa55-483b-bda4-4d9f4932ace1",
      "params": {
        "seconds": 60
      }
    },
    {
      "commandType": "heaterShaker/deactivateShaker",
      "key": "acc8dbf5-124e-4336-a1d7-6f64e37bb581",
      "params": {
        "moduleId": "23347241-80bb-4a7e-9c91-5d9727a9e483:heaterShakerModuleType"
      }
    },
    {
      "commandType": "heaterShaker/deactivateHeater",
      "key": "306f9b0c-91e7-4348-9c4d-fd65f7027192",
      "params": {
        "moduleId": "23347241-80bb-4a7e-9c91-5d9727a9e483:heaterShakerModuleType"
      }
    },
    {
      "commandType": "heaterShaker/deactivateHeater",
      "key": "a9434f5a-30cd-4db1-9175-1400a7ee3152",
      "params": {
        "moduleId": "23347241-80bb-4a7e-9c91-5d9727a9e483:heaterShakerModuleType"
      }
    },
    {
      "commandType": "heaterShaker/openLabwareLatch",
      "key": "ed3c1414-7e0b-406e-a625-eeb7fce8d924",
      "params": {
        "moduleId": "23347241-80bb-4a7e-9c91-5d9727a9e483:heaterShakerModuleType"
      }
    },
    {
      "commandType": "moveLabware",
      "key": "706ef1b1-aad5-4b78-8d89-26f3d4086e3c",
      "params": {
        "labwareId": "54370838-4fca-4a14-b88a-7840e4903649:opentrons/opentrons_96_wellplate_200ul_pcr_full_skirt/2",
        "strategy": "usingGripper",
        "newLocation": {
          "addressableAreaName": "B4"
        }
      }
    },
    {
      "commandType": "moveLabware",
      "key": "4e8a3031-6856-40da-9b67-367bb1e5b0dc",
      "params": {
        "labwareId": "f2d371ea-5146-4c89-8200-9c056a7f321a:opentrons/opentrons_flex_96_tiprack_1000ul/1",
        "strategy": "usingGripper",
        "newLocation": {
          "addressableAreaName": "gripperWasteChute"
        }
      }
    }
  ],
  "commandAnnotationSchemaId": "opentronsCommandAnnotationSchemaV1",
  "commandAnnotations": []
}<|MERGE_RESOLUTION|>--- conflicted
+++ resolved
@@ -6,12 +6,8 @@
     "author": "",
     "description": "",
     "created": 1701659107408,
-<<<<<<< HEAD
     "lastModified": 1741896623319,
-=======
-    "lastModified": 1738780362701,
     "source": "Protocol Designer",
->>>>>>> 6231c920
     "category": null,
     "subcategory": null,
     "tags": []
