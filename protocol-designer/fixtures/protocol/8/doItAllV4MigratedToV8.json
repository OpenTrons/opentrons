--- conflicted
+++ resolved
@@ -6,36 +6,24 @@
     "author": "Fixture",
     "description": "Test all v4 commands",
     "created": 1585930833548,
-<<<<<<< HEAD
     "lastModified": 1738682299723,
-=======
-    "lastModified": 1738865145181,
->>>>>>> 09e127d3
     "category": null,
     "subcategory": null,
     "tags": []
   },
   "designerApplication": {
     "name": "opentrons/protocol-designer",
-<<<<<<< HEAD
     "version": "8.5.0",
     "data": {
       "_internalAppBuildDate": "Wed, 29 Jan 2025 13:23:47 GMT",
-=======
-    "version": "8.4.0-alpha.1",
-    "data": {
-      "_internalAppBuildDate": "Thu, 06 Feb 2025 16:23:43 GMT",
-      "defaultValues": {
-        "aspirate_mmFromBottom": 1,
-        "dispense_mmFromBottom": 1,
-        "touchTip_mmFromTop": -1,
-        "blowout_mmFromTop": 0
-      },
->>>>>>> 09e127d3
       "pipetteTiprackAssignments": {
         "0b3f2210-75c7-11ea-b42f-4b64e50f43e5": [
           "opentrons/opentrons_96_tiprack_300ul/1"
         ]
+      },
+      "dismissedWarnings": {
+        "form": [],
+        "timeline": []
       },
       "dismissedWarnings": {
         "form": [],
@@ -52,6 +40,86 @@
       },
       "ingredLocations": {
         "1e610d40-75c7-11ea-b42f-4b64e50f43e5:opentrons/nest_96_wellplate_100ul_pcr_full_skirt/1": {
+          "A1": {
+            "0": {
+              "volume": 100
+            }
+          },
+          "B1": {
+            "0": {
+              "volume": 100
+            }
+          },
+          "C1": {
+            "0": {
+              "volume": 100
+            }
+          },
+          "D1": {
+            "0": {
+              "volume": 100
+            }
+          },
+          "E1": {
+            "0": {
+              "volume": 100
+            }
+          },
+          "F1": {
+            "0": {
+              "volume": 100
+            }
+          },
+          "G1": {
+            "0": {
+              "volume": 100
+            }
+          },
+          "H1": {
+            "0": {
+              "volume": 100
+            }
+          },
+          "A2": {
+            "0": {
+              "volume": 100
+            }
+          },
+          "B2": {
+            "0": {
+              "volume": 100
+            }
+          },
+          "C2": {
+            "0": {
+              "volume": 100
+            }
+          },
+          "D2": {
+            "0": {
+              "volume": 100
+            }
+          },
+          "E2": {
+            "0": {
+              "volume": 100
+            }
+          },
+          "F2": {
+            "0": {
+              "volume": 100
+            }
+          },
+          "G2": {
+            "0": {
+              "volume": 100
+            }
+          },
+          "H2": {
+            "0": {
+              "volume": 100
+            }
+          }
           "A1": {
             "0": {
               "volume": 100
@@ -210,11 +278,7 @@
           "aspirate_y_position": 0,
           "blowout_checkbox": false,
           "blowout_flowRate": null,
-<<<<<<< HEAD
           "blowout_location": "8c280499-46f1-4a7c-9096-553e87fe9d1e:trashBin",
-=======
-          "blowout_location": "be737bc2-9736-457a-9a8c-7277546f8a1f:trashBin",
->>>>>>> 09e127d3
           "blowout_z_offset": 0,
           "changeTip": "always",
           "dispense_airGap_checkbox": false,
@@ -239,11 +303,7 @@
           "dispense_y_position": 0,
           "disposalVolume_checkbox": true,
           "disposalVolume_volume": "20",
-<<<<<<< HEAD
           "dropTip_location": "8c280499-46f1-4a7c-9096-553e87fe9d1e:trashBin",
-=======
-          "dropTip_location": "be737bc2-9736-457a-9a8c-7277546f8a1f:trashBin",
->>>>>>> 09e127d3
           "nozzles": null,
           "path": "single",
           "pipette": "0b3f2210-75c7-11ea-b42f-4b64e50f43e5",
@@ -1360,6 +1420,11 @@
         "y": 0,
         "z": 0
       }
+      "cornerOffsetFromSlot": {
+        "x": 0,
+        "y": 0,
+        "z": 0
+      }
     },
     "opentrons/nest_96_wellplate_100ul_pcr_full_skirt/1": {
       "ordering": [
@@ -2260,6 +2325,9 @@
       },
       "groups": [
         {
+          "metadata": {
+            "wellBottomShape": "v"
+          },
           "metadata": {
             "wellBottomShape": "v"
           },
@@ -2378,6 +2446,11 @@
         "y": 0,
         "z": 0
       }
+      "cornerOffsetFromSlot": {
+        "x": 0,
+        "y": 0,
+        "z": 0
+      }
     },
     "opentrons/opentrons_24_aluminumblock_generic_2ml_screwcap/1": {
       "ordering": [
@@ -2671,8 +2744,18 @@
             "brandId": [],
             "links": []
           }
+          "brand": {
+            "brand": "generic",
+            "brandId": [],
+            "links": []
+          }
         }
       ],
+      "cornerOffsetFromSlot": {
+        "x": 0,
+        "y": 0,
+        "z": 0
+      }
       "cornerOffsetFromSlot": {
         "x": 0,
         "y": 0,
@@ -2691,11 +2774,7 @@
   "commandSchemaId": "opentronsCommandSchemaV8",
   "commands": [
     {
-<<<<<<< HEAD
       "key": "f18c57de-1196-4656-9149-6f8f519ded50",
-=======
-      "key": "4863af21-c51a-4773-836e-69d2b5e37260",
->>>>>>> 09e127d3
       "commandType": "loadPipette",
       "params": {
         "pipetteName": "p300_single_gen2",
@@ -2704,41 +2783,35 @@
       }
     },
     {
-<<<<<<< HEAD
       "key": "f659bbae-c163-4770-ba70-94d779944e3e",
-=======
-      "key": "d50f8c64-3748-42ab-93c4-a81a62dfe5de",
->>>>>>> 09e127d3
       "commandType": "loadModule",
       "params": {
         "model": "magneticModuleV2",
         "location": {
           "slotName": "1"
         },
+        "location": {
+          "slotName": "1"
+        },
         "moduleId": "0b419310-75c7-11ea-b42f-4b64e50f43e5:magneticModuleType"
       }
     },
     {
-<<<<<<< HEAD
       "key": "211b1d23-4554-4fcb-9053-9b7620f3370a",
-=======
-      "key": "433c2f7d-ad0a-4490-ab26-03b3951ace37",
->>>>>>> 09e127d3
       "commandType": "loadModule",
       "params": {
         "model": "temperatureModuleV2",
         "location": {
           "slotName": "3"
         },
+        "location": {
+          "slotName": "3"
+        },
         "moduleId": "0b4319b0-75c7-11ea-b42f-4b64e50f43e5:temperatureModuleType"
       }
     },
     {
-<<<<<<< HEAD
       "key": "02c8120e-ca2c-4fa2-a48c-0bf29c82d552",
-=======
-      "key": "93d70768-06a8-4be1-a6f7-28692f843c4f",
->>>>>>> 09e127d3
       "commandType": "loadLabware",
       "params": {
         "displayName": "Opentrons 96 Tip Rack 300 µL",
@@ -2749,14 +2822,13 @@
         "location": {
           "slotName": "2"
         }
+        "location": {
+          "slotName": "2"
+        }
       }
     },
     {
-<<<<<<< HEAD
       "key": "692d6fc7-be48-40ae-8b96-46a6ae939af3",
-=======
-      "key": "5700b9ac-2cda-4655-b343-cef9488e8432",
->>>>>>> 09e127d3
       "commandType": "loadLabware",
       "params": {
         "displayName": "NEST 96 Well Plate 100 µL PCR Full Skirt",
@@ -2770,11 +2842,7 @@
       }
     },
     {
-<<<<<<< HEAD
       "key": "e96ea68c-e1e6-43f2-a4b2-213372f41623",
-=======
-      "key": "92a14954-b618-4010-b969-fda49cd2f86a",
->>>>>>> 09e127d3
       "commandType": "loadLabware",
       "params": {
         "displayName": "Opentrons 24 Well Aluminum Block with Generic 2 mL Screwcap",
@@ -2789,11 +2857,7 @@
     },
     {
       "commandType": "loadLiquid",
-<<<<<<< HEAD
       "key": "8e9bdf50-5ef7-451f-9d0e-95015241fc6e",
-=======
-      "key": "0f0e3f43-011d-4567-906e-d50a95430093",
->>>>>>> 09e127d3
       "params": {
         "liquidId": "0",
         "labwareId": "1e610d40-75c7-11ea-b42f-4b64e50f43e5:opentrons/nest_96_wellplate_100ul_pcr_full_skirt/1",
@@ -2819,11 +2883,7 @@
     },
     {
       "commandType": "magneticModule/engage",
-<<<<<<< HEAD
       "key": "77b1d364-2ab1-4a4e-8fae-a9ecf4b88323",
-=======
-      "key": "1eb5f632-3710-4204-b732-79c10e781089",
->>>>>>> 09e127d3
       "params": {
         "moduleId": "0b419310-75c7-11ea-b42f-4b64e50f43e5:magneticModuleType",
         "height": 6
@@ -2831,11 +2891,7 @@
     },
     {
       "commandType": "temperatureModule/setTargetTemperature",
-<<<<<<< HEAD
       "key": "11956c88-bcad-4580-9036-869cc86a7b6b",
-=======
-      "key": "593db0b0-aefa-4c01-a385-f5de6caaaccf",
->>>>>>> 09e127d3
       "params": {
         "moduleId": "0b4319b0-75c7-11ea-b42f-4b64e50f43e5:temperatureModuleType",
         "celsius": 25
@@ -2843,11 +2899,7 @@
     },
     {
       "commandType": "waitForDuration",
-<<<<<<< HEAD
       "key": "c9520683-6f9d-44ae-b158-3f5de7b1a4b5",
-=======
-      "key": "90fad6fa-dcab-4152-892c-a6bfc5605af0",
->>>>>>> 09e127d3
       "params": {
         "seconds": 62,
         "message": ""
@@ -2855,11 +2907,7 @@
     },
     {
       "commandType": "pickUpTip",
-<<<<<<< HEAD
       "key": "56cecd58-ca52-433d-aa71-98d59558d388",
-=======
-      "key": "d76bb9fd-4b69-4e63-a8e0-b73fb0dba814",
->>>>>>> 09e127d3
       "params": {
         "pipetteId": "0b3f2210-75c7-11ea-b42f-4b64e50f43e5",
         "labwareId": "0b44c760-75c7-11ea-b42f-4b64e50f43e5:opentrons/opentrons_96_tiprack_300ul/1",
@@ -2868,11 +2916,7 @@
     },
     {
       "commandType": "aspirate",
-<<<<<<< HEAD
       "key": "e5f246a4-3ebf-4f73-99c9-2a69ad19f4bc",
-=======
-      "key": "7167ca75-7f59-4dd2-ab58-5189b698ddab",
->>>>>>> 09e127d3
       "params": {
         "pipetteId": "0b3f2210-75c7-11ea-b42f-4b64e50f43e5",
         "volume": 30,
@@ -2885,17 +2929,18 @@
             "x": 0,
             "y": 0
           }
+          "offset": {
+            "z": 1,
+            "x": 0,
+            "y": 0
+          }
         },
         "flowRate": 46.43
       }
     },
     {
       "commandType": "dispense",
-<<<<<<< HEAD
       "key": "fb1f0bb6-8f12-4662-be15-7e8d49368112",
-=======
-      "key": "bde65b9f-dbe5-4e66-821c-efbcf33c0d96",
->>>>>>> 09e127d3
       "params": {
         "pipetteId": "0b3f2210-75c7-11ea-b42f-4b64e50f43e5",
         "volume": 30,
@@ -2908,17 +2953,18 @@
             "x": 0,
             "y": 0
           }
+          "offset": {
+            "z": 0.5,
+            "x": 0,
+            "y": 0
+          }
         },
         "flowRate": 46.43
       }
     },
     {
       "commandType": "moveToAddressableAreaForDropTip",
-<<<<<<< HEAD
       "key": "321568ae-8d86-4c60-9ff3-2af0e73b6ab1",
-=======
-      "key": "d82ece32-e7b5-4395-8b12-864f1e5b826c",
->>>>>>> 09e127d3
       "params": {
         "pipetteId": "0b3f2210-75c7-11ea-b42f-4b64e50f43e5",
         "addressableAreaName": "fixedTrash",
@@ -2927,27 +2973,24 @@
           "y": 0,
           "z": 0
         },
+        "offset": {
+          "x": 0,
+          "y": 0,
+          "z": 0
+        },
         "alternateDropLocation": true
       }
     },
     {
       "commandType": "dropTipInPlace",
-<<<<<<< HEAD
       "key": "d432d161-9da6-462d-a757-196de673d3d4",
-=======
-      "key": "2f0cdf72-7a58-431c-9bd1-b2e78951f3a9",
->>>>>>> 09e127d3
       "params": {
         "pipetteId": "0b3f2210-75c7-11ea-b42f-4b64e50f43e5"
       }
     },
     {
       "commandType": "pickUpTip",
-<<<<<<< HEAD
       "key": "1fd1fdbf-592a-43f4-99ad-b1e5c3b1feab",
-=======
-      "key": "8882cb77-8de2-4eda-aa8c-b08c157071ab",
->>>>>>> 09e127d3
       "params": {
         "pipetteId": "0b3f2210-75c7-11ea-b42f-4b64e50f43e5",
         "labwareId": "0b44c760-75c7-11ea-b42f-4b64e50f43e5:opentrons/opentrons_96_tiprack_300ul/1",
@@ -2956,11 +2999,7 @@
     },
     {
       "commandType": "aspirate",
-<<<<<<< HEAD
       "key": "8af4e21b-c9da-4dc9-b033-3f2ae823fa4c",
-=======
-      "key": "7f038375-cb26-463d-a684-de11bb6cb3df",
->>>>>>> 09e127d3
       "params": {
         "pipetteId": "0b3f2210-75c7-11ea-b42f-4b64e50f43e5",
         "volume": 30,
@@ -2973,17 +3012,18 @@
             "x": 0,
             "y": 0
           }
+          "offset": {
+            "z": 1,
+            "x": 0,
+            "y": 0
+          }
         },
         "flowRate": 46.43
       }
     },
     {
       "commandType": "dispense",
-<<<<<<< HEAD
       "key": "6b4526b1-4738-4600-9920-53881f0735c8",
-=======
-      "key": "f67e1305-295f-4de9-89e9-ae2a472e74bd",
->>>>>>> 09e127d3
       "params": {
         "pipetteId": "0b3f2210-75c7-11ea-b42f-4b64e50f43e5",
         "volume": 30,
@@ -2996,17 +3036,18 @@
             "x": 0,
             "y": 0
           }
+          "offset": {
+            "z": 0.5,
+            "x": 0,
+            "y": 0
+          }
         },
         "flowRate": 46.43
       }
     },
     {
       "commandType": "moveToAddressableAreaForDropTip",
-<<<<<<< HEAD
       "key": "0510a4d6-796d-4917-8a2f-f26a19078091",
-=======
-      "key": "58760b05-917c-46cd-aa72-b17223124a53",
->>>>>>> 09e127d3
       "params": {
         "pipetteId": "0b3f2210-75c7-11ea-b42f-4b64e50f43e5",
         "addressableAreaName": "fixedTrash",
@@ -3015,27 +3056,24 @@
           "y": 0,
           "z": 0
         },
+        "offset": {
+          "x": 0,
+          "y": 0,
+          "z": 0
+        },
         "alternateDropLocation": true
       }
     },
     {
       "commandType": "dropTipInPlace",
-<<<<<<< HEAD
       "key": "69bac7a6-d8a0-4674-9b7f-5b8b0174d765",
-=======
-      "key": "c24b3e14-aac9-49e8-9bdc-7b47be308fd8",
->>>>>>> 09e127d3
       "params": {
         "pipetteId": "0b3f2210-75c7-11ea-b42f-4b64e50f43e5"
       }
     },
     {
       "commandType": "temperatureModule/waitForTemperature",
-<<<<<<< HEAD
       "key": "d58f0651-b95c-4997-a06d-017fab7c27e4",
-=======
-      "key": "86ae5fcd-8176-4206-8b06-64e8fb5ed3fa",
->>>>>>> 09e127d3
       "params": {
         "moduleId": "0b4319b0-75c7-11ea-b42f-4b64e50f43e5:temperatureModuleType",
         "celsius": 25
@@ -3043,35 +3081,17 @@
     },
     {
       "commandType": "magneticModule/disengage",
-<<<<<<< HEAD
       "key": "92a4f6f7-521f-42d7-aa0a-c8553fc11333",
-=======
-      "key": "2d63adb8-0085-44cd-93de-dbb86497b298",
->>>>>>> 09e127d3
       "params": {
         "moduleId": "0b419310-75c7-11ea-b42f-4b64e50f43e5:magneticModuleType"
       }
     },
     {
       "commandType": "waitForResume",
-<<<<<<< HEAD
       "key": "df776ec4-c8ef-416b-be42-1b2ea7ef51bc",
       "params": {
         "message": "Wait until user intervention"
       }
-=======
-      "key": "1ef4fb78-d099-41a6-b8a3-da9d0d654e86",
-      "params": {
-        "message": "Wait until user intervention"
-      }
-    },
-    {
-      "commandType": "temperatureModule/deactivate",
-      "key": "9500369f-9575-4664-92d5-2e30e44e582d",
-      "params": {
-        "moduleId": "0b4319b0-75c7-11ea-b42f-4b64e50f43e5:temperatureModuleType"
-      }
->>>>>>> 09e127d3
     }
   ],
   "commandAnnotationSchemaId": "opentronsCommandAnnotationSchemaV1",
