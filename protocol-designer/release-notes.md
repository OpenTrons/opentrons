For more details about this release, please see the full [technical change
log][]. For a list of currently known issues, please see the [Opentrons issue tracker][].

[technical change log]: https://github.com/Opentrons/opentrons/releases
[opentrons issue tracker]: https://github.com/Opentrons/opentrons/issues?q=is%3Aopen+is%3Aissue+label%3Abug

By using Opentrons Protocol Designer, you agree to the Opentrons End-User License Agreement (EULA). You can view the EULA at [opentrons.com/eula](https://opentrons.com/eula).

---

<<<<<<< HEAD
## Opentrons Protocol Designer Changes in 8.4.3

**Welcome to Protocol Designer 8.4.3!**

This release adds support for drag and drop labware in Protocol Designer, and includes feature improvements and bug fixes.

When editing your protocol starting deck, click and drag to move any individual piece of labware to a new slot.

### Improvements

- To avoid deck conflicts with fixtures like the trash bin, add only one of each module in protocol setup. Click **Edit protocol** and **Protocol starting deck** to add and edit multiple modules as needed.
- See your protocol starting deck edits more easily with module highlighting when moving labware or editing a module step.

### Bug Fixes

- Protocol Designer always redirects to the protocol overview when you import an existing protocol from the home or settings page.
- When tip racks, labware, or modules aren't assigned to a transfer or module step, improved error recovery in Protocol Designer avoids a crash or unknown error.
- Protocol Designer displays an error for transfer or Flex gripper move steps with off-deck labware, and when a transfer volume exceeds the well limit.
- Touch tip is no longer available during a dispense into the trash bin.

Running a protocol created in Protocol Designer now requires Opentrons App version 8.3.0 or newer.
=======
## Opentrons Protocol Designer Changes in 8.4.2

**Welcome to Protocol Designer 8.4.2!**

This hotfix release addresses a bug during protocol analysis on the Opentrons App caused by an air gap after dispense.

---

## Opentrons Protocol Designer Changes in 8.4.1

Version 8.4.1 was not released due to internal branching issues.

---
>>>>>>> d89ae637

## Opentrons Protocol Designer Changes in 8.4.0

**Welcome to Protocol Designer 8.4.0!**

This release adds support for the Absorbance Plate Reader Module and includes feature improvements and bug fixes.

### Bug Fixes

- Move steps added to a Flex protocol now use the gripper by default.
- Use matching X and Y offset values to aspirate and dispense during a Mix step.

All protocols created in Protocol Designer now require version 8.2.0 or higher of the Opentrons App to run.

### New Features

**Absorbance Plate Reader Module GEN1**

You can add an Absorbance Plate Reader Module GEN1 to deck slots A3-D3 on the Flex. You'll also need to use a gripper to safely move the lid on and off the module.

To use the Absorbance Plate Reader Module in your Protocol Designer protocol, add the following steps:

- an Absorbance Plate Reader step to close the lid using the gripper
- an Absorbance Plate Reader step to initialize the module without labware inside. Choose from a single or multiple wavelengths.
- an Absorbance Plate Reader step to open the lid using the gripper
- a Move step to place a plate in the module. Using the gripper is optional.
- an Absorbance Plate Reader step to read the plate using the same wavelength choices.

Data from the Absorbance Plate Reader Module is exported as a .CSV file and can be found on your Flex's detail page in the Opentrons Desktop App. Repeat the steps shown above to open the lid and remove the plate.

---

## Opentrons Protocol Designer Changes in 8.3.0

Welcome to the v8.3.0 release of Opentrons Protocol Designer!

### New Features

- During step creation, labware and modules used are highlighted on the deck.

### Bug Fixes

- Custom labware can be added and moved onto its supported labware.

### Improved Features

- Touch tip and blow out copy is more precise.

---

## Opentrons Protocol Designer Changes in 8.2.2

Welcome to the v8.2.2 release of Opentrons Protocol Designer!

### Bug Fixes

- Fixed an error with the heater-shaker timer field where it would not save from an imported protocol.

### Improved Features

- The analytics modal is dismissible via the settings page for both previous and new users.

---

## Opentrons Protocol Designer Changes in 8.2.1

Welcome to the v8.2.1 release of Opentrons Protocol Designer!

### Bug Fixes

- Fixed blow out not saving when checking it in the form.

---

## Opentrons Protocol Designer Changes in 8.2.0

We’re excited to release the new Opentrons Protocol Designer, now with a fresh redesign! All protocols now require Opentrons App version 8.2.0+ to run. Enjoy the same functionality with the added ability to:

### New Features

- Add multiple Heater-Shaker Modules and Magnetic Blocks to the deck (Flex only).<|MERGE_RESOLUTION|>--- conflicted
+++ resolved
@@ -8,7 +8,6 @@
 
 ---
 
-<<<<<<< HEAD
 ## Opentrons Protocol Designer Changes in 8.4.3
 
 **Welcome to Protocol Designer 8.4.3!**
@@ -30,7 +29,7 @@
 - Touch tip is no longer available during a dispense into the trash bin.
 
 Running a protocol created in Protocol Designer now requires Opentrons App version 8.3.0 or newer.
-=======
+
 ## Opentrons Protocol Designer Changes in 8.4.2
 
 **Welcome to Protocol Designer 8.4.2!**
@@ -44,7 +43,6 @@
 Version 8.4.1 was not released due to internal branching issues.
 
 ---
->>>>>>> d89ae637
 
 ## Opentrons Protocol Designer Changes in 8.4.0
 
