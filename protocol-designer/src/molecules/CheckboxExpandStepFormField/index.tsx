--- conflicted
+++ resolved
@@ -1,5 +1,6 @@
 import {
   ALIGN_CENTER,
+  Btn,
   COLORS,
   Check,
   DIRECTION_COLUMN,
@@ -61,22 +62,23 @@
             justifyContent={JUSTIFY_SPACE_BETWEEN}
             alignItems={ALIGN_CENTER}
           >
-            <StyledText desktopStyle="bodyDefaultRegular" {...targetProps}>
-              {title}
-            </StyledText>
-<<<<<<< HEAD
-            <Btn
-              data-testid={testId}
-              onClick={() => {
-                checkboxUpdateValue(!checkboxValue)
-              }}
-=======
-            <Check
-              color={COLORS.blue50}
-              isChecked={isChecked}
->>>>>>> 6146a923
-              disabled={disabled}
-            />
+            <>
+              <StyledText desktopStyle="bodyDefaultRegular" {...targetProps}>
+                {title}
+              </StyledText>
+              <Btn
+                data-testid={testId}
+                onClick={() => {
+                  checkboxUpdateValue(!checkboxValue)
+                }}
+              >
+                <Check
+                  color={COLORS.blue50}
+                  isChecked={isChecked}
+                  disabled={disabled}
+                />
+              </Btn>
+            </>
           </Flex>
           {children}
         </Flex>
