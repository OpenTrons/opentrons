import type {
  ABSORBANCE_READER_INITIALIZE,
  ABSORBANCE_READER_INITIALIZE_MODE_MULTI,
  ABSORBANCE_READER_INITIALIZE_MODE_SINGLE,
  ABSORBANCE_READER_LID,
  ABSORBANCE_READER_READ,
  PAUSE_UNTIL_RESUME,
  PAUSE_UNTIL_TEMP,
  PAUSE_UNTIL_TIME,
} from './constants'
import type { IconName } from '@opentrons/components'
import type {
  LabwareLocation,
  NozzleConfigurationStyle,
} from '@opentrons/shared-data'
import type {
  AdditionalEquipmentEntity,
  ChangeTipOptions,
  LabwareEntity,
  PipetteEntity,
} from '@opentrons/step-generation'
export type StepIdType = string
export type StepFieldName = string

/* PIPETTING AND GRIPPER FIELDS */
// | 'aspirate_airGap_checkbox'
// | 'aspirate_airGap_volume'
// | 'aspirate_changeTip'
// | 'aspirate_flowRate'
// | 'aspirate_labware'
// | 'aspirate_mix_checkbox'
// | 'aspirate_mix_times'
// | 'aspirate_mix_volume'
// | 'aspirate_mmFromBottom'
// | 'aspirate_retract_delay_seconds'
// | 'aspirate_retract_mmFromBottom'
// | 'aspirate_retract_speed'
// | 'aspirate_retract_x_position'
// | 'aspirate_retract_y_position'
// | 'aspirate_submerge_delay_seconds'
// | 'aspirate_submerge_speed'
// | 'aspirate_touchTip_checkbox'
// | 'aspirate_touchTip_mmFromTop'
// | 'aspirate_wellOrder_first'
// | 'aspirate_wellOrder_second'
// | 'aspirate_wells_grouped'
// | 'aspirate_wells'
// | 'aspirate_x_position
// | 'aspirate_y_position
// | 'blowout_checkbox'
// | 'blowout_flowRate'
// | 'blowout_location'
// | 'blowout_z_offset'
// | 'changeTip'
// | 'dispense_flowRate'
// | 'dispense_labware'
// | 'dispense_mix_checkbox'
// | 'dispense_mix_times'
// | 'dispense_mix_volume'
// | 'dispense_mmFromBottom'
// | 'dispense_retract_delay_seconds'
// | 'dispense_retract_mmFromBottom'
// | 'dispense_retract_speed'
// | 'dispense_retract_x_position'
// | 'dispense_retract_y_position'
// | 'dispense_submerge_delay_seconds'
// | 'dispense_submerge_speed'
// | 'dispense_touchTip_checkbox'
// | 'dispense_touchTip_mmFromTop'
// | 'dispense_wellOrder_first'
// | 'dispense_wellOrder_second'
// | 'dispense_wells'
// | 'dispense_x_position
// | 'dispense_y_position
// | 'disposalVolume_checkbox',
// | 'disposalVolume_volume',
// | 'dropTip_location'
// | 'dropTip_location'
// | 'labware'
// | 'labwareLocationUpdate'
// | 'message'
// | 'mix_mmFromBottom'
// | 'mix_touchTip_mmFromTop'
// | 'mix_x_position
// | 'mix_y_position
// | 'newLocation'
// | 'nozzles'
// | 'path'
// | 'pauseAction'
// | 'pauseHour'
// | 'pauseMessage'
// | 'pauseMinute'
// | 'pauseSecond'
// | 'pickUpTip_location'
// | 'pickUpTip_wellNames'
// | 'pipette'
// | 'preWetTip'
// | 'stepDetails'
// | 'stepName'
// | 'times'
// | 'tipRack'
// | 'touchTip'
// | 'useGripper'
// | 'volume'
// | 'wells'

/* MODULE FIELDS */
// | 'blockIsActive'
// | 'blockIsActiveHold'
// | 'blockTargetTempHold'
// | 'engageHeight'
// | 'heaterShakerSetTimer'
// | 'heaterShakerTimerMinutes'
// | 'heaterShakerTimerSeconds'
// | 'latchOpen'
// | 'lidIsActive'
// | 'lidIsActiveHold'
// | 'lidOpen'
// | 'lidOpenHold'
// | 'lidTargetTemp'
// | 'lidTargetTempHold'
// | 'magnetAction'
// | 'moduleId'
// | 'orderedProfileItems'
// | 'profileItemsById'
// | 'profileTargetLidTemp'
// | 'profileVolume'
// | 'setHeaterShakerTemperature'
// | 'setShake'
// | 'setTemperature'
// | 'targetHeaterShakerTemperature'
// | 'targetSpeed'
// | 'targetTemperature'
// | 'thermocyclerFormType'

/* COMMENT FIELD */
// | message

/* DECK SETUP FIELDS */
// | 'labwareLocationUpdate'
// | 'moduleLocationUpdate'
// | 'pipetteLocationUpdate'

// // TODO: Ian 2019-01-17 below are DEPRECATED remove in #2916 (make sure to account for this in migration #2917)
// | 'aspirate_disposalVol_checkbox'
// | 'aspirate_disposalVol_volume'
// | 'aspirate_preWetTip'
// | 'aspirate_touchTip'
// | 'dispense_blowout_checkbox'
// | 'dispense_blowout_location'
// | 'dispense_touchTip'

// TODO Ian 2019-01-16 factor out to some constants.js ? See #2926
export type StepType =
  | 'absorbanceReader'
  | 'comment'
  | 'heaterShaker'
  | 'magnet'
  | 'manualIntervention'
  | 'mix'
  | 'moveLabware'
  | 'moveLiquid'
  | 'pause'
  | 'temperature'
  | 'thermocycler'

export const stepIconsByType: Record<StepType, IconName> = {
  absorbanceReader: 'ot-absorbance',
  comment: 'comment',
  moveLabware: 'ot-move',
  moveLiquid: 'transfer',
  mix: 'mix',
  pause: 'pause-circle',
  manualIntervention: 'pause-circle',
  magnet: 'ot-magnet-v2',
  temperature: 'ot-temperature-v2',
  thermocycler: 'ot-thermocycler',
  heaterShaker: 'ot-heater-shaker',
}
// ===== Unprocessed form types =====
export interface AnnotationFields {
  stepName: string
  stepDetails: string
}
export interface BlowoutFields {
  blowout_checkbox?: boolean
  blowout_location?: string
}
export interface ChangeTipFields {
  changeTip?: ChangeTipOptions
}
export type HydratedPauseFormData = AnnotationFields & {
  stepType: 'pause'
  id: StepIdType
  pauseAction?:
    | typeof PAUSE_UNTIL_RESUME
    | typeof PAUSE_UNTIL_TIME
    | typeof PAUSE_UNTIL_TEMP
  pauseMessage?: string
  pauseTemperature?: string
  pauseTime?: string
  moduleId?: string
}
export interface FormData {
  stepType: StepType
  id: StepIdType
  [key: string]: any
}
export const PROFILE_CYCLE: 'profileCycle' = 'profileCycle'
export const PROFILE_STEP: 'profileStep' = 'profileStep'
export interface ProfileStepItem {
  type: typeof PROFILE_STEP
  id: string
  title: string
  temperature: string
  durationMinutes: string
  durationSeconds: string
}
export interface ProfileCycleItem {
  type: typeof PROFILE_CYCLE
  id: string
  steps: ProfileStepItem[]
  repetitions: string
}
// TODO IMMEDIATELY: ProfileStepItem -> ProfileStep, ProfileCycleItem -> ProfileCycle
export type ProfileItem = ProfileStepItem | ProfileCycleItem
export type PathOption = 'single' | 'multiAspirate' | 'multiDispense'
export type WellOrderOption = 'l2r' | 'r2l' | 't2b' | 'b2t'
export type BlankForm = AnnotationFields & {
  stepType: StepType
  id: StepIdType
}

export interface HydratedMoveLiquidFormData extends AnnotationFields {
  id: string
  stepType: 'moveLiquid'
  aspirate_airGap_checkbox: boolean
  aspirate_delay_checkbox: boolean
  aspirate_labware: LabwareEntity
  aspirate_mix_checkbox: boolean
  aspirate_touchTip_checkbox: boolean
  aspirate_wellOrder_first: WellOrderOption
  aspirate_wellOrder_second: WellOrderOption
  aspirate_wells: string[]
  blowout_checkbox: boolean
  changeTip: ChangeTipOptions
  dispense_airGap_checkbox: boolean
  dispense_delay_checkbox: boolean
  dispense_labware: LabwareEntity | AdditionalEquipmentEntity
  dispense_mix_checkbox: boolean
  dispense_touchTip_checkbox: boolean
  dispense_wellOrder_first: WellOrderOption
  dispense_wellOrder_second: WellOrderOption
  dispense_wells: string[]
  disposalVolume_checkbox: boolean
  dropTip_location: string
  liquidClassesSupported: boolean
  nozzles: NozzleConfigurationStyle | null
  path: PathOption
  pipette: PipetteEntity
  tipRack: string
  volume: number
  aspirate_airGap_volume?: number | null
  aspirate_delay_mmFromBottom?: number | null
  aspirate_delay_seconds?: number | null
  aspirate_flowRate?: number | null
  aspirate_mix_times?: number | null
  aspirate_mix_volume?: number | null
  aspirate_mmFromBottom?: number | null
  aspirate_retract_delay_seconds?: number | null
  aspirate_retract_mmFromBottom?: number | null
  aspirate_retract_speed?: number | null
  aspirate_retract_x_position?: number | null
  aspirate_retract_y_position?: number | null
  aspirate_retract_position_reference: string | null
  aspirate_submerge_delay_seconds?: number | null
  aspirate_submerge_speed?: number | null
<<<<<<< HEAD
  aspirate_touchTip_mmFromEdge?: number | null
=======
  aspirate_submerge_mmFromBottom: number | null
  aspirate_submerge_x_position: number | null
  aspirate_submerge_y_position: number | null
>>>>>>> 10e8a5e0
  aspirate_touchTip_mmFromTop?: number | null
  aspirate_touchTip_speed?: number | null
  aspirate_wells_grouped?: boolean | null
  aspirate_x_position?: number | null
  aspirate_y_position?: number | null
  aspirate_position_reference: string | null
  blowout_flowRate?: number | null
  blowout_location?: string | null
  blowout_z_offset?: number | null
  dispense_airGap_volume?: number | null
  dispense_delay_mmFromBottom?: number | null
  dispense_delay_seconds?: number | null
  dispense_flowRate?: number | null
  dispense_mix_times?: number | null
  dispense_mix_volume?: number | null
  dispense_mmFromBottom?: number | null
  dispense_retract_delay_seconds?: number | null
  dispense_retract_mmFromBottom?: number | null
  dispense_retract_speed?: number | null
  dispense_retract_x_position?: number | null
  dispense_retract_y_position?: number | null
  dispense_retract_position_reference: string | null
  dispense_submerge_delay_seconds?: number | null
  dispense_submerge_speed?: number | null
<<<<<<< HEAD
  dispense_touchTip_mmFromEdge?: number | null
=======
  dispense_submerge_mmFromBottom: number | null
  dispense_submerge_x_position: number | null
  dispense_submerge_y_position: number | null
>>>>>>> 10e8a5e0
  dispense_touchTip_mmFromTop?: number | null
  dispense_touchTip_speed?: number | null
  dispense_x_position?: number | null
  dispense_y_position?: number | null
  dispense_position_reference: string | null
  disposalVolume_volume?: number | null
  dropTip_wellNames?: string[] | null
  pickUpTip_location?: string | null
  pickUpTip_wellNames?: string[] | null
  preWetTip?: boolean | null
  liquidClass?: string | null
}

export interface HydratedMoveLabwareFormData extends AnnotationFields {
  id: string
  stepType: 'moveLabware'
  labware: LabwareEntity
  newLocation: LabwareLocation
  useGripper: boolean
}

export interface HydratedCommentFormData extends AnnotationFields {
  id: string
  stepType: 'comment'
  message: string
}

export interface HydratedMixFormData extends AnnotationFields {
  aspirate_delay_checkbox: boolean
  blowout_checkbox: boolean
  changeTip: ChangeTipOptions
  dispense_delay_checkbox: boolean
  dropTip_location: string
  id: string
  labware: LabwareEntity
  liquidClassesSupported: boolean
  mix_touchTip_checkbox: boolean
  mix_wellOrder_first: WellOrderOption
  mix_wellOrder_second: WellOrderOption
  nozzles: NozzleConfigurationStyle | null
  pipette: PipetteEntity
  stepType: 'mix'
  tipRack: string
  volume: number
  wells: string[]
  aspirate_delay_seconds?: number | null
  aspirate_flowRate?: number | null
  blowout_flowRate?: number | null
  blowout_location?: string | null
  blowout_z_offset?: number | null
  dispense_delay_seconds?: number | null
  dispense_flowRate?: number | null
  dropTip_wellNames?: string[] | null
  mix_mmFromBottom?: number | null
  mix_touchTip_mmFromTop?: number | null
  mix_x_position?: number | null
  mix_y_position?: number | null
  pickUpTip_location?: string | null
  pickUpTip_wellNames?: string[] | null
  times?: number | null
}
export type MagnetAction = 'engage' | 'disengage'
export type HydratedMagnetFormData = AnnotationFields & {
  engageHeight: string | null
  id: string
  magnetAction: MagnetAction
  moduleId: string
  stepDetails: string | null
  stepType: 'magnet'
}
export interface HydratedTemperatureFormData extends AnnotationFields {
  id: string
  moduleId: string | null
  setTemperature: 'true' | 'false'
  stepType: 'temperature'
  targetTemperature: string | null
}
export interface HydratedHeaterShakerFormData extends AnnotationFields {
  heaterShakerSetTimer: boolean | null
  heaterShakerTimer: string | null
  id: string
  latchOpen: boolean
  moduleId: string
  setHeaterShakerTemperature: boolean
  setShake: boolean
  stepType: 'heaterShaker'
  targetHeaterShakerTemperature: string | null
  targetSpeed: string | null
}

export interface HydratedThermocyclerFormData extends AnnotationFields {
  id: string
  stepType: 'thermocycler'
  blockIsActive: boolean
  blockIsActiveHold: boolean
  blockTargetTemp: string | null
  blockTargetTempHold: string | null
  lidIsActive: boolean
  lidIsActiveHold: boolean
  lidOpen: boolean
  lidOpenHold: boolean
  lidTargetTemp: string | null
  lidTargetTempHold: string | null
  moduleId: string
  orderedProfileItems: string[]
  profileItemsById: Record<string, ProfileItem>
  profileTargetLidTemp: string | null
  profileVolume: string | null
  thermocyclerFormType: 'thermocyclerState' | 'thermocyclerProfile'
}

export type AbsorbanceReaderFormType =
  | typeof ABSORBANCE_READER_INITIALIZE
  | typeof ABSORBANCE_READER_READ
  | typeof ABSORBANCE_READER_LID

export interface HydratedAbsorbanceReaderFormData extends AnnotationFields {
  stepType: 'absorbanceReader'
  id: string
  absorbanceReaderFormType: AbsorbanceReaderFormType | null
  fileName: string | null
  lidOpen: boolean | null
  mode:
    | typeof ABSORBANCE_READER_INITIALIZE_MODE_MULTI
    | typeof ABSORBANCE_READER_INITIALIZE_MODE_SINGLE
  moduleId: string
  referenceWavelength: string | null
  referenceWavelengthActive: boolean
  wavelengths: string[]
}

// fields used in TipPositionInput
export type TipZOffsetFields =
  | 'aspirate_mmFromBottom'
  | 'dispense_mmFromBottom'
  | 'mix_mmFromBottom'
  | 'aspirate_touchTip_mmFromTop'
  | 'dispense_touchTip_mmFromTop'
  | 'aspirate_delay_mmFromBottom'
  | 'dispense_delay_mmFromBottom'
  | 'mix_touchTip_mmFromTop'
  | 'aspirate_retract_mmFromBottom'
  | 'dispense_retract_mmFromBottom'
  | 'aspirate_submerge_mmFromBottom'
  | 'dispense_submerge_mmFromBottom'

export type TipYOffsetFields =
  | 'aspirate_y_position'
  | 'dispense_y_position'
  | 'mix_y_position'
  | 'aspirate_retract_y_position'
  | 'dispense_retract_y_position'
  | 'aspirate_submerge_y_position'
  | 'dispense_submerge_y_position'

export type TipXOffsetFields =
  | 'aspirate_x_position'
  | 'dispense_x_position'
  | 'mix_x_position'
  | 'aspirate_retract_x_position'
  | 'dispense_retract_x_position'
  | 'aspirate_submerge_x_position'
  | 'dispense_submerge_x_position'

export type ReferenceFields =
  | 'aspirate_position_reference'
  | 'dispense_position_reference'
  | 'aspirate_submerge_position_reference'
  | 'dispense_submerge_position_reference'
  | 'aspirate_retract_position_reference'
  | 'dispense_retract_position_reference'

export type DelayCheckboxFields =
  | 'aspirate_delay_checkbox'
  | 'dispense_delay_checkbox'

export type DelaySecondFields =
  | 'aspirate_delay_seconds'
  | 'dispense_delay_seconds'

export function getIsTouchTipField(fieldName: StepFieldName): boolean {
  const touchTipFields = [
    'aspirate_touchTip_mmFromTop',
    'dispense_touchTip_mmFromTop',
    'mix_touchTip_mmFromTop',
  ]
  return touchTipFields.includes(fieldName)
}

export function getIsDelayPositionField(fieldName: string): boolean {
  const delayPositionFields = [
    'aspirate_delay_mmFromBottom',
    'dispense_delay_mmFromBottom',
  ]
  return delayPositionFields.includes(fieldName)
}
export type CountPerStepType = Partial<Record<StepType, number>>

export type HydratedFormData =
  | HydratedAbsorbanceReaderFormData
  | HydratedCommentFormData
  | HydratedHeaterShakerFormData
  | HydratedMagnetFormData
  | HydratedMixFormData
  | HydratedMoveLabwareFormData
  | HydratedMoveLiquidFormData
  | HydratedPauseFormData
  | HydratedTemperatureFormData
  | HydratedThermocyclerFormData<|MERGE_RESOLUTION|>--- conflicted
+++ resolved
@@ -275,13 +275,10 @@
   aspirate_retract_position_reference: string | null
   aspirate_submerge_delay_seconds?: number | null
   aspirate_submerge_speed?: number | null
-<<<<<<< HEAD
-  aspirate_touchTip_mmFromEdge?: number | null
-=======
   aspirate_submerge_mmFromBottom: number | null
   aspirate_submerge_x_position: number | null
   aspirate_submerge_y_position: number | null
->>>>>>> 10e8a5e0
+  aspirate_touchTip_mmFromEdge?: number | null
   aspirate_touchTip_mmFromTop?: number | null
   aspirate_touchTip_speed?: number | null
   aspirate_wells_grouped?: boolean | null
@@ -306,13 +303,10 @@
   dispense_retract_position_reference: string | null
   dispense_submerge_delay_seconds?: number | null
   dispense_submerge_speed?: number | null
-<<<<<<< HEAD
-  dispense_touchTip_mmFromEdge?: number | null
-=======
   dispense_submerge_mmFromBottom: number | null
   dispense_submerge_x_position: number | null
   dispense_submerge_y_position: number | null
->>>>>>> 10e8a5e0
+  dispense_touchTip_mmFromEdge?: number | null
   dispense_touchTip_mmFromTop?: number | null
   dispense_touchTip_speed?: number | null
   dispense_x_position?: number | null
