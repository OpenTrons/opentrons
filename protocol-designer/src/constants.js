// @flow
import mapValues from 'lodash/mapValues'
import * as componentLib from '@opentrons/components'
import type { LabwareDefinition2 } from '@opentrons/shared-data'
import type { WellVolumes } from './types'
// TODO Ian 2018-11-27: import these from components lib, not from this contants file
export const {
  // OT2 DECK CONSTANTS
  SLOTNAME_MATRIX,
  sortedSlotnames,
  TRASH_SLOTNAME,
  SLOT_SPACING_MM,
  // STYLE CONSTANTS
  swatchColors,
  // SPECIAL SELECTORS
  SELECTABLE_WELL_CLASS,
} = componentLib

export const getMaxVolumes = (def: LabwareDefinition2): WellVolumes =>
  mapValues(def.wells, well => well.totalLiquidVolume)

/** All wells for labware, in arbitrary order. */
export function getAllWellsForLabware(def: LabwareDefinition2): Array<string> {
  return Object.keys(def.wells)
}

export const FIXED_TRASH_ID: 'trashId' = 'trashId'

export const START_TERMINAL_TITLE = 'STARTING DECK STATE'
export const END_TERMINAL_TITLE = 'FINAL DECK STATE'

// special ID for invisible deck setup step-form
export const INITIAL_DECK_SETUP_STEP_ID = '__INITIAL_DECK_SETUP_STEP__'

export const DEFAULT_CHANGE_TIP_OPTION: 'always' = 'always'

<<<<<<< HEAD
// TODO: Ian 2019-07-13 don't keep these as hard-coded static values (see #3587)
=======
// TODO: Ian 2019-06-13 don't keep these as hard-coded static values (see #3587)
>>>>>>> 40f3a9ed
export const DEFAULT_MM_FROM_BOTTOM_ASPIRATE = 1
export const DEFAULT_MM_FROM_BOTTOM_DISPENSE = 0.5
// NOTE: in the negative Z direction, to go down from top
export const DEFAULT_MM_TOUCH_TIP_OFFSET_FROM_TOP = -1
export const DEFAULT_MM_BLOWOUT_OFFSET_FROM_TOP = 0

export const DEFAULT_WELL_ORDER_FIRST_OPTION: 't2b' = 't2b'
export const DEFAULT_WELL_ORDER_SECOND_OPTION: 'l2r' = 'l2r'<|MERGE_RESOLUTION|>--- conflicted
+++ resolved
@@ -34,11 +34,7 @@
 
 export const DEFAULT_CHANGE_TIP_OPTION: 'always' = 'always'
 
-<<<<<<< HEAD
-// TODO: Ian 2019-07-13 don't keep these as hard-coded static values (see #3587)
-=======
 // TODO: Ian 2019-06-13 don't keep these as hard-coded static values (see #3587)
->>>>>>> 40f3a9ed
 export const DEFAULT_MM_FROM_BOTTOM_ASPIRATE = 1
 export const DEFAULT_MM_FROM_BOTTOM_DISPENSE = 0.5
 // NOTE: in the negative Z direction, to go down from top
