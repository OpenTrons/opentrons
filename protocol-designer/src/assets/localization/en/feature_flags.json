--- conflicted
+++ resolved
@@ -31,7 +31,6 @@
     "title": "Enable liquid classes",
     "description": "Enable liquid classes support"
   },
-<<<<<<< HEAD
   "OT_PD_ENABLE_TIMELINE_SCRUBBER": {
     "title": "Enable timeline scrubber",
     "description": "See the protocol timeline visualization in overview"
@@ -39,10 +38,9 @@
   "OT_PD_ENABLE_PYTHON_EXPORT": {
     "title": "Enable exporting python",
     "description": "Enables the ability to export python for pd/python interop"
-=======
+  },
   "OT_PD_ENABLE_MULTIPLE_TEMPS_OT2": {
     "title": "Allow two temperature modules on OT-2",
     "description": "This experimental setting may cause collisions, and Opentrons will not be responsible for any damage resulting from its use."
->>>>>>> ed6400f8
   }
 }