import mapValues from 'lodash/mapValues'
import {
  ABSORBANCE_READER_TYPE,
  ABSORBANCE_READER_V1,
  HEATERSHAKER_MODULE_TYPE,
  HEATERSHAKER_MODULE_V1,
  MAGNETIC_BLOCK_TYPE,
  MAGNETIC_BLOCK_V1,
  MAGNETIC_MODULE_TYPE,
  MAGNETIC_MODULE_V1,
  MAGNETIC_MODULE_V2,
  TEMPERATURE_MODULE_TYPE,
  TEMPERATURE_MODULE_V1,
  TEMPERATURE_MODULE_V2,
  THERMOCYCLER_MODULE_TYPE,
  THERMOCYCLER_MODULE_V1,
  THERMOCYCLER_MODULE_V2,
} from '@opentrons/shared-data'
import type {
  CutoutId,
  DeckSlot as DeckDefSlot,
  LabwareDefinition2,
  ModuleModel,
  ModuleType,
} from '@opentrons/shared-data'
import type { DeckSlot, WellVolumes } from './types'

export const getMaxVolumes = (def: LabwareDefinition2): WellVolumes =>
  mapValues(def.wells, well => well.totalLiquidVolume)

/** All wells for labware, in arbitrary order. */
export function getAllWellsForLabware(def: LabwareDefinition2): string[] {
  return Object.keys(def.wells)
}
export const FIXED_TRASH_ID: 'fixedTrash' = 'fixedTrash'
// Standard slot dims FOR VISUALIZATION ONLY
export const STD_SLOT_X_DIM = 128
export const STD_SLOT_Y_DIM = 86
export const STD_SLOT_DIVIDER_WIDTH = 4
// PD-specific slots that don't exist in deck definition.
// These have no visual representation on the deck themselves,
// but may contain certain specific items that span (eg thermocycler)
export const SPAN7_8_10_11_SLOT: 'span7_8_10_11' = 'span7_8_10_11'
export const TC_SPAN_SLOTS: DeckSlot[] = ['7', '8', '10', '11']
export const PSEUDO_DECK_SLOTS: Record<DeckSlot, DeckDefSlot> = {
  [SPAN7_8_10_11_SLOT]: {
    displayName: 'Spanning slot',
    id: SPAN7_8_10_11_SLOT,
    position: [0.0, 181.0, 0.0],
    // shares origin with OT2 standard slot 7
    matingSurfaceUnitVector: [-1, 1, -1],
    boundingBox: {
      xDimension: STD_SLOT_X_DIM * 2 + STD_SLOT_DIVIDER_WIDTH,
      yDimension: STD_SLOT_Y_DIM * 2 + STD_SLOT_DIVIDER_WIDTH,
      zDimension: 0,
    },
    compatibleModules: [THERMOCYCLER_MODULE_TYPE],
  },
}
export const START_TERMINAL_TITLE = 'STARTING DECK STATE'
export const END_TERMINAL_TITLE = 'FINAL DECK STATE'
// special ID for invisible deck setup step-form
export const INITIAL_DECK_SETUP_STEP_ID = '__INITIAL_DECK_SETUP_STEP__'
export const DEFAULT_CHANGE_TIP_OPTION: 'always' = 'always'
export const DEFAULT_MM_OFFSET_FROM_BOTTOM = 1
// NOTE: in the negative Z direction, to go down from top
export const DEFAULT_MM_TOUCH_TIP_OFFSET_FROM_TOP = -1
export const DEFAULT_MM_BLOWOUT_OFFSET_FROM_TOP = 0
export const DEFAULT_DELAY_SECONDS = 1
export const DEFAULT_WELL_ORDER_FIRST_OPTION: 't2b' = 't2b'
export const DEFAULT_WELL_ORDER_SECOND_OPTION: 'l2r' = 'l2r'
export const MIN_ENGAGE_HEIGHT_V1 = 0
export const MAX_ENGAGE_HEIGHT_V1 = 45
export const MIN_ENGAGE_HEIGHT_V2 = -2.5
export const MAX_ENGAGE_HEIGHT_V2 = 25
export const MIN_TEMP_MODULE_TEMP = 4
export const MAX_TEMP_MODULE_TEMP = 95
export const MIN_HEATER_SHAKER_MODULE_TEMP = 37
export const MAX_HEATER_SHAKER_MODULE_TEMP = 95
export const MIN_HEATER_SHAKER_MODULE_RPM = 200
export const MAX_HEATER_SHAKER_MODULE_RPM = 3000
export const MIN_HEATER_SHAKER_DURATION_SECONDS = 0
export const MAX_HEATER_SHAKER_DURATION_SECONDS = 60
export const MIN_TC_BLOCK_TEMP = 4
export const MAX_TC_BLOCK_TEMP = 99
export const MIN_TC_LID_TEMP = 37
export const MAX_TC_LID_TEMP = 110
export const MIN_TC_DURATION_SECONDS = 0
export const MAX_TC_DURATION_SECONDS = 60
export const MIN_TC_PROFILE_VOLUME = 0
export const MAX_TC_PROFILE_VOLUME = 100
// @ts-expect-error Flex stacker not yet supported in PD
export const MODELS_FOR_MODULE_TYPE: Record<
  ModuleType,
  Array<{
    name: string
    value: ModuleModel
    disabled?: boolean
  }>
> = {
  [MAGNETIC_MODULE_TYPE]: [
    {
      name: 'GEN1',
      value: MAGNETIC_MODULE_V1,
    },
    {
      name: 'GEN2',
      value: MAGNETIC_MODULE_V2,
    },
  ],
  [TEMPERATURE_MODULE_TYPE]: [
    {
      name: 'GEN1',
      value: TEMPERATURE_MODULE_V1,
    },
    {
      name: 'GEN2',
      value: TEMPERATURE_MODULE_V2,
    },
  ],
  [THERMOCYCLER_MODULE_TYPE]: [
    {
      name: 'GEN1',
      value: THERMOCYCLER_MODULE_V1,
    },
    {
      name: 'GEN2',
      value: THERMOCYCLER_MODULE_V2,
    },
  ],
  [HEATERSHAKER_MODULE_TYPE]: [
    {
      name: 'GEN1',
      value: HEATERSHAKER_MODULE_V1,
    },
  ],
  [MAGNETIC_BLOCK_TYPE]: [
    {
      name: 'GEN1',
      value: MAGNETIC_BLOCK_V1,
    },
  ],
  [ABSORBANCE_READER_TYPE]: [
    {
      name: 'GEN1',
      value: ABSORBANCE_READER_V1,
    },
  ],
}

// @ts-expect-error Flex stacker not yet supported in PD
export const DEFAULT_MODEL_FOR_MODULE_TYPE: Record<ModuleType, ModuleModel> = {
  [MAGNETIC_MODULE_TYPE]: MAGNETIC_MODULE_V2,
  [TEMPERATURE_MODULE_TYPE]: TEMPERATURE_MODULE_V2,
  [THERMOCYCLER_MODULE_TYPE]: THERMOCYCLER_MODULE_V2,
  [HEATERSHAKER_MODULE_TYPE]: HEATERSHAKER_MODULE_V1,
  [MAGNETIC_BLOCK_TYPE]: MAGNETIC_BLOCK_V1,
  [ABSORBANCE_READER_TYPE]: ABSORBANCE_READER_V1,
}
// Values for pauseAction field
export const PAUSE_UNTIL_RESUME: 'untilResume' = 'untilResume'
export const PAUSE_UNTIL_TIME: 'untilTime' = 'untilTime'
export const PAUSE_UNTIL_TEMP: 'untilTemperature' = 'untilTemperature'
export const DND_TYPES = {
  LABWARE: 'LABWARE',
  STEP_ITEM: 'STEP_ITEM',
}
// Values for TC fields
export const THERMOCYCLER_STATE: 'thermocyclerState' = 'thermocyclerState'
export const THERMOCYCLER_PROFILE: 'thermocyclerProfile' = 'thermocyclerProfile'
// Priority for fixtures
export const STAGING_AREA_CUTOUTS_ORDERED: CutoutId[] = [
  'cutoutB3',
  'cutoutC3',
  'cutoutD3',
  'cutoutA3',
]

// Values for absorbance reader
export const ABSORBANCE_READER_INITIALIZE_MODE_SINGLE = 'single'
export const ABSORBANCE_READER_INITIALIZE_MODE_MULTI = 'multi'
export const ABSORBANCE_READER_INITIALIZE: 'absorbanceReaderInitialize' =
  'absorbanceReaderInitialize'
export const ABSORBANCE_READER_READ: 'absorbanceReaderRead' =
  'absorbanceReaderRead'
export const ABSORBANCE_READER_LID: 'absorbanceReaderLid' =
  'absorbanceReaderLid'
export const ABSORBANCE_READER_MIN_WAVELENGTH_NM = 350
export const ABSORBANCE_READER_MAX_WAVELENGTH_NM = 1000
export const ABSORBANCE_READER_COLOR_BY_WAVELENGTH: Record<number, string> = {
  450: 'Blue',
  562: 'Green',
  600: 'Orange',
  650: 'Red',
}

<<<<<<< HEAD
export const OFFDECK: 'offDeck' = 'offDeck'
=======
export const GRIPPER_LOCATION: 'mounted' = 'mounted'
>>>>>>> 6146a923
<|MERGE_RESOLUTION|>--- conflicted
+++ resolved
@@ -194,8 +194,5 @@
   650: 'Red',
 }
 
-<<<<<<< HEAD
 export const OFFDECK: 'offDeck' = 'offDeck'
-=======
-export const GRIPPER_LOCATION: 'mounted' = 'mounted'
->>>>>>> 6146a923
+export const GRIPPER_LOCATION: 'mounted' = 'mounted'