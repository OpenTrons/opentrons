import * as React from 'react'
import { connect, MapStateToProps } from 'react-redux'
import { selectors as labwareIngredSelectors } from '../labware-ingred/selectors'
import * as wellSelectionSelectors from '../top-selectors/well-contents'
<<<<<<< HEAD
import {
  removeWellsContents,
  RemoveWellsContentsAction,
} from '../labware-ingred/actions'
import { Dispatch } from 'redux'
import { BaseState } from '../types'
import {
  IngredientsList as IngredientsListComponent,
  RemoveWellsContents,
} from '../components/IngredientsList'
type Props = React.ComponentProps<typeof IngredientsListComponent>
type SP = Omit<
=======
import { removeWellsContents } from '../labware-ingred/actions'
import { Dispatch } from 'redux'
import { BaseState } from '../types'
import { IngredientsList as IngredientsListComponent } from '../components/IngredientsList'
type Props = React.ElementProps<typeof IngredientsListComponent>
type SP = $Diff<
>>>>>>> b3cd2be0
  Props,
  {
    removeWellsContents: RemoveWellsContents
  }
> & {
  _labwareId: string | null | undefined
}

const mapStateToProps: MapStateToProps<SP, {}, BaseState> = state => {
  const selectedLabwareId = labwareIngredSelectors.getSelectedLabwareId(state)
  const labwareWellContents =
    (selectedLabwareId &&
      labwareIngredSelectors.getLiquidsByLabwareId(state)[selectedLabwareId]) ||
    {}
  return {
    liquidGroupsById: labwareIngredSelectors.getLiquidGroupsById(state),
    labwareWellContents,
    selectedIngredientGroupId: wellSelectionSelectors.getSelectedWellsCommonIngredId(
      state
    ),
    selected: false,
    _labwareId: selectedLabwareId,
  }
}

function mergeProps(
  stateProps: SP,
  dispatchProps: {
    dispatch: Dispatch<any>
  }
): Props {
  const { dispatch } = dispatchProps
  const { _labwareId, ...passThruProps } = stateProps
  return {
    ...passThruProps,
    removeWellsContents: args => {
      if (_labwareId) {
        dispatch(removeWellsContents({ ...args, labwareId: _labwareId }))
      }
    },
  }
}

// ce: fix
export const IngredientsList = connect(
  mapStateToProps,
  null,
  mergeProps
)(IngredientsListComponent)<|MERGE_RESOLUTION|>--- conflicted
+++ resolved
@@ -1,37 +1,23 @@
+import { $Diff } from 'utility-types'
 import * as React from 'react'
-import { connect, MapStateToProps } from 'react-redux'
+import { connect } from 'react-redux'
 import { selectors as labwareIngredSelectors } from '../labware-ingred/selectors'
 import * as wellSelectionSelectors from '../top-selectors/well-contents'
-<<<<<<< HEAD
-import {
-  removeWellsContents,
-  RemoveWellsContentsAction,
-} from '../labware-ingred/actions'
-import { Dispatch } from 'redux'
-import { BaseState } from '../types'
-import {
-  IngredientsList as IngredientsListComponent,
-  RemoveWellsContents,
-} from '../components/IngredientsList'
-type Props = React.ComponentProps<typeof IngredientsListComponent>
-type SP = Omit<
-=======
 import { removeWellsContents } from '../labware-ingred/actions'
 import { Dispatch } from 'redux'
 import { BaseState } from '../types'
 import { IngredientsList as IngredientsListComponent } from '../components/IngredientsList'
 type Props = React.ElementProps<typeof IngredientsListComponent>
 type SP = $Diff<
->>>>>>> b3cd2be0
   Props,
   {
-    removeWellsContents: RemoveWellsContents
+    removeWellsContents: any
   }
 > & {
   _labwareId: string | null | undefined
 }
 
-const mapStateToProps: MapStateToProps<SP, {}, BaseState> = state => {
+function mapStateToProps(state: BaseState): SP {
   const selectedLabwareId = labwareIngredSelectors.getSelectedLabwareId(state)
   const labwareWellContents =
     (selectedLabwareId &&
@@ -66,8 +52,14 @@
   }
 }
 
-// ce: fix
-export const IngredientsList = connect(
+export const IngredientsList: React.AbstractComponent<{}> = connect<
+  Props,
+  {},
+  SP,
+  {},
+  _,
+  _
+>(
   mapStateToProps,
   null,
   mergeProps
