import { $Diff } from 'utility-types'
import * as React from 'react'
<<<<<<< HEAD
import { connect, MapStateToProps } from 'react-redux'
=======
import { connect } from 'react-redux'
>>>>>>> b3cd2be0
import { BaseState, ThunkDispatch } from '../types'
import { StepIdType } from '../form-types'
import { actions as steplistActions } from '../steplist'
import { actions as stepsActions, getIsMultiSelectMode } from '../ui/steps'
import { selectors as stepFormSelectors } from '../step-forms'
import { StepList } from '../components/steplist'

type Props = React.ComponentProps<typeof StepList>
type SP = {
  orderedStepIds: Props['orderedStepIds']
  isMultiSelectMode: boolean | null | undefined
}
type DP = $Diff<Props, SP>

const mapStateToProps: MapStateToProps<SP, {}, BaseState> = state => {
  return {
    orderedStepIds: stepFormSelectors.getOrderedStepIds(state),
    isMultiSelectMode: getIsMultiSelectMode(state),
  }
}

function mapDispatchToProps(dispatch: ThunkDispatch<any>): DP {
  return {
    reorderSelectedStep: (delta: number) => {
      dispatch(stepsActions.reorderSelectedStep(delta))
    },
    reorderSteps: (stepIds: StepIdType[]) => {
      dispatch(steplistActions.reorderSteps(stepIds))
    },
  }
}

export const ConnectedStepList = connect(
  mapStateToProps,
  mapDispatchToProps
)(StepList)<|MERGE_RESOLUTION|>--- conflicted
+++ resolved
@@ -1,25 +1,20 @@
 import { $Diff } from 'utility-types'
 import * as React from 'react'
-<<<<<<< HEAD
-import { connect, MapStateToProps } from 'react-redux'
-=======
 import { connect } from 'react-redux'
->>>>>>> b3cd2be0
 import { BaseState, ThunkDispatch } from '../types'
 import { StepIdType } from '../form-types'
 import { actions as steplistActions } from '../steplist'
 import { actions as stepsActions, getIsMultiSelectMode } from '../ui/steps'
 import { selectors as stepFormSelectors } from '../step-forms'
 import { StepList } from '../components/steplist'
-
-type Props = React.ComponentProps<typeof StepList>
+type Props = React.ElementProps<typeof StepList>
 type SP = {
   orderedStepIds: Props['orderedStepIds']
   isMultiSelectMode: boolean | null | undefined
 }
 type DP = $Diff<Props, SP>
 
-const mapStateToProps: MapStateToProps<SP, {}, BaseState> = state => {
+function mapStateToProps(state: BaseState): SP {
   return {
     orderedStepIds: stepFormSelectors.getOrderedStepIds(state),
     isMultiSelectMode: getIsMultiSelectMode(state),
@@ -37,7 +32,14 @@
   }
 }
 
-export const ConnectedStepList = connect(
+export const ConnectedStepList: React.AbstractComponent<{}> = connect<
+  Props,
+  {},
+  SP,
+  DP,
+  _,
+  _
+>(
   mapStateToProps,
   mapDispatchToProps
 )(StepList)