--- conflicted
+++ resolved
@@ -1,6 +1,6 @@
 // @flow
 import * as React from 'react'
-import { connect, MapStateToProps } from 'react-redux'
+import { connect } from 'react-redux'
 import { selectors } from '../navigation'
 import { selectors as labwareIngredSelectors } from '../labware-ingred/selectors'
 
@@ -38,11 +38,7 @@
   return null
 }
 
-<<<<<<< HEAD
-const mapStateToProps: MapStateToProps<Props, {}, BaseState> = state => {
-=======
 function mapStateToProps(state: BaseState): Props {
->>>>>>> b3cd2be0
   const page = selectors.getCurrentPage(state)
   const liquidPlacementMode =
     labwareIngredSelectors.getSelectedLabwareId(state) != null
@@ -53,9 +49,6 @@
   }
 }
 
-<<<<<<< HEAD
-export const ConnectedSidebar = connect(mapStateToProps)(Sidebar)
-=======
 export const ConnectedSidebar: React.AbstractComponent<{}> = connect<
   Props,
   {},
@@ -63,5 +56,4 @@
   _,
   _,
   _
->(mapStateToProps)(Sidebar)
->>>>>>> b3cd2be0
+>(mapStateToProps)(Sidebar)