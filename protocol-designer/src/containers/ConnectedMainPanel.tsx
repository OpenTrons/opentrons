import * as React from 'react'
import { connect } from 'react-redux'
import { Splash } from '@opentrons/components'
import { START_TERMINAL_ITEM_ID, TerminalItemId } from '../steplist'
import { Portal as MainPageModalPortal } from '../components/portals/MainPageModalPortal'
import { DeckSetupManager } from '../components/DeckSetupManager'
import { ConnectedFilePage } from '../containers/ConnectedFilePage'
import { SettingsPage } from '../components/SettingsPage'
import { LiquidsPage } from '../components/LiquidsPage'
import { Hints } from '../components/Hints'
import { LiquidPlacementModal } from '../components/LiquidPlacementModal'
import { LabwareSelectionModal } from '../components/LabwareSelectionModal'
import { FormManager } from '../components/FormManager'
import { TimelineAlerts } from '../components/alerts/TimelineAlerts'

import { getSelectedTerminalItemId } from '../ui/steps'
import { selectors as labwareIngredSelectors } from '../labware-ingred/selectors'
import { selectors, Page } from '../navigation'
import { BaseState } from '../types'
import { FlexFileDetails } from '../components/FlexProtocolEditor/FlexFileDetails'

interface Props {
  page: Page
  selectedTerminalItemId: TerminalItemId | null | undefined
  ingredSelectionMode: boolean
<<<<<<< HEAD
  robot: string
=======
  robot: string | null | undefined
>>>>>>> 21e39eeb
}

function MainPanelComponent(props: Props): JSX.Element {
  const { page, selectedTerminalItemId, ingredSelectionMode, robot } = props
<<<<<<< HEAD

  const compo =
    robot === 'ot2_standard' ? <ConnectedFilePage /> : <FlexFileDetails />
=======
  const fileComponent =
    !robot || robot === 'ot2_standard' ? (
      <ConnectedFilePage />
    ) : (
      <FlexFileDetails />
    )
>>>>>>> 21e39eeb
  switch (page) {
    case 'file-splash':
      return <Splash />
    case 'file-detail':
<<<<<<< HEAD
      return compo
=======
      return fileComponent
>>>>>>> 21e39eeb
    case 'liquids':
      return <LiquidsPage />
    case 'settings-app':
      return <SettingsPage />
    default: {
      const startTerminalItemSelected =
        selectedTerminalItemId === START_TERMINAL_ITEM_ID
      return (
        <>
          <MainPageModalPortal>
            <TimelineAlerts />
            <Hints />
            {startTerminalItemSelected && <LabwareSelectionModal />}
            <FormManager />
            {startTerminalItemSelected && ingredSelectionMode && (
              <LiquidPlacementModal />
            )}
          </MainPageModalPortal>
          <DeckSetupManager />
        </>
      )
    }
  }
}

function mapStateToProps(state: BaseState): Props {
  return {
    page: selectors.getCurrentPage(state),
    selectedTerminalItemId: getSelectedTerminalItemId(state),
    ingredSelectionMode:
      labwareIngredSelectors.getSelectedLabwareId(state) != null,
    robot: state.fileData.fileMetadata?.deckId,
  }
}

export const ConnectedMainPanel = connect(mapStateToProps)(MainPanelComponent)<|MERGE_RESOLUTION|>--- conflicted
+++ resolved
@@ -23,36 +23,22 @@
   page: Page
   selectedTerminalItemId: TerminalItemId | null | undefined
   ingredSelectionMode: boolean
-<<<<<<< HEAD
-  robot: string
-=======
   robot: string | null | undefined
->>>>>>> 21e39eeb
 }
 
 function MainPanelComponent(props: Props): JSX.Element {
   const { page, selectedTerminalItemId, ingredSelectionMode, robot } = props
-<<<<<<< HEAD
-
-  const compo =
-    robot === 'ot2_standard' ? <ConnectedFilePage /> : <FlexFileDetails />
-=======
   const fileComponent =
     !robot || robot === 'ot2_standard' ? (
       <ConnectedFilePage />
     ) : (
       <FlexFileDetails />
     )
->>>>>>> 21e39eeb
   switch (page) {
     case 'file-splash':
       return <Splash />
     case 'file-detail':
-<<<<<<< HEAD
-      return compo
-=======
       return fileComponent
->>>>>>> 21e39eeb
     case 'liquids':
       return <LiquidsPage />
     case 'settings-app':
