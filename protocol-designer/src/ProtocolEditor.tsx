--- conflicted
+++ resolved
@@ -32,10 +32,6 @@
 function ProtocolEditorComponent(): JSX.Element {
   const enableRedesign = useSelector(getEnableRedesign)
   const isValidSize = useScreenSizeCheck()
-<<<<<<< HEAD
-
-=======
->>>>>>> 6ae579cd
   return (
     <div
       id="protocol-editor"
