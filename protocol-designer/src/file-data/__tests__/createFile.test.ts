--- conflicted
+++ resolved
@@ -130,17 +130,15 @@
 }
 
 def run(protocol: protocol_api.ProtocolContext):
-<<<<<<< HEAD
-    # PROTOCOL STEPS
-
-    # Step 1:
-    pass
-=======
     # Load Labware:
     mockPythonName = protocol.load_labware("fixture_trash", "12")
     mockPythonName = protocol.load_labware("fixture_tiprack_10_ul", "1")
     mockPythonName = protocol.load_labware("fixture_96_plate", "7")
->>>>>>> 024b4e9e
+
+    # PROTOCOL STEPS
+
+    # Step 1:
+    pass
 `.trimStart()
     )
   })
