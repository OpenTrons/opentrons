--- conflicted
+++ resolved
@@ -79,18 +79,6 @@
   return hasModules ? `# Load Modules:\n${pythonModules}` : ''
 }
 
-<<<<<<< HEAD
-export function stepCommands(robotStateTimeline: Timeline): string {
-  return (
-    '# PROTOCOL STEPS\n\n' +
-    robotStateTimeline.timeline
-      .map(
-        (timelineFrame, idx) =>
-          `# Step ${idx + 1}:\n${timelineFrame.python || 'pass'}`
-      )
-      .join('\n\n')
-  )
-=======
 export function getLoadAdapters(
   moduleEntities: ModuleEntities,
   labwareEntities: LabwareEntities,
@@ -146,7 +134,18 @@
     .join('\n')
 
   return pythonLabware ? `# Load Labware:\n${pythonLabware}` : ''
->>>>>>> 024b4e9e
+}
+
+export function stepCommands(robotStateTimeline: Timeline): string {
+  return (
+    '# PROTOCOL STEPS\n\n' +
+    robotStateTimeline.timeline
+      .map(
+        (timelineFrame, idx) =>
+          `# Step ${idx + 1}:\n${timelineFrame.python || 'pass'}`
+      )
+      .join('\n\n')
+  )
 }
 
 export function pythonDefRun(
