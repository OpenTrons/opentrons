--- conflicted
+++ resolved
@@ -103,11 +103,7 @@
 }
 const robot = handleActions(
   {
-<<<<<<< HEAD
-    SET_ROBOT_NAME: (
-=======
     SET_ROBOT_TYPE: (
->>>>>>> c6ef5953
       state: RobotDataFields,
       action: {
         payload: RobotDataFields
