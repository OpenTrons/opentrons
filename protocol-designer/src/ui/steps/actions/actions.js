// @flow
import forEach from 'lodash/forEach'
import { uuid } from '../../../utils'
import { MAIN_CONTENT_FORCED_SCROLL_CLASSNAME } from '../constants'
import { selectors as stepFormSelectors } from '../../../step-forms'
import type { StepIdType, StepType } from '../../../form-types'
import type { GetState, ThunkAction, ThunkDispatch } from '../../../types'
import type { TerminalItemId, SubstepIdentifier } from '../../../steplist/types'
import type {
  AddStepAction,
  ExpandAddStepButtonAction,
  ToggleStepCollapsedAction,
  HoverOnStepAction,
  HoverOnSubstepAction,
  SelectTerminalItemAction,
  HoverOnTerminalItemAction,
  SetWellSelectionLabwareKeyAction,
  ClearWellSelectionLabwareKeyAction,
  SelectStepAction,
} from './types'

// adds an incremental integer ID for Step reducers.
// NOTE: if this is an "add step" directly performed by the user,
// addAndSelectStepWithHints is probably what you want
export const addStep = (payload: { stepType: StepType }): AddStepAction => {
  const stepId = uuid()
  return {
    type: 'ADD_STEP',
    payload: {
      stepType: payload.stepType,
      id: stepId,
    },
  }
}

export const expandAddStepButton = (
  payload: boolean
): ExpandAddStepButtonAction => ({
  type: 'EXPAND_ADD_STEP_BUTTON',
  payload,
})

export const toggleStepCollapsed = (
  stepId: StepIdType
): ToggleStepCollapsedAction => ({
  type: 'TOGGLE_STEP_COLLAPSED',
  payload: stepId,
})

export const hoverOnSubstep = (
  payload: SubstepIdentifier
): HoverOnSubstepAction => ({
  type: 'HOVER_ON_SUBSTEP',
  payload: payload,
})

export const selectTerminalItem = (
  terminalId: TerminalItemId
): SelectTerminalItemAction => ({
  type: 'SELECT_TERMINAL_ITEM',
  payload: terminalId,
})

export const hoverOnStep = (stepId: ?StepIdType): HoverOnStepAction => ({
  type: 'HOVER_ON_STEP',
  payload: stepId,
})

export const hoverOnTerminalItem = (
  terminalId: ?TerminalItemId
): HoverOnTerminalItemAction => ({
  type: 'HOVER_ON_TERMINAL_ITEM',
  payload: terminalId,
})

export const setWellSelectionLabwareKey = (
  labwareName: ?string
): SetWellSelectionLabwareKeyAction => ({
  type: 'SET_WELL_SELECTION_LABWARE_KEY',
  payload: labwareName,
})

export const clearWellSelectionLabwareKey = (): ClearWellSelectionLabwareKeyAction => ({
  type: 'CLEAR_WELL_SELECTION_LABWARE_KEY',
  payload: null,
})

export const selectStep = (stepId: StepIdType): ThunkAction<*> => (
  dispatch: ThunkDispatch<*>,
  getState: GetState
) => {
  const selectStepAction: SelectStepAction = {
    type: 'SELECT_STEP',
    payload: stepId,
  }
  dispatch(selectStepAction)

  const state = getState()
<<<<<<< HEAD
  let formData = stepFormSelectors._getStepFormData(state, stepId, newStepType)

  const defaultPipetteId = getNextDefaultPipetteId(
    stepFormSelectors.getSavedStepForms(state),
    stepFormSelectors.getOrderedStepIds(state),
    stepFormSelectors.getInitialDeckSetup(state).pipettes
  )

  // For a pristine step, if there is a `pipette` field in the form
  // (added by upstream `getDefaultsForStepType` fn),
  // then set `pipette` field of new steps to the next default pipette id.
  //
  // In order to trigger dependent field changes (eg default disposal volume),
  // update the form thru handleFormChange.
  const formHasPipetteField = formData && 'pipette' in formData
  if (newStepType && formHasPipetteField && defaultPipetteId) {
    const updatedFields = handleFormChange(
      { pipette: defaultPipetteId },
      formData,
      stepFormSelectors.getPipetteEntities(state),
      stepFormSelectors.getLabwareEntities(state)
    )

    // $FlowFixMe(IL, 2020-02-24): address in #3161, underspecified form fields may be overwritten in type-unsafe manner
    formData = { ...formData, ...updatedFields }
  }

  // For a pristine step, if there is a `moduleId` field in the form
  // (added by upstream `getDefaultsForStepType` fn),
  // then set `moduleID` field of new steps to the next default module id.
  const formHasModuleIdField = formData && 'moduleId' in formData
  if (
    (newStepType === 'pause' || newStepType === 'temperature') &&
    formHasModuleIdField
  ) {
    const moduleId = getNextDefaultTemperatureModuleId(
      stepFormSelectors.getSavedStepForms(state),
      stepFormSelectors.getOrderedStepIds(state),
      stepFormSelectors.getInitialDeckSetup(state).modules
    )
    formData = {
      ...formData,
      moduleId,
    }
  }

  // auto-select magnetic module if it exists (assumes no more than 1 magnetic module)
  if (newStepType === 'magnet') {
    const moduleId = uiModulesSelectors.getSingleMagneticModuleId(state)
    const magnetAction = getNextDefaultMagnetAction(
      stepFormSelectors.getSavedStepForms(state),
      stepFormSelectors.getOrderedStepIds(state)
    )

    const defaultEngageHeight = uiModulesSelectors.getMagnetLabwareEngageHeight(
      state
    )

    const stringDefaultEngageHeight = defaultEngageHeight
      ? maskField('engageHeight', defaultEngageHeight)
      : null

    const prevEngageHeight = getNextDefaultEngageHeight(
      stepFormSelectors.getSavedStepForms(state),
      stepFormSelectors.getOrderedStepIds(state)
    )

    // if no previously saved engageHeight, autopopulate with recommended value
    // recommended value is null when no labware found on module
    const engageHeight = prevEngageHeight || stringDefaultEngageHeight
    formData = { ...formData, moduleId, magnetAction, engageHeight }
  } else if (formData?.stepType === 'magnet') {
    // handle case for pristine-never-saved Magnet step:
    // it needs the moduleId field populated, bc that field has no UI
    const moduleId = uiModulesSelectors.getSingleMagneticModuleId(state)
    formData = { ...formData, moduleId }
  }
=======
  let formData = { ...stepFormSelectors.getSavedStepForms(state)[stepId] }
>>>>>>> a1d378f9

  dispatch({
    type: 'POPULATE_FORM',
    payload: formData,
  })

  // scroll to top of all elements with the special class
  forEach(
    global.document.getElementsByClassName(
      MAIN_CONTENT_FORCED_SCROLL_CLASSNAME
    ),
    elem => {
      elem.scrollTop = 0
    }
  )
}<|MERGE_RESOLUTION|>--- conflicted
+++ resolved
@@ -96,87 +96,7 @@
   dispatch(selectStepAction)
 
   const state = getState()
-<<<<<<< HEAD
-  let formData = stepFormSelectors._getStepFormData(state, stepId, newStepType)
-
-  const defaultPipetteId = getNextDefaultPipetteId(
-    stepFormSelectors.getSavedStepForms(state),
-    stepFormSelectors.getOrderedStepIds(state),
-    stepFormSelectors.getInitialDeckSetup(state).pipettes
-  )
-
-  // For a pristine step, if there is a `pipette` field in the form
-  // (added by upstream `getDefaultsForStepType` fn),
-  // then set `pipette` field of new steps to the next default pipette id.
-  //
-  // In order to trigger dependent field changes (eg default disposal volume),
-  // update the form thru handleFormChange.
-  const formHasPipetteField = formData && 'pipette' in formData
-  if (newStepType && formHasPipetteField && defaultPipetteId) {
-    const updatedFields = handleFormChange(
-      { pipette: defaultPipetteId },
-      formData,
-      stepFormSelectors.getPipetteEntities(state),
-      stepFormSelectors.getLabwareEntities(state)
-    )
-
-    // $FlowFixMe(IL, 2020-02-24): address in #3161, underspecified form fields may be overwritten in type-unsafe manner
-    formData = { ...formData, ...updatedFields }
-  }
-
-  // For a pristine step, if there is a `moduleId` field in the form
-  // (added by upstream `getDefaultsForStepType` fn),
-  // then set `moduleID` field of new steps to the next default module id.
-  const formHasModuleIdField = formData && 'moduleId' in formData
-  if (
-    (newStepType === 'pause' || newStepType === 'temperature') &&
-    formHasModuleIdField
-  ) {
-    const moduleId = getNextDefaultTemperatureModuleId(
-      stepFormSelectors.getSavedStepForms(state),
-      stepFormSelectors.getOrderedStepIds(state),
-      stepFormSelectors.getInitialDeckSetup(state).modules
-    )
-    formData = {
-      ...formData,
-      moduleId,
-    }
-  }
-
-  // auto-select magnetic module if it exists (assumes no more than 1 magnetic module)
-  if (newStepType === 'magnet') {
-    const moduleId = uiModulesSelectors.getSingleMagneticModuleId(state)
-    const magnetAction = getNextDefaultMagnetAction(
-      stepFormSelectors.getSavedStepForms(state),
-      stepFormSelectors.getOrderedStepIds(state)
-    )
-
-    const defaultEngageHeight = uiModulesSelectors.getMagnetLabwareEngageHeight(
-      state
-    )
-
-    const stringDefaultEngageHeight = defaultEngageHeight
-      ? maskField('engageHeight', defaultEngageHeight)
-      : null
-
-    const prevEngageHeight = getNextDefaultEngageHeight(
-      stepFormSelectors.getSavedStepForms(state),
-      stepFormSelectors.getOrderedStepIds(state)
-    )
-
-    // if no previously saved engageHeight, autopopulate with recommended value
-    // recommended value is null when no labware found on module
-    const engageHeight = prevEngageHeight || stringDefaultEngageHeight
-    formData = { ...formData, moduleId, magnetAction, engageHeight }
-  } else if (formData?.stepType === 'magnet') {
-    // handle case for pristine-never-saved Magnet step:
-    // it needs the moduleId field populated, bc that field has no UI
-    const moduleId = uiModulesSelectors.getSingleMagneticModuleId(state)
-    formData = { ...formData, moduleId }
-  }
-=======
   let formData = { ...stepFormSelectors.getSavedStepForms(state)[stepId] }
->>>>>>> a1d378f9
 
   dispatch({
     type: 'POPULATE_FORM',
