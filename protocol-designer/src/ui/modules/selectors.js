--- conflicted
+++ resolved
@@ -1,15 +1,13 @@
 // @flow
 import { createSelector } from 'reselect'
 
-<<<<<<< HEAD
-import * as uiLabwareSelectors from '../labware/selectors'
 import { selectors as stepFormSelectors } from '../../step-forms'
-import { getModuleLabwareOptions, getModuleOnDeckByType } from './utils'
-=======
-import * as stepFormSelectors from '../../step-forms/selectors'
+import {
+  getModuleLabwareOptions,
+  getModuleOnDeckByType,
+  getModuleHasLabware,
+} from './utils'
 import { getLabwareNicknamesById } from '../labware/selectors'
-import { getModuleLabwareOptions, getModuleHasLabware } from './utils'
->>>>>>> 102c8d6d
 import type { Options } from '@opentrons/components'
 import type { Selector } from '../../types'
 
@@ -44,7 +42,6 @@
   }
 )
 
-<<<<<<< HEAD
 /** Get single magnetic module (assumes no multiples) */
 export const getSingleMagneticModuleId: Selector<
   string | null
@@ -52,12 +49,12 @@
   stepFormSelectors.getInitialDeckSetup,
   initialDeckSetup =>
     getModuleOnDeckByType(initialDeckSetup, 'magdeck')?.id || null
-=======
+)
+
 /** Returns boolean if magnetic module has labware */
 export const getMagnetModuleHasLabware: Selector<boolean> = createSelector(
   stepFormSelectors.getInitialDeckSetup,
   initialDeckSetup => {
     return getModuleHasLabware(initialDeckSetup, 'magdeck')
   }
->>>>>>> 102c8d6d
 )