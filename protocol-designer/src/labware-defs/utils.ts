import groupBy from 'lodash/groupBy'
import {
  getLabwareDefURI,
  LabwareDefinition2,
<<<<<<< HEAD
  PD_DO_NOT_LIST_OT3,
=======
  PD_DO_NOT_LIST,
>>>>>>> 5703b923
} from '@opentrons/shared-data'
import { LabwareDefByDefURI } from './types'

// TODO: Ian 2019-04-11 getAllDefinitions also exists (differently) in labware-library,
// should reconcile differences & make a general util fn imported from shared-data
// require all definitions in the labware/definitions/2 directory
const definitionsContext = require.context(
  '@opentrons/shared-data/labware/definitions/2',
  true, // traverse subdirectories
  /\.json$/, // import filter
  'sync' // load every definition into one synchronous chunk
)
let _definitions: LabwareDefByDefURI | null = null
export function getAllDefinitions(): LabwareDefByDefURI {
  // NOTE: unlike labware-library, no filtering out trashes here (we need 'em)
  // also, more convenient & performant to make a map {labwareDefURI: def} not an array
  if (!_definitions) {
    _definitions = definitionsContext.keys().reduce((acc, filename) => {
      const def: LabwareDefinition2 = definitionsContext(filename)
      const labwareDefURI = getLabwareDefURI(def)
      // Need to handle Ot2 and OT3 supported labware here
<<<<<<< HEAD
      return PD_DO_NOT_LIST_OT3.includes(def.parameters.loadName)
=======
      return PD_DO_NOT_LIST.includes(def.parameters.loadName)
>>>>>>> 5703b923
        ? acc
        : { ...acc, [labwareDefURI]: def }
    }, {})
  }

  return _definitions
}

<<<<<<< HEAD
// Please be aware that only labware supported by OT3 should be loaded.
// separate list to only allow the ot3 tipracks
export function getOt3AllDefinitions(): LabwareDefByDefURI {
  _definitions = definitionsContext.keys().reduce((acc, filename) => {
    const def: LabwareDefinition2 = definitionsContext(filename)
    const labwareDefURI = getLabwareDefURI(def)
    return PD_DO_NOT_LIST_OT3.includes(def.parameters.loadName)
      ? acc
      : { ...acc, [labwareDefURI]: def }
  }, {})
  return _definitions
}
=======
>>>>>>> 5703b923
// filter out all but the latest version of each labware
// NOTE: this is similar to labware-library's getOnlyLatestDefs, but this one
// has the {labwareDefURI: def} shape, instead of an array of labware defs
let _latestDefs: LabwareDefByDefURI | null = null
export function getOnlyLatestDefs(): LabwareDefByDefURI {
  if (!_latestDefs) {
    const allDefs = getAllDefinitions()
    const allURIs = Object.keys(allDefs)
    const labwareDefGroups: Record<string, LabwareDefinition2[]> = groupBy(
      allURIs.map((uri: string) => allDefs[uri]),
      d => `${d.namespace}/${d.parameters.loadName}`
    )
    _latestDefs = Object.keys(labwareDefGroups).reduce(
      (acc, groupKey: string) => {
        const group = labwareDefGroups[groupKey]
        const allVersions = group.map(d => d.version)
        const highestVersionNum = Math.max(...allVersions)
        const resultIdx = group.findIndex(d => d.version === highestVersionNum)
        const latestDefInGroup = group[resultIdx]
        return {
          ...acc,
          [getLabwareDefURI(latestDefInGroup)]: latestDefInGroup,
        }
      },
      {}
    )
  }

  return _latestDefs
}
// NOTE: this is different than labware library,
// in PD we wanna get always by labware URI (namespace/loadName/version) never by loadName
export function _getSharedLabware(
  labwareDefURI: string
): LabwareDefinition2 | null | undefined {
  return getAllDefinitions()[labwareDefURI] || null
}<|MERGE_RESOLUTION|>--- conflicted
+++ resolved
@@ -2,11 +2,7 @@
 import {
   getLabwareDefURI,
   LabwareDefinition2,
-<<<<<<< HEAD
-  PD_DO_NOT_LIST_OT3,
-=======
   PD_DO_NOT_LIST,
->>>>>>> 5703b923
 } from '@opentrons/shared-data'
 import { LabwareDefByDefURI } from './types'
 
@@ -28,11 +24,7 @@
       const def: LabwareDefinition2 = definitionsContext(filename)
       const labwareDefURI = getLabwareDefURI(def)
       // Need to handle Ot2 and OT3 supported labware here
-<<<<<<< HEAD
-      return PD_DO_NOT_LIST_OT3.includes(def.parameters.loadName)
-=======
       return PD_DO_NOT_LIST.includes(def.parameters.loadName)
->>>>>>> 5703b923
         ? acc
         : { ...acc, [labwareDefURI]: def }
     }, {})
@@ -41,21 +33,6 @@
   return _definitions
 }
 
-<<<<<<< HEAD
-// Please be aware that only labware supported by OT3 should be loaded.
-// separate list to only allow the ot3 tipracks
-export function getOt3AllDefinitions(): LabwareDefByDefURI {
-  _definitions = definitionsContext.keys().reduce((acc, filename) => {
-    const def: LabwareDefinition2 = definitionsContext(filename)
-    const labwareDefURI = getLabwareDefURI(def)
-    return PD_DO_NOT_LIST_OT3.includes(def.parameters.loadName)
-      ? acc
-      : { ...acc, [labwareDefURI]: def }
-  }, {})
-  return _definitions
-}
-=======
->>>>>>> 5703b923
 // filter out all but the latest version of each labware
 // NOTE: this is similar to labware-library's getOnlyLatestDefs, but this one
 // has the {labwareDefURI: def} shape, instead of an array of labware defs
