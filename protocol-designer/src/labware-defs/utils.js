--- conflicted
+++ resolved
@@ -16,12 +16,9 @@
 let definitions = null
 
 // TODO: BC: 2019-05-10 change to def.loadName once it gets moved up
-<<<<<<< HEAD
-=======
 // TODO: BC&IL: 2019-05-28 this won't work once there are multiple versions
 // of labware in shared-data/labware/definitions/2 - but it's appropriate for now,
 //  we'll have to refactor this soon anyway
->>>>>>> 9aa4eb60
 export function getAllDefinitions(): LabwareDefByDefId {
   // NOTE: unlike labware-library, no filtering out trashes here (we need 'em)
   // also, more convenient & performant to make a map {otId: def} not an array
