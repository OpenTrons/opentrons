// @flow
import type { RootState as IngredRoot } from './labware-ingred/reducers'
import type { RootState as StepformRoot } from './step-forms'
import type { RootState as DismissRoot } from './dismiss'
<<<<<<< HEAD
import type { SchemaV3ProtocolFile } from '@opentrons/shared-data'
=======
import type { ProtocolFile } from '@opentrons/shared-data/protocol/flowTypes/schemaV3'
>>>>>>> 40f3a9ed

export type PDMetadata = {
  // pipetteId to tiprackModel
  pipetteTiprackAssignments: { [pipetteId: string]: string },

  dismissedWarnings: $PropertyType<DismissRoot, 'dismissedWarnings'>,

  ingredients: $PropertyType<IngredRoot, 'ingredients'>,
  ingredLocations: $PropertyType<IngredRoot, 'ingredLocations'>,

  savedStepForms: $PropertyType<StepformRoot, 'savedStepForms'>,
  orderedStepIds: $PropertyType<StepformRoot, 'orderedStepIds'>,

  defaultValues: {
    aspirate_mmFromBottom: number,
    dispense_mmFromBottom: number,
    touchTip_mmFromTop: number,
    blowout_mmFromTop: number,
  },
}

<<<<<<< HEAD
export type PDProtocolFile = SchemaV3ProtocolFile<PDMetadata>
=======
export type PDProtocolFile = ProtocolFile<PDMetadata>
>>>>>>> 40f3a9ed

export function getPDMetadata(file: PDProtocolFile): PDMetadata {
  const metadata = file.designerApplication?.data
  if (!metadata) {
    throw new Error('expected designerApplication.data in file')
  }
  return metadata
}<|MERGE_RESOLUTION|>--- conflicted
+++ resolved
@@ -2,11 +2,7 @@
 import type { RootState as IngredRoot } from './labware-ingred/reducers'
 import type { RootState as StepformRoot } from './step-forms'
 import type { RootState as DismissRoot } from './dismiss'
-<<<<<<< HEAD
-import type { SchemaV3ProtocolFile } from '@opentrons/shared-data'
-=======
 import type { ProtocolFile } from '@opentrons/shared-data/protocol/flowTypes/schemaV3'
->>>>>>> 40f3a9ed
 
 export type PDMetadata = {
   // pipetteId to tiprackModel
@@ -28,11 +24,7 @@
   },
 }
 
-<<<<<<< HEAD
-export type PDProtocolFile = SchemaV3ProtocolFile<PDMetadata>
-=======
 export type PDProtocolFile = ProtocolFile<PDMetadata>
->>>>>>> 40f3a9ed
 
 export function getPDMetadata(file: PDProtocolFile): PDMetadata {
   const metadata = file.designerApplication?.data
