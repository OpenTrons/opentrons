--- conflicted
+++ resolved
@@ -2,12 +2,8 @@
   dropTipInPlace,
   moveToAddressableArea,
   getWasteChuteAddressableAreaNamePip,
-<<<<<<< HEAD
-  dropTipInMovableTrash,
-=======
   getTrashBinAddressableAreaName,
   moveToAddressableAreaForDropTip,
->>>>>>> 6146a923
   curryCommandCreator,
   dropTip,
   reduceCommandCreators,
@@ -112,13 +108,6 @@
             }),
           ]
         }
-<<<<<<< HEAD
-        if (isTrashBin) {
-          dropTipCommands = dropTipInMovableTrash({
-            pipetteId,
-            invariantContext,
-          })
-=======
         if (isTrashBin && addressableAreaNameTrashBin != null) {
           dropTipCommands = [
             curryCommandCreator(moveToAddressableAreaForDropTip, {
@@ -129,7 +118,6 @@
               pipetteId,
             }),
           ]
->>>>>>> 6146a923
         }
         if (!willReuseTip) {
           return [
