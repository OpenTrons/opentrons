import React, { useState, useEffect } from 'react'
import {
  Flex,
  DIRECTION_COLUMN,
  Box,
  COLORS,
  BORDERS,
  SPACING,
  NewPrimaryBtn,
  DIRECTION_ROW,
  JUSTIFY_SPACE_BETWEEN,
} from '@opentrons/components'
import {
  HEATERSHAKER_MODULE_V1,
  TEMPERATURE_MODULE_TYPE,
  THERMOCYCLER_MODULE_TYPE,
  THERMOCYCLER_MODULE_V1,
  HEATERSHAKER_MODULE_TYPE,
  ModuleModel,
  SPAN7_8_10_11_SLOT,
  TEMPERATURE_MODULE_V2,
  MAGNETIC_BLOCK_TYPE,
  MAGNETIC_BLOCK_V1,
} from '@opentrons/shared-data'
import { Formik } from 'formik'
import * as Yup from 'yup'
import { i18n } from '../../localization'
import { StyledText } from './StyledText'
import styles from './FlexComponents.css'
import { mountSide, navPillTabListLength, pipetteSlot } from './constant'
import { FlexRoundTab } from './FlexRoundTab'
import { DeckSlot } from '../../types'
import { FlexProtocolName, SelectPipetteOption } from './FlexPillForm'
import { FlexModules } from './FlexModules'
import { connect, useDispatch } from 'react-redux'
import { actions as navActions } from '../../navigation'
import { reduce } from 'lodash'
import assert from 'assert'
import {
  ModuleCreationArgs,
  PipetteFieldsData,
} from '../modals/FilePipettesModal'
import { LabwareDefByDefURI } from '../../labware-defs'
import { NewProtocolFields } from '../../load-file'
import {
  mapDispatchToProps,
  mapStateToProps as newModalFileMapStateToProps,
} from '../modals/NewFileModal'
import { FlexFileDetails } from './FlexFileDetails'
type Props = React.ComponentProps<typeof FlexProtocolEditor>
export interface FormModule {
  onDeck: boolean
  model: ModuleModel | null
  slot: DeckSlot
}

export interface FormPipette {
  pipetteName: string | null | undefined
  mount: string | null | undefined
  tiprackDefURI: any[]
  isSelected: boolean
}
export interface FormPipettesByMount {
  left: FormPipette
  right: FormPipette
}
export interface InitialValues {
  fields: { name: string; author: string; description: string }
  mountSide: string
  pipettesByMount: FormPipettesByMount
  modulesByType: {
    magneticBlockType: FormModule
    temperatureModuleType: FormModule
    thermocyclerModuleType: FormModule
    heaterShakerModuleType: FormModule
  }
}

interface FlexProtocolEditorComponentProps {
  isEditValue: boolean
  tabIdValue: number
  formProps: any
  onSave: (args: {
    newProtocolFields: NewProtocolFields
    pipettes: PipetteFieldsData[]
    modules: ModuleCreationArgs[]
  }) => void
}

const validationSchema = Yup.object().shape({
  mountSide: Yup.string().required('Mount side is required'),
  pipettesByMount: Yup.object().shape({
    left: Yup.object().shape({
      pipetteName: Yup.string().required('First pipette is required'),
      // tiprackDefURI: Yup.array().min(
      //   1,
      //   'Select at least one tip rack for first pipette'
      // ),
      tiprackDefURI: Yup.string().required(
        'Select at least one tip rack for first pipette'
      ),
    }),
  }),
})

const initialFormValues: InitialValues = {
  fields: {
    name: '',
    author: '',
    description: '',
  },
  mountSide,
  pipettesByMount: {
    left: {
      pipetteName: '',
      mount: 'left',
      tiprackDefURI: [],
      isSelected: false,
    },
    right: {
      pipetteName: '',
      mount: 'right',
      tiprackDefURI: [],
      isSelected: false,
    },
  },
  modulesByType: {
    [HEATERSHAKER_MODULE_TYPE]: {
      onDeck: false,
      model: HEATERSHAKER_MODULE_V1,
      slot: '1',
    },
    [MAGNETIC_BLOCK_TYPE]: {
      onDeck: false,
      model: MAGNETIC_BLOCK_V1,
      slot: '4',
    },
    [TEMPERATURE_MODULE_TYPE]: {
      onDeck: false,
      model: TEMPERATURE_MODULE_V2,
      slot: '3',
    },
    [THERMOCYCLER_MODULE_TYPE]: {
      onDeck: false,
      model: THERMOCYCLER_MODULE_V1, // Default to GEN1 for TC only
      slot: SPAN7_8_10_11_SLOT,
    },
  },
}

const getInitialValues = (values: any): InitialValues => {
  if (Boolean(values)) {
    const { formValues, instruments, modules } = values
    // Matching the form values
    initialFormValues.fields = {
      name: formValues.protocolName,
      ...formValues,
    }

    // Matching the pipette values
    initialFormValues.pipettesByMount.right.pipetteName =
      instruments.right?.pipetteSpecs.name
    initialFormValues.pipettesByMount.left.pipetteName =
      instruments.left?.pipetteSpecs.name

    // Matching the tip rack
    initialFormValues.pipettesByMount.right.tiprackDefURI = instruments.right
      ?.tiprackModel
      ? [instruments.right.tiprackModel]
      : []
    initialFormValues.pipettesByMount.left.tiprackDefURI = instruments.left
      ?.tiprackModel
      ? [instruments.left.tiprackModel]
      : []

    // Matching the module values
    if (modules.heaterShakerModuleType) {
      initialFormValues.modulesByType[HEATERSHAKER_MODULE_TYPE].onDeck = true
      initialFormValues.modulesByType[HEATERSHAKER_MODULE_TYPE].model =
        modules.heaterShakerModuleType.model
      initialFormValues.modulesByType[HEATERSHAKER_MODULE_TYPE].slot =
        modules.heaterShakerModuleType.slot
    }

<<<<<<< HEAD
    if (values.modules.magneticModuleType) {
      initialFormValues.modulesByType[MAGNETIC_BLOCK_TYPE].onDeck = true
      initialFormValues.modulesByType[MAGNETIC_BLOCK_TYPE].model =
        values.modules.magneticModuleType.model
      initialFormValues.modulesByType[MAGNETIC_BLOCK_TYPE].slot =
        values.modules.magneticModuleType.slot
=======
    if (modules.magneticModuleType) {
      initialFormValues.modulesByType[MAGNETIC_MODULE_TYPE].onDeck = true
      initialFormValues.modulesByType[MAGNETIC_MODULE_TYPE].model =
        modules.magneticModuleType.model
      initialFormValues.modulesByType[MAGNETIC_MODULE_TYPE].slot =
        modules.magneticModuleType.slot
>>>>>>> cca46e3d
    }

    if (modules.temperatureModuleType) {
      initialFormValues.modulesByType[TEMPERATURE_MODULE_TYPE].onDeck = true
      initialFormValues.modulesByType[TEMPERATURE_MODULE_TYPE].model =
        modules.temperatureModuleType.model
      initialFormValues.modulesByType[TEMPERATURE_MODULE_TYPE].slot =
        modules.temperatureModuleType.slot
    }

    if (modules.thermocyclerModuleType) {
      initialFormValues.modulesByType[THERMOCYCLER_MODULE_TYPE].onDeck = true
      initialFormValues.modulesByType[THERMOCYCLER_MODULE_TYPE].model =
        modules.thermocyclerModuleType.model
      initialFormValues.modulesByType[THERMOCYCLER_MODULE_TYPE].slot =
        modules.thermocyclerModuleType.slot
    }

    return initialFormValues
  } else {
    return initialFormValues
  }
}

interface selectedTabProps {
  selectedTab: number
}

const SelectComponent = (selectedTab: number): JSX.Element | null => {
  const [is96ChannelSelected, setIs96ChangeSelected] = useState(false)
  const { left, right } = pipetteSlot
  switch (selectedTab) {
    case 0:
      return <FlexProtocolName />
    case 1:
      return (
        <Flex
          flexDirection={DIRECTION_ROW}
          justifyContent={JUSTIFY_SPACE_BETWEEN}
        >
          <SelectPipetteOption
            pipetteName={left}
            changeIs96Selected={setIs96ChangeSelected}
            isLeft96ChannelSelected={is96ChannelSelected}
          />
          <SelectPipetteOption
            pipetteName={right}
            changeIs96Selected={setIs96ChangeSelected}
            isLeft96ChannelSelected={is96ChannelSelected}
          />
        </Flex>
      )
    case 2:
      return <FlexModules />
    default:
      return null
  }
}

function FlexProtocolEditor({
  isEditValue,
  tabIdValue,
  formProps,
  onSave,
}: FlexProtocolEditorComponentProps): JSX.Element {
  const [selectedTab, setTab] = useState<number>(0)
  const [redirectToDetails, setRedirectToDetails] = useState(false)
  const dispatch = useDispatch()
  const [isEdit, setEdit] = useState(false)
  // On Redirction if page tab edit set to true
  useEffect(() => {
    if (isEditValue) {
      setEdit(isEditValue)
      setTab(tabIdValue)
    }
  }, [isEditValue, tabIdValue])

  // Next button click
  const handleNext = ({ selectedTab }: selectedTabProps): any => {
    if (isEdit) {
      // Redirect back to file details page
      setRedirectToDetails(true)
      return <FlexFileDetails />
    } else {
      const setTabNumber =
        selectedTab >= 0 && selectedTab <= navPillTabListLength
          ? selectedTab + 1
          : selectedTab
      setTab(setTabNumber)
    }
  }

  // Previous button click
  const handlePrevious = ({ selectedTab }: selectedTabProps): void => {
    const setTabNumber =
      selectedTab > 0 && selectedTab <= navPillTabListLength
        ? selectedTab - 1
        : selectedTab
    setTab(setTabNumber)
  }
  const notOnFirstPage = selectedTab !== 0

  const nextButton =
    selectedTab === navPillTabListLength
      ? isEdit
        ? i18n.t('flex.round_tabs.update')
        : i18n.t('flex.round_tabs.go_to_liquids_page')
      : isEdit
      ? i18n.t('flex.round_tabs.update')
      : i18n.t('flex.round_tabs.next')

  const handleSubmit = ({ values }: any): void => {
    const newProtocolFields = values.fields

    const pipettes = reduce<FormPipettesByMount, PipetteFieldsData[]>(
      values.pipettesByMount,
      (acc, formPipette: FormPipette, mount: string): PipetteFieldsData[] => {
        assert(mount === 'left' || mount === 'right', `invalid mount: ${mount}`) // this is mostly for flow
        // @ts-expect-error(sa, 2021-6-21): TODO validate that pipette names coming from the modal are actually valid pipette names on PipetteName type
        return formPipette &&
          formPipette.pipetteName &&
          formPipette.tiprackDefURI &&
          (mount === 'left' || mount === 'right')
          ? [
              ...acc,
              {
                mount,
                name: formPipette.pipetteName,
                tiprackDefURI: formPipette.tiprackDefURI,
              },
            ]
          : acc
      },
      []
    )

    // NOTE: this is extra-explicit for flow. Reduce fns won't cooperate
    // with enum-typed key like `{[ModuleType]: ___}`
    // @ts-expect-error(sa, 2021-6-21): TS not smart enough to take real type from Object.keys
    const moduleTypes: ModuleType[] = Object.keys(values.modulesByType)
    const modules: ModuleCreationArgs[] = moduleTypes.reduce<
      ModuleCreationArgs[]
    >((acc, moduleType) => {
      const formModule = values.modulesByType[moduleType]
      return formModule?.onDeck
        ? [
            ...acc,
            {
              type: moduleType,
              model: formModule.model || ('' as ModuleModel), // TODO: we need to validate that module models are of type ModuleModel
              slot: formModule.slot,
            },
          ]
        : acc
    }, [])

    onSave({ modules, newProtocolFields, pipettes })
    dispatch(navActions.navigateToPage('liquids'))
  }

  return redirectToDetails ? (
    <FlexFileDetails />
  ) : (
    <Flex flexDirection={DIRECTION_COLUMN}>
      <Flex>
        <FlexRoundTab
          setCurrentTab={setTab}
          currentTab={selectedTab}
          isEdit={isEditValue}
        />
      </Flex>
      <Box
        backgroundColor={COLORS.white}
        border={BORDERS.lineBorder}
        // remove left upper corner border radius when first tab is active
        borderRadius={selectedTab === 1 ? '0' : BORDERS.radiusSoftCorners}
        padding={SPACING.spacing4}
      >
        {
          <Formik
            enableReinitialize
            initialValues={getInitialValues(formProps)}
            validateOnChange={true}
            validationSchema={notOnFirstPage && validationSchema}
            onSubmit={values => {
              selectedTab === 2
                ? handleSubmit({ values })
                : handleNext({ selectedTab })
            }}
          >
            {(props: {
              errors: any
              isValid: any
              handleSubmit: () => void
            }) => (
              <form onSubmit={props.handleSubmit}>
                <section className={styles.editor_form}>
                  {SelectComponent(selectedTab)}
                </section>
                <div className={styles.flex_round_tabs_button_wrapper}>
                  {notOnFirstPage && !isEdit && (
                    <NewPrimaryBtn
                      tabIndex={5}
                      onClick={() => handlePrevious({ selectedTab })}
                      className={styles.flex_round_tabs_button_50p}
                    >
                      <StyledText as="h3">
                        {i18n.t('flex.round_tabs.previous')}
                      </StyledText>
                    </NewPrimaryBtn>
                  )}
                  <NewPrimaryBtn
                    disabled={notOnFirstPage && !props.isValid}
                    tabIndex={4}
                    type="submit"
                    className={
                      notOnFirstPage
                        ? styles.flex_round_tabs_button_50p
                        : styles.flex_round_tabs_button_100p
                    }
                    style={{
                      display: 'flex',
                      justifyContent: 'center',
                      width: '50%',
                    }}
                  >
                    <StyledText as="h3">{nextButton}</StyledText>
                  </NewPrimaryBtn>
                </div>
              </form>
            )}
          </Formik>
        }
      </Box>
    </Flex>
  )
}

interface CreateNewProtocolArgs {
  customLabware: LabwareDefByDefURI
  newProtocolFields: NewProtocolFields
  pipettes: PipetteFieldsData[]
  modules: ModuleCreationArgs[]
}

interface SP {
  _customLabware: LabwareDefByDefURI
  _hasUnsavedChanges?: boolean | null
}
interface DP {
  onCancel: () => unknown
  _createNewProtocol: (arg0: CreateNewProtocolArgs) => void
}
function mergeProps(stateProps: SP, dispatchProps: DP, ownProps: any): Props {
  const { isEditValue, tabIdValue, formProps } = ownProps.FlexFileDetails
  return {
    isEditValue,
    tabIdValue,
    formProps,
    onSave: fields => {
      if (
        !stateProps._hasUnsavedChanges ||
        window.confirm(i18n.t('alert.window.confirm_create_new'))
      ) {
        dispatchProps._createNewProtocol({
          ...fields,
          customLabware: stateProps._customLabware,
        })
      }
    },
  }
}

export const FlexProtocolEditorComponent = connect(
  newModalFileMapStateToProps,
  mapDispatchToProps,
  mergeProps
)(FlexProtocolEditor)<|MERGE_RESOLUTION|>--- conflicted
+++ resolved
@@ -182,21 +182,12 @@
         modules.heaterShakerModuleType.slot
     }
 
-<<<<<<< HEAD
     if (values.modules.magneticModuleType) {
       initialFormValues.modulesByType[MAGNETIC_BLOCK_TYPE].onDeck = true
       initialFormValues.modulesByType[MAGNETIC_BLOCK_TYPE].model =
         values.modules.magneticModuleType.model
       initialFormValues.modulesByType[MAGNETIC_BLOCK_TYPE].slot =
         values.modules.magneticModuleType.slot
-=======
-    if (modules.magneticModuleType) {
-      initialFormValues.modulesByType[MAGNETIC_MODULE_TYPE].onDeck = true
-      initialFormValues.modulesByType[MAGNETIC_MODULE_TYPE].model =
-        modules.magneticModuleType.model
-      initialFormValues.modulesByType[MAGNETIC_MODULE_TYPE].slot =
-        modules.magneticModuleType.slot
->>>>>>> cca46e3d
     }
 
     if (modules.temperatureModuleType) {
