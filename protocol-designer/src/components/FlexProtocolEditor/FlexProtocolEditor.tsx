import React, { useState } from 'react'
import {
  Flex,
  DIRECTION_COLUMN,
  Box,
  COLORS,
  BORDERS,
  SPACING,
  NewPrimaryBtn,
} from '@opentrons/components'
import {
  HEATERSHAKER_MODULE_V1,
  MAGNETIC_MODULE_TYPE,
  TEMPERATURE_MODULE_TYPE,
  THERMOCYCLER_MODULE_TYPE,
  THERMOCYCLER_MODULE_V1,
  HEATERSHAKER_MODULE_TYPE,
  ModuleModel,
  SPAN7_8_10_11_SLOT,
  MAGNETIC_MODULE_V1,
  TEMPERATURE_MODULE_V2,
} from '@opentrons/shared-data'
import { Formik } from 'formik'
import * as Yup from 'yup'
import { i18n } from '../../localization'
import { StyledText } from './StyledText'
import styles from './FlexComponents.css'
import { mountSide, navPillTabListLength, pipetteSlot } from './constant'
import { FlexRoundTab } from './FlexRoundTab'
import { DeckSlot } from '../../types'
import { FlexProtocolName, SelectPipetteOption } from './FlexPillForm'
import { FlexModules } from './FlexModules'
import * as Yup from 'yup'

export interface FormModule {
  onDeck: boolean
  model: ModuleModel | null
  slot: DeckSlot
}

export interface FormPipette {
  pipetteName: string | null | undefined
  mount: string | null | undefined
  tipRackList: any[]
  isSelected: boolean
}
export interface FormPipettesByMount {
  left: FormPipette
  right: FormPipette
}
export interface InitialValues {
  fields: { name: string; author: string; description: string }
  mountSide: string
  pipettesByMount: FormPipettesByMount
  modulesByType: {
    magneticModuleType: FormModule
    temperatureModuleType: FormModule
    thermocyclerModuleType: FormModule
    heaterShakerModuleType: FormModule
  }
}

const validationSchema = Yup.object().shape({
  fields: Yup.object().shape({
    name: Yup.string().required('Name is required'),
  }),
  mountSide: Yup.string().required('Mount side is required'),
  pipettesByMount: Yup.object().shape({
    left: Yup.object().shape({
      pipetteName: Yup.string().required('First pipette is required'),
      tipRackList: Yup.array().min(
        1,
        'Select at least one tip rack for first pipette'
      ),
    }),
    right: Yup.object().shape({
      pipetteName: Yup.string().required('Second pipette is required'),
      tipRackList: Yup.array().min(
        1,
        'Select at least one tip rack for second pipette'
      ),
    }),
  }),
})

const getInitialValues: InitialValues = {
  fields: {
    name: '',
    author: '',
    description: '',
  },
  mountSide,
  pipettesByMount: {
    left: {
      pipetteName: '',
      mount: 'left',
      tipRackList: [],
      isSelected: false,
    },
    right: {
      pipetteName: '',
      mount: 'right',
      tipRackList: [],
      isSelected: false,
    },
  },
  modulesByType: {
    [HEATERSHAKER_MODULE_TYPE]: {
      onDeck: false,
      model: HEATERSHAKER_MODULE_V1,
      slot: '1',
    },
    [MAGNETIC_MODULE_TYPE]: {
      onDeck: false,
      model: MAGNETIC_MODULE_V1,
      slot: '4',
    },
    [TEMPERATURE_MODULE_TYPE]: {
      onDeck: false,
      model: TEMPERATURE_MODULE_V2,
      slot: '3',
    },
    [THERMOCYCLER_MODULE_TYPE]: {
      onDeck: false,
      model: THERMOCYCLER_MODULE_V1, // Default to GEN1 for TC only
      slot: SPAN7_8_10_11_SLOT,
    },
  },
}

interface Props {
  selectedTab: number
}

const selectComponent = (selectedTab: number): JSX.Element | null => {
  const twoPipetteOption = (selectedTab: number): JSX.Element => {
    const { left, right } = pipetteSlot
    return selectedTab === 1 ? (
      <SelectPipetteOption pipetteName={left} />
    ) : (
      <SelectPipetteOption pipetteName={right} />
    )
  }

  switch (selectedTab) {
    case 0:
      return <FlexProtocolName />
    case 1:
    case 2:
      return twoPipetteOption(selectedTab)
    case 3:
      return <FlexModules />
    default:
      return null
  }
}

function FlexProtocolEditor(): JSX.Element {
  const [selectedTab, setTab] = useState<number>(0)
  // Next button click
  const handleNext = ({ selectedTab }: Props): void => {
    const setTabNumber =
      selectedTab >= 0 && selectedTab < navPillTabListLength
        ? selectedTab + 1
        : selectedTab
    setTab(setTabNumber)
  }

  // Previous button click
  const handlePrevious = ({ selectedTab }: Props): void => {
    const setTabNumber =
      selectedTab > 0 && selectedTab <= navPillTabListLength
        ? selectedTab - 1
        : selectedTab
    setTab(setTabNumber)
  }

  const nextButton =
    selectedTab === navPillTabListLength
      ? i18n.t('flex.round_tabs.go_to_liquids_page')
      : i18n.t('flex.round_tabs.next')

  const InitialFormSchema = Yup.object().shape({
    fields: Yup.object().shape({
      name: Yup.string().matches(/^[a-zA-Z0-9]*$/),
    }),
  })

  interface FormikErrors {
    pipette?: string
    tiprack?: string
  }

  const validateFields = (values: InitialValues): FormikErrors => {
    const { pipettesByMount } = values
    const errors: FormikErrors = {}

    if (!pipettesByMount.left.pipetteName) {
      errors.pipette = `${i18n.t('flex.errors.first_pipette_not_selected')}`
    }

    if (!pipettesByMount.left.tipRackList.length) {
      errors.tiprack = `${i18n.t('flex.errors.tiprack_not_selected')}`
    }

    return errors
  }

  return (
    <Flex flexDirection={DIRECTION_COLUMN}>
      <Flex>
        <FlexRoundTab setCurrentTab={setTab} currentTab={selectedTab} />
      </Flex>
      <Box
        backgroundColor={COLORS.white}
        border={BORDERS.lineBorder}
        // remove left upper corner border radius when first tab is active
        borderRadius={selectedTab === 1 ? '0' : BORDERS.radiusSoftCorners}
        padding={SPACING.spacing4}
      >
        {
          <Formik
            enableReinitialize
            initialValues={getInitialValues}
            validateOnChange={true}
<<<<<<< HEAD
            validationSchema={validationSchema}
=======
            validate={validateFields}
            validationSchema={InitialFormSchema}
>>>>>>> 844feba9
            onSubmit={(values, actions) => {
              console.log({ values })
            }}
          >
<<<<<<< HEAD
            {(props: {
              handleSubmit: () => void
              errors: any
              isValid: any
            }) => (
=======
            {(props: { errors: any; handleSubmit: () => void }) => (
>>>>>>> 844feba9
              <form onSubmit={props.handleSubmit}>
                <section className={styles.editor_form}>
                  {selectComponent(selectedTab)}
                </section>
                <div className={styles.flex_round_tabs_button_wrapper}>
                  {selectedTab !== 0 && (
                    <NewPrimaryBtn
                      tabIndex={5}
                      onClick={() => handlePrevious({ selectedTab })}
                      className={styles.flex_round_tabs_button_50p}
                    >
                      <StyledText as="h3">
                        {i18n.t('flex.round_tabs.previous')}
                      </StyledText>
                    </NewPrimaryBtn>
                  )}
                  <NewPrimaryBtn
                    tabIndex={4}
                    type="submit"
                    onClick={() => handleNext({ selectedTab })}
                    className={
                      selectedTab !== 0
                        ? styles.flex_round_tabs_button_50p
                        : styles.flex_round_tabs_button_100p
                    }
                    // disabled={
                    //   !Boolean(props.isValid) ||
                    //   !(Object.values(props.errors).length === 0)
                    // }
                  >
                    <StyledText as="h3">{nextButton}</StyledText>
                  </NewPrimaryBtn>
                </div>
              </form>
            )}
          </Formik>
        }
      </Box>
    </Flex>
  )
}

export const FlexProtocolEditorComponent = FlexProtocolEditor<|MERGE_RESOLUTION|>--- conflicted
+++ resolved
@@ -30,7 +30,6 @@
 import { DeckSlot } from '../../types'
 import { FlexProtocolName, SelectPipetteOption } from './FlexPillForm'
 import { FlexModules } from './FlexModules'
-import * as Yup from 'yup'
 
 export interface FormModule {
   onDeck: boolean
@@ -223,25 +222,17 @@
             enableReinitialize
             initialValues={getInitialValues}
             validateOnChange={true}
-<<<<<<< HEAD
+            validate={validateFields}
             validationSchema={validationSchema}
-=======
-            validate={validateFields}
-            validationSchema={InitialFormSchema}
->>>>>>> 844feba9
             onSubmit={(values, actions) => {
               console.log({ values })
             }}
           >
-<<<<<<< HEAD
             {(props: {
-              handleSubmit: () => void
               errors: any
               isValid: any
+              handleSubmit: () => void
             }) => (
-=======
-            {(props: { errors: any; handleSubmit: () => void }) => (
->>>>>>> 844feba9
               <form onSubmit={props.handleSubmit}>
                 <section className={styles.editor_form}>
                   {selectComponent(selectedTab)}
