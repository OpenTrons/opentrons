--- conflicted
+++ resolved
@@ -179,10 +179,6 @@
   width: 100%;
 }
 
-<<<<<<< HEAD
-.error_message {
-  color: #ff0000;
-=======
 .error_text {
   color: var(--c-red);
 }
@@ -193,5 +189,4 @@
 
 .pb_10 {
   padding-bottom: 10px;
->>>>>>> 844feba9
 }