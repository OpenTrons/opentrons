--- conflicted
+++ resolved
@@ -6,15 +6,7 @@
 import { useFormikContext } from 'formik'
 
 interface flexProtocolName {
-<<<<<<< HEAD
   fields: { name: string; author: string; description: string }
-=======
-  fields: {
-    name: string
-    author: string
-    description: string
-  }
->>>>>>> 844feba9
   handleChange: () => void
   handleBlur: () => void
 }
@@ -54,19 +46,11 @@
           value={values.fields.name}
           name="fields.name"
         />
-<<<<<<< HEAD
         {Boolean(errors?.fields?.name) && touched?.fields?.name && (
           <StyledText as="label" className={styles.error_message}>
             {errors?.fields?.name}
           </StyledText>
         )}
-=======
-        <StyledText as="label" className={styles.error_text}>
-          {errors?.fields?.name && touched?.fields?.name
-            ? errors.fields.name
-            : null}
-        </StyledText>
->>>>>>> 844feba9
       </FormGroup>
 
       <div className={styles.flex_sub_heading}>
@@ -87,14 +71,11 @@
           value={values.fields.author}
           name="fields.author"
         />
-<<<<<<< HEAD
         {Boolean(errors?.fields?.author) && touched?.fields?.author && (
           <StyledText as="label" className={styles.error_message}>
             {errors?.fields?.author}
           </StyledText>
         )}
-=======
->>>>>>> 844feba9
       </FormGroup>
 
       <FormGroup className={styles.form_group}>
@@ -110,14 +91,11 @@
           value={values.fields.description}
           name="fields.description"
         />
-<<<<<<< HEAD
         {Boolean(errors?.fields?.description) && touched?.fields?.description && (
           <StyledText as="label" className={styles.error_message}>
             {errors?.fields?.description}
           </StyledText>
         )}
-=======
->>>>>>> 844feba9
       </FormGroup>
     </>
   )
