// @flow
import * as React from 'react'
import { connect } from 'react-redux'
import cx from 'classnames'
import { AlertModal, Icon, OutlineButton } from '@opentrons/components'
import { opentronsWebApi, type GateStage } from '../../../networking'
<<<<<<< HEAD
import { i18n } from '../../../localization'
=======
import { writeFakeIdentityCookie } from '../../../networking/opentronsWebApi'
import i18n from '../../../localization'
>>>>>>> fdf4c7fe
import CHECK_EMAIL_IMAGE from '../../../images/youve_got_mail.svg'
import {
  actions as analyticsActions,
  selectors as analyticsSelectors,
} from '../../../analytics'
import type { BaseState, ThunkDispatch } from '../../../types'
import settingsStyles from '../../SettingsPage/SettingsPage.css'
import modalStyles from '../modal.css'
import { SignUpForm } from './SignUpForm'

type Props = {
  hasOptedIn: boolean | null,
  optIn: () => mixed,
  optOut: () => mixed,
}

type SP = {|
  hasOptedIn: $PropertyType<Props, 'hasOptedIn'>,
|}

type DP = $Rest<$Exact<Props>, SP>

type State = { gateStage: GateStage, errorMessage: ?string }

class GateModalComponent extends React.Component<Props, State> {
  constructor(props: Props) {
    super(props)
    this.state = { gateStage: 'loading', errorMessage: '' }
    this.refreshState()
  }

  refreshState() {
    return opentronsWebApi
      .getGateStage(this.props.hasOptedIn)
      .then(({ gateStage, errorMessage }) => {
        this.setState({ gateStage, errorMessage })
      })
  }

  static getDerivedStateFromProps(nextProps: Props, prevState: State) {
    if (
      nextProps.hasOptedIn !== null &&
      prevState.gateStage === 'promptOptForAnalytics'
    ) {
      return { gateStage: 'openGate' }
    } else {
      return prevState
    }
  }

  render() {
    const { optIn, optOut } = this.props

    switch (this.state.gateStage) {
      case 'promptVerifyIdentity':
        return (
          <AlertModal className={cx(modalStyles.modal, modalStyles.blocking)}>
            <h3>{i18n.t('modal.gate.sign_up_below')}</h3>
            <div className={settingsStyles.body_wrapper}>
              <SignUpForm />
            </div>
            <OutlineButton
              className={modalStyles.bottom_button}
              onClick={() => {
                writeFakeIdentityCookie()
                this.refreshState()
              }}
            >
              SKIP SIGN UP
            </OutlineButton>
          </AlertModal>
        )
      case 'promptOptForAnalytics':
        return (
          <AlertModal
            className={cx(modalStyles.modal, modalStyles.blocking)}
            buttons={[
              { onClick: optOut, children: i18n.t('button.no') },
              { onClick: optIn, children: i18n.t('button.yes') },
            ]}
          >
            <h3>{i18n.t('card.toggle.share_session')}</h3>
            <div className={settingsStyles.body_wrapper}>
              <p className={settingsStyles.card_body}>
                {i18n.t('card.body.reason_for_collecting_data')}
              </p>
              <ul className={settingsStyles.card_point_list}>
                <li>{i18n.t('card.body.data_collected_is_internal')}</li>
                {/* TODO: BC 2018-09-26 uncomment when only using fullstory <li>{i18n.t('card.body.data_only_from_pd')}</li> */}
                <li>{i18n.t('card.body.opt_out_of_data_collection')}</li>
              </ul>
            </div>
          </AlertModal>
        )
      case 'failedIdentityVerification':
        return (
          <AlertModal className={cx(modalStyles.modal, modalStyles.blocking)}>
            <h3>{i18n.t('modal.gate.failed_verification')}</h3>
            <div className={settingsStyles.body_wrapper}>
              <p className={settingsStyles.card_body}>
                {this.state.errorMessage}
              </p>
              <SignUpForm />
            </div>
          </AlertModal>
        )
      case 'promptCheckEmail':
        return (
          <AlertModal className={cx(modalStyles.modal, modalStyles.blocking)}>
            <h3>{i18n.t('modal.gate.sign_up_success')}</h3>
            <div className={modalStyles.centered_icon_wrapper}>
              <img
                src={CHECK_EMAIL_IMAGE}
                className={modalStyles.success_icon}
              />
            </div>
            <div className={settingsStyles.body_wrapper}>
              <p className={settingsStyles.card_body}>
                {i18n.t('modal.gate.check_email')}
              </p>
            </div>
          </AlertModal>
        )
      case 'openGate':
        return null
      case 'loading':
      default:
        return (
          <AlertModal className={cx(modalStyles.modal, modalStyles.blocking)}>
            <div className={settingsStyles.body_wrapper}>
              <div className={modalStyles.centered_icon_wrapper}>
                <Icon
                  name="ot-spinner"
                  className={modalStyles.spinner_modal_icon}
                  spin
                />
              </div>
            </div>
          </AlertModal>
        )
    }
  }
}

function mapStateToProps(state: BaseState): SP {
  return { hasOptedIn: analyticsSelectors.getHasOptedIn(state) }
}

function mapDispatchToProps(dispatch: ThunkDispatch<*>): DP {
  return {
    optIn: () => dispatch(analyticsActions.optIn()),
    optOut: () => dispatch(analyticsActions.optOut()),
  }
}

export const GateModal = connect<Props, {||}, SP, DP, _, _>(
  mapStateToProps,
  mapDispatchToProps
)(GateModalComponent)<|MERGE_RESOLUTION|>--- conflicted
+++ resolved
@@ -4,12 +4,8 @@
 import cx from 'classnames'
 import { AlertModal, Icon, OutlineButton } from '@opentrons/components'
 import { opentronsWebApi, type GateStage } from '../../../networking'
-<<<<<<< HEAD
 import { i18n } from '../../../localization'
-=======
 import { writeFakeIdentityCookie } from '../../../networking/opentronsWebApi'
-import i18n from '../../../localization'
->>>>>>> fdf4c7fe
 import CHECK_EMAIL_IMAGE from '../../../images/youve_got_mail.svg'
 import {
   actions as analyticsActions,
