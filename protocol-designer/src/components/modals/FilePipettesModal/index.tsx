--- conflicted
+++ resolved
@@ -27,6 +27,11 @@
   MAGNETIC_BLOCK_TYPE,
   OT2_ROBOT_TYPE,
 } from '@opentrons/shared-data'
+import { StepChangesConfirmModal } from '../EditPipettesModal/StepChangesConfirmModal'
+import { PipetteFields } from './PipetteFields'
+import { CrashInfoBox, isModuleWithCollisionIssue } from '../../modules'
+import styles from './FilePipettesModal.module.css'
+import modalStyles from '../modal.module.css'
 import {
   actions as stepFormActions,
   selectors as stepFormSelectors,
@@ -45,25 +50,10 @@
 import { uuid } from '../../../utils'
 import { actions as steplistActions } from '../../../steplist'
 import { selectors as featureFlagSelectors } from '../../../feature-flags'
-import { CrashInfoBox, isModuleWithCollisionIssue } from '../../modules'
-import { StepChangesConfirmModal } from '../EditPipettesModal/StepChangesConfirmModal'
-import { PipetteFields } from './PipetteFields'
-<<<<<<< HEAD
-import { CrashInfoBox, isModuleWithCollisionIssue } from '../../modules'
-import styles from './FilePipettesModal.module.css'
-import formStyles from '../../forms/forms.module.css'
-import modalStyles from '../modal.module.css'
-import { DeckSlot } from '../../../types'
-import { NewProtocolFields } from '../../../load-file'
-=======
-
-import styles from './FilePipettesModal.css'
-import modalStyles from '../modal.css'
 
 import type { DeckSlot, ThunkDispatch } from '../../../types'
 import type { NormalizedPipette } from '@opentrons/step-generation'
 import type { StepIdType } from '../../../form-types'
->>>>>>> 1421fc27
 
 export type PipetteFieldsData = Omit<
   PipetteOnDeck,
