--- conflicted
+++ resolved
@@ -119,11 +119,7 @@
         ${error ? COLORS.errorEnabled : COLORS.grey55};
     }
     &:focus {
-<<<<<<< HEAD
       border: 1px ${BORDERS.styleSolid} ${COLORS.blue50};
-=======
-      border: 1px ${BORDERS.styleSolid} ${COLORS.blueEnabled};
->>>>>>> 2524ab95
     }
     &:disabled {
       border: 1px ${BORDERS.styleSolid} ${COLORS.grey50Disabled};
