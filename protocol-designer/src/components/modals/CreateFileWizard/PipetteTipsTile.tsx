--- conflicted
+++ resolved
@@ -180,12 +180,9 @@
 
   React.useEffect(() => {
     if (currentValue === undefined) {
-<<<<<<< HEAD
-=======
       // this timeout avoids an infinite loop caused by Formik and React 18 not playing nice
       // see https://github.com/downshift-js/downshift/issues/1511
       // TODO: migrate away from formik
->>>>>>> 1421fc27
       setTimeout(() => {
         setFieldValue(nameAccessor, tiprackOptions[0]?.value ?? '')
       })
