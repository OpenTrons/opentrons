import * as React from 'react'
import { BORDERS, COLORS, renderWithProviders } from '@opentrons/components'
import { EquipmentOption } from '../EquipmentOption'

const render = (props: React.ComponentProps<typeof EquipmentOption>) => {
  return renderWithProviders(<EquipmentOption {...props} />)[0]
}

describe('EquipmentOption', () => {
  let props: React.ComponentProps<typeof EquipmentOption>

  beforeEach(() => {
    props = {
      onClick: jest.fn(),
      isSelected: false,
      text: 'mockText',
    }
  })
  it('renders the equipment option without checkbox or image', () => {
    const { getByText } = render(props)
    getByText('mockText')
  })
  it('renders the equipment option that is disabled', () => {
    props = {
      ...props,
      disabled: true,
    }
    const { getByLabelText } = render(props)
    expect(getByLabelText('EquipmentOption_flex_mockText')).toHaveStyle(
      `background-color: ${COLORS.grey50Disabled}`
    )
  })
  it('renders the equipment option without check not selected and image', () => {
    props = {
      ...props,
      showCheckbox: true,
      image: <img src="img" />,
    }
    const { getByText, getByRole, getByLabelText } = render(props)
    getByText('mockText')
    getByRole('img')
    expect(
      getByLabelText('EquipmentOption_checkbox-blank-outline')
    ).toHaveStyle(`color: ${COLORS.grey50Enabled}`)
    expect(getByLabelText('EquipmentOption_flex_mockText')).toHaveStyle(
      `border: ${BORDERS.lineBorder}`
    )
  })
  it('renders the equipment option without check selected', () => {
    props = {
      ...props,
      isSelected: true,
      showCheckbox: true,
    }
    const { getByText, getByLabelText } = render(props)
    getByText('mockText')
    expect(getByLabelText('EquipmentOption_checkbox-marked')).toHaveStyle(
<<<<<<< HEAD
      `color: ${COLORS.blue50}`
=======
      `color: ${COLORS.blueEnabled}`
>>>>>>> 2524ab95
    )
    expect(getByLabelText('EquipmentOption_flex_mockText')).toHaveStyle(
      `border: ${BORDERS.activeLineBorder}`
    )
  })
})<|MERGE_RESOLUTION|>--- conflicted
+++ resolved
@@ -55,11 +55,7 @@
     const { getByText, getByLabelText } = render(props)
     getByText('mockText')
     expect(getByLabelText('EquipmentOption_checkbox-marked')).toHaveStyle(
-<<<<<<< HEAD
       `color: ${COLORS.blue50}`
-=======
-      `color: ${COLORS.blueEnabled}`
->>>>>>> 2524ab95
     )
     expect(getByLabelText('EquipmentOption_flex_mockText')).toHaveStyle(
       `border: ${BORDERS.activeLineBorder}`
