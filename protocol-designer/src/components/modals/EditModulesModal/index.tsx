--- conflicted
+++ resolved
@@ -68,12 +68,7 @@
 import { isModuleWithCollisionIssue } from '../../modules'
 import { ModelDropdown } from './ModelDropdown'
 import { SlotDropdown } from './SlotDropdown'
-<<<<<<< HEAD
-import { ConnectedSlotMap } from './ConnectedSlotMap'
 import styles from './EditModules.module.css'
-=======
-import styles from './EditModules.css'
->>>>>>> 050cf4dd
 
 import type { ModuleOnDeck } from '../../../step-forms/types'
 import type { ModelModuleInfo } from '../../EditModules'
