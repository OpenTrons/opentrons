--- conflicted
+++ resolved
@@ -59,7 +59,7 @@
 export const ExitBatchEditButton = (props: {
   handleExitBatchEdit: $PropertyType<Props, 'handleExitBatchEdit'>,
 }): React.Node => (
-  <Box flex="0 1 auto">
+  <Box flex="0 1 auto" marginLeft="auto">
     <SecondaryBtn
       color={C_SELECTED_DARK}
       backgroundColor={C_TRANSPARENT}
@@ -117,20 +117,8 @@
             key={stepType}
           />
         ))}
-        <Box flex="0 1 auto" marginLeft="auto">
-          <SecondaryBtn
-            color={C_SELECTED_DARK}
-            backgroundColor={C_TRANSPARENT}
-            onClick={handleExitBatchEdit}
-          >
-            {i18n.t('application.exit_batch_edit')}
-          </SecondaryBtn>
-        </Box>
+        <ExitBatchEditButton handleExitBatchEdit={handleExitBatchEdit} />
       </Flex>
-<<<<<<< HEAD
-      <ExitBatchEditButton handleExitBatchEdit={handleExitBatchEdit} />
-=======
->>>>>>> 38fe83f7
     </Flex>
   )
 }