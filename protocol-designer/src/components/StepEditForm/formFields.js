// @flow
import * as React from 'react'
import {connect} from 'react-redux'
import {
  FormGroup,
  CheckboxField,
  InputField,
  DropdownField,
  RadioGroup,
  type DropdownOption,
  type HoverTooltipHandlers
} from '@opentrons/components'
import i18n from '../../localization'
import {selectors as pipetteSelectors} from '../../pipettes'
import {selectors as labwareIngredSelectors} from '../../labware-ingred/reducers'
import {actions} from '../../steplist'
import {hydrateField} from '../../steplist/fieldLevel'
import type {StepFieldName} from '../../steplist/fieldLevel'
import {DISPOSAL_PERCENTAGE} from '../../steplist/formLevel/warnings'
import type {ChangeTipOptions} from '../../step-generation/types'
import type {BaseState, ThunkDispatch} from '../../types'
import type {StepType} from '../../form-types'
import styles from './StepEditForm.css'
import StepField from './StepFormField'
import type {FocusHandlers} from './index'

type Options = Array<DropdownOption>

type StepCheckboxRowProps = {
  label?: string,
  name: StepFieldName,
  children?: ?React.Node,
  className?: string,
  disabled?: boolean,
  hoverTooltipHandlers?: HoverTooltipHandlers,
}
export const StepCheckboxRow = (props: StepCheckboxRowProps) => (
  <StepField
    name={props.name}
    render={({value, updateValue}) => (
      <div className={styles.field_row}>
        <CheckboxField
          label={props.label}
          disabled={props.disabled}
          hoverTooltipHandlers={props.hoverTooltipHandlers}
          className={props.className}
          value={!!value}
          onChange={(e: SyntheticInputEvent<*>) => updateValue(!value)} />
        {value ? props.children : null}
      </div>
    )} />
)

type StepInputFieldProps = {name: StepFieldName} & FocusHandlers
export const StepInputField = (props: StepInputFieldProps & React.ElementProps<typeof InputField>) => {
  const {name, focusedField, dirtyFields, onFieldFocus, onFieldBlur, ...inputProps} = props
  return (
    <StepField
      name={name}
      focusedField={focusedField}
      dirtyFields={dirtyFields}
      render={({value, updateValue, errorToShow}) => (
        <InputField
          {...inputProps}
          error={errorToShow}
          onBlur={() => { onFieldBlur(name) }}
          onFocus={() => { onFieldFocus(name) }}
          onChange={(e: SyntheticInputEvent<*>) => updateValue(e.currentTarget.value)}
          value={value ? String(value) : null} />
      )} />
  )
}

type StepRadioGroupProps = {
  name: StepFieldName,
  options: $PropertyType<React.ElementProps<typeof RadioGroup>, 'options'>
} & FocusHandlers
export const StepRadioGroup = (props: StepRadioGroupProps) => {
  const {name, onFieldFocus, onFieldBlur, focusedField, dirtyFields, ...radioGroupProps} = props
  return (
    <StepField
      name={name}
      focusedField={focusedField}
      dirtyFields={dirtyFields}
      render={({value, updateValue, errorToShow}) => (
        <RadioGroup
          {...radioGroupProps}
          value={value ? String(value) : ''}
          error={errorToShow}
          onChange={(e: SyntheticEvent<*>) => {
            updateValue(e.currentTarget.value)
            onFieldBlur(name)
          }} />
      )} />
  )
}

type DispenseDelayFieldsProps = {
  focusHandlers: FocusHandlers,
  label?: string,
  disabled?: boolean,
  hoverTooltipHandlers?: HoverTooltipHandlers,
}
export function DispenseDelayFields (props: DispenseDelayFieldsProps) {
  const {label = 'Delay', focusHandlers, hoverTooltipHandlers, disabled} = props
  return (
    <StepCheckboxRow
      disabled={disabled}
      hoverTooltipHandlers={hoverTooltipHandlers}
      name="dispense_delay_checkbox"
      label={label}>
      <StepInputField {...focusHandlers} disabled={disabled} name="dispense_delayMinutes" units='m' />
      <StepInputField {...focusHandlers} disabled={disabled} name="dispense_delaySeconds" units='s' />
    </StepCheckboxRow>
  )
}

type PipetteFieldOP = {name: StepFieldName, stepType?: StepType} & FocusHandlers
type PipetteFieldSP = {pipetteOptions: Options, getHydratedPipette: (string) => any} // TODO: real hydrated pipette type
type PipetteFieldDP = {updateDisposalVolume: (?mixed) => void}
type PipetteFieldProps = PipetteFieldOP & PipetteFieldSP & PipetteFieldDP
const PipetteFieldSTP = (state: BaseState, ownProps: PipetteFieldOP): PipetteFieldSP => ({
  pipetteOptions: pipetteSelectors.equippedPipetteOptions(state),
  getHydratedPipette: (value) => hydrateField(state, ownProps.name, value)
})
const PipetteFieldDTP = (dispatch: ThunkDispatch<*>): PipetteFieldDP => ({
  updateDisposalVolume: (disposalVolume: ?mixed) => {
    dispatch(actions.changeFormInput({update: {aspirate_disposalVol_volume: disposalVolume}}))
  }
})
export const PipetteField = connect(PipetteFieldSTP, PipetteFieldDTP)((props: PipetteFieldProps) => (
  <StepField
    name={props.name}
    focusedField={props.focusedField}
    dirtyFields={props.dirtyFields}
    render={({value, updateValue}) => (
      <FormGroup label='Pipette:' className={styles.pipette_field}>
        <DropdownField
          options={props.pipetteOptions}
          value={value ? String(value) : null}
          onBlur={() => { props.onFieldBlur(props.name) }}
          onFocus={() => { props.onFieldFocus(props.name) }}
          onChange={(e: SyntheticEvent<HTMLSelectElement>) => {
            updateValue(e.currentTarget.value)
            if (props.stepType === 'distribute') {
              const hydratedPipette = props.getHydratedPipette(e.currentTarget.value)
              if (hydratedPipette) {
                props.updateDisposalVolume(hydratedPipette.maxVolume * DISPOSAL_PERCENTAGE)
              }
            }
          }} />
      </FormGroup>
    )} />
))

type LabwareDropdownOP = {name: StepFieldName, className?: string} & FocusHandlers
type LabwareDropdownSP = {labwareOptions: Options}
const LabwareDropdownSTP = (state: BaseState): LabwareDropdownSP => ({
  labwareOptions: labwareIngredSelectors.labwareOptions(state)
})
export const LabwareDropdown = connect(LabwareDropdownSTP)((props: LabwareDropdownOP & LabwareDropdownSP) => {
  const {labwareOptions, name, className, focusedField, dirtyFields, onFieldBlur, onFieldFocus} = props
  return (
    // TODO: BC abstract e.currentTarget.value inside onChange with fn like onChangeValue of type (value: mixed) => {}
    <StepField
      name={name}
      focusedField={focusedField}
      dirtyFields={dirtyFields}
      render={({value, updateValue}) => (
        <DropdownField
          className={className}
          options={labwareOptions}
          onBlur={() => { onFieldBlur(name) }}
          onFocus={() => { onFieldFocus(name) }}
          value={value ? String(value) : null}
          onChange={(e: SyntheticEvent<HTMLSelectElement>) => { updateValue(e.currentTarget.value) } } />
      )} />
  )
})

<<<<<<< HEAD
// NOTE 2018-05-31 Flow rate cannot yet be adjusted,
// this is a placeholder
export const FlowRateField = () => <FormGroup label='FLOW RATE'>Default</FormGroup>
=======
// NOTE 2018-05-31 Tip position cannot yet be adjusted,
// this is a placeholder
export const TipPositionField = () => <FormGroup label='TIP POSITION'>Bottom, center</FormGroup>
>>>>>>> e0e25c18

const CHANGE_TIP_VALUES: Array<ChangeTipOptions> = ['always', 'once', 'never']

// NOTE: ChangeTipField not validated as of 6/27/18 so no focusHandlers needed
type ChangeTipFieldProps = {name: StepFieldName, stepType: StepType}
export const ChangeTipField = (props: ChangeTipFieldProps) => {
  const {name, stepType} = props
  const options = CHANGE_TIP_VALUES.map((value) => ({
    value,
    name: i18n.t(`step_edit_form.${stepType}.change_tip_option.${value}`)
  }))
  return (
    <StepField
      name={name}
      render={({value, updateValue}) => (
        <FormGroup label={i18n.t('step_edit_form.field.change_tip.label')}>
          <DropdownField
            options={options}
            value={value ? String(value) : null}
            onChange={(e: SyntheticEvent<HTMLSelectElement>) => { updateValue(e.currentTarget.value) } } />
        </FormGroup>
      )} />
  )
}<|MERGE_RESOLUTION|>--- conflicted
+++ resolved
@@ -178,16 +178,6 @@
   )
 })
 
-<<<<<<< HEAD
-// NOTE 2018-05-31 Flow rate cannot yet be adjusted,
-// this is a placeholder
-export const FlowRateField = () => <FormGroup label='FLOW RATE'>Default</FormGroup>
-=======
-// NOTE 2018-05-31 Tip position cannot yet be adjusted,
-// this is a placeholder
-export const TipPositionField = () => <FormGroup label='TIP POSITION'>Bottom, center</FormGroup>
->>>>>>> e0e25c18
-
 const CHANGE_TIP_VALUES: Array<ChangeTipOptions> = ['always', 'once', 'never']
 
 // NOTE: ChangeTipField not validated as of 6/27/18 so no focusHandlers needed
