// @flow
import * as React from 'react'
import {connect} from 'react-redux'
import {OutlineButton, PrimaryButton} from '@opentrons/components'

import {actions as steplistActions} from '../../steplist'
import {actions as stepsActions, selectors as stepsSelectors} from '../../ui/steps'
import type {BaseState, ThunkDispatch} from '../../types'
import styles from './StepEditForm.css'
import formStyles from '../Form.css'

type OP = {
  onClickMoreOptions: (event: SyntheticEvent<>) => mixed,
  onDelete?: (event: SyntheticEvent<>) => mixed,
}
type SP = {canSave?: ?boolean}
type DP = {
  onCancel: (event: SyntheticEvent<>) => mixed,
  onSave: (event: SyntheticEvent<>) => mixed,
}
type Props = OP & SP & DP

const ButtonRow = (props: Props) => {
  const {canSave, onDelete, onSave, onCancel, onClickMoreOptions} = props
  return (
    <div className={formStyles.button_row}>
      <OutlineButton onClick={onDelete}>DELETE</OutlineButton>
      <OutlineButton onClick={onClickMoreOptions}>NOTES</OutlineButton>
      <PrimaryButton className={styles.cancel_button} onClick={onCancel}>CANCEL</PrimaryButton>
      <PrimaryButton disabled={!canSave} onClick={onSave}>SAVE</PrimaryButton>
    </div>
  )
}

const STP = (state: BaseState): SP => ({
  canSave: stepsSelectors.getCurrentFormCanBeSaved(state),
})

const DTP = (dispatch: ThunkDispatch<*>): DP => ({
<<<<<<< HEAD
  onCancel: () => dispatch(actions.cancelStepForm()),
  onSave: () => dispatch(actions.saveStepForm()),
=======
  onCancel: () => dispatch(steplistActions.cancelStepForm()),
  onSave: () => dispatch(steplistActions.saveStepForm()),
  onClickMoreOptions: () => dispatch(stepsActions.openMoreOptionsModal()),
>>>>>>> 93b2d844
})

export default connect(STP, DTP)(ButtonRow)<|MERGE_RESOLUTION|>--- conflicted
+++ resolved
@@ -4,7 +4,7 @@
 import {OutlineButton, PrimaryButton} from '@opentrons/components'
 
 import {actions as steplistActions} from '../../steplist'
-import {actions as stepsActions, selectors as stepsSelectors} from '../../ui/steps'
+import {selectors as stepsSelectors} from '../../ui/steps'
 import type {BaseState, ThunkDispatch} from '../../types'
 import styles from './StepEditForm.css'
 import formStyles from '../Form.css'
@@ -37,14 +37,8 @@
 })
 
 const DTP = (dispatch: ThunkDispatch<*>): DP => ({
-<<<<<<< HEAD
-  onCancel: () => dispatch(actions.cancelStepForm()),
-  onSave: () => dispatch(actions.saveStepForm()),
-=======
   onCancel: () => dispatch(steplistActions.cancelStepForm()),
   onSave: () => dispatch(steplistActions.saveStepForm()),
-  onClickMoreOptions: () => dispatch(stepsActions.openMoreOptionsModal()),
->>>>>>> 93b2d844
 })
 
 export default connect(STP, DTP)(ButtonRow)