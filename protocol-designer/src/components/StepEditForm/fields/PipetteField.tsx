import * as React from 'react'
import { useTranslation } from 'react-i18next'
import { useSelector } from 'react-redux'
import { FormGroup, DropdownField } from '@opentrons/components'
import { selectors as stepFormSelectors } from '../../../step-forms'
<<<<<<< HEAD
import { BaseState } from '../../../types'
import styles from '../StepEditForm.module.css'
=======
import styles from '../StepEditForm.css'
>>>>>>> 1421fc27
import { FieldProps } from '../types'

export const PipetteField = (props: FieldProps): JSX.Element => {
  const { onFieldBlur, onFieldFocus, updateValue, value } = props
  const pipetteOptions = useSelector(
    stepFormSelectors.getEquippedPipetteOptions
  )

  const { t } = useTranslation('form')
  return (
    <FormGroup
      label={t('step_edit_form.field.pipette.label')}
      className={styles.large_field}
    >
      <DropdownField
        options={pipetteOptions}
        name={props.name}
        value={value ? String(value) : null}
        onBlur={onFieldBlur}
        onFocus={onFieldFocus}
        onChange={(e: React.ChangeEvent<HTMLSelectElement>) => {
          updateValue(e.currentTarget.value)
        }}
      />
    </FormGroup>
  )
}<|MERGE_RESOLUTION|>--- conflicted
+++ resolved
@@ -3,13 +3,8 @@
 import { useSelector } from 'react-redux'
 import { FormGroup, DropdownField } from '@opentrons/components'
 import { selectors as stepFormSelectors } from '../../../step-forms'
-<<<<<<< HEAD
-import { BaseState } from '../../../types'
 import styles from '../StepEditForm.module.css'
-=======
-import styles from '../StepEditForm.css'
->>>>>>> 1421fc27
-import { FieldProps } from '../types'
+import type { FieldProps } from '../types'
 
 export const PipetteField = (props: FieldProps): JSX.Element => {
   const { onFieldBlur, onFieldFocus, updateValue, value } = props
