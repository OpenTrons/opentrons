--- conflicted
+++ resolved
@@ -14,17 +14,10 @@
   getIsDelayPositionField,
 } from '../../../../form-types'
 import { selectors as stepFormSelectors } from '../../../../step-forms'
-<<<<<<< HEAD
+import { TipPositionModal } from './TipPositionModal'
+import { getDefaultMmFromBottom } from './utils'
 import stepFormStyles from '../../StepEditForm.module.css'
 import styles from './TipPositionInput.module.css'
-import { TipPositionModal } from './TipPositionModal'
-=======
-import { TipPositionModal } from './TipPositionModal'
-import { getDefaultMmFromBottom } from './utils'
-import stepFormStyles from '../../StepEditForm.css'
-import styles from './TipPositionInput.css'
->>>>>>> 1421fc27
-
 import type { FieldProps } from '../../types'
 
 interface TipPositionFieldProps extends FieldProps {
