@import '@opentrons/components';

.wrapper {
  display: flex;
  flex-direction: row;
  align-items: stretch;
  width: 100%;
  min-height: 100vh;
}

.main_page_wrapper {
  /* Wraps TitleBar + page content */
  display: flex;
  flex-direction: column;
  width: 100%;

  /* somehow ensure flex children shrink rather than overflow */
  overflow-x: hidden;
}

.main_page_content {
  position: absolute;
  top: 3rem;
  bottom: 0;
  width: calc(100% - 22.8125rem);
  overflow-y: scroll;
}

.flex_main_page_content {
  top: 10rem;
  bottom: 0;
  margin: 0 auto;
  width: 60rem;
<<<<<<< HEAD
  /* overflow-y: scroll; */
=======
>>>>>>> 84a5aff5
}<|MERGE_RESOLUTION|>--- conflicted
+++ resolved
@@ -31,8 +31,4 @@
   bottom: 0;
   margin: 0 auto;
   width: 60rem;
-<<<<<<< HEAD
-  /* overflow-y: scroll; */
-=======
->>>>>>> 84a5aff5
 }