--- conflicted
+++ resolved
@@ -111,20 +111,9 @@
   const result = []
 
   // headers
-<<<<<<< HEAD
-  if (formData && formData.stepType === 'moveLiquid') {
-    const sourceLabware = getLabware(formData['aspirate_labware'])
-    const destLabware = getLabware(formData['dispense_labware'])
-=======
-  if (
-    stepType === 'transfer' ||
-    stepType === 'consolidate' ||
-    stepType === 'distribute' ||
-    stepType === 'moveLiquid'
-  ) {
+  if (stepType === 'moveLiquid') {
     const sourceLabware = getLabware(rawForm['aspirate_labware'])
     const destLabware = getLabware(rawForm['dispense_labware'])
->>>>>>> ae850ce1
 
     result.push(
       <AspirateDispenseHeader
