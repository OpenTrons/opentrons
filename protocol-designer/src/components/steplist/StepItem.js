--- conflicted
+++ resolved
@@ -111,27 +111,11 @@
   const result = []
 
   // headers
-<<<<<<< HEAD
-  if (formData && formData.stepType === 'moveLiquid') {
-    const sourceLabware = getLabware(formData['aspirate_labware'])
-    const destLabware = getLabware(formData['dispense_labware'])
-=======
-  if (
-    stepType === 'transfer' ||
-    stepType === 'consolidate' ||
-    stepType === 'distribute' ||
-    stepType === 'moveLiquid'
-  ) {
+  if (stepType === 'moveLiquid') {
     const sourceLabware = getLabware(rawForm['aspirate_labware'])
     const destLabware = getLabware(rawForm['dispense_labware'])
->>>>>>> ae850ce1
 
-    result.push(
-      <AspirateDispenseHeader
-        key='transferlike-header'
-        {...{sourceLabware, destLabware}}
-      />
-    )
+    result.push(<AspirateDispenseHeader key='moveLiquid-header' {...{sourceLabware, destLabware}} />)
   }
 
   if (stepType === 'mix') {
