--- conflicted
+++ resolved
@@ -121,10 +121,7 @@
         <ConfirmDeleteModal
           modalType={DELETE_STEP_FORM}
           onCancelClick={cancelDelete}
-<<<<<<< HEAD
           // @ts-expect-error (ce: 2021-06-21) - type incompatibility deep down in useConditionalConfirm
-=======
->>>>>>> 5ff92d5e
           onContinueClick={confirmDelete}
         />
       )}
