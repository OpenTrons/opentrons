--- conflicted
+++ resolved
@@ -17,22 +17,15 @@
 
 type Props = {
   children: (args: {
-<<<<<<< HEAD
     makeStepOnContextMenu: (
       stepIdType: StepIdType
     ) => (event: React.MouseEvent) => unknown
-  }) => React.Node
-=======
-    makeStepOnContextMenu: (stepIdType: StepIdType) => (
-      event: SyntheticMouseEvent<>
-    ) => unknown,
-  }) => React.ReactNode,
->>>>>>> 2db1dafb
+  }) => React.ReactNode
 }
 
-type Position = { left: number | null; top: number | null }
+type Position = { left: number | null, top: number | null }
 
-export const ContextMenu = (props: Props): JSX.Element => {
+export const ContextMenu = (props: Props): React.Node => {
   const dispatch = useDispatch()
   const deleteStep = (stepId: StepIdType) =>
     dispatch(steplistActions.deleteStep(stepId))
@@ -55,7 +48,7 @@
   })
 
   const makeHandleContextMenu = (stepId: StepIdType) => (
-    event: React.MouseEvent<any>
+    event: SyntheticMouseEvent<*>
   ) => {
     if (isMultiSelectMode) return
     event.preventDefault()
@@ -82,7 +75,7 @@
     setPosition({ left, top })
   }
 
-  const handleClick = (event: React.MouseEvent) => {
+  const handleClick = (event: SyntheticMouseEvent<*>) => {
     const wasOutside = !(
       event.target instanceof Node && menuRoot.current?.contains(event.target)
     )
