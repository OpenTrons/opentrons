// @flow
import LabwareOnDeck from './LabwareOnDeck'
import SelectableLabware from './SelectableLabware'
<<<<<<< HEAD

export { LabwareOnDeck, SelectableLabware }
=======
export * from './utils'
export { LabwareOnDeck, NameThisLabwareOverlay, SelectableLabware }
>>>>>>> 24191100
<|MERGE_RESOLUTION|>--- conflicted
+++ resolved
@@ -1,10 +1,6 @@
 // @flow
 import LabwareOnDeck from './LabwareOnDeck'
 import SelectableLabware from './SelectableLabware'
-<<<<<<< HEAD
 
-export { LabwareOnDeck, SelectableLabware }
-=======
 export * from './utils'
-export { LabwareOnDeck, NameThisLabwareOverlay, SelectableLabware }
->>>>>>> 24191100
+export { LabwareOnDeck, SelectableLabware }