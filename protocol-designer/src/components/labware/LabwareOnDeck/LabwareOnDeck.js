// @flow
import * as React from 'react'
import cx from 'classnames'
import { DragSource, DropTarget } from 'react-dnd'
import {
  LabwareWrapper,
  ContainerNameOverlay,
  EmptyDeckSlot,
  humanizeLabwareType,
} from '@opentrons/components'
import {
  type DeckSlotId,
  SLOT_RENDER_WIDTH,
  SLOT_RENDER_HEIGHT,
} from '@opentrons/shared-data'
import styles from '../labware.css'

import type { StepIdType } from '../../../form-types'
import HighlightableLabware from '../../../containers/HighlightableLabware'
import ClickableText from '../ClickableText'
import OverlayPanel from '../OverlayPanel'
import DisabledSelectSlotOverlay from '../DisabledSelectSlotOverlay'
import BrowseLabwareOverlay from '../BrowseLabwareOverlay'
import {
  type TerminalItemId,
  START_TERMINAL_ITEM_ID,
  END_TERMINAL_ITEM_ID,
} from '../../../steplist'
import { DND_TYPES } from '../../DeckSetup/LabwareOverlays/constants'

// TODO: BC 2019-05-22 this component is no longer used and should be remove once
// its functionality reaches parity with the new components in /DeckSetup/*

// TODO: BC 2019-05-22 this component is no longer used and should be remove once
// its functionality reaches parity with the new components in /DeckSetup/*

type DragDropLabwareProps = React.ElementProps<typeof LabwareWrapper> & {
  connectDragSource: mixed => React.Element<any>,
  connectDropTarget: mixed => React.Element<any>,
  draggedItem?: { slot: DeckSlotId },
  isOver: boolean,
  swapSlotContents: (DeckSlotId, DeckSlotId) => void,
  render: (args: {
    isOver: boolean,
    draggedItem?: { slot: DeckSlotId },
  }) => React.Node,
}
const DragSourceLabware = (props: DragDropLabwareProps) => {
  const { draggedItem, isOver } = props
  return props.connectDragSource(
    props.connectDropTarget(props.render({ draggedItem, isOver }))
  )
}

const labwareTarget = {
  canDrop: (props, monitor) => {
    const draggedItem = monitor.getItem()
    return draggedItem && draggedItem.slot !== props.slot
  },
  drop: (props, monitor) => {
    const draggedItem = monitor.getItem()
    if (draggedItem) {
      props.swapSlotContents(draggedItem.slot, props.slot)
    }
  },
}
const collectLabwareTarget = (connect, monitor) => ({
  connectDropTarget: connect.dropTarget(),
  isOver: monitor.isOver(),
})
export const DragDropLabware = DropTarget(
  DND_TYPES.LABWARE,
  labwareTarget,
  collectLabwareTarget
)(DraggableLabware)

function LabwareDeckSlotOverlay({
  canAddIngreds,
  deleteLabware,
  editLiquids,
  duplicateLabware,
}: {
  canAddIngreds: boolean,
  deleteLabware: () => mixed,
  editLiquids: () => mixed,
  duplicateLabware: () => mixed,
}) {
  return (
    <g className={cx(styles.slot_overlay, styles.appear_on_mouseover)}>
      <OverlayPanel />
      {canAddIngreds && (
        <ClickableText
          onClick={editLiquids}
          iconName="pencil"
          y="15%"
          text="Name & Liquids"
        />
      )}
      <ClickableText
        onClick={duplicateLabware}
        iconName="content-copy"
        y="40%"
        text="Duplicate"
      />
      <ClickableText
        onClick={deleteLabware}
        iconName="close"
        y="65%"
        text="Delete"
      />
    </g>
  )
}

// Including a labware type in `labwareImages` will use that image instead of an SVG
const IMG_TRASH = require('../../../images/labware/Trash.png')
const labwareImages = {
  'trash-box': IMG_TRASH,
}

type SlotWithLabwareProps = {
  containerType: string,
  displayName: string,
  containerId: string,
}

function SlotWithLabware(props: SlotWithLabwareProps) {
  const { containerType, displayName, containerId } = props

  return (
    <g>
      {labwareImages[containerType] ? (
        <image
          href={labwareImages[containerType]}
          width={SLOT_RENDER_WIDTH}
          height={SLOT_RENDER_HEIGHT}
        />
      ) : (
        <HighlightableLabware containerId={containerId} />
      )}
      <ContainerNameOverlay
        title={displayName || humanizeLabwareType(containerType)}
      />
    </g>
  )
}

const EmptyDestinationSlotOverlay = () => (
  <g className={cx(styles.slot_overlay)}>
    <OverlayPanel />
    <g className={styles.clickable_text}>
      <text x="0" y="40%">
        Place Here
      </text>
    </g>
  </g>
)

type EmptyDeckSlotOverlayProps = {
  addLabware: (e: SyntheticEvent<*>) => mixed,
}
function EmptyDeckSlotOverlay(props: EmptyDeckSlotOverlayProps) {
  const { addLabware } = props
  return (
    <g
      className={cx(
        styles.slot_overlay,
        styles.appear_on_mouseover,
        styles.add_labware
      )}
    >
      <OverlayPanel />
      <ClickableText
        onClick={addLabware}
        iconName="plus"
        y="40%"
        text="Add Labware"
      />
    </g>
  )
}

type LabwareOnDeckProps = {
  slot: DeckSlotId,
  containerId: string,
  containerName: ?string,
  containerType: string,

  showNameOverlay: ?boolean,
  slotHasLabware: boolean,
  highlighted: boolean,

  addLabwareMode: boolean,
  canAddIngreds: boolean,
  isTiprack: boolean,
  selectedTerminalItem: ?TerminalItemId,

  drillDown: () => mixed,
  drillUp: () => mixed,

  addLabware: () => mixed,
  deleteLabware: () => mixed,
  duplicateLabware: StepIdType => mixed,
  editLiquids: () => mixed,
  swapSlotContents: (DeckSlotId, DeckSlotId) => mixed,

  setLabwareName: (name: ?string) => mixed,
  setDefaultLabwareName: () => mixed,
}

const LabwareOnDeck = (props: LabwareOnDeckProps) => {
  const {
    slot,
    containerId,
    // containerName,
    // containerType,

    // showNameOverlay,
    // slotHasLabware,
    highlighted,

    // addLabwareMode,
    // canAddIngreds,
    // isTiprack,
    // selectedTerminalItem,

    // drillDown,
    // drillUp,

    // addLabware,
    // deleteLabware,
    // duplicateLabware,
    // editLiquids,
    swapSlotContents,

    // setDefaultLabwareName,
    // setLabwareName,
  } = props

  // determine what overlay to show
  let overlay = null
  let isManualInterventionStep = false
<<<<<<< HEAD
  // if (selectedTerminalItem === START_TERMINAL_ITEM_ID && !addLabwareMode) {
  //   isManualInterventionStep = true
  //   if (showNameOverlay) {
  //     overlay = null
  //     // <NameThisLabwareOverlay
  //     //   {...{ setLabwareName, editLiquids }}
  //     //   onClickOutside={setDefaultLabwareName}
  //     // />
  //   } else {
  //     overlay = slotHasLabware ? (
  //       <LabwareDeckSlotOverlay
  //         duplicateLabware={() => duplicateLabware(containerId)}
  //         {...{ canAddIngreds, deleteLabware, editLiquids }}
  //       />
  //     ) : (
  //       <EmptyDeckSlotOverlay {...{ addLabware }} />
  //     )
  //   }
  // } else if (
  //   selectedTerminalItem === END_TERMINAL_ITEM_ID &&
  //   slotHasLabware &&
  //   !isTiprack
  // ) {
  //   overlay = <BrowseLabwareOverlay drillDown={drillDown} drillUp={drillUp} />
  // }
=======
  if (selectedTerminalItem === START_TERMINAL_ITEM_ID && !addLabwareMode) {
    isManualInterventionStep = true
    if (showNameOverlay) {
      overlay = null
      // <NameThisLabwareOverlay
      //   {...{ setLabwareName, editLiquids }}
      //   onClickOutside={setDefaultLabwareName}
      // />
    } else {
      overlay = slotHasLabware ? (
        <LabwareDeckSlotOverlay
          duplicateLabware={() => duplicateLabware(containerId)}
          {...{ canAddIngreds, deleteLabware, editLiquids }}
        />
      ) : (
        <EmptyDeckSlotOverlay {...{ addLabware }} />
      )
    }
  } else if (
    selectedTerminalItem === END_TERMINAL_ITEM_ID &&
    slotHasLabware &&
    !isTiprack
  ) {
    overlay = <BrowseLabwareOverlay drillDown={drillDown} drillUp={drillUp} />
  }
>>>>>>> 9aa4eb60

  // const labwareOrSlot = slotHasLabware ? (
  //   <SlotWithLabware
  //     key={`${containerType}`}
  //     {...{ containerType, containerId }}
  //     displayName={containerName || containerType}
  //   />
  // ) : (
  //   <EmptyDeckSlot slot={slot} />
  // )

  return (
    <DragDropLabware
      {...{ isManualInterventionStep, containerId, swapSlotContents, slot }}
      render={({ draggedItem, isOver }) => {
        let finalOverlay = overlay // default
        if (draggedItem) {
          if (draggedItem.slot === slot) {
            // this labware is being dragged, disable it
            finalOverlay = <DisabledSelectSlotOverlay />
          } else if (isOver) {
            finalOverlay = <EmptyDestinationSlotOverlay />
          }
        }
        return (
          <g>
            <LabwareWrapper {...{ highlighted }}>
              {/* {labwareOrSlot} */}
              {finalOverlay}
            </LabwareWrapper>
          </g>
        )
      }}
    />
  )
}

export default LabwareOnDeck<|MERGE_RESOLUTION|>--- conflicted
+++ resolved
@@ -240,7 +240,6 @@
   // determine what overlay to show
   let overlay = null
   let isManualInterventionStep = false
-<<<<<<< HEAD
   // if (selectedTerminalItem === START_TERMINAL_ITEM_ID && !addLabwareMode) {
   //   isManualInterventionStep = true
   //   if (showNameOverlay) {
@@ -266,33 +265,6 @@
   // ) {
   //   overlay = <BrowseLabwareOverlay drillDown={drillDown} drillUp={drillUp} />
   // }
-=======
-  if (selectedTerminalItem === START_TERMINAL_ITEM_ID && !addLabwareMode) {
-    isManualInterventionStep = true
-    if (showNameOverlay) {
-      overlay = null
-      // <NameThisLabwareOverlay
-      //   {...{ setLabwareName, editLiquids }}
-      //   onClickOutside={setDefaultLabwareName}
-      // />
-    } else {
-      overlay = slotHasLabware ? (
-        <LabwareDeckSlotOverlay
-          duplicateLabware={() => duplicateLabware(containerId)}
-          {...{ canAddIngreds, deleteLabware, editLiquids }}
-        />
-      ) : (
-        <EmptyDeckSlotOverlay {...{ addLabware }} />
-      )
-    }
-  } else if (
-    selectedTerminalItem === END_TERMINAL_ITEM_ID &&
-    slotHasLabware &&
-    !isTiprack
-  ) {
-    overlay = <BrowseLabwareOverlay drillDown={drillDown} drillUp={drillUp} />
-  }
->>>>>>> 9aa4eb60
 
   // const labwareOrSlot = slotHasLabware ? (
   //   <SlotWithLabware
