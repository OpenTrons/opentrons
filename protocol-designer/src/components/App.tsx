<<<<<<< HEAD
import React from 'react'
=======
import * as React from 'react'
>>>>>>> a205691c
import '../css/reset.css'
import { ProtocolEditor } from './ProtocolEditor'

export function App(): JSX.Element {
  return (
    <div className="container">
      <ProtocolEditor />
    </div>
  )
}<|MERGE_RESOLUTION|>--- conflicted
+++ resolved
@@ -1,8 +1,4 @@
-<<<<<<< HEAD
-import React from 'react'
-=======
 import * as React from 'react'
->>>>>>> a205691c
 import '../css/reset.css'
 import { ProtocolEditor } from './ProtocolEditor'
 
