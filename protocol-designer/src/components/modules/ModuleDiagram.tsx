--- conflicted
+++ resolved
@@ -14,13 +14,8 @@
   HEATERSHAKER_MODULE_TYPE,
   HEATERSHAKER_MODULE_V1,
   THERMOCYCLER_MODULE_V2,
-<<<<<<< HEAD
-  GRIPPER_V1,
-  GRIPPER_MODULE_TYPE,
-=======
   MAGNETIC_BLOCK_TYPE,
   MAGNETIC_BLOCK_V1,
->>>>>>> 21e39eeb
 } from '@opentrons/shared-data'
 
 interface Props {
@@ -50,13 +45,8 @@
   [HEATERSHAKER_MODULE_TYPE]: {
     [HEATERSHAKER_MODULE_V1]: require('../../images/modules/heatershaker.png'),
   },
-<<<<<<< HEAD
-  [GRIPPER_MODULE_TYPE]: {
-    [GRIPPER_V1]: require('../../images/modules/heatershaker.png'), // need to add gripper image here
-=======
   [MAGNETIC_BLOCK_TYPE]: {
     [MAGNETIC_BLOCK_V1]: require('../../images/modules/mag_block.png'),
->>>>>>> 21e39eeb
   },
 }
 
