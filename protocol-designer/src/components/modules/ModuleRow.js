// @flow
import * as React from 'react'
import { i18n } from '../../localization'
import { useDispatch } from 'react-redux'
import { actions as stepFormActions } from '../../step-forms'

<<<<<<< HEAD
import { LabeledValue, OutlineButton } from '@opentrons/components'
import { ModuleDiagram } from './ModuleDiagram'
=======
import {
  LabeledValue,
  OutlineButton,
  SlotMap,
  HoverTooltip,
} from '@opentrons/components'
import ModuleDiagram from './ModuleDiagram'
>>>>>>> 4297a548
import { SPAN7_8_10_11_SLOT } from '../../constants'
import styles from './styles.css'

import type { ModuleType } from '@opentrons/shared-data'
import type { ModuleOnDeck } from '../../step-forms'

type Props = {
  module?: ModuleOnDeck,
  showCollisionWarnings?: boolean,
  type: ModuleType,
  openEditModuleModal: (moduleType: ModuleType, moduleId?: string) => mixed,
}

export function ModuleRow(props: Props) {
  const { module, openEditModuleModal, showCollisionWarnings } = props
  const type = module?.type || props.type

  const model = module?.model
  const slot = module?.slot

  /*
  TODO (ka 2020-2-3): This logic is very specific to this individual implementation
  of SlotMap. Kept it here (for now?) because it spells out the different cases.
  */
  let slotDisplayName = null
  let occupiedSlotsForMap: Array<string> = []
  let collisionSlots: Array<string> = []
  // Populate warnings are enabled (crashable pipette in protocol + !disable module restrictions)
  if (showCollisionWarnings && slot === '1') {
    collisionSlots = ['4']
  } else if (showCollisionWarnings && slot === '3') {
    collisionSlots = ['6']
  }

  // If this module is in a deck slot + is not TC spanning Slot
  // add to occupiedSlots
  if (slot && slot !== SPAN7_8_10_11_SLOT) {
    slotDisplayName = `Slot ${slot}`
    occupiedSlotsForMap = [slot]
  }
  // If this Module is a TC deck slot and spanning
  // populate all 4 slots individually
  if (slot === SPAN7_8_10_11_SLOT) {
    slotDisplayName = 'Slot 7'
    occupiedSlotsForMap = ['7', '8', '10', '11']
  }

  // If collisionSlots are populated, check which slot is occupied
  // and render module specific crash warning. This logic assumes
  // default module slot placement magnet = Slot1 temperature = Slot3
  let collisionTooltipText = null
  if (collisionSlots && collisionSlots.includes('4')) {
    collisionTooltipText = i18n.t(
      `tooltip.edit_module_card.magnetic_module_collision`
    )
  } else if (collisionSlots && collisionSlots.includes('6')) {
    collisionTooltipText = i18n.t(
      `tooltip.edit_module_card.temperature_module_collision`
    )
  }

  const collisionTooltip = collisionTooltipText && (
    <div className={styles.collision_tolltip}>{collisionTooltipText}</div>
  )

  const setCurrentModule = (moduleType: ModuleType, moduleId?: string) => () =>
    openEditModuleModal(moduleType, moduleId)

  const addRemoveText = module ? 'remove' : 'add'

  const dispatch = useDispatch()

  const handleAddOrRemove = module
    ? () => dispatch(stepFormActions.deleteModule(module.id))
    : setCurrentModule(type)

  const handleEditModule = module && setCurrentModule(type, module.id)

  return (
    <div>
      <h4 className={styles.row_title}>
        {i18n.t(`modules.module_display_names.${type}`)}
      </h4>
      <div className={styles.module_row}>
        <div className={styles.module_diagram_container}>
          <ModuleDiagram type={type} />
        </div>
        <div className={styles.module_col}>
          {model && <LabeledValue label="Model" value={model} />}
        </div>
        <div className={styles.module_col}>
          {slot && <LabeledValue label="Position" value={slotDisplayName} />}
        </div>
        <div className={styles.slot_map}>
          {slot && (
            <HoverTooltip
              placement="bottom"
              tooltipComponent={
                collisionSlots.length > 0 ? collisionTooltip : null
              }
            >
              {hoverTooltipHandlers => (
                <div {...hoverTooltipHandlers}>
                  <SlotMap
                    occupiedSlots={occupiedSlotsForMap}
                    collisionSlots={collisionSlots}
                  />
                </div>
              )}
            </HoverTooltip>
          )}
        </div>
        <div className={styles.modules_button_group}>
          {module && (
            <OutlineButton
              className={styles.module_button}
              onClick={handleEditModule}
            >
              Edit
            </OutlineButton>
          )}
          <OutlineButton
            className={styles.module_button}
            onClick={handleAddOrRemove}
          >
            {addRemoveText}
          </OutlineButton>
        </div>
      </div>
    </div>
  )
}<|MERGE_RESOLUTION|>--- conflicted
+++ resolved
@@ -4,18 +4,13 @@
 import { useDispatch } from 'react-redux'
 import { actions as stepFormActions } from '../../step-forms'
 
-<<<<<<< HEAD
-import { LabeledValue, OutlineButton } from '@opentrons/components'
-import { ModuleDiagram } from './ModuleDiagram'
-=======
 import {
   LabeledValue,
   OutlineButton,
   SlotMap,
   HoverTooltip,
 } from '@opentrons/components'
-import ModuleDiagram from './ModuleDiagram'
->>>>>>> 4297a548
+import { ModuleDiagram } from './ModuleDiagram'
 import { SPAN7_8_10_11_SLOT } from '../../constants'
 import styles from './styles.css'
 
