import { useTranslation } from 'react-i18next'
import {
  ALIGN_CENTER,
  BORDERS,
  COLORS,
  DIRECTION_COLUMN,
  EmptySelectorButton,
  Flex,
  ListItem,
  SPACING,
  StyledText,
  Tooltip,
  TYPOGRAPHY,
  useHoverTooltip,
  WRAP,
} from '@opentrons/components'
import {
  ABSORBANCE_READER_V1,
  FLEX_ROBOT_TYPE,
  getModuleDisplayName,
  getModuleType,
  HEATERSHAKER_MODULE_TYPE,
  MAGNETIC_BLOCK_TYPE,
  TEMPERATURE_MODULE_TYPE,
} from '@opentrons/shared-data'
import { uuid } from '../../utils'
import { useKitchen } from '../../organisms/Kitchen/hooks'
import { ModuleDiagram } from './ModuleDiagram'
import { WizardBody } from './WizardBody'
import {
  DEFAULT_SLOT_MAP_FLEX,
  DEFAULT_SLOT_MAP_OT2,
  FLEX_SUPPORTED_MODULE_MODELS,
  OT2_SUPPORTED_MODULE_MODELS,
} from './constants'
import { getNumOptions, getNumSlotsAvailable } from './utils'
import { HandleEnter } from '../../atoms/HandleEnter'
import { PDListItemCustomize as ListItemCustomize } from '../CreateNewProtocolWizard/PDListItemCustomize'

import type { DropdownBorder } from '@opentrons/components'
import type { ModuleModel, ModuleType } from '@opentrons/shared-data'
import type { FormModule, FormModules } from '../../step-forms'
import type { WizardTileProps } from './types'

export function SelectModules(props: WizardTileProps): JSX.Element | null {
  const { goBack, proceed, watch, setValue } = props
  const { t } = useTranslation(['create_new_protocol', 'shared'])
  const { makeSnackbar } = useKitchen()
  const fields = watch('fields')
  const modules = watch('modules')
  const additionalEquipment = watch('additionalEquipment')
  const robotType = fields.robotType
  const supportedModules =
    robotType === FLEX_ROBOT_TYPE
      ? FLEX_SUPPORTED_MODULE_MODELS
      : OT2_SUPPORTED_MODULE_MODELS
  const filteredSupportedModules = supportedModules.filter(
    moduleModel =>
      !(
        modules != null &&
        Object.values(modules).some(module =>
          robotType === FLEX_ROBOT_TYPE
            ? module.model === moduleModel
            : module.type === getModuleType(moduleModel)
        )
      )
  )
  const MOAM_MODULE_TYPES: ModuleType[] = [
    TEMPERATURE_MODULE_TYPE,
    HEATERSHAKER_MODULE_TYPE,
    MAGNETIC_BLOCK_TYPE,
  ]
  const hasGripper = additionalEquipment.some(aE => aE === 'gripper')

  const handleAddModule = (
    moduleModel: ModuleModel,
    hasNoAvailableSlots: boolean
  ): void => {
    if (hasNoAvailableSlots) {
      makeSnackbar(t('slots_limit_reached') as string)
    } else {
      setValue('modules', {
        ...modules,
        [uuid()]: {
          model: moduleModel,
          type: getModuleType(moduleModel),
          slot:
            robotType === FLEX_ROBOT_TYPE
              ? DEFAULT_SLOT_MAP_FLEX[moduleModel]
              : DEFAULT_SLOT_MAP_OT2[getModuleType(moduleModel)],
        },
      })
    }
  }

  const handleRemoveModule = (moduleType: ModuleType): void => {
    const updatedModules =
      modules != null
        ? Object.fromEntries(
            Object.entries(modules).filter(
              ([key, value]) => value.type !== moduleType
            )
          )
        : {}
    setValue('modules', updatedModules)
  }

  const handleQuantityChange = (
    modules: FormModules,
    module: FormModule,
    newQuantity: number
  ): void => {
    if (!modules) return

    const modulesOfType = Object.entries(modules).filter(
      ([, mod]) => mod.type === module.type
    )
    const otherModules = Object.entries(modules).filter(
      ([, mod]) => mod.type !== module.type
    )

    if (newQuantity > modulesOfType.length) {
      const additionalModules: FormModules = {}
      for (let i = 0; i < newQuantity - modulesOfType.length; i++) {
        //  @ts-expect-error: TS can't determine modules's type correctly
        additionalModules[uuid()] = {
          model: module.model,
          type: module.type,
          slot: null,
        }
      }

      const newModules = Object.fromEntries([
        ...otherModules,
        ...modulesOfType,
        ...Object.entries(additionalModules),
      ])
      setValue('modules', newModules)
    } else if (newQuantity < modulesOfType.length) {
      const modulesToKeep = modulesOfType.slice(0, newQuantity)
      const updatedModules = Object.fromEntries([
        ...otherModules,
        ...modulesToKeep,
      ])

      setValue('modules', updatedModules)
    }
  }

  return (
    <HandleEnter onEnter={proceed}>
      <WizardBody
        robotType={robotType}
        stepNumber={robotType === FLEX_ROBOT_TYPE ? 4 : 3}
        header={t('add_modules')}
        goBack={() => {
          goBack(1)
          setValue('modules', null)
        }}
        proceed={() => {
          proceed(1)
        }}
      >
        <Flex flexDirection={DIRECTION_COLUMN}>
          <Flex flexDirection={DIRECTION_COLUMN} gridGap={SPACING.spacing12}>
            {filteredSupportedModules.length > 0 ||
            !(
              filteredSupportedModules.length === 1 &&
              filteredSupportedModules[0] === 'absorbanceReaderV1'
            ) ? (
              <StyledText desktopStyle="headingSmallBold">
                {t('which_modules')}
              </StyledText>
            ) : null}
            <Flex gridGap={SPACING.spacing4} flexWrap={WRAP}>
<<<<<<< HEAD
              {filteredSupportedModules.map(moduleModel => {
                const numSlotsAvailable = getNumSlotsAvailable(
                  modules,
                  additionalEquipment,
                  moduleModel
=======
              {filteredSupportedModules
                .sort((moduleA, moduleB) => moduleA.localeCompare(moduleB))
                .filter(module =>
                  enableAbsorbanceReader
                    ? module
                    : module !== ABSORBANCE_READER_V1
>>>>>>> 8f8b0550
                )
                return (
                  <AddModuleEmptySelectorButton
                    key={moduleModel}
                    moduleModel={moduleModel}
                    areSlotsAvailable={numSlotsAvailable > 0}
                    hasGripper={hasGripper}
                    handleAddModule={handleAddModule}
                  />
                )
              })}
            </Flex>
            {modules != null && Object.keys(modules).length > 0 ? (
              <Flex
                flexDirection={DIRECTION_COLUMN}
                gridGap={SPACING.spacing12}
                paddingTop={
                  filteredSupportedModules.length === 1 &&
                  filteredSupportedModules[0] === 'absorbanceReaderV1'
                    ? 0
                    : SPACING.spacing32
                }
              >
                <StyledText desktopStyle="headingSmallBold">
                  {t('modules_added')}
                </StyledText>
                <Flex
                  flexDirection={DIRECTION_COLUMN}
                  gridGap={SPACING.spacing4}
                >
                  {Object.entries(modules)
                    .sort(([, moduleA], [, moduleB]) =>
                      moduleA.model.localeCompare(moduleB.model)
                    )
                    .reduce<Array<FormModule & { count: number; key: string }>>(
                      (acc, [key, module]) => {
                        const existingModule = acc.find(
                          m => m.type === module.type
                        )
                        if (existingModule != null) {
                          existingModule.count++
                        } else {
                          acc.push({ ...module, count: 1, key })
                        }
                        return acc
                      },
                      []
                    )
                    .map(module => {
                      const numSlotsAvailable = getNumSlotsAvailable(
                        modules,
                        additionalEquipment,
                        module.model
                      )
                      const dropdownProps = {
                        currentOption: {
                          name: `${module.count}`,
                          value: `${module.count}`,
                        },
                        onClick: (value: string) => {
                          handleQuantityChange(
                            modules,
                            module as FormModule,
                            parseInt(value)
                          )
                        },
                        dropdownType: 'neutral' as DropdownBorder,
                        filterOptions: getNumOptions(
                          module.model !== ABSORBANCE_READER_V1
                            ? numSlotsAvailable + module.count
                            : numSlotsAvailable
                        ),
                      }
                      return (
                        <ListItem type="noActive" key={`${module.model}`}>
                          <ListItemCustomize
                            dropdown={
                              MOAM_MODULE_TYPES.includes(module.type) &&
                              robotType === FLEX_ROBOT_TYPE
                                ? dropdownProps
                                : undefined
                            }
                            label={
                              MOAM_MODULE_TYPES.includes(module.type) &&
                              robotType === FLEX_ROBOT_TYPE
                                ? t('quantity')
                                : null
                            }
                            linkText={t('remove')}
                            onClick={() => {
                              handleRemoveModule(module.type)
                            }}
                            header={getModuleDisplayName(module.model)}
                            leftHeaderItem={
                              <Flex
                                padding={SPACING.spacing2}
                                backgroundColor={COLORS.white}
                                borderRadius={BORDERS.borderRadius8}
                                alignItems={ALIGN_CENTER}
                                width="3.75rem"
                                height="3.625rem"
                              >
                                <ModuleDiagram
                                  type={module.type}
                                  model={module.model}
                                />
                              </Flex>
                            }
                          />
                        </ListItem>
                      )
                    })}
                </Flex>
              </Flex>
            ) : null}
          </Flex>
        </Flex>
      </WizardBody>
    </HandleEnter>
  )
}

interface AddModuleEmptySelectorButtonProps {
  moduleModel: ModuleModel
  areSlotsAvailable: boolean
  hasGripper: boolean
  handleAddModule: (arg0: ModuleModel, arg1: boolean) => void
}

function AddModuleEmptySelectorButton(
  props: AddModuleEmptySelectorButtonProps
): JSX.Element {
  const { moduleModel, areSlotsAvailable, hasGripper, handleAddModule } = props
  const [targetProps, tooltipProps] = useHoverTooltip()
  const { t } = useTranslation('create_new_protocol')
  const disableGripperRequired =
    !hasGripper && moduleModel === ABSORBANCE_READER_V1

  return (
    <>
      <Flex {...targetProps}>
        <EmptySelectorButton
          disabled={!areSlotsAvailable || disableGripperRequired}
          textAlignment={TYPOGRAPHY.textAlignLeft}
          iconName="plus"
          text={getModuleDisplayName(moduleModel)}
          onClick={() => {
            handleAddModule(moduleModel, !areSlotsAvailable)
          }}
        />
      </Flex>
      {disableGripperRequired ? (
        <Tooltip tooltipProps={tooltipProps}>
          {t('add_gripper_for_absorbance_reader')}
        </Tooltip>
      ) : null}
    </>
  )
}<|MERGE_RESOLUTION|>--- conflicted
+++ resolved
@@ -173,31 +173,24 @@
               </StyledText>
             ) : null}
             <Flex gridGap={SPACING.spacing4} flexWrap={WRAP}>
-<<<<<<< HEAD
-              {filteredSupportedModules.map(moduleModel => {
-                const numSlotsAvailable = getNumSlotsAvailable(
-                  modules,
-                  additionalEquipment,
-                  moduleModel
-=======
               {filteredSupportedModules
                 .sort((moduleA, moduleB) => moduleA.localeCompare(moduleB))
-                .filter(module =>
-                  enableAbsorbanceReader
-                    ? module
-                    : module !== ABSORBANCE_READER_V1
->>>>>>> 8f8b0550
-                )
-                return (
-                  <AddModuleEmptySelectorButton
-                    key={moduleModel}
-                    moduleModel={moduleModel}
-                    areSlotsAvailable={numSlotsAvailable > 0}
-                    hasGripper={hasGripper}
-                    handleAddModule={handleAddModule}
-                  />
-                )
-              })}
+                .map(moduleModel => {
+                  const numSlotsAvailable = getNumSlotsAvailable(
+                    modules,
+                    additionalEquipment,
+                    moduleModel
+                  )
+                  return (
+                    <AddModuleEmptySelectorButton
+                      key={moduleModel}
+                      moduleModel={moduleModel}
+                      areSlotsAvailable={numSlotsAvailable > 0}
+                      hasGripper={hasGripper}
+                      handleAddModule={handleAddModule}
+                    />
+                  )
+                })}
             </Flex>
             {modules != null && Object.keys(modules).length > 0 ? (
               <Flex
