--- conflicted
+++ resolved
@@ -10,29 +10,18 @@
   SPACING,
   StyledText,
 } from '@opentrons/components'
-<<<<<<< HEAD
-import { AnnouncementModal } from '../../organisms'
+
+import { AnnouncementModal } from '../../components/organisms'
+import { selectors as analyticsSelectors } from '../../analytics'
 import { selectors as tutorialSelectors } from '../../tutorial'
-=======
-import { AnnouncementModal, DOC_URL } from '../../components/organisms'
+import { getFeatureFlagData } from '../../feature-flags/selectors'
+
 import {
-  actions as analyticsActions,
-  selectors as analyticsSelectors,
-} from '../../analytics'
-import {
-  actions as tutorialActions,
-  selectors as tutorialSelectors,
-} from '../../tutorial'
-import { LINK_BUTTON_STYLE, ToggleButton } from '../../components/atoms'
-import { actions as featureFlagActions } from '../../feature-flags'
->>>>>>> 521f5681
-import { getFeatureFlagData } from '../../feature-flags/selectors'
-import { selectors as analyticsSelectors } from '../../analytics'
-
-import { AppInfo } from './AppInfo'
-import { UserSettings } from './UserSettings'
-import { Privacy } from './Privacy'
-import { FeatureFlag } from './FeatureFlag'
+  AppInfo,
+  FeatureFlag,
+  Privacy,
+  UserSettings,
+} from '../../components/organisms/Settings'
 
 const SETTINGS_MAX_WIDTH = '56rem'
 
