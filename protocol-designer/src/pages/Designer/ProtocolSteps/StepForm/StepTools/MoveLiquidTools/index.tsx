--- conflicted
+++ resolved
@@ -34,222 +34,8 @@
             propsForFields={propsForFields}
             setShowFormErrors={setShowFormErrors}
           />
-<<<<<<< HEAD
-        ) : null}
-        <CheckboxExpandStepFormField
-          title={i18n.format(
-            t('form:step_edit_form.field.mix.label'),
-            'capitalize'
-          )}
-          checkboxValue={propsForFields[`${tab}_mix_checkbox`].value}
-          isChecked={propsForFields[`${tab}_mix_checkbox`].value === true}
-          checkboxUpdateValue={
-            propsForFields[`${tab}_mix_checkbox`].updateValue
-          }
-          tooltipText={
-            tab === 'dispense'
-              ? dispenseMixDisabledTooltipText
-              : propsForFields.aspirate_mix_checkbox.tooltipContent
-          }
-          disabled={
-            tab === 'dispense'
-              ? isDestinationTrash || formData.path === 'multiDispense'
-              : formData.path === 'multiAspirate'
-          }
-        >
-          {formData[`${tab}_mix_checkbox`] === true ? (
-            <Flex
-              flexDirection={DIRECTION_COLUMN}
-              gridGap={SPACING.spacing6}
-              width="100^"
-            >
-              <InputStepFormField
-                showTooltip={false}
-                padding="0"
-                title={t('protocol_steps:mix_volume')}
-                {...propsForFields[`${tab}_mix_volume`]}
-                units={t('application:units.microliter')}
-                errorToShow={getFormLevelError(
-                  `${tab}_mix_volume`,
-                  mappedErrorsToField
-                )}
-              />
-              <InputStepFormField
-                showTooltip={false}
-                padding="0"
-                title={t('protocol_steps:mix_times')}
-                {...propsForFields[`${tab}_mix_times`]}
-                units={t('application:units.times')}
-                errorToShow={getFormLevelError(
-                  `${tab}_mix_times`,
-                  mappedErrorsToField
-                )}
-              />
-            </Flex>
-          ) : null}
-        </CheckboxExpandStepFormField>
-        <CheckboxExpandStepFormField
-          title={i18n.format(
-            t('form:step_edit_form.field.delay.label'),
-            'capitalize'
-          )}
-          checkboxValue={propsForFields[`${tab}_delay_checkbox`].value}
-          isChecked={propsForFields[`${tab}_delay_checkbox`].value === true}
-          checkboxUpdateValue={
-            propsForFields[`${tab}_delay_checkbox`].updateValue
-          }
-          tooltipText={propsForFields[`${tab}_delay_checkbox`].tooltipContent}
-        >
-          {formData[`${tab}_delay_checkbox`] === true ? (
-            <Flex
-              flexDirection={DIRECTION_COLUMN}
-              gridGap={SPACING.spacing6}
-              width="100^"
-            >
-              <InputStepFormField
-                showTooltip={false}
-                padding="0"
-                title={t('protocol_steps:delay_duration')}
-                {...propsForFields[`${tab}_delay_seconds`]}
-                units={t('application:units.seconds')}
-                errorToShow={getFormLevelError(
-                  `${tab}_delay_seconds`,
-                  mappedErrorsToField
-                )}
-              />
-              <PositionField
-                prefix={tab}
-                propsForFields={propsForFields}
-                zField={`${tab}_delay_mmFromBottom`}
-                labwareId={
-                  formData[
-                    getLabwareFieldForPositioningField(
-                      addFieldNamePrefix('delay_mmFromBottom')
-                    )
-                  ]
-                }
-              />
-            </Flex>
-          ) : null}
-        </CheckboxExpandStepFormField>
-        {tab === 'dispense' ? (
-          <CheckboxExpandStepFormField
-            title={i18n.format(
-              t('form:step_edit_form.field.blowout.label'),
-              'capitalize'
-            )}
-            checkboxValue={propsForFields.blowout_checkbox.value}
-            isChecked={propsForFields.blowout_checkbox.value === true}
-            checkboxUpdateValue={propsForFields.blowout_checkbox.updateValue}
-            tooltipText={propsForFields.blowout_checkbox.tooltipContent}
-            disabled={
-              formData.path === 'multiDispense' &&
-              formData.disposalVolume_checkbox
-            }
-          >
-            {formData.blowout_checkbox === true ? (
-              <Flex
-                flexDirection={DIRECTION_COLUMN}
-                gridGap={SPACING.spacing6}
-                width="100^"
-              >
-                <BlowoutLocationField
-                  {...propsForFields.blowout_location}
-                  options={getBlowoutLocationOptionsForForm({
-                    path: formData.path,
-                    stepType: formData.stepType,
-                  })}
-                  padding="0"
-                />
-                <FlowRateField
-                  key="blowout_flowRate"
-                  {...propsForFields.blowout_flowRate}
-                  pipetteId={formData.pipette}
-                  flowRateType="blowout"
-                  volume={propsForFields.volume?.value ?? 0}
-                  tiprack={propsForFields.tipRack.value}
-                  padding="0"
-                />
-                <BlowoutOffsetField
-                  {...propsForFields.blowout_z_offset}
-                  sourceLabwareId={propsForFields.aspirate_labware.value}
-                  destLabwareId={propsForFields.dispense_labware.value}
-                  blowoutLabwareId={propsForFields.blowout_location.value}
-                />
-              </Flex>
-            ) : null}
-          </CheckboxExpandStepFormField>
-        ) : null}
-        <CheckboxExpandStepFormField
-          title={i18n.format(
-            t('form:step_edit_form.field.touchTip.label'),
-            'capitalize'
-          )}
-          checkboxValue={propsForFields[`${tab}_touchTip_checkbox`].value}
-          isChecked={propsForFields[`${tab}_touchTip_checkbox`].value === true}
-          checkboxUpdateValue={
-            propsForFields[`${tab}_touchTip_checkbox`].updateValue
-          }
-          tooltipText={
-            propsForFields[`${tab}_touchTip_checkbox`].tooltipContent
-          }
-          disabled={
-            (destinationLabwareType === 'trashBin' ||
-              destinationLabwareType === 'wasteChute') &&
-            tab === 'dispense'
-          }
-        >
-          {formData[`${tab}_touchTip_checkbox`] === true ? (
-            <PositionField
-              prefix={tab}
-              propsForFields={propsForFields}
-              zField={`${tab}_touchTip_mmFromBottom`}
-              labwareId={
-                formData[
-                  getLabwareFieldForPositioningField(
-                    addFieldNamePrefix('touchTip_mmFromBottom')
-                  )
-                ]
-              }
-            />
-          ) : null}
-        </CheckboxExpandStepFormField>
-        <CheckboxExpandStepFormField
-          title={i18n.format(
-            t('form:step_edit_form.field.airGap.label'),
-            'capitalize'
-          )}
-          checkboxValue={propsForFields[`${tab}_airGap_checkbox`].value}
-          isChecked={propsForFields[`${tab}_airGap_checkbox`].value === true}
-          checkboxUpdateValue={
-            propsForFields[`${tab}_airGap_checkbox`].updateValue
-          }
-          tooltipText={propsForFields[`${tab}_airGap_checkbox`].tooltipContent}
-        >
-          {formData[`${tab}_airGap_checkbox`] === true ? (
-            <InputStepFormField
-              showTooltip={false}
-              padding="0"
-              title={t('protocol_steps:air_gap_volume')}
-              {...propsForFields[`${tab}_airGap_volume`]}
-              units={t('application:units.microliter')}
-              errorToShow={getFormLevelError(
-                `${tab}_airGap_volume`,
-                mappedErrorsToField
-              )}
-            />
-          ) : null}
-        </CheckboxExpandStepFormField>
-        {path === 'multiDispense' && tab === 'dispense' && (
-          <DisposalField
-            aspirate_airGap_checkbox={formData.aspirate_airGap_checkbox}
-            aspirate_airGap_volume={formData.aspirate_airGap_volume}
-            path={formData.path}
-            pipette={formData.pipette}
-=======
         ) : (
           <SecondStepsMoveLiquidTools
->>>>>>> 6146a923
             propsForFields={propsForFields}
             formData={formData}
             tab={tab}
