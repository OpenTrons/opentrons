import { useState } from 'react'
import { useTranslation } from 'react-i18next'
import { useSelector } from 'react-redux'
import {
  ALIGN_CENTER,
  COLORS,
  DIRECTION_COLUMN,
  Flex,
  Icon,
  InputField,
  ListButton,
  SPACING,
  StyledText,
  Tooltip,
  useHoverTooltip,
} from '@opentrons/components'
import { getWellsDepth, getWellDimension } from '@opentrons/shared-data'
import { TipPositionModal, ZTipPositionModal } from '../../../../../organisms'
import { getIsDelayPositionField } from '../../../../../form-types'
import { getDefaultMmFromEdge } from '../../../../../organisms/TipPositionModal/utils'
import { selectors as stepFormSelectors } from '../../../../../step-forms'

import type {
  TipXOffsetFields,
  TipYOffsetFields,
  TipZOffsetFields,
} from '../../../../../form-types'
import type { PositionSpecs } from '../../../../../organisms'
import type { FieldPropsByName } from '../types'
import type { MoveLiquidPrefixType } from '../../../../../resources/types'
interface PositionFieldProps {
<<<<<<< HEAD
  prefix:
    | 'aspirate'
    | 'dispense'
    | 'mix'
    | 'aspirate_retract'
    | 'dispense_retract'
=======
  prefix: MoveLiquidPrefixType
>>>>>>> 731fb9e9
  propsForFields: FieldPropsByName
  zField: TipZOffsetFields
  xField?: TipXOffsetFields
  yField?: TipYOffsetFields
  labwareId?: string | null
  padding?: string
  isWhiteButton?: boolean | null
}

export function PositionField(props: PositionFieldProps): JSX.Element {
  const {
    labwareId,
    propsForFields,
    zField,
    xField,
    yField,
    prefix,
    padding = `0 ${SPACING.spacing16}`,
    isWhiteButton,
  } = props
  console.log(propsForFields)
  const {
    name: zName,
    value: rawZValue,
    updateValue: zUpdateValue,
    tooltipContent,
    isIndeterminate,
    disabled,
  } = propsForFields[zField]

  const { t, i18n } = useTranslation(['application', 'protocol_steps'])
  const [targetProps, tooltipProps] = useHoverTooltip()
  const [isModalOpen, setModalOpen] = useState<boolean>(false)
  const labwareEntities = useSelector(stepFormSelectors.getLabwareEntities)
  const labwareDef =
    labwareId != null && labwareEntities[labwareId] != null
      ? labwareEntities[labwareId].def
      : null

  let wellDepthMm = 0
  let wellXWidthMm = 0
  let wellYWidthMm = 0

  if (labwareDef != null) {
    // NOTE: only taking depth of first well in labware def, UI not currently equipped for multiple depths/widths
    const firstWell = labwareDef.wells.A1
    if (firstWell) {
      wellDepthMm = getWellsDepth(labwareDef, ['A1'])
      wellXWidthMm = getWellDimension(labwareDef, ['A1'], 'x')
      wellYWidthMm = getWellDimension(labwareDef, ['A1'], 'y')
    }
  }

  if (
    (wellDepthMm === 0 || wellXWidthMm === 0 || wellYWidthMm === 0) &&
    labwareId != null &&
    labwareDef != null
  ) {
    console.error(
      `expected to find all well dimensions mm with labwareId ${labwareId} but could not`
    )
  }

  const handleOpen = (has3Specs: boolean): void => {
    if (has3Specs && wellDepthMm && wellXWidthMm && wellYWidthMm) {
      setModalOpen(true)
    }
    if (!has3Specs && wellDepthMm) {
      setModalOpen(true)
    }
  }
  const handleClose = (): void => {
    setModalOpen(false)
  }
  const isDelayPositionField = getIsDelayPositionField(zName)
  let zValue: string | number = '0'

  const mmFromBottom = typeof rawZValue === 'number' ? rawZValue : null
  if (wellDepthMm !== null) {
    // show default value for field in parens if no mmFromBottom value is selected
    zValue = mmFromBottom ?? getDefaultMmFromEdge({ name: zName })
  }

  let modal = (
    <ZTipPositionModal
      name={zName}
      closeModal={handleClose}
      wellDepthMm={wellDepthMm}
      zValue={zValue as number}
      updateValue={zUpdateValue}
      isIndeterminate={isIndeterminate}
    />
  )
  if (yField != null && xField != null) {
    const {
      name: xName,
      value: rawXValue,
      updateValue: xUpdateValue,
    } = propsForFields[xField]
    const {
      name: yName,
      value: rawYValue,
      updateValue: yUpdateValue,
    } = propsForFields[yField]

    const specs: PositionSpecs = {
      z: {
        name: zName,
        value: zValue as number,
        updateValue: zUpdateValue,
      },
      x: {
        name: xName,
        value: rawXValue != null ? Number(rawXValue) : null,
        updateValue: xUpdateValue,
      },
      y: {
        name: yName,
        value: rawYValue != null ? Number(rawYValue) : null,
        updateValue: yUpdateValue,
      },
    }

    modal = (
      <TipPositionModal
        closeModal={handleClose}
        wellDepthMm={wellDepthMm}
        wellXWidthMm={wellXWidthMm}
        wellYWidthMm={wellYWidthMm}
        isIndeterminate={isIndeterminate}
        specs={specs}
        prefix={prefix}
      />
    )
  }

  const isRetract = prefix.includes('retract') ?? false

  return (
    <>
      <Tooltip tooltipProps={tooltipProps}>{tooltipContent}</Tooltip>
      {isModalOpen ? modal : null}
      {yField != null && xField != null ? (
        <Flex
          {...targetProps}
          padding={padding}
          gridGap={SPACING.spacing8}
          flexDirection={DIRECTION_COLUMN}
        >
          <StyledText desktopStyle="bodyDefaultRegular" color={COLORS.grey60}>
            {i18n.format(
              t('protocol_steps:tip_position', {
                prefix: isRetract ? 'retract' : prefix,
              }),
              'capitalize'
            )}
          </StyledText>
          <ListButton
            padding={SPACING.spacing12}
            type={isWhiteButton ?? false ? 'onColor' : 'noActive'}
            onClick={() => {
              handleOpen(true)
            }}
            gridGap={SPACING.spacing8}
            alignItems={ALIGN_CENTER}
          >
            {!(isWhiteButton ?? false) && (
              <Icon name="tip-position" size="1.25rem" />
            )}
            <StyledText
              desktopStyle={isRetract ? 'captionRegular' : 'bodyDefaultRegular'}
            >
              {t(
                isRetract
                  ? 'protocol_steps:well_position_xyz'
                  : 'protocol_steps:well_position',
                {
                  x:
                    propsForFields[xField].value != null
                      ? Number(propsForFields[xField].value)
                      : 0,
                  y:
                    propsForFields[yField].value != null
                      ? Number(propsForFields[yField].value)
                      : 0,
                  z: zValue,
                }
              )}
            </StyledText>
          </ListButton>
        </Flex>
      ) : (
        <InputField
          title={
            isDelayPositionField
              ? t('protocol_steps:delay_position')
              : t('protocol_steps:touch_tip_position')
          }
          disabled={disabled}
          readOnly
          onClick={() => {
            handleOpen(false)
          }}
          value={String(zValue)}
          isIndeterminate={isIndeterminate}
          units={t('units.millimeter')}
          id={`TipPositionField_${zName}`}
        />
      )}
    </>
  )
}<|MERGE_RESOLUTION|>--- conflicted
+++ resolved
@@ -29,16 +29,7 @@
 import type { FieldPropsByName } from '../types'
 import type { MoveLiquidPrefixType } from '../../../../../resources/types'
 interface PositionFieldProps {
-<<<<<<< HEAD
-  prefix:
-    | 'aspirate'
-    | 'dispense'
-    | 'mix'
-    | 'aspirate_retract'
-    | 'dispense_retract'
-=======
   prefix: MoveLiquidPrefixType
->>>>>>> 731fb9e9
   propsForFields: FieldPropsByName
   zField: TipZOffsetFields
   xField?: TipXOffsetFields
