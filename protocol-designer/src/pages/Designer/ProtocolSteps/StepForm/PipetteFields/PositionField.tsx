import { useState } from 'react'
import { useTranslation } from 'react-i18next'
import { useSelector } from 'react-redux'
import {
  ALIGN_CENTER,
  COLORS,
  DIRECTION_COLUMN,
  Flex,
  Icon,
  InputField,
  ListButton,
  SPACING,
  StyledText,
  Tooltip,
  useHoverTooltip,
} from '@opentrons/components'
import { getWellsDepth, getWellDimension } from '@opentrons/shared-data'
<<<<<<< HEAD
import {
  TipPositionModal,
  ZTipPositionModal,
} from '/protocol-designer/organisms'
import { getIsDelayPositionField } from '/protocol-designer/form-types'
import { getDefaultMmFromEdge } from '/protocol-designer/organisms/TipPositionModal/utils'
import { selectors as stepFormSelectors } from '/protocol-designer/step-forms'
=======
import { prefixMap } from '../../../../../resources/utils'
import { TipPositionModal, ZTipPositionModal } from '../../../../../organisms'
import { getIsDelayPositionField } from '../../../../../form-types'
import { getDefaultMmFromEdge } from '../../../../../organisms/TipPositionModal/utils'
import { selectors as stepFormSelectors } from '../../../../../step-forms'
>>>>>>> 1bcbccbd

import type {
  TipXOffsetFields,
  TipYOffsetFields,
  TipZOffsetFields,
} from '/protocol-designer/form-types'
import type { PositionSpecs } from '/protocol-designer/organisms'
import type { FieldPropsByName } from '../types'
<<<<<<< HEAD
import type { MoveLiquidPrefixType } from '/protocol-designer/resources/types'
=======
import type { MoveLiquidPrefixType } from '../../../../../resources/types'

>>>>>>> 1bcbccbd
interface PositionFieldProps {
  prefix: MoveLiquidPrefixType
  propsForFields: FieldPropsByName
  zField: TipZOffsetFields
  xField?: TipXOffsetFields
  yField?: TipYOffsetFields
  labwareId?: string | null
  padding?: string
  showButton?: boolean
  isNested?: boolean
}

export function PositionField(props: PositionFieldProps): JSX.Element {
  const {
    labwareId,
    propsForFields,
    zField,
    xField,
    yField,
    prefix,
    padding = `0 ${SPACING.spacing16}`,
    showButton = false,
    isNested = false,
  } = props
  const {
    name: zName,
    value: rawZValue,
    updateValue: zUpdateValue,
    tooltipContent,
    isIndeterminate,
    disabled,
  } = propsForFields[zField]

  const { t, i18n } = useTranslation(['application', 'protocol_steps'])
  const [targetProps, tooltipProps] = useHoverTooltip()
  const [isModalOpen, setModalOpen] = useState<boolean>(false)
  const labwareEntities = useSelector(stepFormSelectors.getLabwareEntities)
  const labwareDef =
    labwareId != null && labwareEntities[labwareId] != null
      ? labwareEntities[labwareId].def
      : null

  let wellDepthMm = 0
  let wellXWidthMm = 0
  let wellYWidthMm = 0

  if (labwareDef != null) {
    // NOTE: only taking depth of first well in labware def, UI not currently equipped for multiple depths/widths
    const firstWell = labwareDef.wells.A1
    if (firstWell) {
      wellDepthMm = getWellsDepth(labwareDef, ['A1'])
      wellXWidthMm = getWellDimension(labwareDef, ['A1'], 'x')
      wellYWidthMm = getWellDimension(labwareDef, ['A1'], 'y')
    }
  }

  if (
    (wellDepthMm === 0 || wellXWidthMm === 0 || wellYWidthMm === 0) &&
    labwareId != null &&
    labwareDef != null
  ) {
    console.error(
      `expected to find all well dimensions mm with labwareId ${labwareId} but could not`
    )
  }

  const handleOpen = (has3Specs: boolean): void => {
    if (has3Specs && wellDepthMm && wellXWidthMm && wellYWidthMm) {
      setModalOpen(true)
    }
    if (!has3Specs && wellDepthMm) {
      setModalOpen(true)
    }
  }
  const handleClose = (): void => {
    setModalOpen(false)
  }
  const isDelayPositionField = getIsDelayPositionField(zName)
  let zValue: string | number = '0'

  const mmFromBottom = typeof rawZValue === 'number' ? rawZValue : null
  if (wellDepthMm !== null) {
    // show default value for field in parens if no mmFromBottom value is selected
    zValue = mmFromBottom ?? getDefaultMmFromEdge({ name: zName })
  }

  let modal = (
    <ZTipPositionModal
      name={zName}
      closeModal={handleClose}
      wellDepthMm={wellDepthMm}
      zValue={zValue as number}
      updateValue={zUpdateValue}
      isIndeterminate={isIndeterminate}
    />
  )
  if (yField != null && xField != null) {
    const {
      name: xName,
      value: rawXValue,
      updateValue: xUpdateValue,
    } = propsForFields[xField]
    const {
      name: yName,
      value: rawYValue,
      updateValue: yUpdateValue,
    } = propsForFields[yField]

    const specs: PositionSpecs = {
      z: {
        name: zName,
        value: zValue as number,
        updateValue: zUpdateValue,
      },
      x: {
        name: xName,
        value: rawXValue != null ? Number(rawXValue) : null,
        updateValue: xUpdateValue,
      },
      y: {
        name: yName,
        value: rawYValue != null ? Number(rawYValue) : null,
        updateValue: yUpdateValue,
      },
    }

    modal = (
      <TipPositionModal
        closeModal={handleClose}
        wellDepthMm={wellDepthMm}
        wellXWidthMm={wellXWidthMm}
        wellYWidthMm={wellYWidthMm}
        isIndeterminate={isIndeterminate}
        specs={specs}
        prefix={prefix}
      />
    )
  }

  const isRetract = prefixMap[prefix] === 'retract'

  return (
    <>
      <Tooltip tooltipProps={tooltipProps}>{tooltipContent}</Tooltip>
      {isModalOpen ? modal : null}
      {(yField != null && xField != null) || showButton ? (
        <Flex
          {...targetProps}
          padding={padding}
          gridGap={SPACING.spacing8}
          flexDirection={DIRECTION_COLUMN}
        >
          <StyledText desktopStyle="bodyDefaultRegular" color={COLORS.grey60}>
            {i18n.format(
              t('protocol_steps:tip_position', {
                prefix: prefixMap[prefix],
              }),
              'capitalize'
            )}
          </StyledText>
          <ListButton
            padding={SPACING.spacing12}
            type={isNested ? 'onColor' : 'noActive'}
            onClick={() => {
              handleOpen(true)
            }}
            gridGap={SPACING.spacing8}
            alignItems={ALIGN_CENTER}
            testId={`PositionField_ListButton_${prefix}`}
          >
            {!isNested ? <Icon name="tip-position" size="1.25rem" /> : null}
            <StyledText desktopStyle="bodyDefaultRegular">
              {xField != null && yField != null
                ? t(
                    isRetract
                      ? 'protocol_steps:well_position_xyz'
                      : 'protocol_steps:well_position',
                    {
                      x:
                        propsForFields[xField].value != null
                          ? Number(propsForFields[xField].value)
                          : 0,
                      y:
                        propsForFields[yField].value != null
                          ? Number(propsForFields[yField].value)
                          : 0,
                      z: zValue,
                    }
                  )
                : t('protocol_steps:well_position_z_only', {
                    z: zValue,
                  })}
            </StyledText>
          </ListButton>
        </Flex>
      ) : (
        <InputField
          title={
            isDelayPositionField
              ? t('protocol_steps:delay_position')
              : t('protocol_steps:touch_tip_position')
          }
          disabled={disabled}
          readOnly
          onClick={e => {
            handleOpen(false)
            e.stopPropagation()
          }}
          value={String(zValue)}
          isIndeterminate={isIndeterminate}
          units={t('units.millimeter')}
          id={`TipPositionField_${zName}`}
        />
      )}
    </>
  )
}<|MERGE_RESOLUTION|>--- conflicted
+++ resolved
@@ -15,21 +15,11 @@
   useHoverTooltip,
 } from '@opentrons/components'
 import { getWellsDepth, getWellDimension } from '@opentrons/shared-data'
-<<<<<<< HEAD
-import {
-  TipPositionModal,
-  ZTipPositionModal,
-} from '/protocol-designer/organisms'
-import { getIsDelayPositionField } from '/protocol-designer/form-types'
-import { getDefaultMmFromEdge } from '/protocol-designer/organisms/TipPositionModal/utils'
-import { selectors as stepFormSelectors } from '/protocol-designer/step-forms'
-=======
 import { prefixMap } from '../../../../../resources/utils'
 import { TipPositionModal, ZTipPositionModal } from '../../../../../organisms'
 import { getIsDelayPositionField } from '../../../../../form-types'
 import { getDefaultMmFromEdge } from '../../../../../organisms/TipPositionModal/utils'
 import { selectors as stepFormSelectors } from '../../../../../step-forms'
->>>>>>> 1bcbccbd
 
 import type {
   TipXOffsetFields,
@@ -38,12 +28,8 @@
 } from '/protocol-designer/form-types'
 import type { PositionSpecs } from '/protocol-designer/organisms'
 import type { FieldPropsByName } from '../types'
-<<<<<<< HEAD
-import type { MoveLiquidPrefixType } from '/protocol-designer/resources/types'
-=======
 import type { MoveLiquidPrefixType } from '../../../../../resources/types'
 
->>>>>>> 1bcbccbd
 interface PositionFieldProps {
   prefix: MoveLiquidPrefixType
   propsForFields: FieldPropsByName
