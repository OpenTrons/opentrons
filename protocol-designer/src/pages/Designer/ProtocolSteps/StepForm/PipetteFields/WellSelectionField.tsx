--- conflicted
+++ resolved
@@ -3,11 +3,8 @@
 import { useTranslation } from 'react-i18next'
 
 import {
-<<<<<<< HEAD
+  ALIGN_CENTER,
   BORDERS,
-=======
-  ALIGN_CENTER,
->>>>>>> d0af9a11
   COLORS,
   DIRECTION_COLUMN,
   Flex,
@@ -105,16 +102,9 @@
       <Flex
         flexDirection={DIRECTION_COLUMN}
         padding={SPACING.spacing16}
-<<<<<<< HEAD
         gridGap={SPACING.spacing8}
       >
         <Flex gridGap={SPACING.spacing8}>
-=======
-        id="hello"
-        gridGap={SPACING.spacing4}
-      >
-        <Flex gridGap={SPACING.spacing8} alignItems={ALIGN_CENTER}>
->>>>>>> d0af9a11
           <StyledText desktopStyle="captionRegular" color={COLORS.grey60}>
             {i18n.format(label, 'capitalize')}
           </StyledText>
