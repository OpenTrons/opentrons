--- conflicted
+++ resolved
@@ -71,13 +71,8 @@
     <Toolbox
       position={POSITION_RELATIVE}
       height="100%"
-<<<<<<< HEAD
+      maxHeight={`calc(100vh - ${NAV_BAR_HEIGHT_REM}rem - 2 * ${SPACING.spacing12})`}
       width={`${sidebarWidth / 16}rem`}
-      maxHeight={`calc(100vh - ${PROTOCOL_NAV_BAR_HEIGHT_REM}rem - 2 * ${SPACING.spacing12})`}
-=======
-      maxHeight={`calc(100vh - ${NAV_BAR_HEIGHT_REM}rem - 2 * ${SPACING.spacing12})`}
-      width="19.5rem"
->>>>>>> a2e4bdd2
       title={
         <StyledText
           desktopStyle="bodyLargeSemiBold"
