import { useEffect } from 'react'
import { useDispatch, useSelector } from 'react-redux'
import { useTranslation } from 'react-i18next'
import {
  DIRECTION_COLUMN,
  Flex,
  POSITION_RELATIVE,
  SPACING,
  StyledText,
  Toolbox,
} from '@opentrons/components'
import { PROTOCOL_NAV_BAR_HEIGHT_REM } from '../../../../organisms'
import {
  END_TERMINAL_ITEM_ID,
  START_TERMINAL_ITEM_ID,
  actions as steplistActions,
} from '../../../../steplist'
import { actions as stepsActions } from '../../../../ui/steps'
import { selectors as stepFormSelectors } from '../../../../step-forms'
import { getUnsavedForm } from '../../../../step-forms/selectors'
import { TerminalItemStep } from './TerminalItemStep'
import { AddStepButton } from './AddStepButton'
import { PresavedStep } from './PresavedStep'
import { DraggableSteps } from './DraggableSteps'

import type { StepIdType } from '../../../../form-types'
import type { ThunkDispatch } from '../../../../types'

const SIDEBAR_MIN_WIDTH_FOR_ICON = 179
interface TimelineToolboxProps {
  sidebarWidth: number
}

export const TimelineToolbox = ({
  sidebarWidth,
}: TimelineToolboxProps): JSX.Element => {
  const { t } = useTranslation('protocol_steps')
  const orderedStepIds = useSelector(stepFormSelectors.getOrderedStepIds)
  const formData = useSelector(getUnsavedForm)
  const dispatch = useDispatch<ThunkDispatch<any>>()

  const handleKeyDown: (e: KeyboardEvent) => void = e => {
    const { key, altKey: altIsPressed } = e

    if (altIsPressed) {
      let delta = 0
      if (key === 'ArrowUp') {
        delta = -1
      } else if (key === 'ArrowDown') {
        delta = 1
      }
      dispatch(stepsActions.reorderSelectedStep(delta))
    }
  }

  useEffect(() => {
    const onKeyDown = (e: KeyboardEvent): void => {
      handleKeyDown(e)
    }

    global.addEventListener('keydown', onKeyDown, false)

    return () => {
      global.removeEventListener('keydown', onKeyDown, false)
    }
  }, [])

  return (
    <Toolbox
      position={POSITION_RELATIVE}
<<<<<<< HEAD
      width={`${sidebarWidth / 16}rem`}
=======
      height="100%"
      maxHeight={`calc(100vh - ${PROTOCOL_NAV_BAR_HEIGHT_REM}rem - 2 * ${SPACING.spacing12})`}
      width="19.5rem"
>>>>>>> b0c8e694
      title={
        <StyledText desktopStyle="bodyLargeSemiBold">
          {t('timeline')}
        </StyledText>
      }
      titlePadding={SPACING.spacing12}
      childrenPadding={SPACING.spacing12}
<<<<<<< HEAD
      confirmButton={
        formData != null ? undefined : (
          <AddStepButton hasIcon={sidebarWidth > SIDEBAR_MIN_WIDTH_FOR_ICON} />
        )
      }
      height="calc(100vh - 6rem)"
=======
      confirmButton={formData != null ? undefined : <AddStepButton />}
>>>>>>> b0c8e694
    >
      <Flex
        flexDirection={DIRECTION_COLUMN}
        gridGap={SPACING.spacing4}
        width="100%"
      >
        <TerminalItemStep
          id={START_TERMINAL_ITEM_ID}
          title={t('starting_deck')}
        />
        <DraggableSteps
          orderedStepIds={orderedStepIds}
          reorderSteps={(stepIds: StepIdType[]) => {
            dispatch(steplistActions.reorderSteps(stepIds))
          }}
        />
        <PresavedStep />
        <TerminalItemStep id={END_TERMINAL_ITEM_ID} title={t('ending_deck')} />
      </Flex>
    </Toolbox>
  )
}<|MERGE_RESOLUTION|>--- conflicted
+++ resolved
@@ -68,13 +68,9 @@
   return (
     <Toolbox
       position={POSITION_RELATIVE}
-<<<<<<< HEAD
+      height="100%"
       width={`${sidebarWidth / 16}rem`}
-=======
-      height="100%"
       maxHeight={`calc(100vh - ${PROTOCOL_NAV_BAR_HEIGHT_REM}rem - 2 * ${SPACING.spacing12})`}
-      width="19.5rem"
->>>>>>> b0c8e694
       title={
         <StyledText desktopStyle="bodyLargeSemiBold">
           {t('timeline')}
@@ -82,16 +78,11 @@
       }
       titlePadding={SPACING.spacing12}
       childrenPadding={SPACING.spacing12}
-<<<<<<< HEAD
       confirmButton={
         formData != null ? undefined : (
           <AddStepButton hasIcon={sidebarWidth > SIDEBAR_MIN_WIDTH_FOR_ICON} />
         )
       }
-      height="calc(100vh - 6rem)"
-=======
-      confirmButton={formData != null ? undefined : <AddStepButton />}
->>>>>>> b0c8e694
     >
       <Flex
         flexDirection={DIRECTION_COLUMN}
