import * as React from 'react'
import { createPortal } from 'react-dom'
import { useDispatch, useSelector } from 'react-redux'
import {
  ALIGN_CENTER,
  BORDERS,
  Box,
  Btn,
  COLORS,
  CURSOR_DEFAULT,
  CURSOR_POINTER,
  Flex,
  Icon,
  JUSTIFY_SPACE_BETWEEN,
  JUSTIFY_START,
  OVERFLOW_HIDDEN,
  OverflowBtn,
  SPACING,
  StyledText,
  useConditionalConfirm,
} from '@opentrons/components'
import {
  ConfirmDeleteModal,
  DELETE_MULTIPLE_STEP_FORMS,
  DELETE_STEP_FORM,
} from '../../../../components/modals/ConfirmDeleteModal'
import { getTopPortalEl } from '../../../../components/portals/TopPortal'
import { actions as steplistActions } from '../../../../steplist'
import {
  deselectAllSteps,
  populateForm,
} from '../../../../ui/steps/actions/actions'
import { getMultiSelectItemIds } from '../../../../ui/steps/selectors'
import { StepOverflowMenu } from './StepOverflowMenu'
import { capitalizeFirstLetterAfterNumber } from './utils'

import type { ThunkDispatch } from 'redux-thunk'
import type { IconName } from '@opentrons/components'
<<<<<<< HEAD
import { css } from 'styled-components'
=======
import type { StepIdType } from '../../../../form-types'
import type { BaseState } from '../../../../types'
>>>>>>> 18598cf3

const STARTING_DECK_STATE = 'Starting deck state'
const FINAL_DECK_STATE = 'Final deck state'

export interface StepContainerProps {
  title: string
  iconName: IconName
  stepId?: string
  iconColor?: string
  onClick?: (event: React.MouseEvent) => void
  onDoubleClick?: (event: React.MouseEvent) => void
  onMouseEnter?: (event: React.MouseEvent) => void
  onMouseLeave?: (event: React.MouseEvent) => void
  selected?: boolean
  hovered?: boolean
  hasError?: boolean
  isStepAfterError?: boolean
}

export function StepContainer(props: StepContainerProps): JSX.Element {
  const {
    stepId,
    iconName,
    onDoubleClick,
    onMouseEnter,
    onMouseLeave,
    selected,
    onClick,
    hovered,
    iconColor,
    title,
    hasError = false,
    isStepAfterError = false,
  } = props
  const [top, setTop] = React.useState<number>(0)
  const menuRootRef = React.useRef<HTMLDivElement | null>(null)
  const [stepOverflowMenu, setStepOverflowMenu] = React.useState<boolean>(false)
  const isStartingOrEndingState =
    title === STARTING_DECK_STATE || title === FINAL_DECK_STATE
  const dispatch = useDispatch<ThunkDispatch<BaseState, any, any>>()
  const multiSelectItemIds = useSelector(getMultiSelectItemIds)

  let backgroundColor = isStartingOrEndingState ? COLORS.blue20 : COLORS.grey20
  let color = COLORS.black90
  if (selected) {
    backgroundColor = COLORS.blue50
    color = COLORS.white
  }
  if (hovered && !selected) {
    backgroundColor = COLORS.blue30
    color = COLORS.black90
  }
  if (hasError) {
    backgroundColor = COLORS.red50
    color = COLORS.white
  }

  const handleClick = (event: MouseEvent): void => {
    const wasOutside = !(
      event.target instanceof Node &&
      menuRootRef.current?.contains(event.target)
    )

    if (wasOutside && stepOverflowMenu) {
      setStepOverflowMenu(false)
    }
  }

  const handleOverflowClick = (event: React.MouseEvent): void => {
    const { clientY } = event

    const screenHeight = window.innerHeight
    const rootHeight = menuRootRef.current
      ? menuRootRef.current.offsetHeight
      : 0
    const top =
      screenHeight - clientY > rootHeight
        ? clientY + 5
        : clientY - rootHeight - 5

    setTop(top)
  }

  React.useEffect(() => {
    global.addEventListener('click', handleClick)
    return () => {
      global.removeEventListener('click', handleClick)
    }
  })

  const handleStepItemSelection = (): void => {
    if (stepId != null) {
      dispatch(populateForm(stepId))
    }
    setStepOverflowMenu(false)
  }

  const onDeleteClickAction = (): void => {
    if (multiSelectItemIds) {
      dispatch(steplistActions.deleteMultipleSteps(multiSelectItemIds))
      dispatch(deselectAllSteps('EXIT_BATCH_EDIT_MODE_BUTTON_PRESS'))
    } else {
      console.warn(
        'something went wrong, you cannot delete multiple steps if none are selected'
      )
    }
  }

  const {
    confirm: confirmMultiDelete,
    showConfirmation: showMultiDeleteConfirmation,
    cancel: cancelMultiDelete,
  } = useConditionalConfirm(onDeleteClickAction, true)

  const deleteStep = (stepId: StepIdType): void => {
    dispatch(steplistActions.deleteStep(stepId))
  }

  const handleDelete = (): void => {
    if (stepId != null) {
      deleteStep(stepId)
    } else {
      console.warn(
        'something went wrong, cannot delete a step without a step id'
      )
    }
  }

  const {
    confirm: confirmDelete,
    showConfirmation: showDeleteConfirmation,
    cancel: cancelDelete,
  } = useConditionalConfirm(handleDelete, true)

  return (
    <>
      {showDeleteConfirmation && (
        <ConfirmDeleteModal
          modalType={DELETE_STEP_FORM}
          onCancelClick={cancelDelete}
          onContinueClick={confirmDelete}
        />
      )}
      {showMultiDeleteConfirmation && (
        <ConfirmDeleteModal
          modalType={DELETE_MULTIPLE_STEP_FORMS}
          onContinueClick={confirmMultiDelete}
          onCancelClick={cancelMultiDelete}
        />
      )}
      <Box
        id={stepId}
        {...{
          onMouseEnter: isStepAfterError ? undefined : onMouseEnter,
          onMouseLeave: isStepAfterError ? undefined : onMouseLeave,
        }}
      >
        <Btn
          onDoubleClick={onDoubleClick}
          onClick={onClick}
          padding={SPACING.spacing12}
          borderRadius={BORDERS.borderRadius8}
          width="100%"
          backgroundColor={backgroundColor}
          color={color}
          opacity={isStepAfterError ? '50%' : '100%'}
          cursor={isStepAfterError ? CURSOR_DEFAULT : CURSOR_POINTER}
        >
          <Flex
            justifyContent={JUSTIFY_SPACE_BETWEEN}
            alignItems={ALIGN_CENTER}
            height="1.75rem"
          >
            <Flex
              alignItems={ALIGN_CENTER}
              gridGap={SPACING.spacing8}
              justifyContent={JUSTIFY_START}
              width="100%"
            >
              {iconName && (
                <Icon
                  size="1rem"
                  name={iconName}
                  color={iconColor ?? color}
                  style={{ flexShrink: 0 }}
                />
              )}
              <StyledText
                desktopStyle="bodyDefaultRegular"
                css={MENU_TEXT_STYLE}
              >
                {capitalizeFirstLetterAfterNumber(title)}
              </StyledText>
            </Flex>
            {selected && !isStartingOrEndingState ? (
              <OverflowBtn
                data-testid={`StepContainer_${stepId}`}
                fillColor={COLORS.white}
                onClick={(e: React.MouseEvent) => {
                  e.preventDefault()
                  e.stopPropagation()
                  setStepOverflowMenu(prev => !prev)
                  handleOverflowClick(e)
                }}
              />
            ) : null}
          </Flex>
        </Btn>
      </Box>
      {stepOverflowMenu && stepId != null
        ? createPortal(
            <StepOverflowMenu
              setStepOverflowMenu={setStepOverflowMenu}
              stepId={stepId}
              menuRootRef={menuRootRef}
              top={top}
              handleEdit={handleStepItemSelection}
              confirmDelete={confirmDelete}
              confirmMultiDelete={confirmMultiDelete}
              multiSelectItemIds={multiSelectItemIds}
            />,
            getTopPortalEl()
          )
        : null}
    </>
  )
}

const MENU_TEXT_STYLE = css`
  display: -webkit-box;
  -webkit-box-orient: vertical;
  overflow: ${OVERFLOW_HIDDEN};
  text-overflow: ellipsis;
  word-wrap: break-word;
  -webkit-line-clamp: 1;
  word-break: break-all;
`<|MERGE_RESOLUTION|>--- conflicted
+++ resolved
@@ -1,6 +1,7 @@
 import * as React from 'react'
 import { createPortal } from 'react-dom'
 import { useDispatch, useSelector } from 'react-redux'
+import { css } from 'styled-components'
 import {
   ALIGN_CENTER,
   BORDERS,
@@ -36,12 +37,8 @@
 
 import type { ThunkDispatch } from 'redux-thunk'
 import type { IconName } from '@opentrons/components'
-<<<<<<< HEAD
-import { css } from 'styled-components'
-=======
 import type { StepIdType } from '../../../../form-types'
 import type { BaseState } from '../../../../types'
->>>>>>> 18598cf3
 
 const STARTING_DECK_STATE = 'Starting deck state'
 const FINAL_DECK_STATE = 'Final deck state'
