import { useSelector, useDispatch } from 'react-redux'
import { useConditionalConfirm } from '@opentrons/components'
import {
  getHoveredTerminalItemId,
  getSelectedTerminalItemId,
  getIsMultiSelectMode,
  actions as stepsActions,
} from '../../../../ui/steps'
import {
  getCurrentFormIsPresaved,
  getCurrentFormHasUnsavedChanges,
} from '../../../../step-forms/selectors'
import {
  CLOSE_STEP_FORM_WITH_CHANGES,
  CLOSE_UNSAVED_STEP_FORM,
  ConfirmDeleteModal,
} from '../../../../organisms'
import {
  deselectAllSteps,
  hoverOnStep,
  toggleViewSubstep,
} from '../../../../ui/steps/actions/actions'
import { StepContainer } from './StepContainer'
import { START_TERMINAL_ITEM_ID } from '../../../../steplist'

import type {
  SelectTerminalItemAction,
  HoverOnTerminalItemAction,
} from '../../../../ui/steps'
import type { TerminalItemId } from '../../../../steplist'
import type { ThunkDispatch } from '../../../../types'
import { useTranslation } from 'react-i18next'

export interface TerminalItemStepProps {
  id: TerminalItemId
<<<<<<< HEAD
  title: string
  sidebarWidth: number
}

export function TerminalItemStep(props: TerminalItemStepProps): JSX.Element {
  const { id, title, sidebarWidth } = props
=======
}

export function TerminalItemStep(props: TerminalItemStepProps): JSX.Element {
  const { id } = props
  const { t } = useTranslation('protocol_steps')
>>>>>>> d6e5a5ee
  const hovered = useSelector(getHoveredTerminalItemId) === id
  const selected = useSelector(getSelectedTerminalItemId) === id
  const currentFormIsPresaved = useSelector(getCurrentFormIsPresaved)
  const formHasChanges = useSelector(getCurrentFormHasUnsavedChanges)
  const isMultiSelectMode = useSelector(getIsMultiSelectMode)

  const dispatch = useDispatch<ThunkDispatch<any>>()

  const selectItem = (): SelectTerminalItemAction =>
    dispatch(stepsActions.selectTerminalItem(id))
  const onMouseEnter = (): HoverOnTerminalItemAction =>
    dispatch(stepsActions.hoverOnTerminalItem(id))
  const onMouseLeave = (): HoverOnTerminalItemAction =>
    dispatch(stepsActions.hoverOnTerminalItem(null))
  const handleConfirm = (): void => {
    dispatch(toggleViewSubstep(null))
    dispatch(hoverOnStep(null))
    selectItem()
  }
  const { confirm, showConfirmation, cancel } = useConditionalConfirm(
    handleConfirm,
    currentFormIsPresaved || formHasChanges
  )

  const onClick = isMultiSelectMode
    ? () => {
        dispatch(deselectAllSteps('EXIT_BATCH_EDIT_MODE_BUTTON_PRESS'))
        handleConfirm()
      }
    : confirm

  return (
    <>
      {showConfirmation && (
        <ConfirmDeleteModal
          modalType={
            currentFormIsPresaved
              ? CLOSE_UNSAVED_STEP_FORM
              : CLOSE_STEP_FORM_WITH_CHANGES
          }
          onContinueClick={confirm}
          onCancelClick={cancel}
        />
      )}
      <StepContainer
        {...{
          stepId: `TerminalItem_${id}`,
<<<<<<< HEAD
          iconName: id === START_TERMINAL_ITEM_ID ? 'ot-start' : 'ot-end',
=======
          iconName: id === '__initial_setup__' ? 'ot-start' : 'ot-end',
>>>>>>> d6e5a5ee
          hovered,
          selected,
          title:
            id === '__initial_setup__' ? t('starting_deck') : t('ending_deck'),
          onClick,
          onMouseEnter,
          onMouseLeave,
        }}
        sidebarWidth={sidebarWidth}
      />
    </>
  )
}<|MERGE_RESOLUTION|>--- conflicted
+++ resolved
@@ -33,20 +33,13 @@
 
 export interface TerminalItemStepProps {
   id: TerminalItemId
-<<<<<<< HEAD
   title: string
   sidebarWidth: number
 }
 
 export function TerminalItemStep(props: TerminalItemStepProps): JSX.Element {
-  const { id, title, sidebarWidth } = props
-=======
-}
-
-export function TerminalItemStep(props: TerminalItemStepProps): JSX.Element {
-  const { id } = props
+  const { id, sidebarWidth } = props
   const { t } = useTranslation('protocol_steps')
->>>>>>> d6e5a5ee
   const hovered = useSelector(getHoveredTerminalItemId) === id
   const selected = useSelector(getSelectedTerminalItemId) === id
   const currentFormIsPresaved = useSelector(getCurrentFormIsPresaved)
@@ -94,11 +87,7 @@
       <StepContainer
         {...{
           stepId: `TerminalItem_${id}`,
-<<<<<<< HEAD
           iconName: id === START_TERMINAL_ITEM_ID ? 'ot-start' : 'ot-end',
-=======
-          iconName: id === '__initial_setup__' ? 'ot-start' : 'ot-end',
->>>>>>> d6e5a5ee
           hovered,
           selected,
           title:
