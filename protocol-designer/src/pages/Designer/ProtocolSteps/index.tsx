import { useState } from 'react'
import { useSelector } from 'react-redux'
import { useTranslation } from 'react-i18next'
import {
  ALIGN_CENTER,
  COLORS,
  DIRECTION_COLUMN,
  FLEX_MAX_CONTENT,
  Flex,
  JUSTIFY_CENTER,
  JUSTIFY_SPACE_BETWEEN,
  POSITION_FIXED,
  SPACING,
  StyledText,
  Tag,
  ToggleGroup,
} from '@opentrons/components'
import {
  getSavedStepForms,
  getUnsavedForm,
} from '../../../step-forms/selectors'
import { getEnableHotKeysDisplay } from '../../../feature-flags/selectors'
import {
  getIsMultiSelectMode,
  getSelectedSubstep,
  getSelectedStepId,
  getHoveredStepId,
  getSelectedTerminalItemId,
  getHoveredTerminalItemId,
} from '../../../ui/steps/selectors'
import { DeckSetupContainer } from '../DeckSetup'
import { OffDeck } from '../Offdeck'
import { SubstepsToolbox } from './Timeline'
import { StepForm } from './StepForm'
import { StepSummary } from './StepSummary'
import { BatchEditToolbox } from './BatchEditToolbox'
import {
  getDesignerTab,
  getRobotStateTimeline,
} from '../../../file-data/selectors'
import { TimelineAlerts } from '../../../organisms'
import { DraggableSidebar } from './DraggableSidebar'

const CONTENT_MAX_WIDTH = '44.6704375rem'

export function ProtocolSteps(): JSX.Element {
  const { i18n, t } = useTranslation('starting_deck_state')
  const formData = useSelector(getUnsavedForm)
  const selectedTerminalItem = useSelector(getSelectedTerminalItemId)
  const hoveredTerminalItem = useSelector(getHoveredTerminalItemId)
  const isMultiSelectMode = useSelector(getIsMultiSelectMode)
  const selectedSubstep = useSelector(getSelectedSubstep)
  const enableHoyKeyDisplay = useSelector(getEnableHotKeysDisplay)
  const tab = useSelector(getDesignerTab)
  const leftString = t('onDeck')
  const rightString = t('offDeck')
  const [deckView, setDeckView] = useState<
    typeof leftString | typeof rightString
  >(leftString)

  const currentHoveredStepId = useSelector(getHoveredStepId)
  const currentSelectedStepId = useSelector(getSelectedStepId)
  const currentstepIdForStepSummary =
    currentHoveredStepId ?? currentSelectedStepId
  const savedStepForms = useSelector(getSavedStepForms)
  const currentStep =
    currentstepIdForStepSummary != null
      ? savedStepForms[currentstepIdForStepSummary]
      : null

  const { errors: timelineErrors } = useSelector(getRobotStateTimeline)
  const hasTimelineErrors =
    timelineErrors != null ? timelineErrors.length > 0 : false
  const showTimelineAlerts =
    hasTimelineErrors && tab === 'protocolSteps' && formData == null
  const stepDetails = currentStep?.stepDetails ?? null

<<<<<<< HEAD
  console.log('ProtocolSteps')
=======
>>>>>>> 851e8bad
  return (
    <Flex
      backgroundColor={COLORS.grey10}
      height="calc(100vh - 4rem)"
      minHeight={FLEX_MAX_CONTENT}
      width="100%"
      padding={SPACING.spacing12}
      gridGap={SPACING.spacing16}
      justifyContent={JUSTIFY_SPACE_BETWEEN}
    >
      <DraggableSidebar />
      <Flex
        alignItems={ALIGN_CENTER}
        flexDirection={DIRECTION_COLUMN}
        gridGap={SPACING.spacing16}
        width="100%"
        paddingTop={showTimelineAlerts ? '0' : SPACING.spacing24}
      >
        <Flex
          flexDirection={DIRECTION_COLUMN}
          gridGap={SPACING.spacing16}
          maxWidth={CONTENT_MAX_WIDTH}
        >
          {showTimelineAlerts ? (
            <TimelineAlerts justifyContent={JUSTIFY_CENTER} width="100%" />
          ) : null}
          <Flex justifyContent={JUSTIFY_SPACE_BETWEEN}>
            {currentStep != null && hoveredTerminalItem == null ? (
              <StyledText desktopStyle="headingSmallBold">
                {i18n.format(currentStep.stepName, 'capitalize')}
              </StyledText>
            ) : null}
            {(hoveredTerminalItem != null || selectedTerminalItem != null) &&
            currentHoveredStepId == null ? (
              <StyledText desktopStyle="headingSmallBold">
                {t(hoveredTerminalItem ?? selectedTerminalItem)}
              </StyledText>
            ) : null}

            <ToggleGroup
              selectedValue={deckView}
              leftText={leftString}
              rightText={rightString}
              leftClick={() => {
                setDeckView(leftString)
              }}
              rightClick={() => {
                setDeckView(rightString)
              }}
            />
          </Flex>
          <Flex flexDirection={DIRECTION_COLUMN} gridGap={SPACING.spacing16}>
            {deckView === leftString ? (
              <DeckSetupContainer tab="protocolSteps" />
            ) : (
              <OffDeck tab="protocolSteps" />
            )}
            {formData == null ? (
              <StepSummary
                currentStep={currentStep}
                stepDetails={stepDetails}
              />
            ) : null}
          </Flex>
        </Flex>
        {enableHoyKeyDisplay ? (
          <Flex
            position={POSITION_FIXED}
            left="21rem"
            bottom="0.75rem"
            gridGap={SPACING.spacing6}
            flexDirection={DIRECTION_COLUMN}
          >
            <Tag
              text={t('double_click_to_edit')}
              type="default"
              shrinkToContent
            />
            <Tag
              text={t('shift_click_to_select_range')}
              type="default"
              shrinkToContent
            />
            <Tag
              text={t('command_click_to_multi_select')}
              type="default"
              shrinkToContent
            />
          </Flex>
        ) : null}
      </Flex>
      {formData == null && selectedSubstep ? (
        <SubstepsToolbox stepId={selectedSubstep} />
      ) : null}
      <StepForm />
      {isMultiSelectMode ? <BatchEditToolbox /> : null}
    </Flex>
  )
}<|MERGE_RESOLUTION|>--- conflicted
+++ resolved
@@ -75,10 +75,6 @@
     hasTimelineErrors && tab === 'protocolSteps' && formData == null
   const stepDetails = currentStep?.stepDetails ?? null
 
-<<<<<<< HEAD
-  console.log('ProtocolSteps')
-=======
->>>>>>> 851e8bad
   return (
     <Flex
       backgroundColor={COLORS.grey10}
