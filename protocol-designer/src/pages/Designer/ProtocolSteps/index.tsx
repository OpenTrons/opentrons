--- conflicted
+++ resolved
@@ -13,7 +13,6 @@
   Tag,
   ToggleGroup,
 } from '@opentrons/components'
-<<<<<<< HEAD
 import {
   getSavedStepForms,
   getUnsavedForm,
@@ -22,11 +21,7 @@
   getSelectedStepId,
   getSelectedSubstep,
 } from '../../../ui/steps/selectors'
-=======
-import { getUnsavedForm } from '../../../step-forms/selectors'
-import { getSelectedSubstep } from '../../../ui/steps/selectors'
 import { getEnableHotKeysDisplay } from '../../../feature-flags/selectors'
->>>>>>> b0e51884
 import { DeckSetupContainer } from '../DeckSetup'
 import { OffDeck } from '../Offdeck'
 import { TimelineToolbox, SubstepsToolbox } from './Timeline'
@@ -84,7 +79,6 @@
             }}
           />
         ) : null}
-<<<<<<< HEAD
         <Flex
           width="751px"
           flexDirection={DIRECTION_COLUMN}
@@ -97,12 +91,6 @@
           )}
           <StepSummary currentStep={currentStep} />
         </Flex>
-=======
-        {deckView === leftString ? (
-          <DeckSetupContainer tab="protocolSteps" />
-        ) : (
-          <OffDeck tab="protocolSteps" />
-        )}
         {enableHoyKeyDisplay ? (
           <Box position={POSITION_FIXED} left="20.25rem" bottom="0.75rem">
             <Flex flexDirection={DIRECTION_COLUMN} gridGap={SPACING.spacing4}>
@@ -112,7 +100,6 @@
             </Flex>
           </Box>
         ) : null}
->>>>>>> b0e51884
       </Flex>
     </>
   )
