import some from 'lodash/some'
import { useEffect, useState } from 'react'
import {
  ABSORBANCE_READER_V1,
  FLEX_ROBOT_TYPE,
  FLEX_STAGING_AREA_SLOT_ADDRESSABLE_AREAS,
  HEATERSHAKER_MODULE_TYPE,
  HEATERSHAKER_MODULE_V1,
  OT2_ROBOT_TYPE,
  TEMPERATURE_MODULE_V2,
  THERMOCYCLER_MODULE_TYPE,
  THERMOCYCLER_MODULE_V2,
  getAreSlotsAdjacent,
  getModuleType,
} from '@opentrons/shared-data'

import { getIsAdapter, getStagingAreaAddressableAreas } from '../../../utils'
import {
  getLabwareIsCompatible,
  getLabwareIsCustom,
} from '../../../utils/labwareModuleCompatibility'
import {
  FLEX_MODULE_MODELS,
  OT2_MODULE_MODELS,
  RECOMMENDED_LABWARE_BY_MODULE,
} from './constants'

import type { Dispatch, SetStateAction } from 'react'
import type {
  AddressableAreaName,
  CoordinateTuple,
  CutoutFixture,
  CutoutId,
  DeckDefinition,
  DeckSlotId,
  LabwareDefinition2,
  ModuleModel,
  ModuleType,
  RobotType,
} from '@opentrons/shared-data'
import type { LabwareDefByDefURI } from '../../../labware-defs'
import type {
  AllTemporalPropertiesForTimelineFrame,
  InitialDeckSetup,
  LabwareOnDeck,
  ModuleOnDeck,
} from '../../../step-forms'
import type { Selection } from '../../../ui/steps'
import type { Fixture } from './constants'

const OT2_TC_SLOTS = ['7', '8', '10', '11']
const FLEX_TC_SLOTS = ['A1', 'B1']

export type ModuleModelExtended = ModuleModel | 'stagingAreaAndMagneticBlock'

export function getCutoutIdForAddressableArea(
  addressableArea: AddressableAreaName,
  cutoutFixtures: CutoutFixture[]
): CutoutId | null {
  return cutoutFixtures.reduce<CutoutId | null>((acc, cutoutFixture) => {
    const [cutoutId] =
      Object.entries(
        cutoutFixture.providesAddressableAreas
      ).find(([_cutoutId, providedAAs]) =>
        providedAAs.includes(addressableArea)
      ) ?? []
    return (cutoutId as CutoutId) ?? acc
  }, null)
}

export function getModuleModelsBySlot(
  robotType: RobotType,
  slot: DeckSlotId
): ModuleModelExtended[] {
  const FLEX_MIDDLE_SLOTS = new Set(['B2', 'C2', 'A2', 'D2'])
  const OT2_MIDDLE_SLOTS = ['2', '5', '8', '11']

  const FLEX_RIGHT_SLOTS = new Set(['A3', 'B3', 'C3', 'D3'])

  let moduleModels: ModuleModelExtended[] = [
    ...FLEX_MODULE_MODELS,
    'stagingAreaAndMagneticBlock',
  ]

  switch (robotType) {
    case FLEX_ROBOT_TYPE: {
      moduleModels = FLEX_STAGING_AREA_SLOT_ADDRESSABLE_AREAS.includes(
        slot as AddressableAreaName
      )
        ? []
        : [
            ...FLEX_MODULE_MODELS,
            'stagingAreaAndMagneticBlock' as ModuleModelExtended,
          ].filter(model => {
            if (model === THERMOCYCLER_MODULE_V2) {
              return slot === 'B1'
            } else if (model === ABSORBANCE_READER_V1) {
              return FLEX_RIGHT_SLOTS.has(slot)
            } else if (
              model === TEMPERATURE_MODULE_V2 ||
              model === HEATERSHAKER_MODULE_V1
            ) {
              return !FLEX_MIDDLE_SLOTS.has(slot)
            } else if (
              model === ('stagingAreaAndMagneticBlock' as ModuleModelExtended)
            ) {
              return FLEX_RIGHT_SLOTS.has(slot)
            }
            return true
          })
      break
    }
    case OT2_ROBOT_TYPE: {
      if (OT2_MIDDLE_SLOTS.includes(slot)) {
        moduleModels = []
      } else if (slot === '7') {
        moduleModels = OT2_MODULE_MODELS
      } else if (slot === '9') {
        moduleModels = OT2_MODULE_MODELS.filter(
          model =>
            getModuleType(model) !== HEATERSHAKER_MODULE_TYPE &&
            getModuleType(model) !== THERMOCYCLER_MODULE_TYPE
        )
      } else {
        moduleModels = OT2_MODULE_MODELS.filter(
          model => getModuleType(model) !== THERMOCYCLER_MODULE_TYPE
        )
      }
      break
    }
  }
  return moduleModels
}

export const getLabwareIsRecommended = (
  def: LabwareDefinition2,
  moduleModel?: ModuleModel | null
): boolean => {
  //  special-casing the thermocycler module V2 recommended labware since the thermocyclerModuleTypes
  //  have different recommended labware
  if (moduleModel == null) {
    // permissive early exit if no module passed
    return true
  }
  const moduleType = getModuleType(moduleModel)
  return moduleModel === THERMOCYCLER_MODULE_V2
    ? def.parameters.loadName === 'opentrons_96_wellplate_200ul_pcr_full_skirt'
    : RECOMMENDED_LABWARE_BY_MODULE[moduleType].includes(
        def.parameters.loadName
      )
}

export const getLabwareCompatibleWithAdapter = (
  defs: LabwareDefByDefURI,
  adapterLoadName?: string
): string[] => {
  if (adapterLoadName == null) {
    return []
  }
  return Object.entries(defs)
    .filter(
      ([, { stackingOffsetWithLabware }]) =>
        stackingOffsetWithLabware?.[adapterLoadName] != null
    )
    .map(([labwareDefUri]) => labwareDefUri)
}

interface DeckErrorsProps {
  modules: InitialDeckSetup['modules']
  selectedSlot: string
  selectedModel: ModuleModel
  labware: InitialDeckSetup['labware']
  robotType: RobotType
}

export const getDeckErrors = (props: DeckErrorsProps): string | null => {
  const { selectedSlot, selectedModel, modules, labware, robotType } = props

  let error = null

  if (robotType === OT2_ROBOT_TYPE) {
    const isModuleAdjacentToHeaterShaker =
      // modules can't be adjacent to heater shakers
      getModuleType(selectedModel) !== HEATERSHAKER_MODULE_TYPE &&
      some(
        modules,
        hwModule =>
          hwModule.type === HEATERSHAKER_MODULE_TYPE &&
          getAreSlotsAdjacent(hwModule.slot, selectedSlot)
      )

    if (isModuleAdjacentToHeaterShaker) {
      error = 'heater_shaker_adjacent'
    } else if (getModuleType(selectedModel) === HEATERSHAKER_MODULE_TYPE) {
      const isHeaterShakerAdjacentToAnotherModule = some(
        modules,
        hwModule =>
          getAreSlotsAdjacent(hwModule.slot, selectedSlot) &&
          // if the module is a heater shaker, it can't be adjacent to another module
          hwModule.type !== HEATERSHAKER_MODULE_TYPE
      )
      if (isHeaterShakerAdjacentToAnotherModule) {
        error = 'heater_shaker_adjacent_to'
      }
    } else if (getModuleType(selectedModel) === THERMOCYCLER_MODULE_TYPE) {
      const isLabwareInTCSlots = Object.values(labware).some(lw =>
        OT2_TC_SLOTS.includes(lw.slot)
      )
      if (isLabwareInTCSlots) {
        error = 'tc_slots_occupied_ot2'
      }
    }
  } else {
    if (getModuleType(selectedModel) === THERMOCYCLER_MODULE_TYPE) {
      const isLabwareInTCSlots = Object.values(labware).some(lw =>
        FLEX_TC_SLOTS.includes(lw.slot)
      )
      if (isLabwareInTCSlots) {
        error = 'tc_slots_occupied_flex'
      }
    }
  }

  return error
}

interface ZoomInOnCoordinateProps {
  x: number
  y: number
  deckDef: DeckDefinition
}
export function zoomInOnCoordinate(props: ZoomInOnCoordinateProps): string {
  const { x, y, deckDef } = props
  const [width, height] = [deckDef.dimensions[0], deckDef.dimensions[1]]

  const zoomFactor = 0.55
  const newWidth = width * zoomFactor
  const newHeight = height * zoomFactor

  //  +125 and +50 to get the approximate center of the screen point
  const newMinX = x - newWidth / 2 + 20
  const newMinY = y - newHeight / 2 + 50

  return `${newMinX} ${newMinY} ${newWidth} ${newHeight + 70}`
}

export interface AnimateZoomProps {
  targetViewBox: string
  viewBox: string
  setViewBox: Dispatch<SetStateAction<string>>
}

type ViewBox = [number, number, number, number]

export function animateZoom(props: AnimateZoomProps): void {
  const { targetViewBox, viewBox, setViewBox } = props

  if (targetViewBox === viewBox) return

  const duration = 500
  const start = performance.now()
  const initialViewBoxValues = viewBox.split(' ').map(Number) as ViewBox
  const targetViewBoxValues = targetViewBox.split(' ').map(Number) as ViewBox

  const animate = (time: number): void => {
    const elapsed = time - start
    const progress = Math.min(elapsed / duration, 1)

    const interpolatedViewBox = initialViewBoxValues.map(
      (start, index) => start + progress * (targetViewBoxValues[index] - start)
    )

    setViewBox(interpolatedViewBox.join(' '))

    if (progress < 1) {
      requestAnimationFrame(animate)
    }
  }
  requestAnimationFrame(animate)
}

export const getAdjacentLabware = (
  fixture: Fixture,
  cutout: CutoutId,
  labware: AllTemporalPropertiesForTimelineFrame['labware']
): LabwareOnDeck | null => {
  let adjacentLabware: LabwareOnDeck | null = null
  if (fixture === 'stagingArea' || fixture === 'wasteChuteAndStagingArea') {
    const stagingAreaAddressableAreaName = getStagingAreaAddressableAreas([
      cutout,
    ])

    adjacentLabware =
      Object.values(labware).find(
        lw => lw.slot === stagingAreaAddressableAreaName[0]
      ) ?? null
  }
  return adjacentLabware
}

export const getAdjacentSlots = (
  fixture: Fixture,
  cutout: CutoutId
): AddressableAreaName[] | null => {
  if (fixture === 'stagingArea' || fixture === 'wasteChuteAndStagingArea') {
    const stagingAreaAddressableAreaNames = getStagingAreaAddressableAreas(
      [cutout],
      false
    )
    return stagingAreaAddressableAreaNames
  }
  return null
}

type BreakPoint = 'small' | 'medium' | 'large'

export function useDeckSetupWindowBreakPoint(): BreakPoint {
  const [windowSize, setWindowSize] = useState({
    width: window.innerWidth,
    height: window.innerHeight,
  })

  useEffect(() => {
    const handleResize = (): void => {
      setWindowSize({
        width: window.innerWidth,
        height: window.innerHeight,
      })
    }

    window.addEventListener('resize', handleResize)

    return () => {
      window.removeEventListener('resize', handleResize)
    }
  }, [])

  let size: BreakPoint = 'large'
  if (windowSize.width <= 1024 && windowSize.width > 800) {
    size = 'medium'
  } else if (windowSize.width <= 800) {
    size = 'small'
  }

  return size
}

export interface SwapBlockedModuleArgs {
  modulesById: InitialDeckSetup['modules']
  customLabwareDefs: LabwareDefByDefURI
  hoveredLabware?: LabwareOnDeck | null
  draggedLabware?: LabwareOnDeck | null
}

export const getSwapBlockedModule = (args: SwapBlockedModuleArgs): boolean => {
  const {
    hoveredLabware,
    draggedLabware,
    modulesById,
    customLabwareDefs,
  } = args

  if (!hoveredLabware || !draggedLabware) {
    return false
  }

  const sourceModuleType: ModuleType | null =
    modulesById[draggedLabware.slot]?.type || null
  const destModuleType: ModuleType | null =
    modulesById[hoveredLabware.slot]?.type || null

  const draggedLabwareIsCustom = getLabwareIsCustom(
    customLabwareDefs,
    draggedLabware
  )
  const hoveredLabwareIsCustom = getLabwareIsCustom(
    customLabwareDefs,
    hoveredLabware
  )

  // dragging custom labware to module gives no compat error
  const labwareSourceToDestBlocked = sourceModuleType
    ? !getLabwareIsCompatible(hoveredLabware.def, sourceModuleType) &&
      !hoveredLabwareIsCustom
    : false
  const labwareDestToSourceBlocked = destModuleType
    ? !getLabwareIsCompatible(draggedLabware.def, destModuleType) &&
      !draggedLabwareIsCustom
    : false

  return labwareSourceToDestBlocked || labwareDestToSourceBlocked
}

export interface SwapBlockedAdapterArgs {
  labwareById: InitialDeckSetup['labware']
  hoveredLabware?: LabwareOnDeck | null
  draggedLabware?: LabwareOnDeck | null
}

export const getSwapBlockedAdapter = (
  args: SwapBlockedAdapterArgs
): boolean => {
  const { hoveredLabware, draggedLabware, labwareById } = args

  if (!hoveredLabware || !draggedLabware) {
    return false
  }

  const adapterSourceToDestLoadname: string | null =
    labwareById[draggedLabware.slot]?.def.parameters.loadName ?? null
  const adapterDestToSourceLoadname: string | null =
    labwareById[hoveredLabware.slot]?.def.parameters.loadName ?? null

  const labwareSourceToDestBlocked =
    adapterSourceToDestLoadname != null
      ? hoveredLabware.def.stackingOffsetWithLabware?.[
          adapterSourceToDestLoadname
        ] == null
      : false
  const labwareDestToSourceBlocked =
    adapterDestToSourceLoadname != null
      ? draggedLabware.def.stackingOffsetWithLabware?.[
          adapterDestToSourceLoadname
        ] == null
      : false

  return labwareSourceToDestBlocked || labwareDestToSourceBlocked
}

interface HoverDimensions {
  width: number
  height: number
  x: number
  y: number
}

const FOURTH_COLUMN_SLOTS = ['A4', 'B4', 'C4', 'D4']

export const getFlexHoverDimensions = (
  stagingAreaLocations: string[],
  cutoutId: CutoutId,
  slotId: string,
  hasTCOnSlot: boolean,
  slotPosition: CoordinateTuple
): HoverDimensions => {
  const hasStagingArea = stagingAreaLocations.includes(cutoutId)

  const X_ADJUSTMENT_LEFT_SIDE = -101.5
  const X_ADJUSTMENT = -17
  const X_DIMENSION_MIDDLE_SLOTS = 160.3
  const X_DIMENSION_OUTER_SLOTS = hasStagingArea ? 160.0 : 246.5
  const X_DIMENSION_4TH_COLUMN_SLOTS = 175.0
  const Y_DIMENSION = hasTCOnSlot ? 294.0 : 106.0

  const slotFromCutout = slotId
  const isLeftSideofDeck =
    slotFromCutout === 'A1' ||
    slotFromCutout === 'B1' ||
    slotFromCutout === 'C1' ||
    slotFromCutout === 'D1'
  const xAdjustment = isLeftSideofDeck ? X_ADJUSTMENT_LEFT_SIDE : X_ADJUSTMENT
  const xSlotPosition = slotPosition[0] + xAdjustment

  const yAdjustment = -10
  const ySlotPosition = slotPosition[1] + yAdjustment

  const isMiddleOfDeck =
    slotId === 'A2' || slotId === 'B2' || slotId === 'C2' || slotId === 'D2'

  let xDimension = X_DIMENSION_OUTER_SLOTS
  if (isMiddleOfDeck) {
    xDimension = X_DIMENSION_MIDDLE_SLOTS
  } else if (FOURTH_COLUMN_SLOTS.includes(slotId)) {
    xDimension = X_DIMENSION_4TH_COLUMN_SLOTS
  }
  const x = hasTCOnSlot ? xSlotPosition + 20 : xSlotPosition
  const y = hasTCOnSlot ? ySlotPosition - 70 : ySlotPosition

  return { width: xDimension, height: Y_DIMENSION, x, y }
}

export const getOT2HoverDimensions = (
  hasTCOnSlot: boolean,
  slotPosition: CoordinateTuple
): HoverDimensions => {
  const y = slotPosition[1]
  const x = slotPosition[0]

  return {
    width: hasTCOnSlot ? 260 : 128,
    height: hasTCOnSlot ? 178 : 85,
    x,
    y: hasTCOnSlot ? y - 72 : y,
  }
}

<<<<<<< HEAD
export const getSVGContainerWidth = (
  robotType: RobotType,
  tab: string,
  isZoomed: boolean
): string => {
  if (robotType === OT2_ROBOT_TYPE && tab === 'startingDeck' && !isZoomed) {
    return '78.5%'
  }
  if (robotType !== OT2_ROBOT_TYPE && !isZoomed && tab !== 'protocolSteps') {
    return '70%'
  }
  return '100%'
=======
interface HighlightItemsByType {
  highlightModuleItems: Array<{
    selection: Selection
    module: ModuleOnDeck
    isSelected?: boolean
  }>
  highlightLabwareItems: Array<{
    selection: Selection
    labware: LabwareOnDeck
    isSelected?: boolean
  }>
}

export function getHighlightLabwareAndModules(
  hoveredItem: Selection,
  selectedDropdownItems: Selection[],
  labware: Record<string, LabwareOnDeck>,
  modules: Record<string, ModuleOnDeck>
): HighlightItemsByType {
  const _getReducedHighlightItemsById = (
    items: Selection[],
    isSelected: boolean
  ): Record<string, { item: Selection; isSelected: boolean }> => {
    return items.reduce((acc, item) => {
      if (item.id != null) {
        const moduleIdUnderLabwareToUse =
          item.id != null &&
          labware[item.id] != null &&
          getIsAdapter(item.id, labware)
            ? modules[labware[item.id].slot]?.id
            : null

        const updatedItem =
          moduleIdUnderLabwareToUse != null
            ? { ...item, id: moduleIdUnderLabwareToUse }
            : item

        return updatedItem.id != null
          ? { ...acc, [updatedItem.id]: { item: updatedItem, isSelected } }
          : acc
      }
      return acc
    }, {})
  }

  const reducedHoveredItemsById = _getReducedHighlightItemsById(
    [hoveredItem],
    false
  )
  const reducedSelectedItemsById = _getReducedHighlightItemsById(
    selectedDropdownItems,
    true
  )
  const dropdownModulesAndLabwareItemsById = {
    ...reducedHoveredItemsById,
    ...reducedSelectedItemsById,
  }

  const highlightItems = Object.values(
    dropdownModulesAndLabwareItemsById
  ).reduce<HighlightItemsByType>(
    (acc, { item, isSelected }) => {
      const { id } = item
      if (id == null) {
        return acc
      }
      if (id in modules) {
        const moduleOnDeck = modules[id]
        return {
          ...acc,
          highlightModuleItems: [
            ...acc.highlightModuleItems,
            { module: moduleOnDeck, selection: item, isSelected },
          ],
        }
      }
      if (id in labware) {
        const labwareOnDeck = labware[id]
        return {
          ...acc,
          highlightLabwareItems: [
            ...acc.highlightLabwareItems,
            { labware: labwareOnDeck, selection: item, isSelected },
          ],
        }
      }
      return acc
    },
    {
      highlightModuleItems: [],
      highlightLabwareItems: [],
    }
  )
  return highlightItems
>>>>>>> 24399e02
}<|MERGE_RESOLUTION|>--- conflicted
+++ resolved
@@ -494,7 +494,6 @@
   }
 }
 
-<<<<<<< HEAD
 export const getSVGContainerWidth = (
   robotType: RobotType,
   tab: string,
@@ -507,7 +506,8 @@
     return '70%'
   }
   return '100%'
-=======
+}
+
 interface HighlightItemsByType {
   highlightModuleItems: Array<{
     selection: Selection
@@ -602,5 +602,4 @@
     }
   )
   return highlightItems
->>>>>>> 24399e02
 }