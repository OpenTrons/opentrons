import { useState, useEffect } from 'react'
import { useTranslation } from 'react-i18next'
import { useDispatch, useSelector } from 'react-redux'
import {
  ALIGN_CENTER,
  Btn,
  DeckInfoLabel,
  DIRECTION_COLUMN,
  Flex,
  Icon,
  ModuleIcon,
  POSITION_FIXED,
  RadioButton,
  SPACING,
  StyledText,
  Tabs,
  Toolbox,
  TYPOGRAPHY,
} from '@opentrons/components'
import {
  ABSORBANCE_READER_TYPE,
  ABSORBANCE_READER_V1,
  FLEX_ROBOT_TYPE,
  FLEX_STAGING_AREA_SLOT_ADDRESSABLE_AREAS,
  getModuleDisplayName,
  getModuleType,
  MAGNETIC_MODULE_TYPE,
  MAGNETIC_MODULE_V1,
  MAGNETIC_MODULE_V2,
  MODULE_MODELS,
  OT2_ROBOT_TYPE,
} from '@opentrons/shared-data'

import { getRobotType } from '../../../file-data/selectors'
import {
  createDeckFixture,
  deleteDeckFixture,
} from '../../../step-forms/actions/additionalItems'
<<<<<<< HEAD
import { createModule, deleteModule } from '../../../step-forms/actions'
import { getAdditionalEquipment } from '../../../step-forms/selectors'
=======
import { deleteModule } from '../../../step-forms/actions'
import { getSavedStepForms } from '../../../step-forms/selectors'
>>>>>>> 9bced85d
import { getDeckSetupForActiveItem } from '../../../top-selectors/labware-locations'
import {
  createContainer,
  deleteContainer,
  editSlotInfo,
  selectFixture,
  selectLabware,
  selectModule,
  selectNestedLabware,
  selectZoomedIntoSlot,
} from '../../../labware-ingred/actions'
import { getEnableAbsorbanceReader } from '../../../feature-flags/selectors'
import { useBlockingHint } from '../../../organisms/BlockingHintModal/useBlockingHint'
import { selectors } from '../../../labware-ingred/selectors'
import { useKitchen } from '../../../organisms/Kitchen/hooks'
import { getDismissedHints } from '../../../tutorial/selectors'
<<<<<<< HEAD
import { createContainerAboveModule } from '../../../step-forms/actions/thunks'
import { LINK_BUTTON_STYLE, NAV_BAR_HEIGHT_REM } from '../../../atoms'
=======
import {
  createContainerAboveModule,
  createModuleEntityAndChangeForm,
} from '../../../step-forms/actions/thunks'
import { BUTTON_LINK_STYLE } from '../../../atoms'
>>>>>>> 9bced85d
import { ConfirmDeleteStagingAreaModal } from '../../../organisms'
import { getSlotInformation } from '../utils'
import { ALL_ORDERED_CATEGORIES, FIXTURES, MOAM_MODELS } from './constants'
import { LabwareTools } from './LabwareTools'
import { MagnetModuleChangeContent } from './MagnetModuleChangeContent'
import { getModuleModelsBySlot, getDeckErrors } from './utils'

import type { AddressableAreaName, ModuleModel } from '@opentrons/shared-data'
import type { ThunkDispatch } from '../../../types'
import type { Fixture } from './constants'

const mapModTypeToStepType: Record<string, string> = {
  heaterShakerModuleType: 'heaterShaker',
  magneticModuleType: 'magnet',
  temperatureModuleType: 'temperature',
  thermocyclerModuleType: 'thermocycler',
}

interface DeckSetupToolsProps {
  onCloseClick: () => void
  setHoveredLabware: (defUri: string | null) => void
  onDeckProps: {
    setHoveredModule: (model: ModuleModel | null) => void
    setHoveredFixture: (fixture: Fixture | null) => void
  } | null
  position?: string
}

export type CategoryExpand = Record<string, boolean>
export const DECK_SETUP_TOOLS_WIDTH_REM = 21.875

export function DeckSetupTools(props: DeckSetupToolsProps): JSX.Element | null {
  const {
    onCloseClick,
    setHoveredLabware,
    onDeckProps,
    position = POSITION_FIXED,
  } = props
  const { t, i18n } = useTranslation(['starting_deck_state', 'shared'])
  const { makeSnackbar } = useKitchen()
  const selectedSlotInfo = useSelector(selectors.getZoomedInSlotInfo)
  const robotType = useSelector(getRobotType)
  const savedSteps = useSelector(getSavedStepForms)
  const [showDeleteLabwareModal, setShowDeleteLabwareModal] = useState<
    ModuleModel | 'clear' | null
  >(null)
  const isDismissedModuleHint = useSelector(getDismissedHints).includes(
    'change_magnet_module_model'
  )
  const dispatch = useDispatch<ThunkDispatch<any>>()
  const enableAbsorbanceReader = useSelector(getEnableAbsorbanceReader)
  const deckSetup = useSelector(getDeckSetupForActiveItem)
  const {
    selectedLabwareDefUri,
    selectedFixture,
    selectedModuleModel,
    selectedSlot,
    selectedNestedLabwareDefUri,
  } = selectedSlotInfo
  const { slot, cutout } = selectedSlot

  const [changeModuleWarningInfo, displayModuleWarning] = useState<boolean>(
    false
  )
  const additionalEquipment = useSelector(getAdditionalEquipment)
  const isGripperAttached = Object.values(additionalEquipment).some(
    equipment => equipment?.name === 'gripper'
  )
  const [selectedHardware, setSelectedHardware] = useState<
    ModuleModel | Fixture | null
  >(null)

  //  initialize the previously selected hardware because for some reason it does not
  //  work initiating it in the above useState
  useEffect(() => {
    if (selectedModuleModel !== null || selectedFixture != null) {
      setSelectedHardware(selectedModuleModel ?? selectedFixture ?? null)
    }
  }, [selectedModuleModel, selectedFixture])

  const moduleModels =
    slot != null
      ? getModuleModelsBySlot(enableAbsorbanceReader, robotType, slot)
      : null
  const [tab, setTab] = useState<'hardware' | 'labware'>(
    moduleModels?.length === 0 || slot === 'offDeck' ? 'labware' : 'hardware'
  )

  const setAllCategories = (state: boolean): Record<string, boolean> =>
    ALL_ORDERED_CATEGORIES.reduce<Record<string, boolean>>(
      (acc, category) => ({ ...acc, [category]: state }),
      {}
    )
  const allCategoriesExpanded = setAllCategories(true)
  const allCategoriesCollapsed = setAllCategories(false)
  const [
    areCategoriesExpanded,
    setAreCategoriesExpanded,
  ] = useState<CategoryExpand>(allCategoriesCollapsed)
  const [searchTerm, setSearchTerm] = useState<string>('')

  useEffect(() => {
    if (searchTerm !== '') {
      setAreCategoriesExpanded(allCategoriesExpanded)
    } else {
      setAreCategoriesExpanded(allCategoriesCollapsed)
    }
  }, [searchTerm])

  const hasMagneticModule = Object.values(deckSetup.modules).some(
    module => module.type === MAGNETIC_MODULE_TYPE
  )
  const moduleOnSlotIsMagneticModuleV1 =
    Object.values(deckSetup.modules).find(module => module.slot === slot)
      ?.model === MAGNETIC_MODULE_V1

  const handleCollapseAllCategories = (): void => {
    setAreCategoriesExpanded(allCategoriesCollapsed)
  }
  const handleResetSearchTerm = (): void => {
    setSearchTerm('')
  }
  const changeModuleWarning = useBlockingHint({
    hintKey: 'change_magnet_module_model',
    handleCancel: () => {
      displayModuleWarning(false)
    },
    handleContinue: () => {
      setSelectedHardware(
        moduleOnSlotIsMagneticModuleV1 ? MAGNETIC_MODULE_V2 : MAGNETIC_MODULE_V1
      )
      dispatch(
        selectModule({
          moduleModel: moduleOnSlotIsMagneticModuleV1
            ? MAGNETIC_MODULE_V2
            : MAGNETIC_MODULE_V1,
        })
      )
      displayModuleWarning(false)
    },
    content: <MagnetModuleChangeContent />,
    enabled: changeModuleWarningInfo,
  })

  if (slot == null || (onDeckProps == null && slot !== 'offDeck')) {
    return null
  }

  const {
    modules: deckSetupModules,
    additionalEquipmentOnDeck,
    labware: deckSetupLabware,
  } = deckSetup
  const hasTrash = Object.values(additionalEquipmentOnDeck).some(
    ae => ae.name === 'trashBin'
  )

  const {
    createdNestedLabwareForSlot,
    createdModuleForSlot,
    createdLabwareForSlot,
    createFixtureForSlots,
    matchingLabwareFor4thColumn,
  } = getSlotInformation({ deckSetup, slot })

  let fixtures: Fixture[] = []
  if (slot === 'D3') {
    fixtures = FIXTURES
  } else if (['A3', 'B3', 'C3'].includes(slot)) {
    fixtures = ['stagingArea', 'trashBin']
  } else if (['A1', 'B1', 'C1', 'D1'].includes(slot)) {
    fixtures = ['trashBin']
  }

  const hardwareTab = {
    text: t('deck_hardware'),
    disabled: moduleModels?.length === 0,
    isActive: tab === 'hardware',
    onClick: () => {
      setTab('hardware')
    },
  }
  const labwareTab = {
    text: t('labware'),
    disabled:
      selectedFixture === 'wasteChute' ||
      selectedFixture === 'wasteChuteAndStagingArea' ||
      selectedFixture === 'trashBin' ||
      selectedModuleModel === ABSORBANCE_READER_V1,
    disabledReasonForTooltip: t('plate_reader_no_labware'),
    isActive: tab === 'labware',
    onClick: () => {
      setTab('labware')
    },
  }

  const handleResetToolbox = (): void => {
    dispatch(
      editSlotInfo({
        createdNestedLabwareForSlot: null,
        createdLabwareForSlot: null,
        createdModuleForSlot: null,
        preSelectedFixture: null,
      })
    )
  }

  const handleResetLabwareTools = (): void => {
    handleCollapseAllCategories()
    handleResetSearchTerm()
  }

  const handleClear = (keepExistingLabware = false): void => {
    onDeckProps?.setHoveredModule(null)
    onDeckProps?.setHoveredFixture(null)
    if (slot !== 'offDeck') {
      //  clear module from slot
      if (createdModuleForSlot != null) {
        dispatch(deleteModule(createdModuleForSlot.id))
      }
      //  clear labware from slot
      if (
        createdLabwareForSlot != null &&
        (!keepExistingLabware ||
          createdLabwareForSlot.labwareDefURI !== selectedLabwareDefUri ||
          //  if nested labware changes but labware doesn't, still delete both
          (createdLabwareForSlot.labwareDefURI === selectedLabwareDefUri &&
            createdNestedLabwareForSlot?.labwareDefURI !==
              selectedNestedLabwareDefUri))
      ) {
        dispatch(deleteContainer({ labwareId: createdLabwareForSlot.id }))
      }
      //  clear nested labware from slot
      if (
        createdNestedLabwareForSlot != null &&
        (!keepExistingLabware ||
          createdNestedLabwareForSlot.labwareDefURI !==
            selectedNestedLabwareDefUri)
      ) {
        dispatch(deleteContainer({ labwareId: createdNestedLabwareForSlot.id }))
      }
      // clear labware on staging area 4th column slot
      if (matchingLabwareFor4thColumn != null && !keepExistingLabware) {
        dispatch(deleteContainer({ labwareId: matchingLabwareFor4thColumn.id }))
      }
      //  clear fixture(s) from slot
      if (createFixtureForSlots != null && createFixtureForSlots.length > 0) {
        createFixtureForSlots.forEach(fixture =>
          dispatch(deleteDeckFixture(fixture.id))
        )
        // zoom out if you're clearing a staging area slot directly from a 4th column
        if (
          FLEX_STAGING_AREA_SLOT_ADDRESSABLE_AREAS.includes(
            slot as AddressableAreaName
          )
        ) {
          dispatch(selectZoomedIntoSlot({ slot: null, cutout: null }))
        }
      }
    }
    handleResetToolbox()
    handleResetLabwareTools()
    setSelectedHardware(null)
    if (selectedHardware != null) {
      setTab('hardware')
    }
  }
  const handleConfirm = (): void => {
    //  clear entities first before recreating them
    handleClear(true)

    if (selectedFixture != null && cutout != null) {
      //  create fixture(s)
      if (selectedFixture === 'wasteChuteAndStagingArea') {
        dispatch(createDeckFixture('wasteChute', cutout))
        dispatch(createDeckFixture('stagingArea', cutout))
      } else {
        dispatch(createDeckFixture(selectedFixture, cutout))
      }
    }
    if (selectedModuleModel != null) {
      //  create module
      const moduleType = getModuleType(selectedModuleModel)
<<<<<<< HEAD
      // enforce gripper present in order to add plate reader
      if (moduleType === ABSORBANCE_READER_TYPE && !isGripperAttached) {
        makeSnackbar(t('gripper_required_for_plate_reader') as string)
        return
      }
=======

      const moduleSteps = Object.values(savedSteps).filter(step => {
        return (
          step.stepType === mapModTypeToStepType[moduleType] &&
          //  only update module steps that match the old moduleId
          //  to accommodate instances of MoaM
          step.moduleId === createdModuleForSlot?.id
        )
      })

      const pauseSteps = Object.values(savedSteps).filter(step => {
        return (
          step.stepType === 'pause' &&
          //  only update pause steps that match the old moduleId
          //  to accommodate instances of MoaM
          step.moduleId === createdModuleForSlot?.id
        )
      })

>>>>>>> 9bced85d
      dispatch(
        createModuleEntityAndChangeForm({
          slot,
          type: moduleType,
          model: selectedModuleModel,
          moduleSteps,
          pauseSteps,
        })
      )
    }
    if (
      (slot === 'offDeck' && selectedLabwareDefUri != null) ||
      (selectedModuleModel == null &&
        selectedLabwareDefUri != null &&
        (createdLabwareForSlot?.labwareDefURI !== selectedLabwareDefUri ||
          (selectedNestedLabwareDefUri != null &&
            selectedNestedLabwareDefUri !==
              createdNestedLabwareForSlot?.labwareDefURI)))
    ) {
      //  create adapter + labware on deck
      dispatch(
        createContainer({
          slot,
          labwareDefURI: selectedNestedLabwareDefUri ?? selectedLabwareDefUri,
          adapterUnderLabwareDefURI:
            selectedNestedLabwareDefUri == null
              ? undefined
              : selectedLabwareDefUri,
        })
      )
    }
    if (
      selectedModuleModel != null &&
      selectedLabwareDefUri != null &&
      (createdLabwareForSlot?.labwareDefURI !== selectedLabwareDefUri ||
        //  if nested labware changes but labware doesn't, still create both both
        (createdLabwareForSlot.labwareDefURI === selectedLabwareDefUri &&
          createdNestedLabwareForSlot?.labwareDefURI !==
            selectedNestedLabwareDefUri))
    ) {
      //   create adapter + labware on module
      dispatch(
        createContainerAboveModule({
          slot,
          labwareDefURI: selectedLabwareDefUri,
          nestedLabwareDefURI: selectedNestedLabwareDefUri ?? undefined,
        })
      )
    }
    handleResetToolbox()
    dispatch(selectZoomedIntoSlot({ slot: null, cutout: null }))
    onCloseClick()
  }
  const positionStyles =
    position === POSITION_FIXED
      ? {
          right: SPACING.spacing12,
          top: `calc(${NAV_BAR_HEIGHT_REM}rem + ${SPACING.spacing12})`,
        }
      : {}
  return (
    <>
      {showDeleteLabwareModal != null ? (
        <ConfirmDeleteStagingAreaModal
          onClose={() => {
            setShowDeleteLabwareModal(null)
          }}
          onConfirm={() => {
            if (showDeleteLabwareModal === 'clear') {
              handleClear()
              handleResetToolbox()
            } else if (MODULE_MODELS.includes(showDeleteLabwareModal)) {
              setSelectedHardware(showDeleteLabwareModal)
              dispatch(selectFixture({ fixture: null }))
              dispatch(selectModule({ moduleModel: showDeleteLabwareModal }))
              dispatch(selectLabware({ labwareDefUri: null }))
              dispatch(selectNestedLabware({ nestedLabwareDefUri: null }))
            }
            setShowDeleteLabwareModal(null)
          }}
        />
      ) : null}
      {changeModuleWarning}
      <Toolbox
        height={`calc(100vh - ${NAV_BAR_HEIGHT_REM}rem - 2 * ${SPACING.spacing12})`}
        width={`${DECK_SETUP_TOOLS_WIDTH_REM}rem`}
        position={position}
        {...positionStyles}
        title={
          <Flex gridGap={SPACING.spacing8} alignItems={ALIGN_CENTER}>
            <DeckInfoLabel
              deckLabel={
                slot === 'offDeck'
                  ? i18n.format(t('off_deck_title'), 'upperCase')
                  : slot
              }
            />
            <StyledText desktopStyle="bodyLargeSemiBold">
              {t('customize_slot')}
            </StyledText>
          </Flex>
        }
        secondaryHeaderButton={
          <Btn
            onClick={() => {
              if (matchingLabwareFor4thColumn != null) {
                setShowDeleteLabwareModal('clear')
              } else {
                handleClear()
                handleResetToolbox()
              }
            }}
            css={LINK_BUTTON_STYLE}
            textDecoration={TYPOGRAPHY.textDecorationUnderline}
          >
            <StyledText desktopStyle="bodyDefaultRegular">
              {t('clear')}
            </StyledText>
          </Btn>
        }
        closeButton={<Icon size="2rem" name="close" />}
        onCloseClick={() => {
          onCloseClick()
          dispatch(selectZoomedIntoSlot({ slot: null, cutout: null }))
          handleResetToolbox()
        }}
        onConfirmClick={handleConfirm}
        confirmButtonText={t('done')}
      >
        <Flex flexDirection={DIRECTION_COLUMN} gridGap={SPACING.spacing16}>
          {slot !== 'offDeck' ? (
            <Tabs tabs={[hardwareTab, labwareTab]} />
          ) : null}
          {tab === 'hardware' ? (
            <Flex flexDirection={DIRECTION_COLUMN} gridGap={SPACING.spacing16}>
              <Flex flexDirection={DIRECTION_COLUMN} gridGap={SPACING.spacing8}>
                <StyledText desktopStyle="bodyDefaultSemiBold">
                  {t('add_module')}
                </StyledText>
                <Flex
                  flexDirection={DIRECTION_COLUMN}
                  gridGap={SPACING.spacing4}
                >
                  {moduleModels?.map(model => {
                    const modelSomewhereOnDeck = Object.values(
                      deckSetupModules
                    ).filter(
                      module => module.model === model && module.slot !== slot
                    )
                    const typeSomewhereOnDeck = Object.values(
                      deckSetupModules
                    ).filter(
                      module =>
                        module.type === getModuleType(model) &&
                        module.slot !== slot
                    )
                    const moamModels = MOAM_MODELS

                    const collisionError = getDeckErrors({
                      modules: deckSetupModules,
                      selectedSlot: slot,
                      selectedModel: model,
                      labware: deckSetupLabware,
                      robotType,
                    })

                    return (
                      <RadioButton
                        setNoHover={() => {
                          if (onDeckProps?.setHoveredModule != null) {
                            onDeckProps.setHoveredModule(null)
                          }
                        }}
                        setHovered={() => {
                          if (onDeckProps?.setHoveredModule != null) {
                            onDeckProps.setHoveredModule(model)
                          }
                        }}
                        largeDesktopBorderRadius
                        buttonLabel={
                          <Flex
                            gridGap={SPACING.spacing4}
                            alignItems={ALIGN_CENTER}
                          >
                            <ModuleIcon
                              size="1rem"
                              moduleType={getModuleType(model)}
                            />
                            <StyledText desktopStyle="bodyDefaultRegular">
                              {getModuleDisplayName(model)}
                            </StyledText>
                          </Flex>
                        }
                        key={`${model}_${slot}`}
                        buttonValue={model}
                        onChange={() => {
                          if (
                            modelSomewhereOnDeck.length === 1 &&
                            !moamModels.includes(model) &&
                            robotType === FLEX_ROBOT_TYPE
                          ) {
                            makeSnackbar(
                              t('one_item', {
                                hardware: getModuleDisplayName(model),
                              }) as string
                            )
                          } else if (
                            typeSomewhereOnDeck.length > 0 &&
                            robotType === OT2_ROBOT_TYPE
                          ) {
                            makeSnackbar(
                              t('one_item', {
                                hardware: t(
                                  `shared:${getModuleType(model).toLowerCase()}`
                                ),
                              }) as string
                            )
                          } else if (collisionError != null) {
                            makeSnackbar(t(`${collisionError}`) as string)
                          } else if (
                            hasMagneticModule &&
                            (model === 'magneticModuleV1' ||
                              model === 'magneticModuleV2') &&
                            !isDismissedModuleHint
                          ) {
                            displayModuleWarning(true)
                          } else if (
                            selectedFixture === 'stagingArea' ||
                            (selectedFixture === 'wasteChuteAndStagingArea' &&
                              matchingLabwareFor4thColumn != null)
                          ) {
                            setShowDeleteLabwareModal(model)
                          } else {
                            setSelectedHardware(model)
                            dispatch(selectFixture({ fixture: null }))
                            dispatch(selectModule({ moduleModel: model }))
                            dispatch(selectLabware({ labwareDefUri: null }))
                            dispatch(
                              selectNestedLabware({ nestedLabwareDefUri: null })
                            )
                          }
                        }}
                        isSelected={model === selectedHardware}
                      />
                    )
                  })}
                </Flex>
              </Flex>
              {robotType === OT2_ROBOT_TYPE || fixtures.length === 0 ? null : (
                <Flex
                  flexDirection={DIRECTION_COLUMN}
                  gridGap={SPACING.spacing8}
                >
                  <StyledText desktopStyle="bodyDefaultSemiBold">
                    {t('add_fixture')}
                  </StyledText>
                  <Flex
                    flexDirection={DIRECTION_COLUMN}
                    gridGap={SPACING.spacing4}
                  >
                    {fixtures.map(fixture => (
                      <RadioButton
                        setNoHover={() => {
                          if (onDeckProps?.setHoveredFixture != null) {
                            onDeckProps.setHoveredFixture(null)
                          }
                        }}
                        setHovered={() => {
                          if (onDeckProps?.setHoveredFixture != null) {
                            onDeckProps.setHoveredFixture(fixture)
                          }
                        }}
                        largeDesktopBorderRadius
                        buttonLabel={t(`shared:${fixture}`)}
                        key={`${fixture}_${slot}`}
                        buttonValue={fixture}
                        onChange={() => {
                          //    delete this when multiple trash bins are supported
                          if (fixture === 'trashBin' && hasTrash) {
                            makeSnackbar(
                              t('one_item', {
                                hardware: t('shared:trashBin'),
                              }) as string
                            )
                          } else {
                            setSelectedHardware(fixture)
                            dispatch(selectModule({ moduleModel: null }))
                            dispatch(selectFixture({ fixture }))
                            dispatch(selectLabware({ labwareDefUri: null }))
                            dispatch(
                              selectNestedLabware({ nestedLabwareDefUri: null })
                            )
                          }
                        }}
                        isSelected={fixture === selectedHardware}
                      />
                    ))}
                  </Flex>
                </Flex>
              )}
            </Flex>
          ) : (
            <LabwareTools
              setHoveredLabware={setHoveredLabware}
              slot={slot}
              searchTerm={searchTerm}
              setSearchTerm={setSearchTerm}
              areCategoriesExpanded={areCategoriesExpanded}
              setAreCategoriesExpanded={setAreCategoriesExpanded}
              handleReset={handleResetLabwareTools}
            />
          )}
        </Flex>
      </Toolbox>
    </>
  )
}<|MERGE_RESOLUTION|>--- conflicted
+++ resolved
@@ -36,13 +36,9 @@
   createDeckFixture,
   deleteDeckFixture,
 } from '../../../step-forms/actions/additionalItems'
-<<<<<<< HEAD
-import { createModule, deleteModule } from '../../../step-forms/actions'
 import { getAdditionalEquipment } from '../../../step-forms/selectors'
-=======
 import { deleteModule } from '../../../step-forms/actions'
 import { getSavedStepForms } from '../../../step-forms/selectors'
->>>>>>> 9bced85d
 import { getDeckSetupForActiveItem } from '../../../top-selectors/labware-locations'
 import {
   createContainer,
@@ -59,16 +55,11 @@
 import { selectors } from '../../../labware-ingred/selectors'
 import { useKitchen } from '../../../organisms/Kitchen/hooks'
 import { getDismissedHints } from '../../../tutorial/selectors'
-<<<<<<< HEAD
-import { createContainerAboveModule } from '../../../step-forms/actions/thunks'
 import { LINK_BUTTON_STYLE, NAV_BAR_HEIGHT_REM } from '../../../atoms'
-=======
 import {
   createContainerAboveModule,
   createModuleEntityAndChangeForm,
 } from '../../../step-forms/actions/thunks'
-import { BUTTON_LINK_STYLE } from '../../../atoms'
->>>>>>> 9bced85d
 import { ConfirmDeleteStagingAreaModal } from '../../../organisms'
 import { getSlotInformation } from '../utils'
 import { ALL_ORDERED_CATEGORIES, FIXTURES, MOAM_MODELS } from './constants'
@@ -352,13 +343,11 @@
     if (selectedModuleModel != null) {
       //  create module
       const moduleType = getModuleType(selectedModuleModel)
-<<<<<<< HEAD
       // enforce gripper present in order to add plate reader
       if (moduleType === ABSORBANCE_READER_TYPE && !isGripperAttached) {
         makeSnackbar(t('gripper_required_for_plate_reader') as string)
         return
       }
-=======
 
       const moduleSteps = Object.values(savedSteps).filter(step => {
         return (
@@ -378,7 +367,6 @@
         )
       })
 
->>>>>>> 9bced85d
       dispatch(
         createModuleEntityAndChangeForm({
           slot,
