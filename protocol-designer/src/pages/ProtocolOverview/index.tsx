import { Fragment, useState, useEffect } from 'react'
import { useTranslation } from 'react-i18next'
import { useNavigate } from 'react-router-dom'
import { useDispatch, useSelector } from 'react-redux'
import { format } from 'date-fns'
import { css } from 'styled-components'
import { createPortal } from 'react-dom'

import {
  ALIGN_CENTER,
  Btn,
  DIRECTION_COLUMN,
  Flex,
  InfoScreen,
  JUSTIFY_END,
  JUSTIFY_FLEX_END,
  JUSTIFY_SPACE_BETWEEN,
  LargeButton,
  ListItem,
  ListItemDescriptor,
  Modal,
  NO_WRAP,
  PrimaryButton,
  SecondaryButton,
  SPACING,
  StyledText,
  ToggleGroup,
<<<<<<< HEAD
  WRAP,
=======
  TYPOGRAPHY,
>>>>>>> 4f8d4d7f
} from '@opentrons/components'
import { OT2_ROBOT_TYPE } from '@opentrons/shared-data'

import {
  getAdditionalEquipmentEntities,
  getInitialDeckSetup,
} from '../../step-forms/selectors'
import { selectors as fileSelectors } from '../../file-data'
import { selectors as stepFormSelectors } from '../../step-forms'
import { actions as loadFileActions } from '../../load-file'
import { selectors as labwareIngredSelectors } from '../../labware-ingred/selectors'
import {
  getUnusedEntities,
  getUnusedStagingAreas,
  getUnusedTrash,
} from '../../components/FileSidebar/utils'
import { MaterialsListModal } from '../../organisms/MaterialsListModal'
import { BUTTON_LINK_STYLE } from '../../atoms'
import { getMainPagePortalEl } from '../../components/portals/MainPageModalPortal'
import {
  EditProtocolMetadataModal,
  EditInstrumentsModal,
  SlotDetailsContainer,
} from '../../organisms'
import { DeckThumbnail } from './DeckThumbnail'
import { OffDeckThumbnail } from './OffdeckThumbnail'
import { getWarningContent } from './UnusedModalContent'
import { ProtocolMetadata } from './ProtocolMetadata'
import { InstrumentsInfo } from './InstrumentsInfo'
import { LiquidDefinitions } from './LiquidDefinitions'

import type { CreateCommand } from '@opentrons/shared-data'
import type { DeckSlot } from '@opentrons/step-generation'
import type { ThunkDispatch } from '../../types'

const DATE_ONLY_FORMAT = 'MMMM dd, yyyy'
const DATETIME_FORMAT = 'MMMM dd, yyyy | h:mm a'

const LOAD_COMMANDS: Array<CreateCommand['commandType']> = [
  'loadLabware',
  'loadModule',
  'loadPipette',
  'loadLiquid',
]

export interface Fixture {
  trashBin: boolean
  wasteChute: boolean
  stagingAreaSlots: string[]
}

export function ProtocolOverview(): JSX.Element {
  const { t } = useTranslation([
    'protocol_overview',
    'alert',
    'shared',
    'starting_deck_State',
  ])
  const navigate = useNavigate()
  const [
    showEditInstrumentsModal,
    setShowEditInstrumentsModal,
  ] = useState<boolean>(false)
  const [showEditMetadataModal, setShowEditMetadataModal] = useState<boolean>(
    false
  )
  const [showExportWarningModal, setShowExportWarningModal] = useState<boolean>(
    false
  )
  const formValues = useSelector(fileSelectors.getFileMetadata)
  const robotType = useSelector(fileSelectors.getRobotType)
  const initialDeckSetup = useSelector(getInitialDeckSetup)
  const allIngredientGroupFields = useSelector(
    labwareIngredSelectors.allIngredientGroupFields
  )
  const dispatch: ThunkDispatch<any> = useDispatch()
  const [hover, setHover] = useState<DeckSlot | string | null>(null)
  const [showMaterialsListModal, setShowMaterialsListModal] = useState<boolean>(
    false
  )
  const fileData = useSelector(fileSelectors.createFile)
  const savedStepForms = useSelector(stepFormSelectors.getSavedStepForms)
  const additionalEquipment = useSelector(getAdditionalEquipmentEntities)
  const liquidsOnDeck = useSelector(
    labwareIngredSelectors.allIngredientNamesIds
  )
  const leftString = t('starting_deck_state:onDeck')
  const rightString = t('starting_deck_state:offDeck')

  const [deckView, setDeckView] = useState<
    typeof leftString | typeof rightString
  >(leftString)

  useEffect(() => {
    if (formValues?.created == null) {
      console.warn(
        'formValues was refreshed while on the overview page, redirecting to landing page'
      )
      navigate('/')
    }
  }, [formValues])

  const {
    modules: modulesOnDeck,
    labware: labwaresOnDeck,
    additionalEquipmentOnDeck,
    pipettes,
  } = initialDeckSetup
  const isOffDeckHover = hover != null && labwaresOnDeck[hover] != null

  const nonLoadCommands =
    fileData?.commands.filter(
      command => !LOAD_COMMANDS.includes(command.commandType)
    ) ?? []
  const gripperInUse =
    fileData?.commands.find(
      command =>
        command.commandType === 'moveLabware' &&
        command.params.strategy === 'usingGripper'
    ) != null
  const noCommands = fileData != null ? nonLoadCommands.length === 0 : true
  const modulesWithoutStep = getUnusedEntities(
    modulesOnDeck,
    savedStepForms,
    'moduleId',
    robotType
  )
  const pipettesWithoutStep = getUnusedEntities(
    initialDeckSetup.pipettes,
    savedStepForms,
    'pipette',
    robotType
  )
  const isGripperAttached = Object.values(additionalEquipment).some(
    equipment => equipment?.name === 'gripper'
  )
  const gripperWithoutStep = isGripperAttached && !gripperInUse

  const { trashBinUnused, wasteChuteUnused } = getUnusedTrash(
    additionalEquipmentOnDeck,
    fileData?.commands
  )
  const fixtureWithoutStep: Fixture = {
    trashBin: trashBinUnused,
    wasteChute: wasteChuteUnused,
    stagingAreaSlots: getUnusedStagingAreas(
      additionalEquipmentOnDeck,
      fileData?.commands
    ),
  }

  const pipettesOnDeck = Object.values(pipettes)
  const {
    protocolName,
    description,
    created,
    lastModified,
    author,
  } = formValues
  const metaDataInfo = [
    { description },
    { author },
    { created: created != null ? format(created, DATE_ONLY_FORMAT) : t('na') },
    {
      modified:
        lastModified != null ? format(lastModified, DATETIME_FORMAT) : t('na'),
    },
  ]

  const hasWarning =
    noCommands ||
    modulesWithoutStep.length > 0 ||
    pipettesWithoutStep.length > 0 ||
    gripperWithoutStep ||
    fixtureWithoutStep.trashBin ||
    fixtureWithoutStep.wasteChute ||
    fixtureWithoutStep.stagingAreaSlots.length > 0

  const warning =
    hasWarning &&
    getWarningContent({
      noCommands,
      pipettesWithoutStep,
      modulesWithoutStep,
      gripperWithoutStep,
      fixtureWithoutStep,
      t,
    })

  const cancelModal = (): void => {
    setShowExportWarningModal(false)
  }

  return (
    <Fragment>
      {showEditMetadataModal ? (
        <EditProtocolMetadataModal
          onClose={() => {
            setShowEditMetadataModal(false)
          }}
        />
      ) : null}
      {showEditInstrumentsModal ? (
        <EditInstrumentsModal
          onClose={() => {
            setShowEditInstrumentsModal(false)
          }}
        />
      ) : null}
      {showExportWarningModal &&
        createPortal(
          <Modal
            title={warning && warning.heading}
            onClose={cancelModal}
            footer={
              <Flex
                justifyContent={JUSTIFY_END}
                gridGap={SPACING.spacing8}
                padding={SPACING.spacing12}
              >
                <SecondaryButton onClick={cancelModal}>
                  {t('shared:cancel')}
                </SecondaryButton>
                <PrimaryButton
                  onClick={() => {
                    setShowExportWarningModal(false)
                    dispatch(loadFileActions.saveProtocolFile())
                  }}
                >
                  {t('alert:continue_with_export')}
                </PrimaryButton>
              </Flex>
            }
          >
            {warning && warning.content}
          </Modal>,
          getMainPagePortalEl()
        )}
      {showMaterialsListModal ? (
        <MaterialsListModal
          hardware={Object.values(modulesOnDeck)}
          fixtures={
            robotType === OT2_ROBOT_TYPE
              ? Object.values(additionalEquipmentOnDeck)
              : []
          }
          labware={Object.values(labwaresOnDeck)}
          liquids={liquidsOnDeck}
          setShowMaterialsListModal={setShowMaterialsListModal}
        />
      ) : null}
      <Flex
        flexDirection={DIRECTION_COLUMN}
        padding={`${SPACING.spacing60} ${SPACING.spacing80}`}
        gridGap={SPACING.spacing60}
        width="100%"
      >
        <Flex
          justifyContent={JUSTIFY_SPACE_BETWEEN}
          alignItems={ALIGN_CENTER}
          gridGap={SPACING.spacing60}
        >
          <Flex flex="1">
            <StyledText
              desktopStyle="displayBold"
              css={PROTOCOL_NAME_TEXT_STYLE}
            >
              {protocolName != null && protocolName !== ''
                ? protocolName
                : t('untitled_protocol')}
            </StyledText>
          </Flex>

          <Flex
            gridGap={SPACING.spacing8}
            flex="1"
            alignItems={ALIGN_CENTER}
            justifyContent={JUSTIFY_FLEX_END}
          >
            <LargeButton
              buttonType="stroke"
              buttonText={t('edit_protocol')}
              onClick={() => {
                navigate('/designer')
              }}
              whiteSpace={NO_WRAP}
              height="3.5rem"
            />
            <LargeButton
              buttonText={t('export_protocol')}
              onClick={() => {
                if (hasWarning) {
                  setShowExportWarningModal(true)
                } else {
                  dispatch(loadFileActions.saveProtocolFile())
                }
              }}
              iconName="arrow-right"
              whiteSpace={NO_WRAP}
            />
          </Flex>
        </Flex>
        <Flex gridGap={SPACING.spacing80} flexWrap={WRAP}>
          <Flex
            flex="1.27"
            flexDirection={DIRECTION_COLUMN}
<<<<<<< HEAD
            css={COLUMN_STYLE}
=======
>>>>>>> 4f8d4d7f
            gridGap={SPACING.spacing40}
          >
            <ProtocolMetadata
              metaDataInfo={metaDataInfo}
              setShowEditMetadataModal={setShowEditMetadataModal}
            />
            <InstrumentsInfo
              robotType={robotType}
              pipettesOnDeck={pipettesOnDeck}
              additionalEquipment={additionalEquipment}
              setShowEditInstrumentsModal={setShowEditInstrumentsModal}
            />
            <LiquidDefinitions
              allIngredientGroupFields={allIngredientGroupFields}
            />
            <Flex flexDirection={DIRECTION_COLUMN} gridGap={SPACING.spacing12}>
              <Flex>
                <StyledText desktopStyle="headingSmallBold">
                  {t('step')}
                </StyledText>
              </Flex>
              <Flex flexDirection={DIRECTION_COLUMN} gridGap={SPACING.spacing4}>
                {Object.keys(savedStepForms).length <= 1 ? (
                  <InfoScreen content={t('no_steps')} />
                ) : (
                  <ListItem type="noActive" key="ProtocolOverview_Step">
                    <ListItemDescriptor
                      type="default"
                      description={'Steps:'}
                      content={(
                        Object.keys(savedStepForms).length - 1
                      ).toString()}
                    />
                  </ListItem>
                )}
              </Flex>
            </Flex>
          </Flex>
<<<<<<< HEAD
          <Flex flexDirection={DIRECTION_COLUMN} css={COLUMN_STYLE}>
=======
          <Flex
            flexDirection={DIRECTION_COLUMN}
            flex="1"
            gridGap={SPACING.spacing12}
          >
>>>>>>> 4f8d4d7f
            <Flex
              justifyContent={JUSTIFY_SPACE_BETWEEN}
              alignItems={ALIGN_CENTER}
            >
              <Flex gridGap="1.875rem" alignItems={ALIGN_CENTER}>
                <StyledText desktopStyle="headingSmallBold">
                  {t('starting_deck')}
                </StyledText>
                <Flex padding={SPACING.spacing4}>
                  <Btn
                    data-testid="Materials_list"
                    textDecoration={TYPOGRAPHY.textDecorationUnderline}
                    onClick={() => {
                      setShowMaterialsListModal(true)
                    }}
                    css={BUTTON_LINK_STYLE}
                  >
                    <StyledText desktopStyle="bodyDefaultRegular">
                      {t('materials_list')}
                    </StyledText>
                  </Btn>
                </Flex>
              </Flex>
              <ToggleGroup
                selectedValue={deckView}
                leftText={leftString}
                rightText={rightString}
                leftClick={() => {
                  setDeckView(leftString)
                }}
                rightClick={() => {
                  setDeckView(rightString)
                }}
              />
            </Flex>
            <Flex flexDirection={DIRECTION_COLUMN} gridGap={SPACING.spacing32}>
              {deckView === leftString ? (
                <DeckThumbnail
                  hoverSlot={hover}
                  setHoverSlot={setHover}
                  width="100%"
                />
              ) : (
                <OffDeckThumbnail
                  hover={hover}
                  setHover={setHover}
                  width="100%"
                />
              )}
              <SlotDetailsContainer
                robotType={robotType}
                slot={isOffDeckHover ? 'offDeck' : hover}
                offDeckLabwareId={isOffDeckHover ? hover : null}
              />
            </Flex>
          </Flex>
        </Flex>
      </Flex>
    </Fragment>
  )
}

const PROTOCOL_NAME_TEXT_STYLE = css`
  display: -webkit-box;
  -webkit-box-orient: vertical;
  overflow: hidden;
  text-overflow: ellipsis;
  word-wrap: break-word;
  -webkit-line-clamp: 3;
`

const MIN_OVERVIEW_WIDTH = '64rem'
const COLUMN_GRID_GAP = '5rem'
const COLUMN_STYLE = css`
  flex-direction: ${DIRECTION_COLUMN};
  min-width: calc((${MIN_OVERVIEW_WIDTH} - ${COLUMN_GRID_GAP}) * 0.5);
  flex: 1;
`<|MERGE_RESOLUTION|>--- conflicted
+++ resolved
@@ -25,11 +25,8 @@
   SPACING,
   StyledText,
   ToggleGroup,
-<<<<<<< HEAD
+  TYPOGRAPHY,
   WRAP,
-=======
-  TYPOGRAPHY,
->>>>>>> 4f8d4d7f
 } from '@opentrons/components'
 import { OT2_ROBOT_TYPE } from '@opentrons/shared-data'
 
@@ -336,10 +333,7 @@
           <Flex
             flex="1.27"
             flexDirection={DIRECTION_COLUMN}
-<<<<<<< HEAD
             css={COLUMN_STYLE}
-=======
->>>>>>> 4f8d4d7f
             gridGap={SPACING.spacing40}
           >
             <ProtocolMetadata
@@ -378,15 +372,7 @@
               </Flex>
             </Flex>
           </Flex>
-<<<<<<< HEAD
           <Flex flexDirection={DIRECTION_COLUMN} css={COLUMN_STYLE}>
-=======
-          <Flex
-            flexDirection={DIRECTION_COLUMN}
-            flex="1"
-            gridGap={SPACING.spacing12}
-          >
->>>>>>> 4f8d4d7f
             <Flex
               justifyContent={JUSTIFY_SPACE_BETWEEN}
               alignItems={ALIGN_CENTER}
