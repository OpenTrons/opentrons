--- conflicted
+++ resolved
@@ -3,14 +3,11 @@
 import { useNavigate } from 'react-router-dom'
 import { useDispatch, useSelector } from 'react-redux'
 import { format } from 'date-fns'
+import { css } from 'styled-components'
 
 import {
   ALIGN_CENTER,
-<<<<<<< HEAD
-=======
-  Btn,
   COLORS,
->>>>>>> 041c11ab
   DIRECTION_COLUMN,
   EndUserAgreementFooter,
   Flex,
