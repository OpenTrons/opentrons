import { createSelector } from 'reselect'
import { getFlagsFromQueryParams } from './utils'
import type { BaseState, Selector } from '../types'
import type { Flags } from './types'

const getFeatureFlags = (state: BaseState): Flags => state.featureFlags.flags

export const getFeatureFlagData: Selector<Flags> = createSelector(
  [getFeatureFlags, getFlagsFromQueryParams],
  (flags, queryParamsFlags) => ({
    ...flags,
    ...queryParamsFlags,
  })
)
export const getEnabledPrereleaseMode: Selector<
  boolean | null | undefined
> = createSelector(getFeatureFlagData, flags => flags.PRERELEASE_MODE)
export const getDisableModuleRestrictions: Selector<
  boolean | null | undefined
> = createSelector(
  getFeatureFlagData,
  flags => flags.OT_PD_DISABLE_MODULE_RESTRICTIONS
)
export const getAllowAllTipracks: Selector<boolean> = createSelector(
  getFeatureFlagData,
  flags => flags.OT_PD_ALLOW_ALL_TIPRACKS ?? false
)
export const getEnableComment: Selector<boolean> = createSelector(
  getFeatureFlagData,
  flags => flags.OT_PD_ENABLE_COMMENT ?? false
)
export const getEnableReturnTip: Selector<boolean> = createSelector(
  getFeatureFlagData,
  flags => flags.OT_PD_ENABLE_RETURN_TIP ?? false
)
export const getEnableHotKeysDisplay: Selector<boolean> = createSelector(
  getFeatureFlagData,
  flags => flags.OT_PD_ENABLE_HOT_KEYS_DISPLAY ?? false
)
export const getEnableReactScan: Selector<boolean> = createSelector(
  getFeatureFlagData,
  flags => flags.OT_PD_ENABLE_REACT_SCAN ?? false
)
export const getEnableLiquidClasses: Selector<boolean> = createSelector(
  getFeatureFlagData,
  flags => flags.OT_PD_ENABLE_LIQUID_CLASSES ?? false
)
<<<<<<< HEAD
export const getEnableTimelineScrubber: Selector<boolean> = createSelector(
  getFeatureFlagData,
  flags => flags.OT_PD_ENABLE_TIMELINE_SCRUBBER ?? false
)
export const getEnablePythonExport: Selector<boolean> = createSelector(
  getFeatureFlagData,
  flags => flags.OT_PD_ENABLE_PYTHON_EXPORT ?? false
=======
export const getEnableMutlipleTempsOT2: Selector<boolean> = createSelector(
  getFeatureFlagData,
  flags => flags.OT_PD_ENABLE_MULTIPLE_TEMPS_OT2 ?? false
>>>>>>> ed6400f8
)<|MERGE_RESOLUTION|>--- conflicted
+++ resolved
@@ -45,7 +45,10 @@
   getFeatureFlagData,
   flags => flags.OT_PD_ENABLE_LIQUID_CLASSES ?? false
 )
-<<<<<<< HEAD
+export const getEnableMutlipleTempsOT2: Selector<boolean> = createSelector(
+  getFeatureFlagData,
+  flags => flags.OT_PD_ENABLE_MULTIPLE_TEMPS_OT2 ?? false
+)
 export const getEnableTimelineScrubber: Selector<boolean> = createSelector(
   getFeatureFlagData,
   flags => flags.OT_PD_ENABLE_TIMELINE_SCRUBBER ?? false
@@ -53,9 +56,4 @@
 export const getEnablePythonExport: Selector<boolean> = createSelector(
   getFeatureFlagData,
   flags => flags.OT_PD_ENABLE_PYTHON_EXPORT ?? false
-=======
-export const getEnableMutlipleTempsOT2: Selector<boolean> = createSelector(
-  getFeatureFlagData,
-  flags => flags.OT_PD_ENABLE_MULTIPLE_TEMPS_OT2 ?? false
->>>>>>> ed6400f8
 )