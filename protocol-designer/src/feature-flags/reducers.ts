import omit from 'lodash/omit'
import mapValues from 'lodash/mapValues'
import { combineReducers } from 'redux'
import { handleActions } from 'redux-actions'
import { userFacingFlags, DEPRECATED_FLAGS } from './types'
import type { Reducer } from 'redux'
import type { Flags, FlagTypes } from './types'
import type { RehydratePersistedAction } from '../persist'
import type { SetFeatureFlagAction } from './actions'
import type { Action } from '../types'
// NOTE: these values will always be overridden by persisted values,
// whenever the browser has seen the feature flag before and persisted it.
// Only "never before seen" flags will take on the default values from `initialFlags`.
//
// For debugging / E2E testing: if these flags don't have persisted values already
// in the browser session, then corresponding env vars can be used to set the
// initial values. Eg `OT_PD_PRERELEASE_MODE=1 make -C protocol-designer dev`
// will initialize PRERELEASE_MODE to true (but as per the note above, that
// initial value is only relevant if there is no persisted value already)
const initialFlags: Flags = {
  PRERELEASE_MODE: process.env.OT_PD_PRERELEASE_MODE === '1' || false,
  OT_PD_DISABLE_MODULE_RESTRICTIONS:
    process.env.OT_PD_DISABLE_MODULE_RESTRICTIONS === '1' || false,
  OT_PD_ALLOW_ALL_TIPRACKS:
    process.env.OT_PD_ALLOW_ALL_TIPRACKS === '1' || false,
  OT_PD_ENABLE_COMMENT: process.env.OT_PD_ENABLE_COMMENT === '1' || false,
  OT_PD_ENABLE_RETURN_TIP: process.env.OT_PD_ENABLE_RETURN_TIP === '1' || false,
  OT_PD_ENABLE_HOT_KEYS_DISPLAY:
    process.env.OT_PD_ENABLE_HOT_KEYS_DISPLAY === '1' || true,
  OT_PD_ENABLE_REACT_SCAN: process.env.OT_PD_ENABLE_REACT_SCAN === '1' || false,
  OT_PD_ENABLE_LIQUID_CLASSES:
    process.env.OT_PD_ENABLE_LIQUID_CLASSES === '1' || false,
<<<<<<< HEAD
  OT_PD_ENABLE_TIMELINE_SCRUBBER:
    process.env.OT_PD_ENABLE_TIMELINE_SCRUBBER === '1' || false,
  OT_PD_ENABLE_PYTHON_EXPORT:
    process.env.OT_PD_ENABLE_PYTHON_EXPORT === '1' || false,
=======
  OT_PD_ENABLE_MULTIPLE_TEMPS_OT2:
    process.env.OT_PD_ENABLE_MULTIPLE_TEMPS_OT2 === '1' || false,
>>>>>>> ed6400f8
}
// @ts-expect-error(sa, 2021-6-10): cannot use string literals as action type
// TODO IMMEDIATELY: refactor this to the old fashioned way if we cannot have type safety: https://github.com/redux-utilities/redux-actions/issues/282#issuecomment-595163081
const flags: Reducer<Flags, any> = handleActions(
  {
    SET_FEATURE_FLAGS: (state: Flags, action: SetFeatureFlagAction): Flags => {
      const nextState = { ...state, ...action.payload }

      if (action.payload.PRERELEASE_MODE === false) {
        // turn off all non-user-facing flags when prerelease mode disabled
        return mapValues(nextState, (value, flagName: FlagTypes) =>
          userFacingFlags.includes(flagName) ? value : false
        )
      }

      return nextState
    },
    // Feature flags that are new (not yet in browser storage) should take on default values.
    // Deprecated flags should not be retrieved from browser storage
    REHYDRATE_PERSISTED: (
      state: Flags,
      action: RehydratePersistedAction
    ): Flags => ({
      ...state,
      ...omit(action.payload?.['featureFlags.flags'], DEPRECATED_FLAGS),
    }),
  },
  initialFlags
)
export const _allReducers = {
  flags,
}
export interface RootState {
  flags: Flags
}
export const rootReducer: Reducer<RootState, Action> = combineReducers(
  _allReducers
)<|MERGE_RESOLUTION|>--- conflicted
+++ resolved
@@ -30,15 +30,12 @@
   OT_PD_ENABLE_REACT_SCAN: process.env.OT_PD_ENABLE_REACT_SCAN === '1' || false,
   OT_PD_ENABLE_LIQUID_CLASSES:
     process.env.OT_PD_ENABLE_LIQUID_CLASSES === '1' || false,
-<<<<<<< HEAD
+  OT_PD_ENABLE_MULTIPLE_TEMPS_OT2:
+    process.env.OT_PD_ENABLE_MULTIPLE_TEMPS_OT2 === '1' || false,
   OT_PD_ENABLE_TIMELINE_SCRUBBER:
     process.env.OT_PD_ENABLE_TIMELINE_SCRUBBER === '1' || false,
   OT_PD_ENABLE_PYTHON_EXPORT:
     process.env.OT_PD_ENABLE_PYTHON_EXPORT === '1' || false,
-=======
-  OT_PD_ENABLE_MULTIPLE_TEMPS_OT2:
-    process.env.OT_PD_ENABLE_MULTIPLE_TEMPS_OT2 === '1' || false,
->>>>>>> ed6400f8
 }
 // @ts-expect-error(sa, 2021-6-10): cannot use string literals as action type
 // TODO IMMEDIATELY: refactor this to the old fashioned way if we cannot have type safety: https://github.com/redux-utilities/redux-actions/issues/282#issuecomment-595163081
