--- conflicted
+++ resolved
@@ -23,13 +23,8 @@
   PRERELEASE_MODE: process.env.OT_PD_PRERELEASE_MODE === '1' || false,
   OT_PD_DISABLE_MODULE_RESTRICTIONS:
     process.env.OT_PD_DISABLE_MODULE_RESTRICTIONS === '1' || false,
-<<<<<<< HEAD
-=======
-  OT_PD_ENABLE_THERMOCYCLER:
-    process.env.OT_PD_ENABLE_THERMOCYCLER === '1' || false,
   OT_PD_ENABLE_AIR_GAP_AND_DELAY:
     process.env.OT_PD_ENABLE_AIR_GAP_AND_DELAY === '1' || false,
->>>>>>> 9e22e78a
 }
 
 // NOTE(mc, 2020-06-04): `handleActions` cannot be strictly typed
