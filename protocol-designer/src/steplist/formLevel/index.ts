import {
  composeErrors,
  incompatibleAspirateLabware,
  incompatibleDispenseLabware,
  incompatibleLabware,
  wellRatioMoveLiquid,
  magnetActionRequired,
  engageHeightRequired,
  engageHeightRangeExceeded,
  moduleIdRequired,
  targetTemperatureRequired,
  blockTemperatureRequired,
  lidTemperatureRequired,
  profileVolumeRequired,
  profileTargetLidTempRequired,
  blockTemperatureHoldRequired,
  lidTemperatureHoldRequired,
  volumeTooHigh,
  shakeSpeedRequired,
  temperatureRequired,
  shakeTimeRequired,
  pauseTimeRequired,
  pauseTemperatureRequired,
  newLabwareLocationRequired,
  labwareToMoveRequired,
  pauseModuleRequired,
  aspirateLabwareRequired,
  dispenseLabwareRequired,
  aspirateMixVolumeRequired,
  aspirateMixTimesRequired,
  aspirateDelayDurationRequired,
  aspirateAirGapVolumeRequired,
  dispenseMixTimesRequired,
  dispenseDelayDurationRequired,
  dispenseAirGapVolumeRequired,
  dispenseMixVolumeRequired,
  blowoutLocationRequired,
  aspirateWellsRequired,
  dispenseWellsRequired,
  mixWellsRequired,
  mixLabwareRequired,
  volumeRequired,
  timesRequired,
  pauseActionRequired,
  wavelengthRequired,
  referenceWavelengthRequired,
  fileNameRequired,
  wavelengthOutOfRange,
  referenceWavelengthOutOfRange,
  absorbanceReaderModuleIdRequired,
<<<<<<< HEAD
  magneticModuleIdRequired,
=======
  aspirateTouchTipSpeedRequired,
  dispenseTouchTipSpeedRequired,
>>>>>>> 6146a923
} from './errors'

import {
  composeWarnings,
  belowPipetteMinimumVolume,
  maxDispenseWellVolume,
  minDisposalVolume,
  minAspirateAirGapVolume,
  minDispenseAirGapVolume,
  mixTipPositionInTube,
  tipPositionInTube,
} from './warnings'

import type { FormWarning, FormWarningType } from './warnings'
import type { HydratedFormData, StepType } from '../../form-types'
import type { FormError } from './errors'
import type { ModuleEntities } from '@opentrons/step-generation'
export { handleFormChange } from './handleFormChange'
export { createBlankForm } from './createBlankForm'
export { getDefaultsForStepType } from './getDefaultsForStepType'
export { getDisabledFields } from './getDisabledFields'
export { getNextDefaultPipetteId } from './getNextDefaultPipetteId'
export {
  getNextDefaultTemperatureModuleId,
  getNextDefaultThermocyclerModuleId,
} from './getNextDefaultModuleId'
export { getNextDefaultMagnetAction } from './getNextDefaultMagnetAction'
export { getNextDefaultEngageHeight } from './getNextDefaultEngageHeight'
export { stepFormToArgs } from './stepFormToArgs'
export type { FormError, FormWarning, FormWarningType }
interface FormHelpers {
  getErrors?: (
    arg: HydratedFormData,
    moduleEntities: ModuleEntities
  ) => FormError[]
  getWarnings?: (arg: unknown) => FormWarning[]
}
const stepFormHelperMap: Partial<Record<StepType, FormHelpers>> = {
  absorbanceReader: {
    getErrors: composeErrors(
      wavelengthRequired,
      referenceWavelengthRequired,
      fileNameRequired,
      wavelengthOutOfRange,
      referenceWavelengthOutOfRange,
      absorbanceReaderModuleIdRequired
    ),
  },
  heaterShaker: {
    getErrors: composeErrors(
      shakeSpeedRequired,
      shakeTimeRequired,
      temperatureRequired
    ),
  },
  mix: {
    getErrors: composeErrors(
      incompatibleLabware,
      volumeTooHigh,
      mixWellsRequired,
      mixLabwareRequired,
      volumeRequired,
      timesRequired,
      aspirateDelayDurationRequired,
      dispenseDelayDurationRequired,
      blowoutLocationRequired
    ),
    getWarnings: composeWarnings(
      belowPipetteMinimumVolume,
      mixTipPositionInTube
    ),
  },
  pause: {
    getErrors: composeErrors(
      pauseActionRequired,
      pauseTimeRequired,
      pauseTemperatureRequired,
      pauseModuleRequired
    ),
  },
  moveLabware: {
    getErrors: composeErrors(labwareToMoveRequired, newLabwareLocationRequired),
  },
  moveLiquid: {
    getErrors: composeErrors(
      incompatibleAspirateLabware,
      incompatibleDispenseLabware,
      wellRatioMoveLiquid,
      volumeRequired,
      aspirateLabwareRequired,
      dispenseLabwareRequired,
      aspirateMixTimesRequired,
      aspirateMixVolumeRequired,
      aspirateDelayDurationRequired,
      aspirateAirGapVolumeRequired,
      dispenseMixTimesRequired,
      dispenseMixVolumeRequired,
      dispenseDelayDurationRequired,
      dispenseAirGapVolumeRequired,
      blowoutLocationRequired,
      aspirateWellsRequired,
      dispenseWellsRequired,
      aspirateTouchTipSpeedRequired,
      dispenseTouchTipSpeedRequired
    ),
    getWarnings: composeWarnings(
      belowPipetteMinimumVolume,
      maxDispenseWellVolume,
      minDisposalVolume,
      minAspirateAirGapVolume,
      minDispenseAirGapVolume,
      tipPositionInTube
    ),
  },
  magnet: {
    getErrors: composeErrors(
      magnetActionRequired,
      engageHeightRequired,
      moduleIdRequired,
      engageHeightRangeExceeded,
      magneticModuleIdRequired
    ),
  },
  temperature: {
    getErrors: composeErrors(targetTemperatureRequired, moduleIdRequired),
  },
  thermocycler: {
    getErrors: composeErrors(
      blockTemperatureRequired,
      lidTemperatureRequired,
      profileVolumeRequired,
      profileTargetLidTempRequired,
      blockTemperatureHoldRequired,
      lidTemperatureHoldRequired
    ),
  },
}
export const getFormErrors = (
  stepType: StepType,
  formData: HydratedFormData,
  moduleEntities: ModuleEntities
): FormError[] => {
  const formErrorGetter = stepFormHelperMap[stepType]?.getErrors
  return formErrorGetter ? formErrorGetter(formData, moduleEntities) : []
}
export const getFormWarnings = (
  stepType: StepType,
  formData: unknown
): FormWarning[] => {
  const formWarningGetter =
    stepFormHelperMap[stepType] && stepFormHelperMap[stepType]?.getWarnings
  const warnings = formWarningGetter != null ? formWarningGetter(formData) : []
  return warnings
}<|MERGE_RESOLUTION|>--- conflicted
+++ resolved
@@ -48,12 +48,9 @@
   wavelengthOutOfRange,
   referenceWavelengthOutOfRange,
   absorbanceReaderModuleIdRequired,
-<<<<<<< HEAD
   magneticModuleIdRequired,
-=======
   aspirateTouchTipSpeedRequired,
   dispenseTouchTipSpeedRequired,
->>>>>>> 6146a923
 } from './errors'
 
 import {
