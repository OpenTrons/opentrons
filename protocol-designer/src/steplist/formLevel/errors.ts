import { MAGNETIC_MODULE_V1, MAGNETIC_MODULE_V2 } from '@opentrons/shared-data'

import {
  ABSORBANCE_READER_INITIALIZE,
  ABSORBANCE_READER_MAX_WAVELENGTH_NM,
  ABSORBANCE_READER_MIN_WAVELENGTH_NM,
  ABSORBANCE_READER_READ,
  MIN_ENGAGE_HEIGHT_V1,
  MAX_ENGAGE_HEIGHT_V1,
  MIN_ENGAGE_HEIGHT_V2,
  MAX_ENGAGE_HEIGHT_V2,
  PAUSE_UNTIL_RESUME,
  PAUSE_UNTIL_TIME,
  PAUSE_UNTIL_TEMP,
  THERMOCYCLER_PROFILE,
} from '../../constants'
import { getPipetteCapacity } from '../../pipettes/pipetteData'
import { canPipetteUseLabware } from '../../utils'
import { getWellRatio } from '../utils'
import { getTimeFromForm } from '../utils/getTimeFromForm'

import type { ReactNode } from 'react'
import type { LabwareDefinition2, PipetteV2Specs } from '@opentrons/shared-data'
import type { PipetteEntity } from '@opentrons/step-generation'
import type { StepFieldName } from '../../form-types'
<<<<<<< HEAD
import type { LiquidHandlingTab } from '../../pages/Designer/ProtocolSteps/StepForm/types'
=======
import type { ModuleEntities } from '../../step-forms'
>>>>>>> ed6400f8
/*******************
 ** Error Messages **
 ********************/
export type FormErrorKey =
  | 'INCOMPATIBLE_ASPIRATE_LABWARE'
  | 'INCOMPATIBLE_DISPENSE_LABWARE'
  | 'INCOMPATIBLE_LABWARE'
  | 'WELL_RATIO_MOVE_LIQUID'
  | 'PAUSE_TYPE_REQUIRED'
  | 'VOLUME_TOO_HIGH'
  | 'TIME_PARAM_REQUIRED'
  | 'PAUSE_TEMP_PARAM_REQUIRED'
  | 'MAGNET_ACTION_TYPE_REQUIRED'
  | 'ENGAGE_HEIGHT_MIN_EXCEEDED'
  | 'ENGAGE_HEIGHT_MAX_EXCEEDED'
  | 'ENGAGE_HEIGHT_REQUIRED'
  | 'MODULE_ID_REQUIRED'
  | 'TARGET_TEMPERATURE_REQUIRED'
  | 'BLOCK_TEMPERATURE_REQUIRED'
  | 'LID_TEMPERATURE_REQUIRED'
  | 'PROFILE_VOLUME_REQUIRED'
  | 'PROFILE_LID_TEMPERATURE_REQUIRED'
  | 'BLOCK_TEMPERATURE_HOLD_REQUIRED'
  | 'LID_TEMPERATURE_HOLD_REQUIRED'
  | 'PAUSE_TIME_REQUIRED'
  | 'PAUSE_TEMP_REQUIRED'
  | 'LABWARE_TO_MOVE_REQUIRED'
  | 'NEW_LABWARE_LOCATION_REQUIRED'

export interface FormError {
  title: string
  body?: ReactNode
  dependentFields: StepFieldName[]
  showAtField?: boolean
  showAtForm?: boolean
  page?: number
  tab?: LiquidHandlingTab
}
const INCOMPATIBLE_ASPIRATE_LABWARE: FormError = {
  title: 'Selected aspirate labware is incompatible with pipette',
  dependentFields: ['aspirate_labware', 'pipette'],
}
const INCOMPATIBLE_DISPENSE_LABWARE: FormError = {
  title: 'Selected dispense labware is incompatible with pipette',
  dependentFields: ['dispense_labware', 'pipette'],
}
const INCOMPATIBLE_LABWARE: FormError = {
  title: 'Selected labware is incompatible with pipette',
  dependentFields: ['labware', 'pipette'],
}
const PAUSE_TYPE_REQUIRED: FormError = {
  title:
    'Must either pause for amount of time, until told to resume, or until temperature reached',
  dependentFields: ['pauseAction'],
}
const TIME_PARAM_REQUIRED: FormError = {
  title: 'Must include hours, minutes, or seconds',
  dependentFields: ['pauseAction', 'pauseHour', 'pauseMinute', 'pauseSecond'],
}
const PAUSE_TEMP_PARAM_REQUIRED: FormError = {
  title: 'Temperature is required',
  dependentFields: ['pauseAction', 'pauseTemperature'],
}

const VOLUME_TOO_HIGH = (pipetteCapacity: number): FormError => ({
  title: `Volume is greater than maximum pipette/tip volume (${pipetteCapacity} ul)`,
  dependentFields: ['pipette', 'volume'],
})

const WELL_RATIO_MOVE_LIQUID: FormError = {
  title: 'Well selection must be 1 to many, many to 1, or N to N',
  dependentFields: ['aspirate_wells', 'dispense_wells'],
}
const WELL_RATIO_MOVE_LIQUID_INTO_WASTE_CHUTE: FormError = {
  title: 'Well selection must be many to 1, or 1 to 1',
  dependentFields: ['aspirate_wells'],
}
const MAGNET_ACTION_TYPE_REQUIRED: FormError = {
  title: 'Action type must be either engage or disengage',
  dependentFields: ['magnetAction'],
}
const ENGAGE_HEIGHT_REQUIRED: FormError = {
  title: 'Engage height required',
  dependentFields: ['magnetAction', 'engageHeight'],
  showAtForm: false,
  showAtField: true,
}
const ENGAGE_HEIGHT_MIN_EXCEEDED: FormError = {
  title: 'Specified distance is below module minimum',
  dependentFields: ['magnetAction', 'engageHeight'],
  showAtForm: false,
  showAtField: true,
}
const ENGAGE_HEIGHT_MAX_EXCEEDED: FormError = {
  title: 'Specified distance is above module maximum',
  dependentFields: ['magnetAction', 'engageHeight'],
  showAtForm: false,
  showAtField: true,
}
const MODULE_ID_REQUIRED: FormError = {
  title:
    'Module is required. Ensure the appropriate module is present on the deck and selected for this step',
  dependentFields: ['moduleId'],
  showAtForm: false,
  showAtField: true,
}
const TARGET_TEMPERATURE_REQUIRED: FormError = {
  title: 'Temperature required',
  dependentFields: ['setTemperature', 'targetTemperature'],
  showAtForm: false,
  showAtField: true,
}
const PROFILE_VOLUME_REQUIRED: FormError = {
  title: 'Well volume required',
  dependentFields: ['thermocyclerFormType', 'profileVolume'],
  showAtForm: false,
  showAtField: true,
  page: 1,
}
const PROFILE_LID_TEMPERATURE_REQUIRED: FormError = {
  title: 'Temperature required',
  dependentFields: ['thermocyclerFormType', 'profileTargetLidTemp'],
  showAtForm: false,
  showAtField: true,
  page: 1,
}
const LID_TEMPERATURE_REQUIRED: FormError = {
  title: 'Temperature required',
  dependentFields: ['lidIsActive', 'lidTargetTemp'],
  showAtForm: false,
  showAtField: true,
  page: 1,
}
const BLOCK_TEMPERATURE_REQUIRED: FormError = {
  title: 'Temperature required',
  dependentFields: ['blockIsActive', 'blockTargetTemp'],
  showAtForm: false,
  showAtField: true,
  page: 1,
}
const BLOCK_TEMPERATURE_HOLD_REQUIRED: FormError = {
  title: 'Temperature required',
  dependentFields: ['blockIsActiveHold', 'blockTargetTempHold'],
  showAtForm: false,
  showAtField: true,
  page: 1,
}
const LID_TEMPERATURE_HOLD_REQUIRED: FormError = {
  title: 'Temperature required',
  dependentFields: ['lidIsActiveHold', 'lidTargetTempHold'],
  showAtForm: false,
  showAtField: true,
  page: 1,
}
const SHAKE_SPEED_REQUIRED: FormError = {
  title: 'Speed required',
  dependentFields: ['setShake', 'targetSpeed'],
  showAtForm: false,
  showAtField: true,
}
const SHAKE_TIME_REQUIRED: FormError = {
  title: 'Duration required',
  dependentFields: ['heaterShakerSetTimer', 'heaterShakerTimer'],
  showAtForm: false,
  showAtField: true,
}
const PAUSE_ACTION_REQUIRED: FormError = {
  title: 'Pause type required',
  dependentFields: [],
  showAtForm: false,
  showAtField: true,
}
const PAUSE_MODULE_REQUIRED: FormError = {
  title: 'Select a module',
  dependentFields: ['moduleId', 'pauseAction'],
  showAtForm: false,
  showAtField: true,
}
const PAUSE_TEMP_REQUIRED: FormError = {
  title: 'Pause temperature required',
  dependentFields: ['pauseTemperature', 'pauseAction'],
  showAtForm: false,
  showAtField: true,
}
const PAUSE_TIME_REQUIRED: FormError = {
  title: 'Pause duration required',
  dependentFields: ['pauseTime', 'pauseAction'],
  showAtForm: false,
  showAtField: true,
}
const HS_TEMPERATURE_REQUIRED: FormError = {
  title: 'Temperature required',
  dependentFields: [
    'targetHeaterShakerTemperature',
    'setHeaterShakerTemperature',
  ],
  showAtForm: false,
  showAtField: true,
}
const LABWARE_TO_MOVE_REQUIRED: FormError = {
  title: 'Labware required',
  dependentFields: ['labware'],
  showAtForm: false,
  showAtField: true,
}
const NEW_LABWARE_LOCATION_REQUIRED: FormError = {
  title: 'New location required',
  dependentFields: ['newLocation'],
  showAtForm: false,
  showAtField: true,
}
const ASPIRATE_WELLS_REQUIRED: FormError = {
  title: 'Choose wells',
  dependentFields: ['aspirate_wells'],
  showAtForm: false,
  showAtField: true,
  page: 0,
}
const DISPENSE_WELLS_REQUIRED: FormError = {
  title: 'Choose wells',
  dependentFields: ['dispense_wells'],
  showAtForm: false,
  showAtField: true,
  page: 0,
}
const MIX_WELLS_REQUIRED: FormError = {
  title: 'Choose wells',
  dependentFields: ['wells'],
  showAtForm: false,
  showAtField: true,
  page: 0,
}
const VOLUME_REQUIRED: FormError = {
  title: 'Volume required',
  dependentFields: ['volume'],
  showAtForm: false,
  showAtField: true,
  page: 0,
}
const TIMES_REQUIRED: FormError = {
  title: 'Repetitions required',
  dependentFields: ['times'],
  showAtForm: false,
  showAtField: true,
  page: 0,
}
const ASPIRATE_LABWARE_REQUIRED: FormError = {
  title: 'Labware required',
  dependentFields: ['aspirate_labware'],
  showAtForm: false,
  showAtField: true,
  page: 0,
}
const DISPENSE_LABWARE_REQUIRED: FormError = {
  title: 'Labware required',
  dependentFields: ['dispense_labware'],
  showAtForm: false,
  showAtField: true,
  page: 0,
}
const MIX_LABWARE_REQUIRED: FormError = {
  title: 'Labware required',
  dependentFields: ['labware'],
  showAtForm: false,
  showAtField: true,
  page: 0,
}
const ASPIRATE_MIX_TIMES_REQUIRED: FormError = {
  title: 'Repititions required',
  dependentFields: ['aspirate_mix_times'],
  showAtForm: false,
  showAtField: true,
  page: 1,
  tab: 'aspirate',
}
const ASPIRATE_MIX_VOLUME_REQUIRED: FormError = {
  title: 'Volume required',
  dependentFields: ['aspirate_mix_checkbox', 'aspirate_mix_volume'],
  showAtForm: false,
  showAtField: true,
  page: 1,
  tab: 'aspirate',
}
const ASPIRATE_DELAY_DURATION_REQUIRED: FormError = {
  title: 'Duration required',
  dependentFields: ['aspirate_delay_checkbox', 'aspirate_delay_seconds'],
  showAtForm: false,
  showAtField: true,
  page: 1,
  tab: 'aspirate',
}
const ASPIRATE_AIRGAP_VOLUME_REQUIRED: FormError = {
  title: 'Volume required',
  dependentFields: ['aspirate_airGap_checkbox', 'aspirate_airGap_volume'],
  showAtForm: false,
  showAtField: true,
  page: 1,
  tab: 'aspirate',
}
const DISPENSE_MIX_TIMES_REQUIRED: FormError = {
  title: 'Repititions required',
  dependentFields: ['dispense_mix_checkbox', 'dispense_mix_times'],
  showAtForm: false,
  showAtField: true,
  page: 1,
  tab: 'dispense',
}
const DISPENSE_MIX_VOLUME_REQUIRED: FormError = {
  title: 'Volume required',
  dependentFields: ['dispense_mix_checkbox', 'dispense_mix_volume'],
  showAtForm: false,
  showAtField: true,
  page: 1,
  tab: 'dispense',
}
const DISPENSE_DELAY_DURATION_REQUIRED: FormError = {
  title: 'Duration required',
  dependentFields: ['dispense_delay_checkbox', 'dispense_delay_seconds'],
  showAtForm: false,
  showAtField: true,
  page: 1,
  tab: 'dispense',
}
const DISPENSE_AIRGAP_VOLUME_REQUIRED: FormError = {
  title: 'Volume required',
  dependentFields: ['dispense_airGap_checkbox', 'dispense_airGap_volume'],
  showAtForm: false,
  showAtField: true,
  page: 1,
  tab: 'dispense',
}
const BLOWOUT_LOCATION_REQUIRED: FormError = {
  title: 'Volume required',
  dependentFields: ['blowout_checkbox', 'blowout_location'],
  showAtForm: false,
  showAtField: true,
  page: 1,
  tab: 'dispense',
}
const WAVELENGTH_REQUIRED: FormError = {
  title: 'Custom wavelength required',
  dependentFields: ['wavelengths'],
  showAtForm: false,
  showAtField: true,
  page: 1,
}
const WAVELENGTH_OUT_OF_RANGE: FormError = {
  title: 'Value falls outside of accepted range',
  dependentFields: ['wavelengths'],
  showAtForm: false,
  showAtField: true,
  page: 1,
}
const REFERENCE_WAVELENGTH_OUT_OF_RANGE: FormError = {
  title: 'Value falls outside of accepted range',
  dependentFields: ['referenceWavelength'],
  showAtForm: false,
  showAtField: true,
  page: 1,
}
const REFERENCE_WAVELENGTH_REQUIRED: FormError = {
  title: 'Custom wavelength required',
  dependentFields: ['referenceWavelength'],
  showAtForm: false,
  showAtField: true,
  page: 1,
}
const FILENAME_REQUIRED: FormError = {
  title: 'File name required',
  dependentFields: ['fileName'],
  showAtForm: false,
  showAtField: true,
  page: 1,
}
const ABSORBANCE_READER_MODULE_ID_REQUIRED: FormError = {
  title: 'Module required',
  dependentFields: ['moduleId'],
  showAtForm: false,
  showAtField: true,
  page: 0,
}

export interface HydratedFormData {
  [key: string]: any
}

export type FormErrorChecker = (
  arg: HydratedFormData,
  moduleEntities?: ModuleEntities
) => FormError | null
// TODO: test these

/*******************
 ** Error Checkers **
 ********************/
// TODO: real HydratedFormData type
export const incompatibleLabware = (
  fields: HydratedFormData
): FormError | null => {
  const { labware, pipette } = fields
  if (!labware || !pipette) return null
  //  trashBin and wasteChute cannot mix into a labware
  return !canPipetteUseLabware(
    pipette.spec as PipetteV2Specs,
    labware.def as LabwareDefinition2
  )
    ? INCOMPATIBLE_LABWARE
    : null
}
export const incompatibleDispenseLabware = (
  fields: HydratedFormData
): FormError | null => {
  const { dispense_labware, pipette } = fields
  if (!dispense_labware || !pipette) return null
  return !canPipetteUseLabware(
    pipette.spec as PipetteV2Specs,
    'def' in dispense_labware
      ? (dispense_labware.def as LabwareDefinition2)
      : undefined,
    'name' in dispense_labware ? (dispense_labware.name as string) : undefined
  )
    ? INCOMPATIBLE_DISPENSE_LABWARE
    : null
}
export const incompatibleAspirateLabware = (
  fields: HydratedFormData
): FormError | null => {
  const { aspirate_labware, pipette } = fields
  if (!aspirate_labware || !pipette) return null
  //  trashBin and wasteChute cannot aspirate into a labware
  return !canPipetteUseLabware(
    pipette.spec as PipetteV2Specs,
    aspirate_labware.def as LabwareDefinition2
  )
    ? INCOMPATIBLE_ASPIRATE_LABWARE
    : null
}
export const pauseForTimeOrUntilTold = (
  fields: HydratedFormData
): FormError | null => {
  const { pauseAction, moduleId, pauseTemperature } = fields

  if (pauseAction === PAUSE_UNTIL_TIME) {
    const { hours, minutes, seconds } = getTimeFromForm(fields, 'pauseTime')
    // user selected pause for amount of time
    const totalSeconds = hours * 3600 + minutes * 60 + seconds
    return totalSeconds <= 0 ? TIME_PARAM_REQUIRED : null
  } else if (pauseAction === PAUSE_UNTIL_TEMP) {
    // user selected pause until temperature reached
    if (moduleId == null) {
      // missing module field (reached by deleting a module from deck)
      return MODULE_ID_REQUIRED
    }

    if (!pauseTemperature) {
      // missing temperature field
      return PAUSE_TEMP_PARAM_REQUIRED
    }

    return null
  } else if (pauseAction === PAUSE_UNTIL_RESUME) {
    // user selected pause until resume
    return null
  } else {
    // user did not select a pause type
    return PAUSE_TYPE_REQUIRED
  }
}
export const wellRatioMoveLiquid = (
  fields: HydratedFormData
): FormError | null => {
  const { aspirate_wells, dispense_wells, dispense_labware } = fields
  const dispenseLabware = dispense_labware?.name ?? null
  const isDispensingIntoTrash =
    dispenseLabware != null
      ? dispenseLabware === 'wasteChute' || dispenseLabware === 'trashBin'
      : false
  if (!aspirate_wells || (!isDispensingIntoTrash && !dispense_wells))
    return null
  const wellRatioFormError = isDispensingIntoTrash
    ? WELL_RATIO_MOVE_LIQUID_INTO_WASTE_CHUTE
    : WELL_RATIO_MOVE_LIQUID

  return getWellRatio(
    aspirate_wells as string[],
    dispense_wells as string[],
    isDispensingIntoTrash
  ) != null
    ? null
    : wellRatioFormError
}
export const volumeTooHigh = (fields: HydratedFormData): FormError | null => {
  const { pipette, tipRack } = fields
  const volume = Number(fields.volume)

  const pipetteCapacity = getPipetteCapacity(
    pipette as PipetteEntity,
    tipRack as string
  )
  if (
    !Number.isNaN(volume) &&
    !Number.isNaN(pipetteCapacity) &&
    volume > pipetteCapacity
  ) {
    return VOLUME_TOO_HIGH(pipetteCapacity)
  }

  return null
}
export const magnetActionRequired = (
  fields: HydratedFormData
): FormError | null => {
  const { magnetAction } = fields
  if (!magnetAction) return MAGNET_ACTION_TYPE_REQUIRED
  return null
}
export const engageHeightRequired = (
  fields: HydratedFormData
): FormError | null => {
  const { magnetAction, engageHeight } = fields
  return magnetAction === 'engage' && !engageHeight
    ? ENGAGE_HEIGHT_REQUIRED
    : null
}
export const moduleIdRequired = (
  fields: HydratedFormData
): FormError | null => {
  const { moduleId } = fields
  if (moduleId == null) return MODULE_ID_REQUIRED
  return null
}
export const targetTemperatureRequired = (
  fields: HydratedFormData
): FormError | null => {
  const { setTemperature, targetTemperature } = fields
  return JSON.parse(String(setTemperature ?? false)) && !targetTemperature
    ? TARGET_TEMPERATURE_REQUIRED
    : null
}
export const profileVolumeRequired = (
  fields: HydratedFormData
): FormError | null => {
  const { thermocyclerFormType, profileVolume } = fields
  return thermocyclerFormType === THERMOCYCLER_PROFILE && !profileVolume
    ? PROFILE_VOLUME_REQUIRED
    : null
}
export const profileTargetLidTempRequired = (
  fields: HydratedFormData
): FormError | null => {
  const { thermocyclerFormType, profileTargetLidTemp } = fields
  return thermocyclerFormType === THERMOCYCLER_PROFILE && !profileTargetLidTemp
    ? PROFILE_LID_TEMPERATURE_REQUIRED
    : null
}
export const blockTemperatureRequired = (
  fields: HydratedFormData
): FormError | null => {
  const { blockIsActive, blockTargetTemp } = fields
  return blockIsActive === true && !blockTargetTemp
    ? BLOCK_TEMPERATURE_REQUIRED
    : null
}
export const lidTemperatureRequired = (
  fields: HydratedFormData
): FormError | null => {
  const { lidIsActive, lidTargetTemp } = fields
  return lidIsActive === true && !lidTargetTemp
    ? LID_TEMPERATURE_REQUIRED
    : null
}
export const blockTemperatureHoldRequired = (
  fields: HydratedFormData
): FormError | null => {
  const { blockIsActiveHold, blockTargetTempHold } = fields
  return blockIsActiveHold === true && !blockTargetTempHold
    ? BLOCK_TEMPERATURE_HOLD_REQUIRED
    : null
}
export const lidTemperatureHoldRequired = (
  fields: HydratedFormData
): FormError | null => {
  const { lidIsActiveHold, lidTargetTempHold } = fields
  return lidIsActiveHold === true && !lidTargetTempHold
    ? LID_TEMPERATURE_HOLD_REQUIRED
    : null
}
export const shakeSpeedRequired = (
  fields: HydratedFormData
): FormError | null => {
  const { targetSpeed, setShake } = fields
  return setShake && !targetSpeed ? SHAKE_SPEED_REQUIRED : null
}
export const shakeTimeRequired = (
  fields: HydratedFormData
): FormError | null => {
  const { heaterShakerTimer, heaterShakerSetTimer } = fields
  return heaterShakerSetTimer && !heaterShakerTimer ? SHAKE_TIME_REQUIRED : null
}
export const temperatureRequired = (
  fields: HydratedFormData
): FormError | null => {
  const { setHeaterShakerTemperature, targetHeaterShakerTemperature } = fields
  return setHeaterShakerTemperature && !targetHeaterShakerTemperature
    ? HS_TEMPERATURE_REQUIRED
    : null
}
export const pauseActionRequired = (
  fields: HydratedFormData
): FormError | null => {
  const { pauseAction } = fields
  return pauseAction == null ? PAUSE_ACTION_REQUIRED : null
}
export const pauseTimeRequired = (
  fields: HydratedFormData
): FormError | null => {
  const { pauseTime, pauseAction } = fields
  return pauseAction === PAUSE_UNTIL_TIME && !pauseTime
    ? PAUSE_TIME_REQUIRED
    : null
}
export const pauseModuleRequired = (
  fields: HydratedFormData
): FormError | null => {
  const { moduleId, pauseAction } = fields
  return pauseAction === PAUSE_UNTIL_TEMP && moduleId == null
    ? PAUSE_MODULE_REQUIRED
    : null
}
export const pauseTemperatureRequired = (
  fields: HydratedFormData
): FormError | null => {
  const { pauseTemperature, pauseAction } = fields
  return pauseAction === PAUSE_UNTIL_TEMP && !pauseTemperature
    ? PAUSE_TEMP_REQUIRED
    : null
}
export const labwareToMoveRequired = (
  fields: HydratedFormData
): FormError | null => {
  const { labware } = fields
  return labware == null ? LABWARE_TO_MOVE_REQUIRED : null
}
export const newLabwareLocationRequired = (
  fields: HydratedFormData
): FormError | null => {
  const { newLocation } = fields
  return newLocation == null ||
    Object.values(newLocation as Object).every(val => val == null)
    ? NEW_LABWARE_LOCATION_REQUIRED
    : null
}
export const engageHeightRangeExceeded = (
  fields: HydratedFormData,
  moduleEntities?: ModuleEntities
): FormError | null => {
  const { magnetAction, engageHeight, moduleId } = fields
  if (moduleEntities == null) {
    return null
  }
  const moduleModel = moduleEntities[moduleId].model
  const engageHeightCast = Number(engageHeight)
  if (magnetAction === 'engage') {
    if (moduleModel === MAGNETIC_MODULE_V1) {
      if (engageHeightCast < MIN_ENGAGE_HEIGHT_V1) {
        return ENGAGE_HEIGHT_MIN_EXCEEDED
      } else if (engageHeightCast > MAX_ENGAGE_HEIGHT_V1) {
        return ENGAGE_HEIGHT_MAX_EXCEEDED
      }
    } else if (moduleModel === MAGNETIC_MODULE_V2) {
      if (engageHeightCast < MIN_ENGAGE_HEIGHT_V2) {
        return ENGAGE_HEIGHT_MIN_EXCEEDED
      } else if (engageHeightCast > MAX_ENGAGE_HEIGHT_V2) {
        return ENGAGE_HEIGHT_MAX_EXCEEDED
      }
    } else {
      console.warn(
        `unhandled model for engageHeightRangeExceeded: ${moduleModel}`
      )
    }
  }

  return null
}
export const aspirateWellsRequired = (
  fields: HydratedFormData
): FormError | null => {
  const { aspirate_wells } = fields
  return aspirate_wells == null || aspirate_wells.length === 0
    ? ASPIRATE_WELLS_REQUIRED
    : null
}
export const dispenseWellsRequired = (
  fields: HydratedFormData
): FormError | null => {
  const { dispense_wells, dispense_labware } = fields
  return (dispense_wells == null || dispense_wells.length === 0) &&
    !(
      dispense_labware != null &&
      (dispense_labware.name === 'wasteChute' ||
        dispense_labware.name === 'trashBin')
    )
    ? DISPENSE_WELLS_REQUIRED
    : null
}
export const mixWellsRequired = (
  fields: HydratedFormData
): FormError | null => {
  const { wells } = fields
  return wells == null || wells.length === 0 ? MIX_WELLS_REQUIRED : null
}
export const volumeRequired = (fields: HydratedFormData): FormError | null => {
  const { volume } = fields
  return !volume ? VOLUME_REQUIRED : null
}
export const timesRequired = (fields: HydratedFormData): FormError | null => {
  const { times } = fields
  return !times ? TIMES_REQUIRED : null
}
export const aspirateLabwareRequired = (
  fields: HydratedFormData
): FormError | null => {
  const { aspirate_labware } = fields
  return aspirate_labware == null ? ASPIRATE_LABWARE_REQUIRED : null
}
export const dispenseLabwareRequired = (
  fields: HydratedFormData
): FormError | null => {
  const { dispense_labware } = fields
  return dispense_labware == null ? DISPENSE_LABWARE_REQUIRED : null
}
export const mixLabwareRequired = (
  fields: HydratedFormData
): FormError | null => {
  const { labware } = fields
  return labware == null ? MIX_LABWARE_REQUIRED : null
}
export const aspirateMixTimesRequired = (
  fields: HydratedFormData
): FormError | null => {
  const { aspirate_mix_checkbox, aspirate_mix_times } = fields
  return aspirate_mix_checkbox && !aspirate_mix_times
    ? ASPIRATE_MIX_TIMES_REQUIRED
    : null
}
export const aspirateMixVolumeRequired = (
  fields: HydratedFormData
): FormError | null => {
  const { aspirate_mix_checkbox, aspirate_mix_volume } = fields
  return aspirate_mix_checkbox && !aspirate_mix_volume
    ? ASPIRATE_MIX_VOLUME_REQUIRED
    : null
}
export const aspirateDelayDurationRequired = (
  fields: HydratedFormData
): FormError | null => {
  const { aspirate_delay_seconds, aspirate_delay_checkbox } = fields
  return aspirate_delay_checkbox && !aspirate_delay_seconds
    ? ASPIRATE_DELAY_DURATION_REQUIRED
    : null
}
export const aspirateAirGapVolumeRequired = (
  fields: HydratedFormData
): FormError | null => {
  const { aspirate_airGap_checkbox, aspirate_airGap_volume } = fields
  return aspirate_airGap_checkbox && !aspirate_airGap_volume
    ? ASPIRATE_AIRGAP_VOLUME_REQUIRED
    : null
}
export const dispenseMixTimesRequired = (
  fields: HydratedFormData
): FormError | null => {
  const { dispense_mix_checkbox, dispense_mix_times } = fields
  return dispense_mix_checkbox && !dispense_mix_times
    ? DISPENSE_MIX_TIMES_REQUIRED
    : null
}
export const dispenseMixVolumeRequired = (
  fields: HydratedFormData
): FormError | null => {
  const { dispense_mix_checkbox, dispense_mix_volume } = fields
  return dispense_mix_checkbox && !dispense_mix_volume
    ? DISPENSE_MIX_VOLUME_REQUIRED
    : null
}
export const dispenseDelayDurationRequired = (
  fields: HydratedFormData
): FormError | null => {
  const { dispense_delay_seconds, dispense_delay_checkbox } = fields
  return dispense_delay_checkbox && !dispense_delay_seconds
    ? DISPENSE_DELAY_DURATION_REQUIRED
    : null
}
export const dispenseAirGapVolumeRequired = (
  fields: HydratedFormData
): FormError | null => {
  const { dispense_airGap_checkbox, dispense_airGap_volume } = fields
  return dispense_airGap_checkbox && !dispense_airGap_volume
    ? DISPENSE_AIRGAP_VOLUME_REQUIRED
    : null
}
export const blowoutLocationRequired = (
  fields: HydratedFormData
): FormError | null => {
  const { blowout_checkbox, blowout_location } = fields
  return blowout_checkbox && !blowout_location
    ? BLOWOUT_LOCATION_REQUIRED
    : null
}
export const wavelengthRequired = (
  fields: HydratedFormData
): FormError | null => {
  const { absorbanceReaderFormType, wavelengths, mode } = fields
  if (!wavelengths) {
    return null
  }
  const wavelengthsToCheck = wavelengths.slice(
    0,
    mode === 'single' ? 1 : wavelengths.length
  )
  return wavelengthsToCheck?.some((wavelength: string[]) => !wavelength) &&
    absorbanceReaderFormType === ABSORBANCE_READER_INITIALIZE
    ? WAVELENGTH_REQUIRED
    : null
}
export const referenceWavelengthRequired = (
  fields: HydratedFormData
): FormError | null => {
  const {
    absorbanceReaderFormType,
    referenceWavelength,
    referenceWavelengthActive,
  } = fields
  return referenceWavelengthActive &&
    !referenceWavelength &&
    absorbanceReaderFormType === ABSORBANCE_READER_INITIALIZE
    ? REFERENCE_WAVELENGTH_REQUIRED
    : null
}
export const absorbanceReaderModuleIdRequired = (
  fields: HydratedFormData
): FormError | null => {
  const { moduleId } = fields
  if (moduleId == null) return ABSORBANCE_READER_MODULE_ID_REQUIRED
  return null
}
export const wavelengthOutOfRange = (
  fields: HydratedFormData
): FormError | null => {
  const { absorbanceReaderFormType, wavelengths, mode } = fields
  if (
    !wavelengths ||
    absorbanceReaderFormType !== ABSORBANCE_READER_INITIALIZE
  ) {
    return null
  }
  const wavelengthsToCheck = wavelengths.slice(
    0,
    mode === 'single' ? 1 : wavelengths.length
  )
  return wavelengthsToCheck.some(
    (wavelength: any) =>
      getIsOutOfRange(
        wavelength,
        ABSORBANCE_READER_MIN_WAVELENGTH_NM,
        ABSORBANCE_READER_MAX_WAVELENGTH_NM
      ) && wavelength
  )
    ? WAVELENGTH_OUT_OF_RANGE
    : null
}
export const referenceWavelengthOutOfRange = (
  fields: HydratedFormData
): FormError | null => {
  const { absorbanceReaderFormType, referenceWavelength } = fields
  if (
    !referenceWavelength ||
    absorbanceReaderFormType !== ABSORBANCE_READER_INITIALIZE
  ) {
    return null
  }
  return getIsOutOfRange(
    referenceWavelength,
    ABSORBANCE_READER_MIN_WAVELENGTH_NM,
    ABSORBANCE_READER_MAX_WAVELENGTH_NM
  )
    ? REFERENCE_WAVELENGTH_OUT_OF_RANGE
    : null
}
export const fileNameRequired = (
  fields: HydratedFormData
): FormError | null => {
  const { absorbanceReaderFormType, fileName } = fields
  return !fileName && absorbanceReaderFormType === ABSORBANCE_READER_READ
    ? FILENAME_REQUIRED
    : null
}

/*******************
 **     Helpers    **
 ********************/
type ComposeErrors = (
  ...errorCheckers: FormErrorChecker[]
) => (arg: HydratedFormData, moduleEntities?: ModuleEntities) => FormError[]
export const composeErrors: ComposeErrors = (
  ...errorCheckers: FormErrorChecker[]
) => (formData: HydratedFormData, moduleEntities?: ModuleEntities) =>
  errorCheckers
    .map(checker => checker(formData, moduleEntities))
    .filter((error): error is FormError => error !== null)

export const getIsOutOfRange = (
  value: any,
  min: number,
  max: number
): boolean => {
  const castValue = Number(value)
  return castValue < min || castValue > max
}<|MERGE_RESOLUTION|>--- conflicted
+++ resolved
@@ -23,11 +23,8 @@
 import type { LabwareDefinition2, PipetteV2Specs } from '@opentrons/shared-data'
 import type { PipetteEntity } from '@opentrons/step-generation'
 import type { StepFieldName } from '../../form-types'
-<<<<<<< HEAD
+import type { ModuleEntities } from '../../step-forms'
 import type { LiquidHandlingTab } from '../../pages/Designer/ProtocolSteps/StepForm/types'
-=======
-import type { ModuleEntities } from '../../step-forms'
->>>>>>> ed6400f8
 /*******************
  ** Error Messages **
  ********************/
