--- conflicted
+++ resolved
@@ -51,12 +51,8 @@
         'labware': null,
         'aspirate_wellOrder_first': DEFAULT_WELL_ORDER_FIRST_OPTION,
         'aspirate_wellOrder_second': DEFAULT_WELL_ORDER_SECOND_OPTION,
-<<<<<<< HEAD
         'dispense_blowout_checkbox': false,
         'dispense_blowout_location': FIXED_TRASH_ID,
-        'wells': [],
-=======
->>>>>>> 7fe3f0fc
         'mix_mmFromBottom': DEFAULT_MM_FROM_BOTTOM_DISPENSE, // NOTE: mix uses dispense for both asp + disp, for now
         'pipette': null,
         'volume': undefined,
