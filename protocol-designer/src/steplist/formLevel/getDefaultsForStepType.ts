import {
  ABSORBANCE_READER_COLOR_BY_WAVELENGTH,
  DEFAULT_CHANGE_TIP_OPTION,
  DEFAULT_DELAY_SECONDS,
  DEFAULT_MM_BLOWOUT_OFFSET_FROM_TOP,
  DEFAULT_MM_OFFSET_FROM_BOTTOM,
  DEFAULT_WELL_ORDER_FIRST_OPTION,
  DEFAULT_WELL_ORDER_SECOND_OPTION,
} from '../../constants'
import type { StepType, StepFieldName } from '../../form-types'
export function getDefaultsForStepType(
  stepType: StepType
): Record<StepFieldName, any> {
  switch (stepType) {
    case 'mix':
      return {
        // For now, unlike the other mmFromBottom fields, it's initializing to a constant instead of
        // NOTE(IL, 2021-03-12): mix uses dispense for both asp + disp, unless its falsey.
        // using null to represent default (because null becomes 1mm asp, 0.5mm dispense -- see #7470.)
        aspirate_delay_checkbox: false,
        aspirate_delay_seconds: `${DEFAULT_DELAY_SECONDS}`,
        aspirate_flowRate: null,
        blowout_checkbox: false,
        blowout_flowRate: null,
        blowout_location: null,
        blowout_z_offset: DEFAULT_MM_BLOWOUT_OFFSET_FROM_TOP,
        changeTip: DEFAULT_CHANGE_TIP_OPTION,
        dispense_delay_checkbox: false,
        dispense_delay_seconds: `${DEFAULT_DELAY_SECONDS}`,
        dispense_flowRate: null,
        dropTip_location: null,
        dropTip_wellNames: undefined,
        labware: null,
        liquidClassesSupported: true,
        mix_mmFromBottom: DEFAULT_MM_OFFSET_FROM_BOTTOM,
        mix_touchTip_checkbox: false,
        mix_touchTip_mmFromTop: null,
        mix_wellOrder_first: DEFAULT_WELL_ORDER_FIRST_OPTION,
        mix_wellOrder_second: DEFAULT_WELL_ORDER_SECOND_OPTION,
        mix_x_position: 0,
        mix_y_position: 0,
        nozzles: null,
        pickUpTip_location: undefined,
        pickUpTip_wellNames: undefined,
        pipette: null,
        times: null,
        tipRack: null,
        volume: undefined,
        wells: [],
      }

    case 'moveLiquid':
      return {
        aspirate_airGap_checkbox: false,
        aspirate_airGap_volume: null,
        aspirate_delay_checkbox: false,
        aspirate_delay_mmFromBottom: null,
        aspirate_delay_seconds: `${DEFAULT_DELAY_SECONDS}`,
        aspirate_flowRate: null,
        aspirate_labware: null,
        aspirate_mix_checkbox: false,
        aspirate_mix_times: null,
        aspirate_mix_volume: null,
        aspirate_mmFromBottom: null,
        aspirate_position_reference: null,
        aspirate_retract_delay_seconds: null,
        aspirate_retract_mmFromBottom: null,
        aspirate_retract_speed: null,
        aspirate_retract_x_position: 0,
        aspirate_retract_y_position: 0,
        aspirate_retract_position_reference: null,
        aspirate_submerge_delay_seconds: null,
        aspirate_submerge_speed: null,
        aspirate_submerge_mmFromBottom: null,
        aspirate_submerge_x_position: 0,
        aspirate_submerge_y_position: 0,
        aspirate_submerge_position_reference: null,
        aspirate_touchTip_checkbox: false,
        aspirate_touchTip_mmFromTop: null,
        aspirate_touchTip_speed: null,
        aspirate_touchTip_mmFromEdge: null,
        aspirate_wellOrder_first: DEFAULT_WELL_ORDER_FIRST_OPTION,
        aspirate_wellOrder_second: DEFAULT_WELL_ORDER_SECOND_OPTION,
        aspirate_wells_grouped: false,
        aspirate_wells: [],
        aspirate_x_position: 0,
        aspirate_y_position: 0,
        blowout_checkbox: false,
        blowout_flowRate: null,
        blowout_location: null,
        blowout_z_offset: DEFAULT_MM_BLOWOUT_OFFSET_FROM_TOP,
        changeTip: DEFAULT_CHANGE_TIP_OPTION,
        dispense_airGap_checkbox: false,
        dispense_airGap_volume: null,
        dispense_delay_checkbox: false,
        dispense_delay_mmFromBottom: null,
        dispense_delay_seconds: `${DEFAULT_DELAY_SECONDS}`,
        dispense_flowRate: null,
        dispense_labware: null,
        dispense_mix_checkbox: false,
        dispense_mix_times: null,
        dispense_mix_volume: null,
        dispense_mmFromBottom: null,
        dispense_position_reference: null,
        dispense_retract_delay_seconds: null,
        dispense_retract_mmFromBottom: null,
        dispense_retract_speed: null,
        dispense_retract_x_position: 0,
        dispense_retract_y_position: 0,
        dispense_retract_position_reference: null,
        dispense_submerge_delay_seconds: null,
        dispense_submerge_speed: null,
        dispense_submerge_mmFromBottom: null,
        dispense_submerge_x_position: 0,
        dispense_submerge_y_position: 0,
        dispense_submerge_position_reference: null,
        dispense_touchTip_checkbox: false,
        dispense_touchTip_mmFromTop: null,
        dispense_touchTip_speed: null,
        dispense_touchTip_mmFromEdge: null,
        dispense_wellOrder_first: DEFAULT_WELL_ORDER_FIRST_OPTION,
        dispense_wellOrder_second: DEFAULT_WELL_ORDER_SECOND_OPTION,
        dispense_wells: [],
        dispense_x_position: 0,
        dispense_y_position: 0,
        disposalVolume_checkbox: false,
        disposalVolume_volume: null,
        dropTip_location: null,
        dropTip_wellNames: undefined,
        liquidClassesSupported: true,
        liquidClass: null,
        nozzles: null,
        path: 'single',
        pickUpTip_location: undefined,
        pickUpTip_wellNames: undefined,
        pipette: null,
        preWetTip: false,
<<<<<<< HEAD
        resetSettings: null,
=======
        pushOut_checkbox: null,
        pushOut_volume: null,
>>>>>>> 99d615d2
        tipRack: null,
        volume: null,
      }

    case 'comment':
      return {
        message: null,
      }
    case 'moveLabware':
      return {
        labware: null,
        newLocation: null,
        useGripper: false,
      }

    case 'pause':
      return {
        moduleId: null,
        pauseAction: null,
        pauseMessage: '',
        pauseTemperature: null,
        pauseTime: null,
      }

    case 'manualIntervention':
      return {
        labwareLocationUpdate: {},
        moduleLocationUpdate: {},
        pipetteLocationUpdate: {},
        trashBinLocationUpdate: {},
        wasteChuteLocationUpdate: {},
        stagingAreaLocationUpdate: {},
        gripperLocationUpdate: {},
      }

    case 'magnet':
      return {
        engageHeight: null,
        magnetAction: null,
        moduleId: null,
      }

    case 'temperature':
      return {
        moduleId: null,
        setTemperature: null,
        targetTemperature: null,
      }
    case 'heaterShaker':
      return {
        heaterShakerSetTimer: null,
        heaterShakerTimer: null,
        latchOpen: false,
        moduleId: null,
        setHeaterShakerTemperature: null,
        setShake: null,
        targetHeaterShakerTemperature: null,
        targetSpeed: null,
      }
    case 'thermocycler':
      return {
        blockIsActive: false,
        blockIsActiveHold: false,
        blockTargetTemp: null,
        blockTargetTempHold: null,
        lidIsActive: false,
        lidIsActiveHold: false,
        lidOpen: false,
        lidOpenHold: null,
        lidTargetTemp: null,
        lidTargetTempHold: null,
        moduleId: null,
        orderedProfileItems: [],
        profileItemsById: {},
        profileTargetLidTemp: null,
        profileVolume: null,
        thermocyclerFormType: 'thermocyclerState',
      }
    case 'absorbanceReader':
      return {
        absorbanceReaderFormType: null,
        fileName: null,
        lidOpen: null,
        mode: 'single',
        moduleId: null,
        referenceWavelength: null,
        referenceWavelengthActive: false,
        wavelengths: [Object.keys(ABSORBANCE_READER_COLOR_BY_WAVELENGTH)[0]], // default to first known wavelength
      }
    default:
      return {}
  }
}<|MERGE_RESOLUTION|>--- conflicted
+++ resolved
@@ -135,12 +135,9 @@
         pickUpTip_wellNames: undefined,
         pipette: null,
         preWetTip: false,
-<<<<<<< HEAD
-        resetSettings: null,
-=======
         pushOut_checkbox: null,
         pushOut_volume: null,
->>>>>>> 99d615d2
+        resetSettings: null,
         tipRack: null,
         volume: null,
       }
