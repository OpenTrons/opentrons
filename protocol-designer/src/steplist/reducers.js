// @flow
import {combineReducers} from 'redux'
import {handleActions} from 'redux-actions'
import type {ActionType, Reducer} from 'redux-actions'
import omit from 'lodash/omit'
import mapValues from 'lodash/mapValues'
import reduce from 'lodash/reduce'

import {getPDMetadata} from '../file-types'

import {START_TERMINAL_ITEM_ID} from './types'
import type {
  StepItemData,
  FormSectionState,
  SubstepIdentifier,
  TerminalItemId,
} from './types'
import type {LoadFileAction} from '../load-file'
import type {DeleteContainerAction} from '../labware-ingred/actions'
import type {FormData, StepIdType, FormModalFields} from '../form-types'
import {getDefaultsForStepType} from './formLevel'

import type {
  AddStepAction,
  ChangeFormInputAction,
  DeleteStepAction,
  ReorderStepsAction,
  ReorderSelectedStepAction,
  DuplicateStepAction,
  SaveStepFormAction,
  SelectStepAction,
  SelectTerminalItemAction,
  PopulateFormAction,
  CollapseFormSectionAction, // <- TODO this isn't a thunk

  ChangeMoreOptionsModalInputAction,
  OpenMoreOptionsModal,
  SaveMoreOptionsModal,
} from './actions' // Thunk action creators

import {
  cancelStepForm, // TODO try collapsing them all into a single Action type
  saveStepForm,
  hoverOnSubstep,
  expandAddStepButton,
  hoverOnStep,
  hoverOnTerminalItem,
  toggleStepCollapsed,
  type ChangeSavedStepFormAction,
} from './actions'
import {getChangeLabwareEffects} from './actions/handleFormChange'

type FormState = FormData | null

// the `unsavedForm` state holds temporary form info that is saved or thrown away with "cancel".
const unsavedForm: Reducer<FormState, *> = handleActions({
  CHANGE_FORM_INPUT: (state: FormState, action: ChangeFormInputAction) => {
    // TODO: Ian 2018-06-14 type properly
    // $FlowFixMe
    return {
      ...state,
      ...action.payload.update,
    }
  },
  POPULATE_FORM: (state, action: PopulateFormAction) => action.payload,
  CANCEL_STEP_FORM: (state, action: ActionType<typeof cancelStepForm>) => null,
  SAVE_STEP_FORM: (state, action: ActionType<typeof saveStepForm>) => null,
  DELETE_STEP: () => null,
  // save the modal state into the unsavedForm --
  // it was 2 levels away from savedStepForms, now it's one level away
  SAVE_MORE_OPTIONS_MODAL: (state, action: SaveMoreOptionsModal) => ({...state, ...action.payload}),
}, null)

// Handles aspirate / dispense form sections opening / closing
export const initialFormSectionState: FormSectionState = {aspirate: true, dispense: true}

const formSectionCollapse = handleActions({
  COLLAPSE_FORM_SECTION: (state, action: CollapseFormSectionAction) =>
    ({...state, [action.payload]: !state[action.payload]}),
  // exiting the form resets the collapse state
  CANCEL_STEP_FORM: () => initialFormSectionState,
  SAVE_STEP_FORM: () => initialFormSectionState,
  POPULATE_FORM: () => initialFormSectionState,
}, initialFormSectionState)

// Add default title (and later, other default values) to newly-created Step
// TODO: Ian 2018-01-26 don't add any default values, the allSteps selector generates the title
function createDefaultStep (action: AddStepAction) {
  const {stepType} = action.payload
  return {...action.payload, title: stepType}
}

// the form modal (MORE OPTIONS) is an unsaved version of unsavedForm.
// It's 2 degrees away from actual savedStepForms.
const unsavedFormModal = handleActions({
  OPEN_MORE_OPTIONS_MODAL: (state, action: OpenMoreOptionsModal) => action.payload,
  CHANGE_MORE_OPTIONS_MODAL_INPUT: (state, action: ChangeMoreOptionsModalInputAction) =>
    ({...state, ...action.payload.update}),
  CANCEL_MORE_OPTIONS_MODAL: () => null,
  SAVE_MORE_OPTIONS_MODAL: () => null,
  DELETE_STEP: () => null,
}, null)

type StepsState = {[StepIdType]: StepItemData}

const initialStepState = {}

const steps: Reducer<StepsState, *> = handleActions({
  ADD_STEP: (state, action: AddStepAction): StepsState => ({
    ...state,
    [action.payload.id]: createDefaultStep(action),
  }),
  DELETE_STEP: (state, action: DeleteStepAction) => omit(state, action.payload.toString()),
  LOAD_FILE: (state: StepsState, action: LoadFileAction): StepsState => {
    const {savedStepForms, orderedSteps} = getPDMetadata(action.payload)
    return orderedSteps.reduce((acc: StepsState, stepId) => {
      const stepForm = savedStepForms[stepId]
      if (!stepForm) {
        console.warn(`Step id ${stepId} found in orderedSteps but not in savedStepForms`)
        return acc
      }
      return {
        ...acc,
        [stepId]: {
          id: stepId,
          title: stepForm['step-name'],
          stepType: stepForm.stepType,
        },
      }
    }, {...initialStepState})
  },
  DUPLICATE_STEP: (state: StepsState, action: DuplicateStepAction): StepsState => ({
    ...state,
    [action.payload.duplicateStepId]: {
      ...(action.payload.stepId != null ? state[action.payload.stepId] : {}),
      id: action.payload.duplicateStepId,
    },
  }),
}, initialStepState)

type SavedStepFormState = {
  [StepIdType]: FormData,
}

const savedStepForms: Reducer<SavedStepFormState, *> = handleActions({
  SAVE_STEP_FORM: (state, action: SaveStepFormAction) => ({
    ...state,
    [action.payload.id]: action.payload,
  }),
  DELETE_STEP: (state, action: DeleteStepAction) => omit(state, action.payload.toString()),
  LOAD_FILE: (state: SavedStepFormState, action: LoadFileAction): SavedStepFormState => {
    const loadedStepForms = getPDMetadata(action.payload).savedStepForms
    return mapValues(loadedStepForms, stepForm => ({
      ...getDefaultsForStepType(stepForm.stepType),
      ...stepForm,
    }))
  },
  DELETE_CONTAINER: (state: SavedStepFormState, action: DeleteContainerAction): SavedStepFormState => (
    mapValues(state, savedForm => {
      const deleteLabwareUpdate = reduce(savedForm, (acc, value, fieldName) => {
        if (value === action.payload.containerId) {
          const formLabwareFieldUpdate = {[fieldName]: null}
          return {
            ...acc,
            ...formLabwareFieldUpdate,
            ...getChangeLabwareEffects(formLabwareFieldUpdate),
          }
        } else {
          return acc
        }
      }, {})
      return {
        ...savedForm,
        ...deleteLabwareUpdate,
      }
    })
  ),
  CHANGE_SAVED_STEP_FORM: (state: SavedStepFormState, action: ChangeSavedStepFormAction): SavedStepFormState => ({
    ...state,
    [action.payload.stepId]: {
      ...(action.payload.stepId != null ? state[action.payload.stepId] : {}),
      ...action.payload.update,
    },
  }),
  DUPLICATE_STEP: (state: SavedStepFormState, action: DuplicateStepAction): SavedStepFormState => ({
    ...state,
    [action.payload.duplicateStepId]: {
      ...(action.payload.stepId != null ? state[action.payload.stepId] : {}),
      id: action.payload.duplicateStepId,
    },
  }),
}, {})

type CollapsedStepsState = {
  [StepIdType]: boolean,
}

const collapsedSteps: Reducer<CollapsedStepsState, *> = handleActions({
  ADD_STEP: (state: CollapsedStepsState, action: AddStepAction) => ({
    ...state,
    [action.payload.id]: false,
  }),
  DELETE_STEP: (state: CollapsedStepsState, action: DeleteStepAction) =>
    omit(state, action.payload.toString()),
  TOGGLE_STEP_COLLAPSED: (state: CollapsedStepsState, {payload}: ActionType<typeof toggleStepCollapsed>) => ({
    ...state,
    [payload]: !state[payload],
  }),
  LOAD_FILE: (state: CollapsedStepsState, action: LoadFileAction) =>
    // default all steps to collapsed
    getPDMetadata(action.payload).orderedSteps.reduce(
      (acc: CollapsedStepsState, stepId) => ({...acc, [stepId]: true}),
      {}
    ),
}, {})

export type OrderedStepsState = Array<StepIdType>

const orderedSteps: Reducer<OrderedStepsState, *> = handleActions({
  ADD_STEP: (state: OrderedStepsState, action: AddStepAction) =>
    [...state, action.payload.id],
  DELETE_STEP: (state: OrderedStepsState, action: DeleteStepAction) =>
    state.filter(stepId => stepId !== action.payload),
  LOAD_FILE: (state: OrderedStepsState, action: LoadFileAction): OrderedStepsState =>
    getPDMetadata(action.payload).orderedSteps,
  REORDER_SELECTED_STEP: (state: OrderedStepsState, action: ReorderSelectedStepAction): OrderedStepsState => {
    // TODO: BC 2018-11-27 make util function for reordering and use it everywhere
    const {delta, stepId} = action.payload
    const stepsWithoutSelectedStep = state.filter(s => s !== stepId)
    const selectedIndex = state.findIndex(s => s === stepId)
    const nextIndex = selectedIndex + delta

    if (delta <= 0 && selectedIndex === 0) return state

    return [
      ...stepsWithoutSelectedStep.slice(0, nextIndex),
      stepId,
      ...stepsWithoutSelectedStep.slice(nextIndex),
    ]
  },
<<<<<<< HEAD
  DUPLICATE_STEP: (state: OrderedStepsState, action: DuplicateStepAction): OrderedStepsState => {
    const {stepId, duplicateStepId} = action.payload
    const selectedIndex = state.findIndex(s => s === stepId)

    return [
      ...state.slice(0, selectedIndex + 1),
      duplicateStepId,
      ...state.slice(selectedIndex + 1, state.length),
    ]
  },
=======
  REORDER_STEPS: (state: OrderedStepsState, action: ReorderStepsAction): OrderedStepsState => (
    action.payload.stepIds
  ),
>>>>>>> 7fe3f0fc
}, [])

export type SelectableItem = {
  isStep: true,
  id: StepIdType,
} | {
  isStep: false,
  id: TerminalItemId,
}

type SelectedItemState = ?SelectableItem

function stepIdHelper (id: ?StepIdType): SelectedItemState {
  if (id == null) return null
  return {
    isStep: true,
    id,
  }
}

function terminalItemIdHelper (id: ?TerminalItemId): SelectedItemState {
  if (id == null) return null
  return {
    isStep: false,
    id,
  }
}

export const initialSelectedItemState = {
  isStep: false,
  id: START_TERMINAL_ITEM_ID,
}

const selectedItem: Reducer<SelectedItemState, *> = handleActions({
  SELECT_STEP: (state: SelectedItemState, action: SelectStepAction) =>
    stepIdHelper(action.payload),
  SELECT_TERMINAL_ITEM: (state: SelectedItemState, action: SelectTerminalItemAction) =>
    terminalItemIdHelper(action.payload),
  DELETE_STEP: () => null,
}, initialSelectedItemState)

type HoveredItemState = SelectedItemState

const hoveredItem: Reducer<HoveredItemState, *> = handleActions({
  HOVER_ON_STEP: (state: HoveredItemState, action: ActionType<typeof hoverOnStep>) =>
    stepIdHelper(action.payload),
  HOVER_ON_TERMINAL_ITEM: (state: HoveredItemState, action: ActionType<typeof hoverOnTerminalItem>) =>
    terminalItemIdHelper(action.payload),
}, null)

const hoveredSubstep = handleActions({
  HOVER_ON_SUBSTEP: (state: SubstepIdentifier, action: ActionType<typeof hoverOnSubstep>) => action.payload,
}, null)

type StepCreationButtonExpandedState = boolean

const stepCreationButtonExpanded = handleActions({
  ADD_STEP: () => false,
  EXPAND_ADD_STEP_BUTTON: (
    state: StepCreationButtonExpandedState,
    {payload}: ActionType<typeof expandAddStepButton>
  ) =>
    payload,
}, false)

const wellSelectionLabwareKey = handleActions({
  SET_WELL_SELECTION_LABWARE_KEY: (state, action: {payload: string}) => action.payload,
  CLEAR_WELL_SELECTION_LABWARE_KEY: () => null,
}, null)

export type RootState = {|
  unsavedForm: FormState,
  unsavedFormModal: FormModalFields,
  formSectionCollapse: FormSectionState,
  steps: StepsState,
  savedStepForms: SavedStepFormState,
  collapsedSteps: CollapsedStepsState,
  orderedSteps: OrderedStepsState,
  selectedItem: SelectedItemState,
  hoveredItem: HoveredItemState,
  hoveredSubstep: SubstepIdentifier,
  stepCreationButtonExpanded: StepCreationButtonExpandedState,
  wellSelectionLabwareKey: ?string,
|}

export const _allReducers = {
  unsavedForm,
  unsavedFormModal,
  formSectionCollapse,
  steps,
  savedStepForms,
  collapsedSteps,
  orderedSteps,
  selectedItem,
  hoveredItem,
  hoveredSubstep,
  stepCreationButtonExpanded,
  wellSelectionLabwareKey,
}

const rootReducer = combineReducers(_allReducers)

export default rootReducer<|MERGE_RESOLUTION|>--- conflicted
+++ resolved
@@ -238,7 +238,6 @@
       ...stepsWithoutSelectedStep.slice(nextIndex),
     ]
   },
-<<<<<<< HEAD
   DUPLICATE_STEP: (state: OrderedStepsState, action: DuplicateStepAction): OrderedStepsState => {
     const {stepId, duplicateStepId} = action.payload
     const selectedIndex = state.findIndex(s => s === stepId)
@@ -249,11 +248,9 @@
       ...state.slice(selectedIndex + 1, state.length),
     ]
   },
-=======
   REORDER_STEPS: (state: OrderedStepsState, action: ReorderStepsAction): OrderedStepsState => (
     action.payload.stepIds
   ),
->>>>>>> 7fe3f0fc
 }, [])
 
 export type SelectableItem = {
