--- conflicted
+++ resolved
@@ -4,31 +4,14 @@
 import { orderWells } from '../steplist/utils/orderWells.js'
 import min from 'lodash/min'
 import sortBy from 'lodash/sortBy'
-<<<<<<< HEAD
 import { getTiprackVolume } from '@opentrons/shared-data'
 import type { InvariantContext, RobotState } from './'
 
 export function sortLabwareBySlot(
   labwareState: $PropertyType<RobotState, 'labware'>
 ) {
-  return sortBy(Object.keys(labwareState), id =>
+  return sortBy<string>(Object.keys(labwareState), (id: string) =>
     parseInt(labwareState[id].slot)
-=======
-import type { Channels } from '@opentrons/components'
-import {
-  getLabware,
-  getPipetteNameSpecs,
-  type PipetteNameSpecs,
-} from '@opentrons/shared-data'
-import { tiprackWellNamesByCol, tiprackWellNamesFlat } from './'
-import type { RobotState } from './'
-
-// SELECTOR UTILITIES
-
-export function sortLabwareBySlot(robotState: RobotState): Array<string> {
-  return sortBy<string>(Object.keys(robotState.labware), (id: string) =>
-    parseInt(robotState.labware[id].slot)
->>>>>>> 2db2515b
   )
 }
 
