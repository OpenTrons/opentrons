// @flow
import merge from 'lodash/merge'
import {
  getInitialRobotStateStandard,
  makeContext,
  getTiprackTipstate,
  getTipColumn,
  getSuccessResult,
  pickUpTipHelper,
  dropTipHelper,
  DEFAULT_PIPETTE,
} from './fixtures'
import replaceTip from '../commandCreators/atomic/replaceTip'
import updateLiquidState from '../dispenseUpdateLiquidState'

jest.mock('../dispenseUpdateLiquidState')

<<<<<<< HEAD
// TODO: Ian 2019-07-13 move these strings into commandFixtures
=======
// TODO: Ian 2019-06-13 move these strings into commandFixtures
>>>>>>> 40f3a9ed
const tiprack1Id = 'tiprack1Id'
const tiprack2Id = 'tiprack2Id'
const p300SingleId = DEFAULT_PIPETTE
const p300MultiId = 'p300MultiId'

describe('replaceTip', () => {
  let invariantContext
  let initialRobotState
  beforeEach(() => {
    invariantContext = makeContext()
    initialRobotState = getInitialRobotStateStandard(invariantContext)

    // $FlowFixMe: mock methods
    updateLiquidState.mockClear()
    // $FlowFixMe: mock methods
    updateLiquidState.mockReturnValue(initialRobotState.liquidState)
  })

  describe('replaceTip: single channel', () => {
    test('Single-channel: first tip', () => {
      const result = replaceTip(p300SingleId)(
        invariantContext,
        initialRobotState
      )
      const res = getSuccessResult(result)

      expect(res.commands).toEqual([pickUpTipHelper(0)])

      expect(res.robotState).toMatchObject(
        merge({}, initialRobotState, {
          tipState: {
            tipracks: {
              [tiprack1Id]: {
                A1: false,
              },
            },
            pipettes: {
              p300SingleId: true,
            },
          },
        })
      )
    })

    test('Single-channel: second tip B1', () => {
      const result = replaceTip(p300SingleId)(
        invariantContext,
        merge({}, initialRobotState, {
          tipState: {
            tipracks: {
              [tiprack1Id]: {
                A1: false,
              },
            },
            pipettes: {
              p300SingleId: false,
            },
          },
        })
      )
      const res = getSuccessResult(result)

      expect(res.commands).toEqual([pickUpTipHelper(1)])

      expect(res.robotState).toMatchObject(
        merge({}, initialRobotState, {
          tipState: {
            tipracks: {
              [tiprack1Id]: {
                A1: false,
                B1: false,
              },
            },
            pipettes: {
              p300SingleId: true,
            },
          },
        })
      )
    })

    test('Single-channel: ninth tip (next column)', () => {
      const initialTestRobotState = merge({}, initialRobotState, {
        tipState: {
          tipracks: {
            [tiprack1Id]: getTipColumn(1, false),
          },
          pipettes: {
            p300SingleId: false,
          },
        },
      })

      const result = replaceTip(p300SingleId)(
        invariantContext,
        initialTestRobotState
      )
      const res = getSuccessResult(result)

      expect(res.commands).toEqual([pickUpTipHelper('A2')])

      expect(res.robotState).toMatchObject(
        merge({}, initialTestRobotState, {
          tipState: {
            tipracks: {
              [tiprack1Id]: {
                A2: false,
              },
            },
            pipettes: {
              p300SingleId: true,
            },
          },
        })
      )
    })

    test('Single-channel: pipette already has tip, so tip will be replaced.', () => {
      const initialTestRobotState = merge({}, initialRobotState, {
        tipState: {
          tipracks: {
            [tiprack1Id]: {
              A1: false,
            },
          },
          pipettes: {
            p300SingleId: true,
          },
        },
      })

      const result = replaceTip(p300SingleId)(
        invariantContext,
        initialTestRobotState
      )
      const res = getSuccessResult(result)

      expect(res.commands).toEqual([dropTipHelper('A1'), pickUpTipHelper('B1')])

      expect(res.robotState).toMatchObject(
        merge({}, initialTestRobotState, {
          tipState: {
            tipracks: {
              [tiprack1Id]: {
                B1: false,
              },
            },
          },
        })
      )
    })

    test('Single-channel: used all tips in first rack, move to second rack', () => {
      const initialTestRobotState = merge({}, initialRobotState, {
        tipState: {
          tipracks: {
            [tiprack1Id]: getTiprackTipstate(false),
          },
          pipettes: {
            p300SingleId: false,
          },
        },
      })

      const result = replaceTip(p300SingleId)(
        invariantContext,
        initialTestRobotState
      )
      const res = getSuccessResult(result)
      expect(res.commands).toEqual([
        pickUpTipHelper('A1', { labware: tiprack2Id }),
      ])

      expect(res.robotState).toMatchObject(
        merge({}, initialTestRobotState, {
          tipState: {
            tipracks: {
              [tiprack2Id]: {
                A1: false,
              },
            },
            pipettes: {
              p300SingleId: true,
            },
          },
        })
      )
    })
  })

  describe('replaceTip: multi-channel', () => {
    test('multi-channel, all tipracks have tips', () => {
      const result = replaceTip(p300MultiId)(
        invariantContext,
        initialRobotState
      )
      const res = getSuccessResult(result)

      expect(res.commands).toEqual([
        pickUpTipHelper('A1', { pipette: p300MultiId }),
      ])
      expect(res.robotState).toMatchObject(
        merge({}, initialRobotState, {
          tipState: {
            tipracks: {
              [tiprack1Id]: getTipColumn(1, false),
            },
            pipettes: {
              p300MultiId: true,
            },
          },
        })
      )
    })

    test('multi-channel, missing tip in first row', () => {
      const robotStateWithTipA1Missing = {
        ...initialRobotState,
        tipState: {
          ...initialRobotState.tipState,
          tipracks: {
            [tiprack1Id]: { ...getTiprackTipstate(true), A1: false },
            [tiprack2Id]: getTiprackTipstate(true),
          },
        },
      }

      const result = replaceTip(p300MultiId)(
        invariantContext,
        robotStateWithTipA1Missing
      )
      const res = getSuccessResult(result)
      expect(res.commands).toEqual([
        pickUpTipHelper('A2', { pipette: p300MultiId }),
      ])

      expect(res.robotState).toMatchObject(
        merge({}, robotStateWithTipA1Missing, {
          tipState: {
            tipracks: {
              [tiprack1Id]: {
                // Column 2 now empty
                A2: false,
                B2: false,
                C2: false,
                D2: false,
                E2: false,
                F2: false,
                G2: false,
                H2: false,
              },
            },
            pipettes: {
              p300MultiId: true,
            },
          },
        })
      )
    })

    test('Multi-channel: pipette already has tip, so tip will be replaced.', () => {
      const robotStateWithTipsOnMulti = {
        ...initialRobotState,
        tipState: {
          ...initialRobotState.tipState,
          pipettes: {
            p300MultiId: true,
          },
        },
      }
      const result = replaceTip(p300MultiId)(
        invariantContext,
        robotStateWithTipsOnMulti
      )
      const res = getSuccessResult(result)
      expect(res.commands).toEqual([
        dropTipHelper('A1', { pipette: p300MultiId }),
        pickUpTipHelper('A1', { pipette: p300MultiId }),
      ])

      expect(res.robotState).toMatchObject(
        merge({}, robotStateWithTipsOnMulti, {
          tipState: {
            tipracks: {
              [tiprack1Id]: {
                ...getTiprackTipstate(true),
                ...getTipColumn(1, false),
              },
              [tiprack2Id]: getTiprackTipstate(true),
            },
            pipettes: {
              p300MultiId: true,
            },
          },
        })
      )
    })
  })
})<|MERGE_RESOLUTION|>--- conflicted
+++ resolved
@@ -15,11 +15,7 @@
 
 jest.mock('../dispenseUpdateLiquidState')
 
-<<<<<<< HEAD
-// TODO: Ian 2019-07-13 move these strings into commandFixtures
-=======
 // TODO: Ian 2019-06-13 move these strings into commandFixtures
->>>>>>> 40f3a9ed
 const tiprack1Id = 'tiprack1Id'
 const tiprack2Id = 'tiprack2Id'
 const p300SingleId = DEFAULT_PIPETTE
