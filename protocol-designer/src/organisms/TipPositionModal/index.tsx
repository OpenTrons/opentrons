import { useState } from 'react'
import { createPortal } from 'react-dom'
import { useTranslation } from 'react-i18next'
import {
  DIRECTION_COLUMN,
  Flex,
  SPACING,
  Modal,
  JUSTIFY_SPACE_BETWEEN,
  ALIGN_CENTER,
  Btn,
  JUSTIFY_END,
  SecondaryButton,
  PrimaryButton,
  StyledText,
  Banner,
  InputField,
  TYPOGRAPHY,
} from '@opentrons/components'
<<<<<<< HEAD
import { getIsTouchTipField } from '/protocol-designer/form-types'
import { LINK_BUTTON_STYLE } from '/protocol-designer/atoms'
=======
import { prefixMap } from '../../resources/utils'
import { getIsTouchTipField } from '../../form-types'
import { LINK_BUTTON_STYLE } from '../../atoms'
>>>>>>> 1bcbccbd
import { getMainPagePortalEl } from '../Portal'
import { TOO_MANY_DECIMALS, PERCENT_RANGE_TO_SHOW_WARNING } from './constants'
import * as utils from './utils'
import { TipPositionTopView } from './TipPositionTopView'
import { TipPositionSideView } from './TipPositionSideView'

import type { ChangeEvent } from 'react'
import type { StepFieldName } from '/protocol-designer/form-types'
import type { MoveLiquidPrefixType } from '/protocol-designer/resources/types'

type Offset = 'x' | 'y' | 'z'
interface PositionSpec {
  name: StepFieldName
  value: number | null
  updateValue: (val?: number | null) => void
}
export type PositionSpecs = Record<Offset, PositionSpec>

interface TipPositionModalProps {
  closeModal: () => void
  specs: PositionSpecs
  wellDepthMm: number
  wellXWidthMm: number
  wellYWidthMm: number
  isIndeterminate?: boolean
  prefix: MoveLiquidPrefixType
}

export function TipPositionModal(
  props: TipPositionModalProps
): JSX.Element | null {
  const {
    isIndeterminate,
    specs,
    wellDepthMm,
    wellXWidthMm,
    wellYWidthMm,
    closeModal,
    prefix,
  } = props
  const { t } = useTranslation([
    'modal',
    'button',
    'tooltip',
    'shared',
    'application',
  ])
  const [view, setView] = useState<'top' | 'side'>('side')
  const zSpec = specs.z
  const ySpec = specs.y
  const xSpec = specs.x

  if (zSpec == null || xSpec == null || ySpec == null) {
    console.error(
      'expected to find specs for one of the positions but could not'
    )
  }

  const defaultMmFromBottom = utils.getDefaultMmFromEdge({
    name: zSpec.name,
  })

  const [zValue, setZValue] = useState<string | null>(
    zSpec?.value == null ? String(defaultMmFromBottom) : String(zSpec?.value)
  )
  const [yValue, setYValue] = useState<string | null>(
    ySpec?.value == null ? null : String(ySpec?.value)
  )
  const [xValue, setXValue] = useState<string | null>(
    xSpec?.value == null ? null : String(xSpec?.value)
  )

  // in this modal, pristinity hides the OUT_OF_BOUNDS error only.
  const [isPristine, setPristine] = useState<boolean>(true)
  const getMinMaxMmFromBottom = (): {
    maxMmFromBottom: number
    minMmFromBottom: number
  } => {
    if (getIsTouchTipField(zSpec?.name ?? '')) {
      return {
        maxMmFromBottom: utils.roundValue(wellDepthMm, 'up'),
        minMmFromBottom: utils.roundValue(wellDepthMm / 2, 'up'),
      }
    }
    return {
      maxMmFromBottom: utils.roundValue(wellDepthMm, 'up'),
      minMmFromBottom: 0,
    }
  }

  const { maxMmFromBottom, minMmFromBottom } = getMinMaxMmFromBottom()
  const { minValue: yMinWidth, maxValue: yMaxWidth } = utils.getMinMaxWidth(
    wellYWidthMm
  )
  const { minValue: xMinWidth, maxValue: xMaxWidth } = utils.getMinMaxWidth(
    wellXWidthMm
  )

  const createErrors = (
    value: string | null,
    min: number,
    max: number
  ): utils.Error[] => {
    return utils.getErrors({ minMm: min, maxMm: max, value })
  }
  const zErrors = createErrors(zValue, minMmFromBottom, maxMmFromBottom)
  const xErrors = createErrors(xValue, xMinWidth, xMaxWidth)
  const yErrors = createErrors(yValue, yMinWidth, yMaxWidth)

  const hasErrors =
    zErrors.length > 0 || xErrors.length > 0 || yErrors.length > 0
  const hasVisibleErrors = isPristine
    ? zErrors.includes(TOO_MANY_DECIMALS) ||
      xErrors.includes(TOO_MANY_DECIMALS) ||
      yErrors.includes(TOO_MANY_DECIMALS)
    : hasErrors

  const createErrorText = (
    errors: utils.Error[],
    min: number,
    max: number
  ): string | null => {
    return utils.getErrorText({ errors, minMm: min, maxMm: max, isPristine, t })
  }

  const roundedXMin = utils.roundValue(xMinWidth, 'up')
  const roundedYMin = utils.roundValue(yMinWidth, 'up')
  const roundedXMax = utils.roundValue(xMaxWidth, 'down')
  const roundedYMax = utils.roundValue(yMaxWidth, 'down')

  const zErrorText = createErrorText(zErrors, minMmFromBottom, maxMmFromBottom)
  const xErrorText = createErrorText(xErrors, roundedXMin, roundedXMax)
  const yErrorText = createErrorText(yErrors, roundedYMin, roundedYMax)

  const handleDone = (): void => {
    if (!hasErrors) {
      zSpec?.updateValue(zValue === null ? null : Number(zValue))
      xSpec?.updateValue(xValue === null ? null : Number(xValue))
      ySpec?.updateValue(yValue === null ? null : Number(yValue))
      closeModal()
    }
  }

  const handleCancel = (): void => {
    closeModal()
  }

  const handleZChange = (newValueRaw: string | number): void => {
    // if string, strip non-number characters from string and cast to number
    const newValue =
      typeof newValueRaw === 'string'
        ? newValueRaw.replace(/[^.0-9]/, '')
        : String(newValueRaw)

    if (newValue === '.') {
      setZValue('0.')
    } else {
      setZValue(Number(newValue) >= 0 ? newValue : '0')
    }
  }

  const handleZInputFieldChange = (e: ChangeEvent<HTMLInputElement>): void => {
    handleZChange(e.currentTarget.value)
    setPristine(false)
  }

  const handleXChange = (newValueRaw: string | number): void => {
    // if string, strip non-number characters from string and cast to number
    const newValue =
      typeof newValueRaw === 'string'
        ? newValueRaw.replace(/[^-.0-9]/g, '')
        : String(newValueRaw)

    if (newValue === '.') {
      setXValue('0.')
    } else {
      setXValue(newValue)
    }
  }

  const handleXInputFieldChange = (e: ChangeEvent<HTMLInputElement>): void => {
    handleXChange(e.currentTarget.value)
    setPristine(false)
  }

  const handleYChange = (newValueRaw: string | number): void => {
    // if string, strip non-number characters from string and cast to number
    const newValue =
      typeof newValueRaw === 'string'
        ? newValueRaw.replace(/[^-.0-9]/g, '')
        : String(newValueRaw)

    if (newValue === '.') {
      setYValue('0.')
    } else {
      setYValue(newValue)
    }
  }

  const handleYInputFieldChange = (e: ChangeEvent<HTMLInputElement>): void => {
    handleYChange(e.currentTarget.value)
    setPristine(false)
  }
  const isXValueNearEdge =
    xValue != null &&
    (parseInt(xValue) > PERCENT_RANGE_TO_SHOW_WARNING * xMaxWidth ||
      parseInt(xValue) < PERCENT_RANGE_TO_SHOW_WARNING * xMinWidth)
  const isYValueNearEdge =
    yValue != null &&
    (parseInt(yValue) > PERCENT_RANGE_TO_SHOW_WARNING * yMaxWidth ||
      parseInt(yValue) < PERCENT_RANGE_TO_SHOW_WARNING * yMinWidth)
  const isZValueAtBottom = zValue != null && zValue === '0'

  return createPortal(
    <Modal
      marginLeft="0"
      type="info"
      width="37.125rem"
      closeOnOutsideClick
      title={t('shared:tip_position', { prefix: prefixMap[prefix] })}
      onClose={handleCancel}
      footer={
        <Flex
          justifyContent={JUSTIFY_SPACE_BETWEEN}
          padding={SPACING.spacing24}
          alignItems={ALIGN_CENTER}
        >
          <Btn
            onClick={() => {
              setXValue('0')
              setYValue('0')
              setZValue('1')
            }}
            css={LINK_BUTTON_STYLE}
          >
            {t('shared:reset_to_default')}
          </Btn>
          <Flex gridGap={SPACING.spacing8} justifyContent={JUSTIFY_END}>
            <SecondaryButton onClick={handleCancel}>
              {t('shared:cancel')}
            </SecondaryButton>
            <PrimaryButton onClick={handleDone} disabled={hasVisibleErrors}>
              {t('shared:save')}
            </PrimaryButton>
          </Flex>
        </Flex>
      }
    >
      <Flex flexDirection={DIRECTION_COLUMN} gridGap={SPACING.spacing8}>
        {isXValueNearEdge || isYValueNearEdge || isZValueAtBottom ? (
          <Banner type="warning">
            <StyledText desktopStyle="bodyDefaultRegular">
              {t('tip_position.warning')}
            </StyledText>
          </Banner>
        ) : null}
        <Flex gridGap={SPACING.spacing40}>
          <Flex flexDirection={DIRECTION_COLUMN} gridGap={SPACING.spacing12}>
            <StyledText desktopStyle="bodyDefaultRegular">
              {t(`tip_position.body.${zSpec?.name}`)}
            </StyledText>
            <InputField
              title={t('tip_position.field_titles.x_position')}
              caption={t('tip_position.caption', {
                min: roundedXMin,
                max: roundedXMax,
              })}
              error={xErrorText}
              id="TipPositionModal_x_custom_input"
              onChange={handleXInputFieldChange}
              units={t('application:units.millimeter')}
              value={xValue ?? ''}
            />
            <InputField
              tooltipText={t('tooltip:y_position_value')}
              title={t('tip_position.field_titles.y_position')}
              caption={t('tip_position.caption', {
                min: roundedYMin,
                max: roundedYMax,
              })}
              error={yErrorText}
              id="TipPositionModal_y_custom_input"
              onChange={handleYInputFieldChange}
              units={t('application:units.millimeter')}
              value={yValue ?? ''}
            />
            <InputField
              title={t('tip_position.field_titles.z_position')}
              caption={t('tip_position.caption', {
                min: minMmFromBottom,
                max: maxMmFromBottom,
              })}
              error={zErrorText}
              id="TipPositionModal_z_custom_input"
              isIndeterminate={zValue === null && isIndeterminate}
              onChange={handleZInputFieldChange}
              units={t('application:units.millimeter')}
              value={zValue !== null ? zValue : ''}
            />
          </Flex>
          <Flex flexDirection={DIRECTION_COLUMN} gridGap={SPACING.spacing8}>
            <Flex justifyContent={JUSTIFY_SPACE_BETWEEN}>
              <StyledText desktopStyle="bodyDefaultRegular">
                {view === 'side' ? 'Side view' : 'Top view'}
              </StyledText>
              <Btn
                fontWeight={TYPOGRAPHY.fontWeightSemiBold}
                css={LINK_BUTTON_STYLE}
                onClick={() => {
                  setView(view === 'side' ? 'top' : 'side')
                }}
              >
                {t('shared:swap_view')}
              </Btn>
            </Flex>
            {view === 'side' ? (
              <TipPositionSideView
                mmFromBottom={
                  zValue !== null ? Number(zValue) : defaultMmFromBottom
                }
                wellDepthMm={wellDepthMm}
                xPosition={parseInt(xValue ?? '0')}
                xWidthMm={wellXWidthMm}
              />
            ) : (
              <TipPositionTopView
                xPosition={parseInt(xValue ?? '0')}
                xWidthMm={wellXWidthMm}
                yPosition={parseInt(yValue ?? '0')}
                yWidthMm={wellYWidthMm}
              />
            )}
          </Flex>
        </Flex>
      </Flex>
    </Modal>,
    getMainPagePortalEl()
  )
}<|MERGE_RESOLUTION|>--- conflicted
+++ resolved
@@ -17,14 +17,9 @@
   InputField,
   TYPOGRAPHY,
 } from '@opentrons/components'
-<<<<<<< HEAD
-import { getIsTouchTipField } from '/protocol-designer/form-types'
-import { LINK_BUTTON_STYLE } from '/protocol-designer/atoms'
-=======
 import { prefixMap } from '../../resources/utils'
 import { getIsTouchTipField } from '../../form-types'
 import { LINK_BUTTON_STYLE } from '../../atoms'
->>>>>>> 1bcbccbd
 import { getMainPagePortalEl } from '../Portal'
 import { TOO_MANY_DECIMALS, PERCENT_RANGE_TO_SHOW_WARNING } from './constants'
 import * as utils from './utils'
