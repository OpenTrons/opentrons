import { useState } from 'react'
import { createPortal } from 'react-dom'
import { useTranslation } from 'react-i18next'
import {
  DIRECTION_COLUMN,
  Flex,
  SPACING,
  Modal,
  JUSTIFY_SPACE_BETWEEN,
  ALIGN_CENTER,
  Btn,
  JUSTIFY_END,
  SecondaryButton,
  PrimaryButton,
  StyledText,
  Banner,
  InputField,
  TYPOGRAPHY,
} from '@opentrons/components'
import { getIsTouchTipField } from '../../form-types'
import { LINK_BUTTON_STYLE } from '../../atoms'
import { getMainPagePortalEl } from '../Portal'
import { TOO_MANY_DECIMALS, PERCENT_RANGE_TO_SHOW_WARNING } from './constants'
import * as utils from './utils'
import { TipPositionTopView } from './TipPositionTopView'
import { TipPositionSideView } from './TipPositionSideView'

import type { ChangeEvent } from 'react'
import type { StepFieldName } from '../../form-types'
import type { MoveLiquidPrefixType } from '../../resources/types'

type Offset = 'x' | 'y' | 'z'
interface PositionSpec {
  name: StepFieldName
  value: number | null
  updateValue: (val?: number | null) => void
}
export type PositionSpecs = Record<Offset, PositionSpec>

interface TipPositionModalProps {
  closeModal: () => void
  specs: PositionSpecs
  wellDepthMm: number
  wellXWidthMm: number
  wellYWidthMm: number
  isIndeterminate?: boolean
<<<<<<< HEAD
  prefix:
    | 'aspirate'
    | 'dispense'
    | 'mix'
    | 'aspirate_retract'
    | 'dispense_retract'
=======
  prefix: MoveLiquidPrefixType
>>>>>>> 731fb9e9
}

export function TipPositionModal(
  props: TipPositionModalProps
): JSX.Element | null {
  const {
    isIndeterminate,
    specs,
    wellDepthMm,
    wellXWidthMm,
    wellYWidthMm,
    closeModal,
    prefix,
  } = props
  const { t } = useTranslation([
    'modal',
    'button',
    'tooltip',
    'shared',
    'application',
  ])
  const [view, setView] = useState<'top' | 'side'>('side')
  const zSpec = specs.z
  const ySpec = specs.y
  const xSpec = specs.x

  if (zSpec == null || xSpec == null || ySpec == null) {
    console.error(
      'expected to find specs for one of the positions but could not'
    )
  }

  const defaultMmFromBottom = utils.getDefaultMmFromEdge({
    name: zSpec.name,
  })

  const [zValue, setZValue] = useState<string | null>(
    zSpec?.value == null ? String(defaultMmFromBottom) : String(zSpec?.value)
  )
  const [yValue, setYValue] = useState<string | null>(
    ySpec?.value == null ? null : String(ySpec?.value)
  )
  const [xValue, setXValue] = useState<string | null>(
    xSpec?.value == null ? null : String(xSpec?.value)
  )

  // in this modal, pristinity hides the OUT_OF_BOUNDS error only.
  const [isPristine, setPristine] = useState<boolean>(true)
  const getMinMaxMmFromBottom = (): {
    maxMmFromBottom: number
    minMmFromBottom: number
  } => {
    if (getIsTouchTipField(zSpec?.name ?? '')) {
      return {
        maxMmFromBottom: utils.roundValue(wellDepthMm, 'up'),
        minMmFromBottom: utils.roundValue(wellDepthMm / 2, 'up'),
      }
    }
    return {
      maxMmFromBottom: utils.roundValue(wellDepthMm, 'up'),
      minMmFromBottom: 0,
    }
  }

  const { maxMmFromBottom, minMmFromBottom } = getMinMaxMmFromBottom()
  const { minValue: yMinWidth, maxValue: yMaxWidth } = utils.getMinMaxWidth(
    wellYWidthMm
  )
  const { minValue: xMinWidth, maxValue: xMaxWidth } = utils.getMinMaxWidth(
    wellXWidthMm
  )

  const createErrors = (
    value: string | null,
    min: number,
    max: number
  ): utils.Error[] => {
    return utils.getErrors({ minMm: min, maxMm: max, value })
  }
  const zErrors = createErrors(zValue, minMmFromBottom, maxMmFromBottom)
  const xErrors = createErrors(xValue, xMinWidth, xMaxWidth)
  const yErrors = createErrors(yValue, yMinWidth, yMaxWidth)

  const hasErrors =
    zErrors.length > 0 || xErrors.length > 0 || yErrors.length > 0
  const hasVisibleErrors = isPristine
    ? zErrors.includes(TOO_MANY_DECIMALS) ||
      xErrors.includes(TOO_MANY_DECIMALS) ||
      yErrors.includes(TOO_MANY_DECIMALS)
    : hasErrors

  const createErrorText = (
    errors: utils.Error[],
    min: number,
    max: number
  ): string | null => {
    return utils.getErrorText({ errors, minMm: min, maxMm: max, isPristine, t })
  }

  const roundedXMin = utils.roundValue(xMinWidth, 'up')
  const roundedYMin = utils.roundValue(yMinWidth, 'up')
  const roundedXMax = utils.roundValue(xMaxWidth, 'down')
  const roundedYMax = utils.roundValue(yMaxWidth, 'down')

  const zErrorText = createErrorText(zErrors, minMmFromBottom, maxMmFromBottom)
  const xErrorText = createErrorText(xErrors, roundedXMin, roundedXMax)
  const yErrorText = createErrorText(yErrors, roundedYMin, roundedYMax)

  const handleDone = (): void => {
    if (!hasErrors) {
      zSpec?.updateValue(zValue === null ? null : Number(zValue))
      xSpec?.updateValue(xValue === null ? null : Number(xValue))
      ySpec?.updateValue(yValue === null ? null : Number(yValue))
      closeModal()
    }
  }

  const handleCancel = (): void => {
    closeModal()
  }

  const handleZChange = (newValueRaw: string | number): void => {
    // if string, strip non-number characters from string and cast to number
    const newValue =
      typeof newValueRaw === 'string'
        ? newValueRaw.replace(/[^.0-9]/, '')
        : String(newValueRaw)

    if (newValue === '.') {
      setZValue('0.')
    } else {
      setZValue(Number(newValue) >= 0 ? newValue : '0')
    }
  }

  const handleZInputFieldChange = (e: ChangeEvent<HTMLInputElement>): void => {
    handleZChange(e.currentTarget.value)
    setPristine(false)
  }

  const handleXChange = (newValueRaw: string | number): void => {
    // if string, strip non-number characters from string and cast to number
    const newValue =
      typeof newValueRaw === 'string'
        ? newValueRaw.replace(/[^-.0-9]/g, '')
        : String(newValueRaw)

    if (newValue === '.') {
      setXValue('0.')
    } else {
      setXValue(newValue)
    }
  }

  const handleXInputFieldChange = (e: ChangeEvent<HTMLInputElement>): void => {
    handleXChange(e.currentTarget.value)
    setPristine(false)
  }

  const handleYChange = (newValueRaw: string | number): void => {
    // if string, strip non-number characters from string and cast to number
    const newValue =
      typeof newValueRaw === 'string'
        ? newValueRaw.replace(/[^-.0-9]/g, '')
        : String(newValueRaw)

    if (newValue === '.') {
      setYValue('0.')
    } else {
      setYValue(newValue)
    }
  }

  const handleYInputFieldChange = (e: ChangeEvent<HTMLInputElement>): void => {
    handleYChange(e.currentTarget.value)
    setPristine(false)
  }
  const isXValueNearEdge =
    xValue != null &&
    (parseInt(xValue) > PERCENT_RANGE_TO_SHOW_WARNING * xMaxWidth ||
      parseInt(xValue) < PERCENT_RANGE_TO_SHOW_WARNING * xMinWidth)
  const isYValueNearEdge =
    yValue != null &&
    (parseInt(yValue) > PERCENT_RANGE_TO_SHOW_WARNING * yMaxWidth ||
      parseInt(yValue) < PERCENT_RANGE_TO_SHOW_WARNING * yMinWidth)
  const isZValueAtBottom = zValue != null && zValue === '0'

  const prefixTitle = prefix.includes('retract') ? 'retract' : prefix

  return createPortal(
    <Modal
      marginLeft="0"
      type="info"
      width="37.125rem"
      closeOnOutsideClick
      title={t('shared:tip_position', { prefix: prefixTitle })}
      onClose={handleCancel}
      footer={
        <Flex
          justifyContent={JUSTIFY_SPACE_BETWEEN}
          padding={SPACING.spacing24}
          alignItems={ALIGN_CENTER}
        >
          <Btn
            onClick={() => {
              setXValue('0')
              setYValue('0')
              setZValue('1')
            }}
            css={LINK_BUTTON_STYLE}
          >
            {t('shared:reset_to_default')}
          </Btn>
          <Flex gridGap={SPACING.spacing8} justifyContent={JUSTIFY_END}>
            <SecondaryButton onClick={handleCancel}>
              {t('shared:cancel')}
            </SecondaryButton>
            <PrimaryButton onClick={handleDone} disabled={hasVisibleErrors}>
              {t('shared:save')}
            </PrimaryButton>
          </Flex>
        </Flex>
      }
    >
      <Flex flexDirection={DIRECTION_COLUMN} gridGap={SPACING.spacing8}>
        {isXValueNearEdge || isYValueNearEdge || isZValueAtBottom ? (
          <Banner type="warning">
            <StyledText desktopStyle="bodyDefaultRegular">
              {t('tip_position.warning')}
            </StyledText>
          </Banner>
        ) : null}
        <Flex gridGap={SPACING.spacing40}>
          <Flex flexDirection={DIRECTION_COLUMN} gridGap={SPACING.spacing12}>
            <StyledText desktopStyle="bodyDefaultRegular">
              {t(`tip_position.body.${zSpec?.name}`)}
            </StyledText>
            <InputField
              title={t('tip_position.field_titles.x_position')}
              caption={t('tip_position.caption', {
                min: roundedXMin,
                max: roundedXMax,
              })}
              error={xErrorText}
              id="TipPositionModal_x_custom_input"
              onChange={handleXInputFieldChange}
              units={t('application:units.millimeter')}
              value={xValue ?? ''}
            />
            <InputField
              tooltipText={t('tooltip:y_position_value')}
              title={t('tip_position.field_titles.y_position')}
              caption={t('tip_position.caption', {
                min: roundedYMin,
                max: roundedYMax,
              })}
              error={yErrorText}
              id="TipPositionModal_y_custom_input"
              onChange={handleYInputFieldChange}
              units={t('application:units.millimeter')}
              value={yValue ?? ''}
            />
            <InputField
              title={t('tip_position.field_titles.z_position')}
              caption={t('tip_position.caption', {
                min: minMmFromBottom,
                max: maxMmFromBottom,
              })}
              error={zErrorText}
              id="TipPositionModal_z_custom_input"
              isIndeterminate={zValue === null && isIndeterminate}
              onChange={handleZInputFieldChange}
              units={t('application:units.millimeter')}
              value={zValue !== null ? zValue : ''}
            />
          </Flex>
          <Flex flexDirection={DIRECTION_COLUMN} gridGap={SPACING.spacing8}>
            <Flex justifyContent={JUSTIFY_SPACE_BETWEEN}>
              <StyledText desktopStyle="bodyDefaultRegular">
                {view === 'side' ? 'Side view' : 'Top view'}
              </StyledText>
              <Btn
                fontWeight={TYPOGRAPHY.fontWeightSemiBold}
                css={LINK_BUTTON_STYLE}
                onClick={() => {
                  setView(view === 'side' ? 'top' : 'side')
                }}
              >
                {t('shared:swap_view')}
              </Btn>
            </Flex>
            {view === 'side' ? (
              <TipPositionSideView
                mmFromBottom={
                  zValue !== null ? Number(zValue) : defaultMmFromBottom
                }
                wellDepthMm={wellDepthMm}
                xPosition={parseInt(xValue ?? '0')}
                xWidthMm={wellXWidthMm}
              />
            ) : (
              <TipPositionTopView
                xPosition={parseInt(xValue ?? '0')}
                xWidthMm={wellXWidthMm}
                yPosition={parseInt(yValue ?? '0')}
                yWidthMm={wellYWidthMm}
              />
            )}
          </Flex>
        </Flex>
      </Flex>
    </Modal>,
    getMainPagePortalEl()
  )
}<|MERGE_RESOLUTION|>--- conflicted
+++ resolved
@@ -44,16 +44,8 @@
   wellXWidthMm: number
   wellYWidthMm: number
   isIndeterminate?: boolean
-<<<<<<< HEAD
-  prefix:
-    | 'aspirate'
-    | 'dispense'
-    | 'mix'
-    | 'aspirate_retract'
-    | 'dispense_retract'
-=======
   prefix: MoveLiquidPrefixType
->>>>>>> 731fb9e9
+
 }
 
 export function TipPositionModal(
