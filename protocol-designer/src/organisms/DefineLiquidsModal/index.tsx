import { useState } from 'react'
import { useDispatch, useSelector } from 'react-redux'
import { useTranslation } from 'react-i18next'
import { SketchPicker } from 'react-color'
import { yupResolver } from '@hookform/resolvers/yup'
import styled from 'styled-components'
import * as Yup from 'yup'
import { Controller, useForm } from 'react-hook-form'
import {
  DEFAULT_LIQUID_COLORS,
  DEPRECATED_WHALE_GREY,
} from '@opentrons/shared-data'
import {
  BORDERS,
  Btn,
  COLORS,
  DIRECTION_COLUMN,
  Flex,
  FLEX_MIN_CONTENT,
  InputField,
  JUSTIFY_END,
  JUSTIFY_SPACE_BETWEEN,
  LiquidIcon,
  Modal,
  POSITION_ABSOLUTE,
  PrimaryButton,
  SecondaryButton,
  SPACING,
  StyledText,
  TYPOGRAPHY,
  useOnClickOutside,
} from '@opentrons/components'
import * as labwareIngredActions from '../../labware-ingred/actions'
import { selectors as labwareIngredSelectors } from '../../labware-ingred/selectors'
import { swatchColors } from '../../components/swatchColors'
import { checkColor } from './utils'

import type { ColorResult } from 'react-color'
import type { ThunkDispatch } from 'redux-thunk'
import type { BaseState } from '../../types'
import type { LiquidGroup } from '../../labware-ingred/types'

interface LiquidEditFormValues {
  name: string
  displayColor: string
  description?: string | null
  serialize?: boolean
  [key: string]: unknown
}

const INVALID_DISPLAY_COLORS = ['#000000', '#ffffff', DEPRECATED_WHALE_GREY]

const liquidEditFormSchema: any = Yup.object().shape({
  name: Yup.string().required('liquid name is required'),
  displayColor: Yup.string().test(
    'disallowed-color',
    'Invalid display color',
    value => {
      if (value == null) {
        return true
      }
      return !INVALID_DISPLAY_COLORS.includes(value)
        ? !checkColor(value)
        : false
    }
  ),
  description: Yup.string(),
  serialize: Yup.boolean(),
})

interface DefineLiquidsModalProps {
  onClose: () => void
}
export function DefineLiquidsModal(
  props: DefineLiquidsModalProps
): JSX.Element {
  const { onClose } = props
  const dispatch = useDispatch<ThunkDispatch<BaseState, any, any>>()
  const { t } = useTranslation(['liquids', 'shared'])
  const selectedLiquid = useSelector(
    labwareIngredSelectors.getSelectedLiquidGroupState
  )
  const nextGroupId = useSelector(labwareIngredSelectors.getNextLiquidGroupId)
  const selectedLiquidGroupState = useSelector(
    labwareIngredSelectors.getSelectedLiquidGroupState
  )
  const [showColorPicker, setShowColorPicker] = useState<boolean>(false)
  const chooseColorWrapperRef = useOnClickOutside<HTMLDivElement>({
    onClickOutside: () => {
      setShowColorPicker(false)
    },
  })
  const allIngredientGroupFields = useSelector(
    labwareIngredSelectors.allIngredientGroupFields
  )
  const liquidGroupId =
    selectedLiquidGroupState && selectedLiquidGroupState.liquidGroupId
  const deleteLiquidGroup = (): void => {
    if (liquidGroupId != null) {
      dispatch(labwareIngredActions.deleteLiquidGroup(liquidGroupId))
    }
    onClose()
  }

  const cancelForm = (): void => {
    dispatch(labwareIngredActions.deselectLiquidGroup())
    onClose()
  }

  const saveForm = (formData: LiquidGroup): void => {
    dispatch(
      labwareIngredActions.editLiquidGroup({
        ...formData,
        liquidGroupId: liquidGroupId,
      })
    )
    onClose()
  }

  const selectedIngredFields =
    liquidGroupId != null ? allIngredientGroupFields[liquidGroupId] : null
  const liquidId = selectedLiquid.liquidGroupId ?? nextGroupId

  const initialValues: LiquidEditFormValues = {
    name: selectedIngredFields?.name ?? '',
    displayColor: selectedIngredFields?.displayColor ?? swatchColors(liquidId),
    description: selectedIngredFields?.description ?? '',
    serialize: selectedIngredFields?.serialize ?? false,
  }

  const {
    handleSubmit,
    formState: { errors, touchedFields },
    control,
    watch,
    setValue,
    register,
  } = useForm<LiquidEditFormValues>({
    defaultValues: initialValues,
    // eslint-disable-next-line @typescript-eslint/no-unsafe-argument
    resolver: yupResolver(liquidEditFormSchema),
  })
  const name = watch('name')
  const color = watch('displayColor')

  const handleLiquidEdits = (values: LiquidEditFormValues): void => {
    saveForm({
      name: values.name,
      displayColor: values.displayColor,
      description: values.description ?? null,
      serialize: values.serialize ?? false,
    })
  }

  return (
    <Modal
      width="673px"
      title={
        selectedIngredFields != null ? (
          <Flex gridGap={SPACING.spacing8}>
            <LiquidIcon color={initialValues.displayColor} />
            <StyledText desktopStyle="bodyLargeSemiBold">
              {initialValues.name}
            </StyledText>
          </Flex>
        ) : (
          t('define_liquid')
        )
      }
      type="info"
      onClose={onClose}
    >
      <form onSubmit={handleSubmit(handleLiquidEdits)}>
        <>
          {showColorPicker ? (
            <Flex
              position={POSITION_ABSOLUTE}
              left="4.375rem"
              top="4.6875rem"
              ref={chooseColorWrapperRef}
            >
              <Controller
                name="displayColor"
                control={control}
                render={({ field }) => (
                  <SketchPicker
                    presetColors={DEFAULT_LIQUID_COLORS}
                    color={color}
                    onChange={(color: ColorResult) => {
                      setValue('displayColor', color.hex)

                      field.onChange(color.hex)
                    }}
                  />
                )}
              />
            </Flex>
          ) : null}

          <Flex flexDirection={DIRECTION_COLUMN} gridGap={SPACING.spacing32}>
            <Flex flexDirection={DIRECTION_COLUMN} gridGap={SPACING.spacing8}>
              <Flex
                flexDirection={DIRECTION_COLUMN}
                color={COLORS.grey60}
                gridGap={SPACING.spacing4}
              >
                <StyledText desktopStyle="bodyDefaultRegular">
                  {t('name')}
                </StyledText>
                <Controller
                  control={control}
                  name="name"
                  render={({ field }) => (
                    <InputField
                      name="name"
                      error={
                        touchedFields.name != null ? errors.name?.message : null
                      }
                      value={name}
                      onChange={field.onChange}
                      onBlur={field.onBlur}
                    />
                  )}
                />
              </Flex>
              <Flex
                flexDirection={DIRECTION_COLUMN}
                color={COLORS.grey60}
                gridGap={SPACING.spacing4}
              >
                <StyledText desktopStyle="bodyDefaultRegular">
                  {t('description')}
                </StyledText>
                <DescriptionField {...register('description')} />
              </Flex>
              <Flex
                flexDirection={DIRECTION_COLUMN}
                color={COLORS.grey60}
                gridGap={SPACING.spacing4}
              >
                <StyledText desktopStyle="bodyDefaultRegular">
                  {t('display_color')}
                </StyledText>

                <LiquidIcon
                  onClick={() => {
                    setShowColorPicker(prev => !prev)
                  }}
<<<<<<< HEAD
                  width={FLEX_MIN_CONTENT}
                >
                  <LiquidIcon color={color} size="medium" />
                </Btn>
=======
                  color={color}
                  size="medium"
                />
>>>>>>> 4f8d4d7f
              </Flex>
              {/* NOTE: this is for serialization if we decide to add it back */}
              {/* <Controller
            control={control}
            name="serialize"
            render={({ field }) => (
              <DeprecatedCheckboxField
                name="serialize"
                label={t('liquid_edit.serialize')}
                value={field.value}
                onChange={(e: React.ChangeEvent<HTMLInputElement>) => {
                  field.onChange(e)
                }}
              />
            )}
          /> */}
            </Flex>
            <Flex
              justifyContent={
                selectedIngredFields != null
                  ? JUSTIFY_SPACE_BETWEEN
                  : JUSTIFY_END
              }
              gridGap={SPACING.spacing8}
            >
              {selectedIngredFields != null ? (
                <Btn
                  onClick={deleteLiquidGroup}
                  textDecoration={TYPOGRAPHY.textDecorationUnderline}
                >
                  <StyledText desktopStyle="bodyDefaultRegular">
                    {t('delete_liquid')}
                  </StyledText>
                </Btn>
              ) : (
                <SecondaryButton onClick={cancelForm}>
                  {t('shared:close')}
                </SecondaryButton>
              )}
              <PrimaryButton
                type="submit"
                disabled={
                  errors.name != null ||
                  name === '' ||
                  errors.displayColor != null
                }
              >
                {t('shared:save')}
              </PrimaryButton>
            </Flex>
          </Flex>
        </>
      </form>
    </Modal>
  )
}

const DescriptionField = styled.textarea`
  height: 6.875rem;
  width: 100%;
  border: 1px solid ${COLORS.grey50};
  border-radius: ${BORDERS.borderRadius4};
  padding: ${SPACING.spacing8};
  font-size: ${TYPOGRAPHY.fontSizeP};
  resize: none;
`<|MERGE_RESOLUTION|>--- conflicted
+++ resolved
@@ -246,16 +246,10 @@
                   onClick={() => {
                     setShowColorPicker(prev => !prev)
                   }}
-<<<<<<< HEAD
                   width={FLEX_MIN_CONTENT}
-                >
-                  <LiquidIcon color={color} size="medium" />
-                </Btn>
-=======
                   color={color}
                   size="medium"
                 />
->>>>>>> 4f8d4d7f
               </Flex>
               {/* NOTE: this is for serialization if we decide to add it back */}
               {/* <Controller
