--- conflicted
+++ resolved
@@ -331,6 +331,7 @@
                                 liquidColor: selectLiquidColor,
                               }}
                               onClick={field.onChange}
+                              menuPlacement="bottom"
                             />
                           )
                         }}
@@ -379,41 +380,6 @@
                           selectedLiquidId == null ||
                           selectedLiquidId === ''
                         }
-<<<<<<< HEAD
-                      )
-                      const selectedLiquid = fullOptions.find(
-                        option => option.value === selectedLiquidId
-                      )
-                      const selectLiquidIdName = selectedLiquid?.name
-                      const selectLiquidColor = selectedLiquid?.liquidColor
-
-                      return (
-                        <DropdownMenu
-                          title={t('liquid')}
-                          disabled={liquidSelectionOptions.length === 0}
-                          width="15.875rem"
-                          dropdownType="neutral"
-                          filterOptions={fullOptions}
-                          currentOption={{
-                            value: selectedLiquidId ?? '',
-                            name: selectLiquidIdName ?? '',
-                            liquidColor: selectLiquidColor,
-                          }}
-                          onClick={field.onChange}
-                          menuPlacement="bottom"
-                        />
-                      )
-                    }}
-                  />
-                </Flex>
-
-                <Flex
-                  flexDirection={DIRECTION_COLUMN}
-                  gridGap={SPACING.spacing8}
-                >
-                  <StyledText desktopStyle="bodyDefaultRegular">
-                    {t('liquid_volume')}
-=======
                         type="submit"
                       >
                         {t('save')}
@@ -426,7 +392,6 @@
                 {liquidInfo.length > 0 ? (
                   <StyledText desktopStyle="bodyDefaultSemiBold">
                     {t('liquids_added')}
->>>>>>> 0110e172
                   </StyledText>
                 ) : null}
                 {liquidInfo.map(info => {
