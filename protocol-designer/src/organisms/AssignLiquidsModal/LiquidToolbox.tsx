--- conflicted
+++ resolved
@@ -53,11 +53,7 @@
 }
 export function LiquidToolbox(props: LiquidToolboxProps): JSX.Element {
   const { onClose } = props
-<<<<<<< HEAD
-  const { t } = useTranslation(['liquids', 'shared', 'form'])
-=======
   const { t } = useTranslation(['liquids', 'form', 'shared'])
->>>>>>> 11cad09d
   const dispatch = useDispatch()
   const [showDefineLiquidModal, setDefineLiquidModal] = useState<boolean>(false)
   const liquids = useSelector(labwareIngredSelectors.allIngredientNamesIds)
