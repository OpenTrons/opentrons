import { useDispatch, useSelector } from 'react-redux'
import { useTranslation } from 'react-i18next'
import { useNavigate } from 'react-router-dom'
import styled from 'styled-components'

import {
  ALIGN_CENTER,
  ALIGN_FLEX_START,
  COLORS,
  DIRECTION_COLUMN,
  Flex,
<<<<<<< HEAD
  JUSTIFY_FLEX_END,
=======
  isntStyleProp,
>>>>>>> f01b4372
  JUSTIFY_SPACE_BETWEEN,
  SecondaryButton,
  SPACING,
  StyledText,
  Tabs,
  TEXT_ALIGN_LEFT,
  TYPOGRAPHY,
} from '@opentrons/components'
import { getFileMetadata } from '../../file-data/selectors'
import { selectTerminalItem } from '../../ui/steps/actions/actions'
import { LINE_CLAMP_TEXT_STYLE } from '../../atoms'
import { useKitchen } from '../Kitchen/hooks'
import { LiquidButton } from './LiquidButton'

import type { StyleProps, TabProps } from '@opentrons/components'

interface ProtocolNavBarProps {
  hasZoomInSlot?: boolean
  tabs?: TabProps[]
  hasTrashEntity?: boolean
  showLiquidOverflowMenu?: (liquidOverflowMenu: boolean) => void
  liquidPage?: boolean
}

export function ProtocolNavBar({
  hasZoomInSlot,
  tabs = [],
  hasTrashEntity,
  showLiquidOverflowMenu,
  liquidPage = false,
}: ProtocolNavBarProps): JSX.Element {
  const { t } = useTranslation('starting_deck_state')
  const metadata = useSelector(getFileMetadata)
  const { makeSnackbar } = useKitchen()
  const navigate = useNavigate()
  const dispatch = useDispatch()

  const showProtocolEditButtons = !(hasZoomInSlot || liquidPage)

  let metadataText = t('edit_protocol')
  if (liquidPage) {
    metadataText = t('add_liquid')
  } else if (hasZoomInSlot) {
    metadataText = t('add_hardware_labware')
  }
  return (
    <NavContainer showShadow={!showProtocolEditButtons}>
      {showProtocolEditButtons ? <Tabs tabs={tabs} /> : null}

      <MetadataContainer showProtocolEditButtons={showProtocolEditButtons}>
        <StyledText
          desktopStyle="bodyDefaultSemiBold"
          css={LINE_CLAMP_TEXT_STYLE(1)}
        >
          {metadata?.protocolName != null && metadata?.protocolName !== ''
            ? metadata?.protocolName
            : t('untitled_protocol')}
        </StyledText>
        <StyledText desktopStyle="bodyDefaultRegular" color={COLORS.grey60}>
          {metadataText}
        </StyledText>
      </MetadataContainer>

      <ButtonGroup>
        {showLiquidOverflowMenu != null ? (
          <LiquidButton showLiquidOverflowMenu={showLiquidOverflowMenu} />
        ) : null}

        {liquidPage ? null : (
          <SecondaryButton
            onClick={() => {
              if (hasTrashEntity) {
                navigate('/overview')
                dispatch(selectTerminalItem('__initial_setup__'))
              } else {
                makeSnackbar(t('trash_required') as string)
              }
            }}
          >
            {t('shared:done')}
          </SecondaryButton>
        )}
      </ButtonGroup>
    </NavContainer>
  )
}

const NavContainer = styled(Flex)<{ showShadow: boolean }>`
  z-index: 11;
  padding: ${SPACING.spacing12};
  width: 100%;
  justify-content: ${JUSTIFY_SPACE_BETWEEN};
  align-items: ${ALIGN_CENTER};
  box-shadow: ${props =>
    props.showShadow
      ? `0px 1px 3px 0px ${COLORS.black90}${COLORS.opacity20HexCode}`
      : 'none'};
`

<<<<<<< HEAD
const MetadataContainer = styled(Flex)<{ showProtocolEditButtons: boolean }>`
  flex-direction: ${DIRECTION_COLUMN};
  text-align: ${({ showProtocolEditButtons }) =>
    showProtocolEditButtons
      ? TYPOGRAPHY.textAlignCenter
      : TYPOGRAPHY.textAlignLeft};
=======
interface MetadataProps extends StyleProps {
  isAddingHardwareOrLabware: boolean
}
const MetadataContainer = styled.div.withConfig<MetadataProps>({
  shouldForwardProp: p => isntStyleProp(p) && p !== 'isAddingHardwareOrLabware',
})<MetadataProps>`
  display: flex;
  flex-direction: ${DIRECTION_COLUMN};
  text-align: ${props =>
    props.isAddingHardwareOrLabware === true
      ? TYPOGRAPHY.textAlignLeft
      : TYPOGRAPHY.textAlignCenter};
>>>>>>> f01b4372

  // For screens between 600px and 767px, set width to 88px
  @media only screen and (max-width: 767px) {
    width: 88px;
  }

  // For screens between 768px and 1023px, set width to 256px
  @media only screen and (min-width: 768px) and (max-width: 1023px) {
    width: 256px;
  }

  // For screens larger than or equal to 1024px, set width to 400px
  @media only screen and (min-width: 1024px) {
    width: 400px;
  }
`

const ButtonGroup = styled(Flex)`
  grid-gap: ${SPACING.spacing8};
`<|MERGE_RESOLUTION|>--- conflicted
+++ resolved
@@ -5,21 +5,15 @@
 
 import {
   ALIGN_CENTER,
-  ALIGN_FLEX_START,
   COLORS,
   DIRECTION_COLUMN,
   Flex,
-<<<<<<< HEAD
-  JUSTIFY_FLEX_END,
-=======
   isntStyleProp,
->>>>>>> f01b4372
   JUSTIFY_SPACE_BETWEEN,
   SecondaryButton,
   SPACING,
   StyledText,
   Tabs,
-  TEXT_ALIGN_LEFT,
   TYPOGRAPHY,
 } from '@opentrons/components'
 import { getFileMetadata } from '../../file-data/selectors'
@@ -113,27 +107,18 @@
       : 'none'};
 `
 
-<<<<<<< HEAD
-const MetadataContainer = styled(Flex)<{ showProtocolEditButtons: boolean }>`
-  flex-direction: ${DIRECTION_COLUMN};
-  text-align: ${({ showProtocolEditButtons }) =>
-    showProtocolEditButtons
-      ? TYPOGRAPHY.textAlignCenter
-      : TYPOGRAPHY.textAlignLeft};
-=======
 interface MetadataProps extends StyleProps {
-  isAddingHardwareOrLabware: boolean
+  showProtocolEditButtons: boolean
 }
 const MetadataContainer = styled.div.withConfig<MetadataProps>({
-  shouldForwardProp: p => isntStyleProp(p) && p !== 'isAddingHardwareOrLabware',
+  shouldForwardProp: p => isntStyleProp(p) && p !== 'showProtocolEditButtons',
 })<MetadataProps>`
   display: flex;
   flex-direction: ${DIRECTION_COLUMN};
   text-align: ${props =>
-    props.isAddingHardwareOrLabware === true
-      ? TYPOGRAPHY.textAlignLeft
-      : TYPOGRAPHY.textAlignCenter};
->>>>>>> f01b4372
+    props.showProtocolEditButtons === true
+      ? TYPOGRAPHY.textAlignCenter
+      : TYPOGRAPHY.textAlignLeft};
 
   // For screens between 600px and 767px, set width to 88px
   @media only screen and (max-width: 767px) {
