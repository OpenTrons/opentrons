import round from 'lodash/round'
import snakeCase from 'lodash/snakeCase'
import uuidv1 from 'uuid/v4'
import {
  makeWellSetHelpers,
  getDeckDefFromRobotType,
  FLEX_ROBOT_TYPE,
  STAGING_AREA_RIGHT_SLOT_FIXTURE,
  isAddressableAreaStandardSlot,
  INTERACTIVE_WELL_DATA_ATTRIBUTE,
  LOW_VOLUME_PIPETTES,
} from '@opentrons/shared-data'
import { PROTOCOL_CONTEXT_NAME } from '@opentrons/step-generation'
import type {
  AdditionalEquipmentEntity,
  LabwareEntities,
  PipetteEntities,
  PipetteEntity,
} from '@opentrons/step-generation'
import type {
  AddressableAreaName,
  CutoutId,
  LabwareDefinition2,
  LabwareDisplayCategory,
  ModuleType,
  PipetteV2Specs,
  SupportedTip,
  WellSetHelpers,
} from '@opentrons/shared-data'
import type { WellGroup } from '@opentrons/components'
import type { BoundingRect, GenericRect } from '../collision-types'

export const uuid: () => string = uuidv1
// Collision detection for SelectionRect / SelectableLabware
export const rectCollision = (
  rect1: BoundingRect,
  rect2: BoundingRect
): boolean =>
  rect1.x < rect2.x + rect2.width &&
  rect1.x + rect1.width > rect2.x &&
  rect1.y < rect2.y + rect2.height &&
  rect1.height + rect1.y > rect2.y
export function clientRectToBoundingRect(rect: ClientRect): BoundingRect {
  return {
    x: rect.left,
    y: rect.top,
    width: rect.width,
    height: rect.height,
  }
}
export const getCollidingWells = (rectPositions: GenericRect): WellGroup => {
  // Returns set of selected wells under a collision rect
  const { x0, y0, x1, y1 } = rectPositions
  const selectionBoundingRect = {
    x: Math.min(x0, x1),
    y: Math.min(y0, y1),
    width: Math.abs(x1 - x0),
    height: Math.abs(y1 - y0),
  }
  // NOTE: querySelectorAll returns a NodeList, so you need to unpack it as an Array to do .filter
  const selectableElems: HTMLElement[] = [
    ...document.querySelectorAll<HTMLElement>(
      `[${INTERACTIVE_WELL_DATA_ATTRIBUTE}]`
    ),
  ]
  const collidedElems = selectableElems.filter((selectableElem, i) =>
    rectCollision(
      selectionBoundingRect,
      clientRectToBoundingRect(selectableElem.getBoundingClientRect())
    )
  )
  const collidedWellData = collidedElems.reduce(
    (acc: WellGroup, elem): WellGroup => {
      if (
        INTERACTIVE_WELL_DATA_ATTRIBUTE.replace('data-', '') in elem.dataset
      ) {
        const wellName = elem.dataset.wellname
        return wellName != null ? { ...acc, [wellName]: null } : acc
      }

      return acc
    },
    {}
  )
  return collidedWellData
}
export const arrayToWellGroup = (w: string[]): WellGroup =>
  w.reduce((acc, wellName) => ({ ...acc, [wellName]: null }), {})
// cross-PD memoization of well set utils
const wellSetHelpers: WellSetHelpers = makeWellSetHelpers()
const {
  canPipetteUseLabware,
  getAllWellSetsForLabware,
  getWellSetForMultichannel,
} = wellSetHelpers
export {
  canPipetteUseLabware,
  getAllWellSetsForLabware,
  getWellSetForMultichannel,
}
export const makeTemperatureText = (
  temperature: number | string | null,
  t: any
): string =>
  temperature === null
    ? t('modules:status.deactivated')
    : `${temperature} ${t('application:units.degrees')}`
export const makeLidLabelText = (lidOpen: boolean, t: any): string =>
  t(`modules:lid_label`, {
    lidStatus: t(lidOpen ? 'modules:lid_open' : 'modules:lid_closed'),
  })

export const makeSpeedText = (
  targetSpeed: number | string | null,
  t: any
): string =>
  targetSpeed === null
    ? t('modules:status.deactivated')
    : `${targetSpeed} ${t('application:units.rpm')}`

export const makeTimerText = (
  targetMinutes: number | string | null,
  targetSeconds: number | string | null,
  t: any
): string | null =>
  targetMinutes === null && targetSeconds === null
    ? null
    : `${targetMinutes}  ${t(
        'application:units.minutes'
      )} ${targetSeconds}  ${t('application:units.seconds')} timer`

export const getIsAdapter = (
  labwareId: string,
  labwareEntities: LabwareEntities
): boolean => {
  if (labwareEntities[labwareId] == null) return false
  return getIsAdapterFromDef(labwareEntities[labwareId].def)
}

export const getIsAdapterFromDef = (labwareDef: LabwareDefinition2): boolean =>
  labwareDef.allowedRoles?.includes('adapter') ?? false

export const getStagingAreaSlots = (
  stagingAreas?: AdditionalEquipmentEntity[]
): string[] | null => {
  if (stagingAreas == null) return null
  //  we can assume that the location is always a string
  return stagingAreas.map(area => area.location as string)
}

export const getHas96Channel = (pipettes: PipetteEntities): boolean => {
  return Object.values(pipettes).some(pip => pip.spec.channels === 96)
}

export const getStagingAreaAddressableAreas = (
  cutoutIds: CutoutId[],
  filterStandardSlots: boolean = true
): AddressableAreaName[] => {
  const deckDef = getDeckDefFromRobotType(FLEX_ROBOT_TYPE)
  const cutoutFixtures = deckDef.cutoutFixtures

  const addressableAreasRaw = cutoutIds.flatMap(cutoutId => {
    const addressableAreasOnCutout = cutoutFixtures.find(
      cutoutFixture => cutoutFixture.id === STAGING_AREA_RIGHT_SLOT_FIXTURE
    )?.providesAddressableAreas[cutoutId]
    return addressableAreasOnCutout ?? []
  })
  if (filterStandardSlots) {
    return addressableAreasRaw.filter(
      aa => !isAddressableAreaStandardSlot(aa, deckDef)
    )
  }
  return addressableAreasRaw
}

export function getMatchingTipLiquidSpecs(
  pipetteEntity: PipetteEntity,
  volume: number,
  tiprack: string
): SupportedTip {
  const matchingLabwareDef = Object.values(
    pipetteEntity.tiprackLabwareDef
  ).find(def => tiprack.includes(def.parameters.loadName))

  console.assert(
    matchingLabwareDef,
    `expected to find a matching labware def with tiprack ${tiprack} but could not`
  )

  const tipLength = matchingLabwareDef?.parameters.tipLength ?? 0

  if (tipLength === 0) {
    console.error(
      `expected to find a tiplength with tiprack ${
        matchingLabwareDef?.metadata.displayName ?? 'unknown displayName'
      } but could not`
    )
  }

  const isLowVolumePipette = LOW_VOLUME_PIPETTES.includes(pipetteEntity.name)
  const isUsingLowVolume = volume < 5
  const liquidType =
    isLowVolumePipette && isUsingLowVolume ? 'lowVolumeDefault' : 'default'
  const liquidSupportedTips = Object.values(
    pipetteEntity.spec.liquids[liquidType].supportedTips
  )

  //  find the supported tip liquid specs that either exactly match
  //  tipLength or are closest, this accounts for custom tipracks
  const matchingTipLiquidSpecs = liquidSupportedTips.sort((tipA, tipB) => {
    const differenceA = Math.abs(tipA.defaultTipLength - tipLength)
    const differenceB = Math.abs(tipB.defaultTipLength - tipLength)
    return differenceA - differenceB
  })[0]
  console.assert(
    matchingTipLiquidSpecs,
    `expected to find the tip liquid specs but could not with pipette tiprack displayname ${
      matchingLabwareDef?.metadata.displayName ?? 'unknown displayname'
    }`
  )

  return matchingTipLiquidSpecs
}

/**
 * Removes specific phrases from the input string.
 *
 * This function removes the following phrases from the input string:
 * - 'Opentrons Flex 96'
 * - 'Opentrons OT-2 96'
 * - '(Retired)'
 * - '96' (only if it is not the first two characters)
 *
 * @param {string} input - The input string from which phrases will be removed.
 * @returns {string} - The modified string with specified phrases removed.
 */
export const removeOpentronsPhrases = (input: string): string => {
  const phrasesToRemove = [
    'Opentrons Flex 96',
    'Opentrons OT-2 96',
    '\\(Retired\\)',
    '96',
    'Eppendorf',
  ]

  const updatedText = phrasesToRemove
    .reduce((text, phrase) => {
      return text.replace(new RegExp(phrase, 'gi'), '')
    }, input)
    .trim()
    .replace(/\s+/g, ' ')

  return updatedText.trim()
}

const getModuleShortnameForPython = (type: ModuleType): string => {
  const shortName = type.split('Type')[0]
  return snakeCase(shortName)
}

export const getModulePythonName = (
  type: ModuleType,
  typeCount: number
): string => {
  return `${getModuleShortnameForPython(type)}_${typeCount}`
}

export const getLabwarePythonName = (
  labwareDisplayCategory: LabwareDisplayCategory,
  typeCount: number
): string => {
  return `${snakeCase(labwareDisplayCategory)}_${typeCount}`
}

export const getAdditionalEquipmentPythonName = (
  fixtureName: 'wasteChute' | 'trashBin',
  typeCount: number,
  location?: string
): string => {
<<<<<<< HEAD
  return fixtureName === 'wasteChute'
    ? snakeCase(fixtureName)
    : `${snakeCase(fixtureName)}_${typeCount}`
}

/**
 * Gets maximum pushout volume for a given transfer plan given transfer volume and pipette spec
 *
 * @param {number} transferVolume - The transfer volume for the transfer plan
 * @param {PipetteV2Specs} - The specs for the pipette used for the transfer
 * @returns {number} - The maximum supported push out volume for each dispense
 */
export const getMaxPushOutVolume = (
  transferVolume: number,
  pipetteSpecs: PipetteV2Specs
): number => {
  const { liquids, plungerPositionsConfigurations, shaftULperMM } = pipetteSpecs
  const isInLowVolumeMode =
    transferVolume < liquids.default.minVolume && 'lowVolumeDefault' in liquids
  const { bottom, blowout } = isInLowVolumeMode
    ? plungerPositionsConfigurations.lowVolumeDefault ??
      plungerPositionsConfigurations.default
    : plungerPositionsConfigurations.default
  return round((blowout - bottom) * shaftULperMM, 1)
}

export const getDefaultPushOutVolume = (
  transferVolume: number,
  pipetteSpecs: PipetteV2Specs,
  tiprackDefinition: LabwareDefinition2
): number => {
  const { liquids } = pipetteSpecs
  if (tiprackDefinition == null) {
    return 0
  }
  console.assert(
    tiprackDefinition.metadata.displayCategory === 'tipRack',
    'Specified labware entity must be tiprack'
  )
  const tipVolume = Object.values(tiprackDefinition.wells)[0].totalLiquidVolume
  const lookupKey =
    transferVolume < liquids.default.minVolume && 'lowVolumeDefault' in liquids
      ? 'lowVolumeDefalt'
      : 'default'
  const tipVolumeKey = `t${tipVolume}`
  return (
    liquids[lookupKey].supportedTips[tipVolumeKey]?.defaultPushOutVolume ?? 0
  )
=======
  switch (fixtureName) {
    case 'wasteChute': {
      return snakeCase(fixtureName)
    }
    case 'trashBin': {
      if (location === 'cutout12') {
        return `${PROTOCOL_CONTEXT_NAME}.fixed_trash`
      } else {
        return `${snakeCase(fixtureName)}_${typeCount}`
      }
    }
  }
>>>>>>> 7e44ff5b
}<|MERGE_RESOLUTION|>--- conflicted
+++ resolved
@@ -277,10 +277,18 @@
   typeCount: number,
   location?: string
 ): string => {
-<<<<<<< HEAD
-  return fixtureName === 'wasteChute'
-    ? snakeCase(fixtureName)
-    : `${snakeCase(fixtureName)}_${typeCount}`
+  switch (fixtureName) {
+    case 'wasteChute': {
+      return snakeCase(fixtureName)
+    }
+    case 'trashBin': {
+      if (location === 'cutout12') {
+        return `${PROTOCOL_CONTEXT_NAME}.fixed_trash`
+      } else {
+        return `${snakeCase(fixtureName)}_${typeCount}`
+      }
+    }
+  }
 }
 
 /**
@@ -326,18 +334,4 @@
   return (
     liquids[lookupKey].supportedTips[tipVolumeKey]?.defaultPushOutVolume ?? 0
   )
-=======
-  switch (fixtureName) {
-    case 'wasteChute': {
-      return snakeCase(fixtureName)
-    }
-    case 'trashBin': {
-      if (location === 'cutout12') {
-        return `${PROTOCOL_CONTEXT_NAME}.fixed_trash`
-      } else {
-        return `${snakeCase(fixtureName)}_${typeCount}`
-      }
-    }
-  }
->>>>>>> 7e44ff5b
 }