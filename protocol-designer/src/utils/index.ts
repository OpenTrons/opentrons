import uuidv1 from 'uuid/v4'
import snakeCase from 'lodash/snakeCase'
import {
  makeWellSetHelpers,
  getDeckDefFromRobotType,
  FLEX_ROBOT_TYPE,
  STAGING_AREA_RIGHT_SLOT_FIXTURE,
  isAddressableAreaStandardSlot,
  INTERACTIVE_WELL_DATA_ATTRIBUTE,
  LOW_VOLUME_PIPETTES,
} from '@opentrons/shared-data'
import type {
  AdditionalEquipmentEntity,
  LabwareEntities,
  PipetteEntities,
  PipetteEntity,
} from '@opentrons/step-generation'
import type {
  WellSetHelpers,
  AddressableAreaName,
  CutoutId,
  SupportedTip,
<<<<<<< HEAD
  LabwareDefinition2,
=======
  ModuleType,
  LabwareDisplayCategory,
>>>>>>> 6146a923
} from '@opentrons/shared-data'
import type { WellGroup } from '@opentrons/components'
import type { BoundingRect, GenericRect } from '../collision-types'

export const uuid: () => string = uuidv1
// Collision detection for SelectionRect / SelectableLabware
export const rectCollision = (
  rect1: BoundingRect,
  rect2: BoundingRect
): boolean =>
  rect1.x < rect2.x + rect2.width &&
  rect1.x + rect1.width > rect2.x &&
  rect1.y < rect2.y + rect2.height &&
  rect1.height + rect1.y > rect2.y
export function clientRectToBoundingRect(rect: ClientRect): BoundingRect {
  return {
    x: rect.left,
    y: rect.top,
    width: rect.width,
    height: rect.height,
  }
}
export const getCollidingWells = (rectPositions: GenericRect): WellGroup => {
  // Returns set of selected wells under a collision rect
  const { x0, y0, x1, y1 } = rectPositions
  const selectionBoundingRect = {
    x: Math.min(x0, x1),
    y: Math.min(y0, y1),
    width: Math.abs(x1 - x0),
    height: Math.abs(y1 - y0),
  }
  // NOTE: querySelectorAll returns a NodeList, so you need to unpack it as an Array to do .filter
  const selectableElems: HTMLElement[] = [
    ...document.querySelectorAll<HTMLElement>(
      `[${INTERACTIVE_WELL_DATA_ATTRIBUTE}]`
    ),
  ]
  const collidedElems = selectableElems.filter((selectableElem, i) =>
    rectCollision(
      selectionBoundingRect,
      clientRectToBoundingRect(selectableElem.getBoundingClientRect())
    )
  )
  const collidedWellData = collidedElems.reduce(
    (acc: WellGroup, elem): WellGroup => {
      if (
        INTERACTIVE_WELL_DATA_ATTRIBUTE.replace('data-', '') in elem.dataset
      ) {
        const wellName = elem.dataset.wellname
        return wellName != null ? { ...acc, [wellName]: null } : acc
      }

      return acc
    },
    {}
  )
  return collidedWellData
}
export const arrayToWellGroup = (w: string[]): WellGroup =>
  w.reduce((acc, wellName) => ({ ...acc, [wellName]: null }), {})
// cross-PD memoization of well set utils
const wellSetHelpers: WellSetHelpers = makeWellSetHelpers()
const {
  canPipetteUseLabware,
  getAllWellSetsForLabware,
  getWellSetForMultichannel,
} = wellSetHelpers
export {
  canPipetteUseLabware,
  getAllWellSetsForLabware,
  getWellSetForMultichannel,
}
export const makeTemperatureText = (
  temperature: number | string | null,
  t: any
): string =>
  temperature === null
    ? t('modules:status.deactivated')
    : `${temperature} ${t('application:units.degrees')}`
export const makeLidLabelText = (lidOpen: boolean, t: any): string =>
  t(`modules:lid_label`, {
    lidStatus: t(lidOpen ? 'modules:lid_open' : 'modules:lid_closed'),
  })

export const makeSpeedText = (
  targetSpeed: number | string | null,
  t: any
): string =>
  targetSpeed === null
    ? t('modules:status.deactivated')
    : `${targetSpeed} ${t('application:units.rpm')}`

export const makeTimerText = (
  targetMinutes: number | string | null,
  targetSeconds: number | string | null,
  t: any
): string | null =>
  targetMinutes === null && targetSeconds === null
    ? null
    : `${targetMinutes}  ${t(
        'application:units.minutes'
      )} ${targetSeconds}  ${t('application:units.seconds')} timer`

export const getIsAdapter = (
  labwareId: string,
  labwareEntities: LabwareEntities
): boolean => {
  if (labwareEntities[labwareId] == null) return false
  return getIsAdapterFromDef(labwareEntities[labwareId].def)
}

export const getIsAdapterFromDef = (labwareDef: LabwareDefinition2): boolean =>
  labwareDef.allowedRoles?.includes('adapter') ?? false

export const getStagingAreaSlots = (
  stagingAreas?: AdditionalEquipmentEntity[]
): string[] | null => {
  if (stagingAreas == null) return null
  //  we can assume that the location is always a string
  return stagingAreas.map(area => area.location as string)
}

export const getHas96Channel = (pipettes: PipetteEntities): boolean => {
  return Object.values(pipettes).some(pip => pip.spec.channels === 96)
}

export const getStagingAreaAddressableAreas = (
  cutoutIds: CutoutId[],
  filterStandardSlots: boolean = true
): AddressableAreaName[] => {
  const deckDef = getDeckDefFromRobotType(FLEX_ROBOT_TYPE)
  const cutoutFixtures = deckDef.cutoutFixtures

  const addressableAreasRaw = cutoutIds.flatMap(cutoutId => {
    const addressableAreasOnCutout = cutoutFixtures.find(
      cutoutFixture => cutoutFixture.id === STAGING_AREA_RIGHT_SLOT_FIXTURE
    )?.providesAddressableAreas[cutoutId]
    return addressableAreasOnCutout ?? []
  })
  if (filterStandardSlots) {
    return addressableAreasRaw.filter(
      aa => !isAddressableAreaStandardSlot(aa, deckDef)
    )
  }
  return addressableAreasRaw
}

export function getMatchingTipLiquidSpecs(
  pipetteEntity: PipetteEntity,
  volume: number,
  tiprack: string
): SupportedTip {
  const matchingLabwareDef = Object.values(
    pipetteEntity.tiprackLabwareDef
  ).find(def => tiprack.includes(def.parameters.loadName))

  console.assert(
    matchingLabwareDef,
    `expected to find a matching labware def with tiprack ${tiprack} but could not`
  )

  const tipLength = matchingLabwareDef?.parameters.tipLength ?? 0

  if (tipLength === 0) {
    console.error(
      `expected to find a tiplength with tiprack ${
        matchingLabwareDef?.metadata.displayName ?? 'unknown displayName'
      } but could not`
    )
  }

  const isLowVolumePipette = LOW_VOLUME_PIPETTES.includes(pipetteEntity.name)
  const isUsingLowVolume = volume < 5
  const liquidType =
    isLowVolumePipette && isUsingLowVolume ? 'lowVolumeDefault' : 'default'
  const liquidSupportedTips = Object.values(
    pipetteEntity.spec.liquids[liquidType].supportedTips
  )

  //  find the supported tip liquid specs that either exactly match
  //  tipLength or are closest, this accounts for custom tipracks
  const matchingTipLiquidSpecs = liquidSupportedTips.sort((tipA, tipB) => {
    const differenceA = Math.abs(tipA.defaultTipLength - tipLength)
    const differenceB = Math.abs(tipB.defaultTipLength - tipLength)
    return differenceA - differenceB
  })[0]
  console.assert(
    matchingTipLiquidSpecs,
    `expected to find the tip liquid specs but could not with pipette tiprack displayname ${
      matchingLabwareDef?.metadata.displayName ?? 'unknown displayname'
    }`
  )

  return matchingTipLiquidSpecs
}

/**
 * Removes specific phrases from the input string.
 *
 * This function removes the following phrases from the input string:
 * - 'Opentrons Flex 96'
 * - 'Opentrons OT-2 96'
 * - '(Retired)'
 * - '96' (only if it is not the first two characters)
 *
 * @param {string} input - The input string from which phrases will be removed.
 * @returns {string} - The modified string with specified phrases removed.
 */
export const removeOpentronsPhrases = (input: string): string => {
  const phrasesToRemove = [
    'Opentrons Flex 96',
    'Opentrons OT-2 96',
    '\\(Retired\\)',
    '96',
    'Eppendorf',
  ]

  const updatedText = phrasesToRemove
    .reduce((text, phrase) => {
      return text.replace(new RegExp(phrase, 'gi'), '')
    }, input)
    .trim()
    .replace(/\s+/g, ' ')

  return updatedText.trim()
}

const getModuleShortnameForPython = (type: ModuleType): string => {
  const shortName = type.split('Type')[0]
  return snakeCase(shortName)
}

export const getModulePythonName = (
  type: ModuleType,
  typeCount: number
): string => {
  return `${getModuleShortnameForPython(type)}_${typeCount}`
}

export const getLabwarePythonName = (
  labwareDisplayCategory: LabwareDisplayCategory,
  typeCount: number
): string => {
  return `${snakeCase(labwareDisplayCategory)}_${typeCount}`
}

export const getAdditionalEquipmentPythonName = (
  fixtureName: 'wasteChute' | 'trashBin',
  typeCount: number
): string => {
  return fixtureName === 'wasteChute'
    ? snakeCase(fixtureName)
    : `${snakeCase(fixtureName)}_${typeCount}`
}<|MERGE_RESOLUTION|>--- conflicted
+++ resolved
@@ -20,12 +20,9 @@
   AddressableAreaName,
   CutoutId,
   SupportedTip,
-<<<<<<< HEAD
   LabwareDefinition2,
-=======
   ModuleType,
   LabwareDisplayCategory,
->>>>>>> 6146a923
 } from '@opentrons/shared-data'
 import type { WellGroup } from '@opentrons/components'
 import type { BoundingRect, GenericRect } from '../collision-types'
