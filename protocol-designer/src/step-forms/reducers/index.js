// @flow
import assert from 'assert'
import {handleActions} from 'redux-actions'
import type {ActionType} from 'redux-actions'
import cloneDeep from 'lodash/cloneDeep'
import mapValues from 'lodash/mapValues'
import merge from 'lodash/merge'
import omit from 'lodash/omit'
import reduce from 'lodash/reduce'

import {sortedSlotnames, type DeckSlot} from '@opentrons/components'
import {pipetteModelToName} from '../utils'
import {
  INITIAL_DECK_SETUP_STEP_ID,
  FIXED_TRASH_ID,
} from '../../constants.js'
import {getPDMetadata} from '../../file-types'
import {getDefaultsForStepType} from '../../steplist/formLevel'
import {cancelStepForm} from '../../steplist/actions'

import {getChangeLabwareEffects} from '../../steplist/actions/handleFormChange'

import type {PipetteEntity, LabwareEntities} from '../types'
import type {LoadFileAction} from '../../load-file'
import type {
  CreateContainerAction,
  DeleteContainerAction,
} from '../../labware-ingred/actions'
import type {FormData, StepIdType} from '../../form-types'
import type {FileLabware, FilePipette, ProtocolFile} from '../../file-types'

import type {
  AddStepAction,
  ChangeFormInputAction,
  DeleteStepAction,
  DuplicateStepAction,
  PopulateFormAction,
  ReorderSelectedStepAction,
  ReorderStepsAction,
  SaveStepFormAction,
} from '../../steplist/actions'
import type {StepItemData} from '../../steplist/types'
import type {
  CreatePipettesAction,
  DeletePipettesAction,
  ModifyPipettesTiprackAssignmentAction,
} from '../actions'

type FormState = FormData | null

const unsavedFormInitialState = null
// the `unsavedForm` state holds temporary form info that is saved or thrown away with "cancel".
type UnsavedFormActions =
  | ChangeFormInputAction
  | PopulateFormAction
  | ActionType<typeof cancelStepForm>
  | SaveStepFormAction
  | DeleteStepAction
<<<<<<< HEAD
const unsavedForm = (rootState: RootState, action: UnsavedFormActions): FormState => {
  const unsavedFormState = rootState.unsavedForm
=======
  | SaveMoreOptionsModal
export const unsavedForm = (rootState: RootState, action: UnsavedFormActions): FormState => {
  const unsavedFormState = rootState ? rootState.unsavedForm : unsavedFormInitialState
>>>>>>> cb164781
  switch (action.type) {
    case 'CHANGE_FORM_INPUT':
      // TODO: Ian 2018-12-13 use handleFormChange
      return {
        ...unsavedFormState,
        ...action.payload.update,
      }
    case 'POPULATE_FORM': return action.payload
<<<<<<< HEAD
    case 'CANCEL_STEP_FORM': return null
    case 'SELECT_TERMINAL_ITEM': return null
    case 'SAVE_STEP_FORM': return null
    case 'DELETE_STEP': return null
=======
    case 'CANCEL_STEP_FORM': return unsavedFormInitialState
    case 'SELECT_TERMINAL_ITEM': return unsavedFormInitialState
    case 'SAVE_STEP_FORM': return unsavedFormInitialState
    case 'DELETE_STEP': return unsavedFormInitialState
    // save the modal state into the unsavedForm --
    // it was 2 levels away from savedStepForms, now it's one level away
    case 'SAVE_MORE_OPTIONS_MODAL':
      return {...unsavedFormState, ...action.payload}
>>>>>>> cb164781
    default:
      return unsavedFormState
  }
}

type SavedStepFormState = {
  [StepIdType]: FormData,
}

const initialDeckSetupStepForm: FormData = {
  stepType: 'manualIntervention',
  id: INITIAL_DECK_SETUP_STEP_ID,
  labwareLocationUpdate: {
    [FIXED_TRASH_ID]: '12',
  },
  pipetteLocationUpdate: {},
}

function _migratePreDeckSetupStep (fileData: ProtocolFile): FormData {
  // builds the initial deck setup step for older protocols that didn't have one.
  const additionalLabware = mapValues(fileData.labware, (labware: FileLabware) => labware.slot)
  const pipetteLocations = mapValues(fileData.pipettes, (pipette: FilePipette) => pipette.mount)

  return {
    ...initialDeckSetupStepForm,
    labwareLocationUpdate: {
      ...initialDeckSetupStepForm.labwareLocationUpdate,
      ...additionalLabware,
    },
    pipetteLocationUpdate: {
      ...initialDeckSetupStepForm.pipetteLocationUpdate,
      ...pipetteLocations,
    },
  }
}

function _getNextAvailableSlot (labwareLocations: {[labwareId: string]: DeckSlot}): ?DeckSlot {
  const filledLocations = Object.values(labwareLocations)
  return sortedSlotnames.find(slot => !filledLocations.some(filledSlot => filledSlot === slot))
}

const initialSavedStepFormsState: SavedStepFormState = {
  [INITIAL_DECK_SETUP_STEP_ID]: initialDeckSetupStepForm,
}
export const savedStepForms = (
  rootState: RootState,
  action: SaveStepFormAction | DeleteStepAction | LoadFileAction | CreateContainerAction | DeleteContainerAction
) => {
  const savedStepForms = rootState ? rootState.savedStepForms : initialSavedStepFormsState
  // TODO: Ian 2018-12-20 this switch-case makes it easy to get namespace conflicts using const's, and messes up flow. Try it a different way.
  switch (action.type) {
    case 'SAVE_STEP_FORM':
      return {
        ...savedStepForms,
        [action.payload.id]: action.payload,
      }
    case 'DELETE_STEP':
      return omit(savedStepForms, action.payload.toString())
    case 'LOAD_FILE':
      // backwards compatibility: adds in INITIAL_DECK_SETUP_STEP_ID with
      // all labware (from PD metadata) if there was no such step form
      const fileData = action.payload
      const stepFormsFromFile = getPDMetadata(action.payload).savedStepForms

      // only migrate if there's no initial deck setup step
      const loadedStepForms = (stepFormsFromFile[INITIAL_DECK_SETUP_STEP_ID])
        ? stepFormsFromFile
        : {
          [INITIAL_DECK_SETUP_STEP_ID]: _migratePreDeckSetupStep(fileData),
          ...stepFormsFromFile,
        }

      // migrate old kebab-case keys to camelCase
      const cleanedLoadedStepForms = mapValues(loadedStepForms, (stepForm) => ({
        ...omit(stepForm, ['step-name', 'step-details']),
        stepName: stepForm['step-name'],
        stepDetails: stepForm['step-details'],
      }))

      return mapValues(cleanedLoadedStepForms, stepForm => ({
        ...getDefaultsForStepType(stepForm.stepType),
        ...stepForm,
      }))
    case 'CREATE_CONTAINER':
    // auto-update initial deck setup state.
      const prevInitialDeckSetupStep = savedStepForms[INITIAL_DECK_SETUP_STEP_ID]
      const {id} = action.payload
      const slot = action.payload.slot || _getNextAvailableSlot(prevInitialDeckSetupStep.labwareLocationUpdate)
      if (!slot) {
        console.warn('no slots available, ignoring action:', action)
        return savedStepForms
      }
      return {
        ...savedStepForms,
        [INITIAL_DECK_SETUP_STEP_ID]: {
          ...prevInitialDeckSetupStep,
          labwareLocationUpdate: {
            ...prevInitialDeckSetupStep.labwareLocationUpdate,
            [id]: slot,
          },
        },
      }
    case 'DELETE_CONTAINER':
      return mapValues(savedStepForms, savedForm => {
        if (
          action.type === 'DELETE_CONTAINER' && // TODO Ian 2018-12-13 flow is not doing a good job understanding this switch-case
          savedForm.stepType === 'manualIntervention'
        ) {
          // remove instances of labware from all manualIntervention steps
          return {
            ...savedForm,
            labwareLocationUpdate: omit(savedForm.labwareLocationUpdate, action.payload.containerId),
          }
        }
        const deleteLabwareUpdate = reduce(savedForm, (acc, value, fieldName) => {
          if (value === action.payload.containerId) {
            const formLabwareFieldUpdate = {[fieldName]: null}
            return {
              ...acc,
              ...formLabwareFieldUpdate,
              ...getChangeLabwareEffects(formLabwareFieldUpdate),
            }
          } else {
            return acc
          }
        }, {})
        return {
          ...savedForm,
          ...deleteLabwareUpdate,
        }
      })
    case 'DELETE_PIPETTES':
      // remove references to pipettes that have been deleted
      const deletedPipetteIds = action.payload
      return mapValues(savedStepForms, (form: FormData) => {
        if (form.stepType !== 'manualIntervention') {
          return omit(form, deletedPipetteIds)
        }
        return {
          ...form,
          pipetteLocationUpdate: omit(form.pipetteLocationUpdate, deletedPipetteIds),
        }
      })
    case 'CHANGE_SAVED_STEP_FORM':
      // TODO Ian 2018-12-13 do handleFormChange here with full state
      const {stepId} = action.payload
      const previousForm = savedStepForms[stepId]
      if (previousForm.stepType === 'manualIntervention') {
        // since manualIntervention steps are nested, use a recursive merge
        return {
          ...savedStepForms,
          [stepId]: merge(
            {},
            previousForm,
            action.payload.update,
          ),
        }
      }
      // other step form types are not designed to be deeply merged
      // (eg `wells` arrays should be reset, not appended to)
      return {
        ...savedStepForms,
        [stepId]: {
          ...previousForm,
          ...action.payload.update,
        },
      }
    case 'DUPLICATE_STEP':
      return {
        ...savedStepForms,
        [action.payload.duplicateStepId]: {
          ...cloneDeep(action.payload.stepId != null ? savedStepForms[action.payload.stepId] : {}),
          id: action.payload.duplicateStepId,
        },
      }
    default:
      return savedStepForms
  }
}

const initialLabwareState: LabwareEntities = {
  [FIXED_TRASH_ID]: {type: 'fixed-trash'},
}

// MIGRATION NOTE: copied from `containers` reducer. Slot + UI stuff stripped out.
export const labwareInvariantProperties = handleActions({
  CREATE_CONTAINER: (state: LabwareEntities, action: CreateContainerAction) => {
    return {
      ...state,
      [action.payload.id]: {type: action.payload.containerType},
    }
  },
  DELETE_CONTAINER: (state: LabwareEntities, action: DeleteContainerAction): LabwareEntities => {
    return omit(state, action.payload.containerId)
  },
  LOAD_FILE: (state: LabwareEntities, action: LoadFileAction): LabwareEntities => {
    const file = action.payload
    return mapValues(file.labware, (fileLabware: FileLabware, id: string) => ({
      type: fileLabware.model,
    }))
  },
}, initialLabwareState)

const initialPipetteState = {}
type PipetteInvariantState = {[pipetteId: string]: $Diff<PipetteEntity, {'spec': *}>}
export const pipetteInvariantProperties = handleActions({
  LOAD_FILE: (state: PipetteInvariantState, action: LoadFileAction): PipetteInvariantState => {
    const metadata = getPDMetadata(action.payload)
    return mapValues(action.payload.pipettes, (filePipette: FilePipette, pipetteId: string): $Values<PipetteInvariantState> => {
      const tiprackModel = metadata.pipetteTiprackAssignments[pipetteId]
      assert(tiprackModel, `expected tiprackModel in file metadata for pipette ${pipetteId}`)
      return {
        name: filePipette.name || pipetteModelToName(filePipette.model),
        tiprackModel,
      }
    })
  },
  CREATE_PIPETTES: (state: PipetteInvariantState, action: CreatePipettesAction): PipetteInvariantState => {
    return {
      ...state,
      ...action.payload,
    }
  },
  DELETE_PIPETTES: (state: PipetteInvariantState, action: DeletePipettesAction): PipetteInvariantState => {
    return omit(state, action.payload)
  },
  MODIFY_PIPETTES_TIPRACK_ASSIGNMENT: (state: PipetteInvariantState, action: ModifyPipettesTiprackAssignmentAction): PipetteInvariantState => {
    assert(
      Object.keys(action.payload).forEach(pipetteId => pipetteId in state),
      `pipettes in ${action.type} payload do not exist in state ${JSON.stringify(action.payload)}`)
    return merge({}, state, action.payload)
  },
}, initialPipetteState)

type OrderedStepsState = Array<StepIdType>
const initialOrderedStepsState = []
export const orderedSteps = handleActions({
  ADD_STEP: (state: OrderedStepsState, action: AddStepAction) =>
    [...state, action.payload.id],
  DELETE_STEP: (state: OrderedStepsState, action: DeleteStepAction) =>
    state.filter(stepId => stepId !== action.payload),
  LOAD_FILE: (state: OrderedStepsState, action: LoadFileAction): OrderedStepsState =>
    getPDMetadata(action.payload).orderedSteps,
  REORDER_SELECTED_STEP: (state: OrderedStepsState, action: ReorderSelectedStepAction): OrderedStepsState => {
    // TODO: BC 2018-11-27 make util function for reordering and use it everywhere
    const {delta, stepId} = action.payload
    const stepsWithoutSelectedStep = state.filter(s => s !== stepId)
    const selectedIndex = state.findIndex(s => s === stepId)
    const nextIndex = selectedIndex + delta

    if (delta <= 0 && selectedIndex === 0) return state

    return [
      ...stepsWithoutSelectedStep.slice(0, nextIndex),
      stepId,
      ...stepsWithoutSelectedStep.slice(nextIndex),
    ]
  },
  DUPLICATE_STEP: (state: OrderedStepsState, action: DuplicateStepAction): OrderedStepsState => {
    const {stepId, duplicateStepId} = action.payload
    const selectedIndex = state.findIndex(s => s === stepId)

    return [
      ...state.slice(0, selectedIndex + 1),
      duplicateStepId,
      ...state.slice(selectedIndex + 1, state.length),
    ]
  },
  REORDER_STEPS: (state: OrderedStepsState, action: ReorderStepsAction): OrderedStepsState => (
    action.payload.stepIds
  ),
}, initialOrderedStepsState)

// TODO: Ian 2018-12-19 DEPRECATED. This should be removed soon, but we need it until we
// move to not having "pristine" steps
type LegacyStepsState = {[StepIdType]: StepItemData}
const initialLegacyStepState: LegacyStepsState = {}
export const legacySteps = handleActions({
  ADD_STEP: (state, action: AddStepAction): LegacyStepsState => ({
    ...state,
    [action.payload.id]: action.payload,
  }),
  DELETE_STEP: (state, action: DeleteStepAction) => omit(state, action.payload.toString()),
  LOAD_FILE: (state: LegacyStepsState, action: LoadFileAction): LegacyStepsState => {
    const {savedStepForms, orderedSteps} = getPDMetadata(action.payload)
    return orderedSteps.reduce((acc: LegacyStepsState, stepId) => {
      const stepForm = savedStepForms[stepId]
      if (!stepForm) {
        console.warn(`Step id ${stepId} found in orderedSteps but not in savedStepForms`)
        return acc
      }
      return {
        ...acc,
        [stepId]: {
          id: stepId,
          stepType: stepForm.stepType,
        },
      }
    }, {...initialLegacyStepState})
  },
  DUPLICATE_STEP: (state: LegacyStepsState, action: DuplicateStepAction): LegacyStepsState => ({
    ...state,
    [action.payload.duplicateStepId]: {
      ...(action.payload.stepId != null ? state[action.payload.stepId] : {}),
      id: action.payload.duplicateStepId,
    },
  }),
}, initialLegacyStepState)

export type RootState = {
  orderedSteps: OrderedStepsState,
  labwareInvariantProperties: LabwareEntities,
  pipetteInvariantProperties: PipetteInvariantState,
  legacySteps: LegacyStepsState,
  savedStepForms: SavedStepFormState,
  unsavedForm: FormState,
}

// TODO Ian 2018-12-13: find some existing util to do this
// semi-nested version of combineReducers?
// TODO: Ian 2018-12-13 remove this 'action: any' type
const rootReducer = (state: RootState, action: any) => {
  const prevStateFallback = state || {}
  const nextState = {
    orderedSteps: orderedSteps(prevStateFallback.orderedSteps, action),
    labwareInvariantProperties: labwareInvariantProperties(prevStateFallback.labwareInvariantProperties, action),
    pipetteInvariantProperties: pipetteInvariantProperties(prevStateFallback.pipetteInvariantProperties, action),
    legacySteps: legacySteps(prevStateFallback.legacySteps, action),
    // 'forms' reducers get full rootReducer state
    savedStepForms: savedStepForms(state, action),
    unsavedForm: unsavedForm(state, action),
  }
  if (state && Object.keys(nextState).every(stateKey =>
    state[stateKey] === nextState[stateKey])
  ) {
    // no change
    return state
  }
  return nextState
}

export default rootReducer<|MERGE_RESOLUTION|>--- conflicted
+++ resolved
@@ -56,14 +56,8 @@
   | ActionType<typeof cancelStepForm>
   | SaveStepFormAction
   | DeleteStepAction
-<<<<<<< HEAD
-const unsavedForm = (rootState: RootState, action: UnsavedFormActions): FormState => {
-  const unsavedFormState = rootState.unsavedForm
-=======
-  | SaveMoreOptionsModal
 export const unsavedForm = (rootState: RootState, action: UnsavedFormActions): FormState => {
   const unsavedFormState = rootState ? rootState.unsavedForm : unsavedFormInitialState
->>>>>>> cb164781
   switch (action.type) {
     case 'CHANGE_FORM_INPUT':
       // TODO: Ian 2018-12-13 use handleFormChange
@@ -72,21 +66,10 @@
         ...action.payload.update,
       }
     case 'POPULATE_FORM': return action.payload
-<<<<<<< HEAD
-    case 'CANCEL_STEP_FORM': return null
-    case 'SELECT_TERMINAL_ITEM': return null
-    case 'SAVE_STEP_FORM': return null
-    case 'DELETE_STEP': return null
-=======
     case 'CANCEL_STEP_FORM': return unsavedFormInitialState
     case 'SELECT_TERMINAL_ITEM': return unsavedFormInitialState
     case 'SAVE_STEP_FORM': return unsavedFormInitialState
     case 'DELETE_STEP': return unsavedFormInitialState
-    // save the modal state into the unsavedForm --
-    // it was 2 levels away from savedStepForms, now it's one level away
-    case 'SAVE_MORE_OPTIONS_MODAL':
-      return {...unsavedFormState, ...action.payload}
->>>>>>> cb164781
     default:
       return unsavedFormState
   }
