// @flow
import assert from 'assert'
import {handleActions} from 'redux-actions'
import type {ActionType} from 'redux-actions'
import cloneDeep from 'lodash/cloneDeep'
import mapValues from 'lodash/mapValues'
import merge from 'lodash/merge'
import omit from 'lodash/omit'
import reduce from 'lodash/reduce'

import {sortedSlotnames, type DeckSlot} from '@opentrons/components'
import {pipetteModelToName} from '../utils'
import {
  INITIAL_DECK_SETUP_STEP_ID,
  FIXED_TRASH_ID,
} from '../../constants.js'
import {getPDMetadata} from '../../file-types'
import {getDefaultsForStepType} from '../../steplist/formLevel'
import {cancelStepForm} from '../../steplist/actions'

import {getChangeLabwareEffects} from '../../steplist/actions/handleFormChange'

import type {PipetteEntities, LabwareEntities} from '../types'
import type {LoadFileAction} from '../../load-file'
import type {
  CreateContainerAction,
  DeleteContainerAction,
} from '../../labware-ingred/actions'
import type {FormData, StepIdType} from '../../form-types'
import type {FileLabware, FilePipette, ProtocolFile} from '../../file-types'

import type {
  AddStepAction,
  ChangeFormInputAction,
  DeleteStepAction,
  DuplicateStepAction,
  PopulateFormAction,
  ReorderSelectedStepAction,
  ReorderStepsAction,
  SaveStepFormAction,
} from '../../steplist/actions'
<<<<<<< HEAD
=======
import type {
  SaveMoreOptionsModal,
} from '../../ui/steps/actions'
import type {
  CreatePipettesAction,
  DeletePipettesAction,
  ModifyPipettesTiprackAssignmentAction,
} from '../actions'
>>>>>>> 93b2d844

type FormState = FormData | null

// TODO Ian 2018-12-13 replace the other unsavedForm reducer with this new one
// the `unsavedForm` state holds temporary form info that is saved or thrown away with "cancel".
type UnsavedFormActions =
  | ChangeFormInputAction
  | PopulateFormAction
  | ActionType<typeof cancelStepForm>
  | SaveStepFormAction
  | DeleteStepAction
const unsavedForm = (rootState: RootState, action: UnsavedFormActions): FormState => {
  const unsavedFormState = rootState.unsavedForm
  switch (action.type) {
    case 'CHANGE_FORM_INPUT':
      // TODO: Ian 2018-12-13 use handleFormChange
      return {
        ...unsavedFormState,
        ...action.payload.update,
      }
    case 'POPULATE_FORM': return action.payload
    case 'CANCEL_STEP_FORM': return null
    case 'SELECT_TERMINAL_ITEM': return null
    case 'SAVE_STEP_FORM': return null
    case 'DELETE_STEP': return null
    default:
      return unsavedFormState
  }
}

type SavedStepFormState = {
  [StepIdType]: FormData,
}

const initialDeckSetupStepForm: FormData = {
  stepType: 'manualIntervention',
  id: INITIAL_DECK_SETUP_STEP_ID,
  labwareLocationUpdate: {
    [FIXED_TRASH_ID]: '12',
  },
  pipetteLocationUpdate: {},
}

const initialSavedStepFormsState: SavedStepFormState = {
  [INITIAL_DECK_SETUP_STEP_ID]: initialDeckSetupStepForm,
}

function _migratePreDeckSetupStep (fileData: ProtocolFile): FormData {
  // builds the initial deck setup step for older protocols that didn't have one.
  const additionalLabware = mapValues(fileData.labware, (labware: FileLabware) => labware.slot)
  const pipetteLocations = mapValues(fileData.pipettes, (pipette: FilePipette) => pipette.mount)

  return {
    ...initialDeckSetupStepForm,
    labwareLocationUpdate: {
      ...initialDeckSetupStepForm.labwareLocationUpdate,
      ...additionalLabware,
    },
    pipetteLocationUpdate: {
      ...initialDeckSetupStepForm.pipetteLocationUpdate,
      ...pipetteLocations,
    },
  }
}

function _getNextAvailableSlot (labwareLocations: {[labwareId: string]: DeckSlot}): ?DeckSlot {
  const filledLocations = Object.values(labwareLocations)
  return sortedSlotnames.find(slot => !filledLocations.some(filledSlot => filledSlot === slot))
}

// TODO Ian 2018-12-13 replace the other savedStepForms with this new one
const savedStepForms = (
  rootState: RootState,
  action: SaveStepFormAction | DeleteStepAction | LoadFileAction | CreateContainerAction | DeleteContainerAction
) => {
  const {savedStepForms} = rootState
  switch (action.type) {
    case 'SAVE_STEP_FORM':
      return {
        ...savedStepForms,
        [action.payload.id]: action.payload,
      }
    case 'DELETE_STEP':
      return omit(savedStepForms, action.payload.toString())
    case 'LOAD_FILE':
      // backwards compatibility: adds in INITIAL_DECK_SETUP_STEP_ID with
      // all labware (from PD metadata) if there was no such step form
      const fileData = action.payload
      const stepFormsFromFile = getPDMetadata(action.payload).savedStepForms

      // only migrate if there's no initial deck setup step
      const loadedStepForms = (stepFormsFromFile[INITIAL_DECK_SETUP_STEP_ID])
        ? stepFormsFromFile
        : {
          [INITIAL_DECK_SETUP_STEP_ID]: _migratePreDeckSetupStep(fileData),
          ...stepFormsFromFile,
        }
      return mapValues(loadedStepForms, stepForm => ({
        ...getDefaultsForStepType(stepForm.stepType),
        ...stepForm,
      }))
    // TODO: Ian 2018-12-13 make labware creation distinct from setting labware location in deck setup
    case 'CREATE_CONTAINER':
    // auto-update initial deck setup state.
      const prevInitialDeckSetupStep = savedStepForms[INITIAL_DECK_SETUP_STEP_ID]
      const {id} = action.payload
      const slot = action.payload.slot || _getNextAvailableSlot(prevInitialDeckSetupStep.labwareLocationUpdate)
      if (!slot) {
        console.warn('no slots available, ignoring action:', action)
        return savedStepForms
      }
      return {
        ...savedStepForms,
        [INITIAL_DECK_SETUP_STEP_ID]: {
          ...prevInitialDeckSetupStep,
          labwareLocationUpdate: {
            ...prevInitialDeckSetupStep.labwareLocationUpdate,
            [id]: slot,
          },
        },
      }
    case 'DELETE_CONTAINER':
      return mapValues(savedStepForms, savedForm => {
        if (
          action.type === 'DELETE_CONTAINER' && // TODO Ian 2018-12-13 flow is not doing a good job understanding this switch-case
          savedForm.stepType === 'manualIntervention'
        ) {
          // remove instances of labware from all manualIntervention steps
          return {
            ...savedForm,
            labwareLocationUpdate: omit(savedForm.labwareLocationUpdate, action.payload.containerId),
          }
        }
        const deleteLabwareUpdate = reduce(savedForm, (acc, value, fieldName) => {
          if (value === action.payload.containerId) {
            const formLabwareFieldUpdate = {[fieldName]: null}
            return {
              ...acc,
              ...formLabwareFieldUpdate,
              ...getChangeLabwareEffects(formLabwareFieldUpdate),
            }
          } else {
            return acc
          }
        }, {})
        return {
          ...savedForm,
          ...deleteLabwareUpdate,
        }
      })
    case 'DELETE_PIPETTES':
      // remove references to pipettes that have been deleted
      const deletedPipetteIds = action.payload
      return mapValues(savedStepForms, (form: FormData) => {
        if (form.stepType !== 'manualIntervention') {
          return omit(form, deletedPipetteIds)
        }
        return {
          ...form,
          pipetteLocationUpdate: omit(form.pipetteLocationUpdate, deletedPipetteIds),
        }
      })
    case 'CHANGE_SAVED_STEP_FORM':
      // TODO Ian 2018-12-13 do handleFormChange here with full state
      const {stepId} = action.payload
      const previousForm = savedStepForms[stepId]
      if (previousForm.stepType === 'manualIntervention') {
        // since manualIntervention steps are nested, use a recursive merge
        return {
          ...savedStepForms,
          [stepId]: merge(
            {},
            previousForm,
            action.payload.update,
          ),
        }
      }
      // other step form types are not designed to be deeply merged
      // (eg `wells` arrays should be reset, not appended to)
      return {
        ...savedStepForms,
        [stepId]: {
          ...previousForm,
          ...action.payload.update,
        },
      }
    case 'DUPLICATE_STEP':
      return {
        ...savedStepForms,
        [action.payload.duplicateStepId]: {
          ...cloneDeep(action.payload.stepId != null ? savedStepForms[action.payload.stepId] : {}),
          id: action.payload.duplicateStepId,
        },
      }
    default:
      return savedStepForms
  }
}

const initialLabwareState: LabwareEntities = {
  [FIXED_TRASH_ID]: {type: 'fixed-trash'},
}

// MIGRATION NOTE: copied from `containers` reducer. Slot + UI stuff stripped out.
const labwareInvariantProperties = handleActions({
  CREATE_CONTAINER: (state: LabwareEntities, action: CreateContainerAction) => {
    return {
      ...state,
      [action.payload.id]: {type: action.payload.containerType},
    }
  },
  DELETE_CONTAINER: (state: LabwareEntities, action: DeleteContainerAction): LabwareEntities => {
    return omit(state, action.payload.containerId)
  },
  LOAD_FILE: (state: LabwareEntities, action: LoadFileAction): LabwareEntities => {
    const file = action.payload
    return mapValues(file.labware, (fileLabware: FileLabware, id: string) => ({
      type: fileLabware.model,
    }))
  },
}, initialLabwareState)

const pipetteInvariantProperties = handleActions({
  LOAD_FILE: (state: PipetteEntities, action: LoadFileAction): PipetteEntities => {
    const metadata = getPDMetadata(action.payload)
    return mapValues(action.payload.pipettes, (filePipette: FilePipette, pipetteId: string): $Values<PipetteEntities> => {
      const tiprackModel = metadata.pipetteTiprackAssignments[pipetteId]
      assert(tiprackModel, `expected tiprackModel in file metadata for pipette ${pipetteId}`)
      return {
        name: filePipette.name || pipetteModelToName(filePipette.model),
        tiprackModel,
      }
    })
  },
  CREATE_PIPETTES: (state: PipetteEntities, action: CreatePipettesAction): PipetteEntities => {
    return {
      ...state,
      ...action.payload,
    }
  },
  DELETE_PIPETTES: (state: PipetteEntities, action: DeletePipettesAction): PipetteEntities => {
    return omit(state, action.payload)
  },
  MODIFY_PIPETTES_TIPRACK_ASSIGNMENT: (state: PipetteEntities, action: ModifyPipettesTiprackAssignmentAction): PipetteEntities => {
    assert(
      Object.keys(action.payload).forEach(pipetteId => pipetteId in state),
      `pipettes in ${action.type} payload do not exist in state ${JSON.stringify(action.payload)}`)
    return merge({}, state, action.payload)
  },
}, {})

// TODO: Ian 2018-12-17 remove the old orderedSteps + OrderedStepsState in steplist/reducers
// which this was copy-pasted from
export type OrderedStepsState = Array<StepIdType>

const orderedSteps = handleActions({
  ADD_STEP: (state: OrderedStepsState, action: AddStepAction) =>
    [...state, action.payload.id],
  DELETE_STEP: (state: OrderedStepsState, action: DeleteStepAction) =>
    state.filter(stepId => stepId !== action.payload),
  LOAD_FILE: (state: OrderedStepsState, action: LoadFileAction): OrderedStepsState =>
    getPDMetadata(action.payload).orderedSteps,
  REORDER_SELECTED_STEP: (state: OrderedStepsState, action: ReorderSelectedStepAction): OrderedStepsState => {
    // TODO: BC 2018-11-27 make util function for reordering and use it everywhere
    const {delta, stepId} = action.payload
    const stepsWithoutSelectedStep = state.filter(s => s !== stepId)
    const selectedIndex = state.findIndex(s => s === stepId)
    const nextIndex = selectedIndex + delta

    if (delta <= 0 && selectedIndex === 0) return state

    return [
      ...stepsWithoutSelectedStep.slice(0, nextIndex),
      stepId,
      ...stepsWithoutSelectedStep.slice(nextIndex),
    ]
  },
  DUPLICATE_STEP: (state: OrderedStepsState, action: DuplicateStepAction): OrderedStepsState => {
    const {stepId, duplicateStepId} = action.payload
    const selectedIndex = state.findIndex(s => s === stepId)

    return [
      ...state.slice(0, selectedIndex + 1),
      duplicateStepId,
      ...state.slice(selectedIndex + 1, state.length),
    ]
  },
  REORDER_STEPS: (state: OrderedStepsState, action: ReorderStepsAction): OrderedStepsState => (
    action.payload.stepIds
  ),
}, [])

export type RootState = {
  orderedSteps: OrderedStepsState,
  labwareInvariantProperties: LabwareEntities,
  pipetteInvariantProperties: PipetteEntities,
  savedStepForms: SavedStepFormState,
  unsavedForm: FormState,
}

// TODO Ian 2018-12-13: find some existing util to do this nested version of combineReducers
// which avoids: 1) duplicating specifying initial state and 2) returning a new object when there's no change
const initialRootState: RootState = {
  orderedSteps: [],
  labwareInvariantProperties: initialLabwareState,
  pipetteInvariantProperties: {},
  savedStepForms: initialSavedStepFormsState,
  unsavedForm: null,
}
// TODO: Ian 2018-12-13 remove this 'any' type
const rootReducer = (state: RootState = initialRootState, action: any) => {
  return {
    orderedSteps: orderedSteps(state.orderedSteps, action),
    labwareInvariantProperties: labwareInvariantProperties(state.labwareInvariantProperties, action),
    pipetteInvariantProperties: pipetteInvariantProperties(state.pipetteInvariantProperties, action),
    savedStepForms: savedStepForms(state, action),
    unsavedForm: unsavedForm(state, action),
  }
}

export default rootReducer<|MERGE_RESOLUTION|>--- conflicted
+++ resolved
@@ -39,17 +39,11 @@
   ReorderStepsAction,
   SaveStepFormAction,
 } from '../../steplist/actions'
-<<<<<<< HEAD
-=======
-import type {
-  SaveMoreOptionsModal,
-} from '../../ui/steps/actions'
 import type {
   CreatePipettesAction,
   DeletePipettesAction,
   ModifyPipettesTiprackAssignmentAction,
 } from '../actions'
->>>>>>> 93b2d844
 
 type FormState = FormData | null
 
