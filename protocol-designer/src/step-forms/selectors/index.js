--- conflicted
+++ resolved
@@ -19,10 +19,6 @@
   TEMPERATURE_DEACTIVATED,
 } from '../../constants'
 import {
-<<<<<<< HEAD
-  createBlankForm,
-=======
->>>>>>> 7edc7fec
   getFormWarnings,
   getFormErrors,
   stepFormToArgs,
@@ -539,61 +535,4 @@
       const hydratedForm = _getHydratedForm(form, contextualState)
       return getFormWarnings(form.stepType, hydratedForm)
     })
-<<<<<<< HEAD
-)
-
-// TODO: Ian 2018-12-19 this is DEPRECATED, should be removed once legacySteps reducer is removed
-const getSteps = (state: BaseState) => rootSelector(state).legacySteps
-export function _getStepFormData(
-  state: BaseState,
-  stepId: StepIdType,
-  newStepType?: StepType
-): ?FormData {
-  const existingStep = getSavedStepForms(state)[stepId]
-
-  if (existingStep) {
-    return existingStep
-  }
-
-  const steps = getSteps(state)
-  const stepTypeFromStepReducer = steps[stepId] && steps[stepId].stepType
-  const stepType = newStepType || stepTypeFromStepReducer
-
-  if (!stepType) {
-    console.error(
-      `New step with id "${stepId}" was added with no stepType, could not generate form`
-    )
-    return null
-  }
-
-  return createBlankForm({
-    stepId,
-    stepType: stepType,
-  })
-}
-
-// TODO: Ian 2018-12-19 this is DEPRECATED, should be removed once legacySteps reducer is removed
-export const getAllSteps: Selector<{
-  [stepId: StepIdType]: StepItemData,
-}> = createSelector(
-  getSteps,
-  getSavedStepForms,
-  (steps, savedForms) => {
-    return mapValues(
-      steps,
-      (step: StepItemData, id: StepIdType): StepItemData => {
-        const savedForm = (savedForms && savedForms[id]) || null
-        return {
-          ...steps[id],
-          formData: savedForm,
-          title: savedForm
-            ? savedForm.stepName
-            : i18n.t(`application.stepType.${step.stepType}`),
-          description: savedForm ? savedForm.stepDetails : null,
-        }
-      }
-    )
-  }
-=======
->>>>>>> 7edc7fec
 )