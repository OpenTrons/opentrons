// @flow
import type { Mount } from '@opentrons/components'
import type {
  LabwareDefinition2,
  PipetteNameSpecs,
  ModuleType,
} from '@opentrons/shared-data'
import type { DeckSlot } from '../types'

export type FormPipette = { pipetteName: ?string, tiprackDefURI: ?string }
export type FormPipettesByMount = {
  left: FormPipette,
  right: FormPipette,
}

// "entities" have only properties that are time-invariant
// when they are de-normalized, the definitions they reference are baked in
// =========== PIPETTES ========

export type NormalizedPipetteById = {
  [pipetteId: string]: {|
    name: string,
    id: string,
    tiprackDefURI: string,
  |},
}
export type NormalizedPipette = $Values<NormalizedPipetteById>

export type PipetteEntity = {|
  ...NormalizedPipette,
  tiprackLabwareDef: LabwareDefinition2,
  spec: PipetteNameSpecs,
|}

export type PipetteEntities = {
  [pipetteId: string]: PipetteEntity,
}

// =========== MODULES ========
// Note: 'model' is like 'GEN1'/'GEN2' etc
export type FormModule = { onDeck: boolean, model: string }
export type FormModulesByType = {
  [type: ModuleType]: FormModule,
}

export type ModuleEntity = {| id: string, type: ModuleType, model: string |}
export type ModuleEntities = { [moduleId: string]: ModuleEntity }

<<<<<<< HEAD
export type ModuleTemporalProperties = {| slot: DeckSlot |}
export type ModuleOnDeck = {| ...ModuleEntity, ...ModuleTemporalProperties |}
=======
export type ModulesForEditModulesCard = {
  [type: ModuleType]: {
    moduleId: string,
    slot: DeckSlot,
    model: string,
  },
}
>>>>>>> cf67e538

// =========== LABWARE ========

export type NormalizedLabwareById = {
  [labwareId: string]: {|
    labwareDefURI: string,
  |},
}

export type NormalizedLabware = $Values<NormalizedLabwareById>

export type LabwareEntity = {|
  id: string,
  labwareDefURI: string,
  def: LabwareDefinition2,
|}
export type LabwareEntities = {
  [labwareId: string]: LabwareEntity,
}

// =========== TEMPORAL ONLY =====
// Temporal properties (eg location) that are time-variant

export type LabwareTemporalProperties = {|
  slot: DeckSlot,
|}

export type PipetteTemporalProperties = {|
  mount: Mount,
|}

// =========== ON DECK ========

// The "on deck" types are entities with added properties (slot / mount)
// which may change across time (eg moving a labware to another slot)

export type LabwareOnDeck = {|
  ...LabwareEntity,
  ...LabwareTemporalProperties,
|}

export type PipetteOnDeck = {|
  ...PipetteEntity,
  ...PipetteTemporalProperties,
|}

export type InitialDeckSetup = {
  labware: {
    [labwareId: string]: LabwareOnDeck,
  },
  pipettes: {
    [pipetteId: string]: PipetteOnDeck,
  },
  modules: {
    [moduleId: string]: ModuleOnDeck,
  },
}<|MERGE_RESOLUTION|>--- conflicted
+++ resolved
@@ -46,10 +46,11 @@
 export type ModuleEntity = {| id: string, type: ModuleType, model: string |}
 export type ModuleEntities = { [moduleId: string]: ModuleEntity }
 
-<<<<<<< HEAD
 export type ModuleTemporalProperties = {| slot: DeckSlot |}
 export type ModuleOnDeck = {| ...ModuleEntity, ...ModuleTemporalProperties |}
-=======
+
+// TODO IMMEDIATELY: repace ModulesForEditModulesCard with ModuleOnDeck, oops!
+// They're the same except id instead of moduleId.
 export type ModulesForEditModulesCard = {
   [type: ModuleType]: {
     moduleId: string,
@@ -57,7 +58,6 @@
     model: string,
   },
 }
->>>>>>> cf67e538
 
 // =========== LABWARE ========
 
