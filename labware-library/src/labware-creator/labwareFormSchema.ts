import * as Yup from 'yup'
import { getAllLoadNames, getAllDisplayNames } from '../definitions'
import { getDefaultLoadName, getDefaultDisplayName } from './formSelectors'
import {
  labwareTypeOptions,
  wellBottomShapeOptions,
  wellShapeOptions,
  IRREGULAR_LABWARE_ERROR,
  LOOSE_TIP_FIT_ERROR,
  LABELS,
  MAX_X_DIMENSION,
  MIN_X_DIMENSION,
  MAX_Y_DIMENSION,
  MIN_Y_DIMENSION,
  MAX_Z_DIMENSION,
} from './fields'
import type { ProcessedLabwareFields } from './fields'

const ALL_DISPLAY_NAMES = new Set(
  getAllDisplayNames().map(n => n.toLowerCase().trim())
)

const REQUIRED_FIELD = '${label} is required' // eslint-disable-line no-template-curly-in-string
const requiredString = (label: string): Yup.StringSchema =>
  Yup.string().label(label).typeError(REQUIRED_FIELD).required()
const MUST_BE_A_NUMBER = '${label} must be a number' // eslint-disable-line no-template-curly-in-string

const requiredPositiveNumber = (label: string): Yup.NumberSchema =>
  Yup.number().label(label).typeError(MUST_BE_A_NUMBER).moreThan(0).required()

const requiredPositiveInteger = (label: string): Yup.NumberSchema =>
  Yup.number()
    .default(0)
    .label(label)
    .typeError(MUST_BE_A_NUMBER)
    .moreThan(0)
    .integer()
    .required()

const unsupportedLabwareIfFalse = (label: string): Yup.BooleanSchema =>
  Yup.boolean()
    .default(false)
    .label(label)
    .typeError(REQUIRED_FIELD)
    .oneOf([true], IRREGULAR_LABWARE_ERROR)
    .required()

const nameExistsError = (nameName: string): string =>
  `This ${nameName} already exists in the Opentrons default labware library. Please edit the ${nameName} to make it unique.`

// NOTE: all IRREGULAR_LABWARE_ERROR messages will be converted to a special 'error' Alert

<<<<<<< HEAD
export const labwareFormSchemaBaseObject = Yup.object({
  labwareType: requiredString(LABELS.labwareType).oneOf(
    labwareTypeOptions.map(o => o.value)
  ),
  tubeRackInsertLoadName: Yup.mixed().when('labwareType', {
    is: 'tubeRack',
    then: requiredString(LABELS.tubeRackInsertLoadName),
    otherwise: Yup.mixed().nullable(),
  }),
  // TODO(mc, 2020-06-02): should this be Yup.string() instead of mixed?
  aluminumBlockType: Yup.mixed().when('labwareType', {
    is: 'aluminumBlock',
    then: requiredString(LABELS.aluminumBlockType),
    otherwise: Yup.mixed().nullable(),
  }),
  // TODO(mc, 2020-06-02): should this be Yup.string() instead of mixed?
  aluminumBlockChildType: Yup.mixed().when(
    ['labwareType', 'aluminumBlockType'],
    {
      // only required for 96-well aluminum block
      is: (labwareType: string, aluminumBlockType: string): boolean =>
        labwareType === 'aluminumBlock' && aluminumBlockType === '96well',
      then: requiredString(LABELS.aluminumBlockChildType),
=======
// @ts-expect-error(IL, 2021-03-25): something(s) about this schema don't match the flow type (labwareType: string problem??)
export const labwareFormSchema: Yup.Schema<ProcessedLabwareFields> = Yup.object()
  .shape({
    labwareType: requiredString(LABELS.labwareType).oneOf(
      labwareTypeOptions.map(o => o.value)
    ),
    handPlacedTipFit: Yup.string().when('labwareType', {
      is: 'tipRack',
      then: requiredString(LABELS.handPlacedTipFit).oneOf(
        ['snug'],
        LOOSE_TIP_FIT_ERROR
      ),
      otherwise: Yup.string().nullable(),
    }),
    tubeRackInsertLoadName: Yup.mixed().when('labwareType', {
      is: 'tubeRack',
      then: requiredString(LABELS.tubeRackInsertLoadName),
>>>>>>> 46431d5b
      otherwise: Yup.mixed().nullable(),
    }
  ),

  // tubeRackSides: Array<string>
  footprintXDimension: Yup.number()
    .default(0)
    .label(LABELS.footprintXDimension)
    .typeError(MUST_BE_A_NUMBER)
    .min(MIN_X_DIMENSION, IRREGULAR_LABWARE_ERROR)
    .max(MAX_X_DIMENSION, IRREGULAR_LABWARE_ERROR)
    .nullable()
    .required(),
  footprintYDimension: Yup.number()
    .default(0)
    .label(LABELS.footprintYDimension)
    .typeError(MUST_BE_A_NUMBER)
    .min(MIN_Y_DIMENSION, IRREGULAR_LABWARE_ERROR)
    .max(MAX_Y_DIMENSION, IRREGULAR_LABWARE_ERROR)
    .nullable()
    .required(),
  labwareZDimension: requiredPositiveNumber(LABELS.labwareZDimension).max(
    MAX_Z_DIMENSION,
    IRREGULAR_LABWARE_ERROR
  ),

  gridRows: requiredPositiveInteger(LABELS.gridRows),
  gridColumns: requiredPositiveInteger(LABELS.gridColumns),
  // TODO(mc, 2020-06-02): should this be number() instead of mixed?
  gridSpacingX: Yup.mixed().when('gridColumns', {
    is: 1,
    then: Yup.mixed().default(0),
    otherwise: requiredPositiveNumber(LABELS.gridSpacingX),
  }),
  // TODO(mc, 2020-06-02): should this be number() instead of mixed()?
  gridSpacingY: Yup.mixed().when('gridRows', {
    is: 1,
    then: Yup.mixed().default(0),
    otherwise: requiredPositiveNumber(LABELS.gridSpacingY),
  }),
  gridOffsetX: requiredPositiveNumber(LABELS.gridOffsetX),
  gridOffsetY: requiredPositiveNumber(LABELS.gridOffsetY),
  homogeneousWells: unsupportedLabwareIfFalse(LABELS.homogeneousWells),
  regularRowSpacing: Yup.mixed().when('gridRows', {
    is: 1,
    then: Yup.mixed().default(true),
    otherwise: unsupportedLabwareIfFalse(LABELS.regularRowSpacing),
  }),
  regularColumnSpacing: Yup.mixed().when('gridColumns', {
    is: 1,
    then: Yup.mixed().default(true),
    otherwise: unsupportedLabwareIfFalse(LABELS.regularColumnSpacing),
  }),

  wellVolume: requiredPositiveNumber(LABELS.wellVolume),
  wellBottomShape: requiredString(LABELS.wellBottomShape).oneOf(
    wellBottomShapeOptions.map(o => o.value)
  ),
  wellDepth: Yup.number()
    .default(0)
    .label(LABELS.wellDepth)
    .typeError(MUST_BE_A_NUMBER)
    .moreThan(0)
    .max(
      Yup.ref('labwareZDimension'),
      'Well depth cannot exceed labware height'
    )
    .required(),
  wellShape: requiredString(LABELS.wellShape).oneOf(
    wellShapeOptions.map(o => o.value)
  ),

  // used with circular well shape only
  wellDiameter: Yup.mixed().when('wellShape', {
    is: 'circular',
    then: requiredPositiveNumber(LABELS.wellDiameter),
    otherwise: Yup.mixed().nullable(),
  }),

  // used with rectangular well shape only
  wellXDimension: Yup.mixed().when('wellShape', {
    is: 'rectangular',
    then: requiredPositiveNumber(LABELS.wellXDimension),
    otherwise: Yup.mixed().nullable(),
  }),
  wellYDimension: Yup.mixed().when('wellShape', {
    is: 'rectangular',
    then: requiredPositiveNumber(LABELS.wellYDimension),
    otherwise: Yup.mixed().nullable(),
  }),

  brand: requiredString(LABELS.brand),
  // TODO(mc, 2020-06-02): should this be Yup.array() instead of mixed?
  brandId: Yup.mixed()
    .nullable()
    .transform(
      (
        currentValue: string | null | undefined,
        originalValue: string | null | undefined
      ): ProcessedLabwareFields['brandId'] =>
        (currentValue || '')
          .trim()
          .split(',')
          .map(s => s.trim())
          .filter(Boolean)
    ),

  loadName: Yup.string()
    .nullable()
    .label(LABELS.loadName)
    .notOneOf(getAllLoadNames(), nameExistsError('load name'))
    .matches(
      /^[a-z0-9._]+$/,
      '${label} can only contain lowercase letters, numbers, dot (.) and underscore (_). Spaces are not allowed.' // eslint-disable-line no-template-curly-in-string
    ),
  // TODO(mc, 2020-06-02): should this be Yup.string() instead of mixed?
  displayName: Yup.mixed()
    .nullable()
    .label(LABELS.displayName)
    .test(
      'displayNameDoesNotAlreadyExist',
      nameExistsError('display name'),
      (value: string | null | undefined) =>
        !ALL_DISPLAY_NAMES.has(
          (value == null ? '' : value).toLowerCase().trim()
        ) // case-insensitive and trim-insensitive match
    )
    .transform(
      (
        currentValue: string | null | undefined,
        originalValue: string | null | undefined
      ) => (currentValue == null ? currentValue : currentValue.trim())
    ),
  pipetteName: requiredString(LABELS.pipetteName),
})

// @ts-expect-error(IL, 2021-03-25): something(s) about this schema don't match the flow type (labwareType: string problem??)
export const labwareFormSchema: Yup.Schema<ProcessedLabwareFields> = labwareFormSchemaBaseObject.transform(
  (currentValue, originalValue) => {
    // "form-level" transforms
    // NOTE: the currentValue does NOT have transforms applied :(
    // TODO: these results are not validated, ideally I could do these transforms in the fields
    const displayName =
      currentValue.displayName == null || currentValue.displayName.trim() === ''
        ? getDefaultDisplayName(currentValue)
        : currentValue.displayName

    const loadName = currentValue.loadName || getDefaultLoadName(currentValue)

    return {
      ...currentValue,
      loadName,
      displayName,
    }
  }
)<|MERGE_RESOLUTION|>--- conflicted
+++ resolved
@@ -6,13 +6,13 @@
   wellBottomShapeOptions,
   wellShapeOptions,
   IRREGULAR_LABWARE_ERROR,
+  LABELS,
   LOOSE_TIP_FIT_ERROR,
-  LABELS,
   MAX_X_DIMENSION,
+  MAX_Y_DIMENSION,
+  MAX_Z_DIMENSION,
   MIN_X_DIMENSION,
-  MAX_Y_DIMENSION,
   MIN_Y_DIMENSION,
-  MAX_Z_DIMENSION,
 } from './fields'
 import type { ProcessedLabwareFields } from './fields'
 
@@ -50,7 +50,6 @@
 
 // NOTE: all IRREGULAR_LABWARE_ERROR messages will be converted to a special 'error' Alert
 
-<<<<<<< HEAD
 export const labwareFormSchemaBaseObject = Yup.object({
   labwareType: requiredString(LABELS.labwareType).oneOf(
     labwareTypeOptions.map(o => o.value)
@@ -74,28 +73,18 @@
       is: (labwareType: string, aluminumBlockType: string): boolean =>
         labwareType === 'aluminumBlock' && aluminumBlockType === '96well',
       then: requiredString(LABELS.aluminumBlockChildType),
-=======
-// @ts-expect-error(IL, 2021-03-25): something(s) about this schema don't match the flow type (labwareType: string problem??)
-export const labwareFormSchema: Yup.Schema<ProcessedLabwareFields> = Yup.object()
-  .shape({
-    labwareType: requiredString(LABELS.labwareType).oneOf(
-      labwareTypeOptions.map(o => o.value)
-    ),
-    handPlacedTipFit: Yup.string().when('labwareType', {
-      is: 'tipRack',
-      then: requiredString(LABELS.handPlacedTipFit).oneOf(
-        ['snug'],
-        LOOSE_TIP_FIT_ERROR
-      ),
-      otherwise: Yup.string().nullable(),
-    }),
-    tubeRackInsertLoadName: Yup.mixed().when('labwareType', {
-      is: 'tubeRack',
-      then: requiredString(LABELS.tubeRackInsertLoadName),
->>>>>>> 46431d5b
       otherwise: Yup.mixed().nullable(),
     }
   ),
+
+  handPlacedTipFit: Yup.string().when('labwareType', {
+    is: 'tipRack',
+    then: requiredString(LABELS.handPlacedTipFit).oneOf(
+      ['snug'],
+      LOOSE_TIP_FIT_ERROR
+    ),
+    otherwise: Yup.string().nullable(),
+  }),
 
   // tubeRackSides: Array<string>
   footprintXDimension: Yup.number()
