import { vi, describe, it, expect } from 'vitest'
import { labwareDefToFields } from '../labwareDefToFields'
import { fieldsToLabware } from '../fieldsToLabware'
import { labwareFormSchema } from '../labwareFormSchema'
import { DEFAULT_CUSTOM_NAMESPACE } from '@opentrons/shared-data'
import {
  fixture_96_plate,
  fixture_12_trough,
  fixture_tiprack_300_ul,
  fixture_24_tuberack,
} from '@opentrons/shared-data/labware/fixtures/2'
import type { LabwareDefinition2 } from '@opentrons/shared-data'
import type { ProcessedLabwareFields } from '../fields'

vi.mock('../../definitions')

describe('load and immediately save integrity test', () => {
  const fakeDisplayName = 'Fake Display Name'
  const fakeLoadName = 'fake_load_name'

  // include "extraFields" that the user would have to set before being able to save a freshly-loaded definition
  // (without these fields, Yup schema cast would fail)
  const testCases = [
    {
<<<<<<< HEAD
      inputDef: fixture96Plate,
      extraFields: {},
    },
    {
      inputDef: fixture12Trough,
      extraFields: {},
    },
    {
      inputDef: fixtureTiprack,
      extraFields: {},
    },
    {
      inputDef: fixture24TubeRack,
      extraFields: { tubeRackInsertLoadName: 'customTubeRack' },
=======
      inputDef: fixture_96_plate as LabwareDefinition2,
      extraFields: { pipetteName },
    },
    {
      inputDef: fixture_12_trough as LabwareDefinition2,
      extraFields: { pipetteName },
    },
    {
      inputDef: fixture_tiprack_300_ul as LabwareDefinition2,
      extraFields: { pipetteName },
    },
    {
      inputDef: fixture_24_tuberack as LabwareDefinition2,
      extraFields: { pipetteName, tubeRackInsertLoadName: 'customTubeRack' },
>>>>>>> 266eab90
    },
  ]
  testCases.forEach(({ inputDef, extraFields }) => {
    it(inputDef.parameters.loadName, () => {
      const initialRawFieldValues = labwareDefToFields(inputDef)
      // both name fields should be set to null upon import
      expect(initialRawFieldValues?.displayName).toBe(null)
      expect(initialRawFieldValues?.loadName).toBe(null)

      // to avoid making this test also test the name-defaulting behavior, we'll put in some fake name values for those fields
      const rawFieldValues = {
        ...initialRawFieldValues,
        displayName: fakeDisplayName,
        loadName: fakeLoadName,
        ...extraFields,
      }

      const processedFieldValues: ProcessedLabwareFields = labwareFormSchema.cast(
        rawFieldValues
      )
      const outputDef = fieldsToLabware(processedFieldValues)

      // We need to compensate for acceptable differences btw input def & output def.
      // Labware Creator...
      //   - does not save all original metadata fields, eg `metadata.tags`,
      //   - may set some fields to a fixed default value, eg namespace and displayVolumeUnits
      //   - may save empty arrays where original def had `undefined`s (brandId, quirks)
      //   - display name should be ignored b/c we don't want to test display-name-defaulting
      const tweakedInputDef = {
        ...inputDef,
        brand: {
          ...inputDef.brand,
          brandId: inputDef.brand.brandId ?? [],
        },
        parameters: {
          ...inputDef.parameters,
          format: 'irregular', // 'format' use is deprecated, LC always uses 'irregular'
          quirks: inputDef.parameters.quirks ?? [],
          loadName: fakeLoadName,
        },
        metadata: {
          ...inputDef.metadata,
          tags: [], // specifying this is not yet supported
          displayVolumeUnits: 'µL', // specifying this is not yet supported
          displayName: fakeDisplayName,
        },
        namespace: DEFAULT_CUSTOM_NAMESPACE, // specifying this is not yet supported
      }

      expect(outputDef).toEqual(tweakedInputDef)
    })
  })
})<|MERGE_RESOLUTION|>--- conflicted
+++ resolved
@@ -22,37 +22,20 @@
   // (without these fields, Yup schema cast would fail)
   const testCases = [
     {
-<<<<<<< HEAD
-      inputDef: fixture96Plate,
+      inputDef: fixture_96_plate,
       extraFields: {},
     },
     {
-      inputDef: fixture12Trough,
+      inputDef: fixture_12_trough,
       extraFields: {},
     },
     {
-      inputDef: fixtureTiprack,
+      inputDef: fixture_tiprack_300_ul,
       extraFields: {},
     },
     {
-      inputDef: fixture24TubeRack,
+      inputDef: fixture_24_tuberack,
       extraFields: { tubeRackInsertLoadName: 'customTubeRack' },
-=======
-      inputDef: fixture_96_plate as LabwareDefinition2,
-      extraFields: { pipetteName },
-    },
-    {
-      inputDef: fixture_12_trough as LabwareDefinition2,
-      extraFields: { pipetteName },
-    },
-    {
-      inputDef: fixture_tiprack_300_ul as LabwareDefinition2,
-      extraFields: { pipetteName },
-    },
-    {
-      inputDef: fixture_24_tuberack as LabwareDefinition2,
-      extraFields: { pipetteName, tubeRackInsertLoadName: 'customTubeRack' },
->>>>>>> 266eab90
     },
   ]
   testCases.forEach(({ inputDef, extraFields }) => {
