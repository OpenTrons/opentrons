--- conflicted
+++ resolved
@@ -35,7 +35,25 @@
         authenticationBearer: "{issued_token:s}"
     response:
       status_code: 201
-<<<<<<< HEAD
+      json:
+        token: !anystr
+      save:
+        json:
+          auth_token: "token"
+  - name: POST /system/authorize with the same token, get a new auth token
+    request:
+      url: "{host:s}:{port:d}/system/authorize"
+      method: POST 
+      headers: 
+        authenticationBearer: "{issued_token:s}"
+    response:
+      status_code: 201
+      verify_response_with:
+        function: tests.integration.testing_utils:token_does_not_match
+        extra_kwargs:
+          token: '{auth_token:s}'
+      json:
+        token: !anystr
 ---
 test_name: GET System Connected
 marks:
@@ -52,13 +70,10 @@
         subject: 'sub1'
     response:
       status_code: 201
-=======
->>>>>>> bf4cdf3b
       json:
         token: !anystr
       save:
         json:
-<<<<<<< HEAD
           issued_token: "token"
   - name: Get empty connection list
     request:
@@ -69,16 +84,11 @@
       json:
         connections: []
   - name: Authorize User
-=======
-          auth_token: "token"
-  - name: POST /system/authorize with the same token, get a new auth token
->>>>>>> bf4cdf3b
     request:
       url: "{host:s}:{port:d}/system/authorize"
       method: POST 
       headers: 
-<<<<<<< HEAD
-        authentication-bearer: "{issued_token:s}"
+        authenticationBearer: "{issued_token:s}"
     response:
       status_code: 201
   - name: Get single-entry connection list
@@ -112,7 +122,7 @@
       url: "{host:s}:{port:d}/system/authorize"
       method: POST 
       headers: 
-        authentication-bearer: "{second_token:s}"
+        authenticationBearer: "{second_token:s}"
     response:
       status_code: 201
   - name: Get two-entry connection list
@@ -136,7 +146,7 @@
       url: "{host:s}:{port:d}/system/authorize"
       method: POST 
       headers: 
-        authentication-bearer: "{issued_token:s}"
+        authenticationBearer: "{issued_token:s}"
     response:
       status_code: 201
   - name: Get two-entry connection list
@@ -154,16 +164,4 @@
             agentId: 'id2'
           - subject: "sub1"
             agent: "get-system-connected-test"
-            agentId: 'id1'
-=======
-        authenticationBearer: "{issued_token:s}"
-    response:
-      status_code: 201
-      verify_response_with:
-        function: tests.integration.testing_utils:token_does_not_match
-        extra_kwargs:
-          token: '{auth_token:s}'
-      json:
-        token: !anystr
-    
->>>>>>> bf4cdf3b
+            agentId: 'id1'