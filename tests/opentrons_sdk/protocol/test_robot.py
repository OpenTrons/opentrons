--- conflicted
+++ resolved
@@ -10,11 +10,7 @@
         Robot.reset()
         self.robot = Robot.get_instance()
         self.robot.connect()
-<<<<<<< HEAD
-        self.robot.home()
-=======
         self.robot.home(now=True)
->>>>>>> 3f7cb4ab
         self.robot.clear()
 
     def test_disconnect(self):
@@ -84,10 +80,9 @@
 
         self.robot.resume()
 
-<<<<<<< HEAD
         thread.join(1)
         self.assertEqual(len(self.robot._commands), 0)
-=======
+
     def test_mosfet(self):
         self.robot.mosfet(0, True)
         self.assertEqual(len(self.robot._commands), 1)
@@ -152,5 +147,4 @@
                 'b': False
             }
         }
-        self.assertDictEqual(res, expected)
->>>>>>> 3f7cb4ab
+        self.assertDictEqual(res, expected)