import threading
import unittest

from opentrons_sdk.robot.robot import Robot
from opentrons_sdk.containers.placeable import Deck


class RobotTest(unittest.TestCase):
    def setUp(self):
        Robot.reset()
        self.robot = Robot.get_instance()
        self.robot.connect()
        self.robot.home()
        self.robot.clear()

    def test_disconnect(self):
        self.robot.disconnect()
        res = self.robot.is_connected()
        self.assertEquals(bool(res), False)

    def test_get_connected_port(self):
        res = self.robot.get_connected_port()
        self.assertEquals(res, self.robot._driver.VIRTUAL_SMOOTHIE_PORT)

    def test_robot_move_to(self):
        self.robot.move_to((Deck(), (100, 0, 0)))
        self.robot.run()
        position = self.robot._driver.get_head_position()['current']
        self.assertEqual(position, (100, 0, 0))

    def test_move_head(self):
        self.robot.move_head(x=100, y=0, z=20)
        current = self.robot._driver.get_head_position()['current']
        self.assertEquals(current, (100, 0, 20))

    def test_home(self):
        self.robot.clear()
        self.robot.home()
        self.assertEquals(len(self.robot._commands), 1)
        self.robot.run()

        self.robot.clear()
        self.robot.home(now=True)
        self.assertEquals(len(self.robot._commands), 0)

    def test_robot_pause_and_resume(self):
        self.robot.move_to((Deck(), (100, 0, 0)))
        self.robot.move_to((Deck(), (101, 0, 0)))
        self.assertEqual(len(self.robot._commands), 2)

        self.robot.pause()

        def _run():
            self.robot.run()

        thread = threading.Thread(target=_run)
        thread.start()
        self.robot.resume()
        thread.join(0.5)

        self.assertEquals(thread.is_alive(), False)
        self.assertEqual(len(self.robot._commands), 0)

        self.robot.clear()

        self.robot.move_to((Deck(), (100, 0, 0)))
        self.robot.move_to((Deck(), (101, 0, 0)))

        def _run():
            self.robot.run()

        self.robot.pause()

        thread = threading.Thread(target=_run)
        thread.start()
        thread.join(0.01)

        self.assertEquals(thread.is_alive(), True)
        self.assertEqual(len(self.robot._commands) > 0, True)

        self.robot.resume()

<<<<<<< HEAD
    def test_mosfet(self):
        self.robot.mosfet(0, True)
        self.assertEqual(len(self.robot._commands), 1)
        self.robot.run()
        self.assertEqual(len(self.robot._commands), 0)
        self.robot.mosfet(0, True, now=True)
        self.assertEqual(len(self.robot._commands), 0)

    def test_switches(self):
        res = self.robot.switches()
        expected = {
            'x': False,
            'y': False,
            'z': False,
            'a': False,
            'b': False
        }
        self.assertEquals(res, expected)
        self.assertRaises(RuntimeWarning, self.robot.move_head, x=-199)
        res = self.robot.switches()
        expected = {
            'x': True,
            'y': False,
            'z': False,
            'a': False,
            'b': False
        }
        self.assertEquals(res, expected)
=======
        thread.join(1)
        self.assertEqual(len(self.robot._commands), 0)
>>>>>>> 4ca5a9bf
<|MERGE_RESOLUTION|>--- conflicted
+++ resolved
@@ -80,7 +80,6 @@
 
         self.robot.resume()
 
-<<<<<<< HEAD
     def test_mosfet(self):
         self.robot.mosfet(0, True)
         self.assertEqual(len(self.robot._commands), 1)
@@ -108,8 +107,4 @@
             'a': False,
             'b': False
         }
-        self.assertEquals(res, expected)
-=======
-        thread.join(1)
-        self.assertEqual(len(self.robot._commands), 0)
->>>>>>> 4ca5a9bf
+        self.assertEquals(res, expected)