import threading
import unittest

from opentrons_sdk.robot.robot import Robot
from opentrons_sdk.containers.placeable import Deck


class RobotTest(unittest.TestCase):
    def setUp(self):
        Robot.reset()
        self.robot = Robot.get_instance()
        self.robot.connect()
        self.robot.home(now=True)
        self.robot.clear()

    def test_disconnect(self):
        self.robot.disconnect()
        res = self.robot.is_connected()
        self.assertEquals(bool(res), False)

    def test_get_connected_port(self):
        res = self.robot.get_connected_port()
        self.assertEquals(res, self.robot._driver.VIRTUAL_SMOOTHIE_PORT)

    def test_robot_move_to(self):
        self.robot.move_to((Deck(), (100, 0, 0)))
        self.robot.run()
        position = self.robot._driver.get_head_position()['current']
        self.assertEqual(position, (100, 0, 0))

    def test_move_head(self):
        self.robot.move_head(x=100, y=0, z=20)
        current = self.robot._driver.get_head_position()['current']
        self.assertEquals(current, (100, 0, 20))

    def test_home(self):
        self.robot.clear()
        self.robot.home()
        self.assertEquals(len(self.robot._commands), 1)
        self.robot.run()

        self.robot.clear()
        self.robot.home(now=True)
        self.assertEquals(len(self.robot._commands), 0)

    def test_robot_pause_and_resume(self):
        self.robot.move_to((Deck(), (100, 0, 0)))
        self.robot.move_to((Deck(), (101, 0, 0)))
        self.assertEqual(len(self.robot._commands), 2)

        self.robot.pause()

        def _run():
            self.robot.run()

        thread = threading.Thread(target=_run)
        thread.start()
        self.robot.resume()
        thread.join(0.5)

        self.assertEquals(thread.is_alive(), False)
        self.assertEqual(len(self.robot._commands), 0)

        self.robot.clear()

        self.robot.move_to((Deck(), (100, 0, 0)))
        self.robot.move_to((Deck(), (101, 0, 0)))

        def _run():
            self.robot.run()

        self.robot.pause()

        thread = threading.Thread(target=_run)
        thread.start()
        thread.join(0.01)

        self.assertEquals(thread.is_alive(), True)
        self.assertEqual(len(self.robot._commands) > 0, True)

        self.robot.resume()

<<<<<<< HEAD
=======
        thread.join(1)
        self.assertEqual(len(self.robot._commands), 0)

    def test_mosfet(self):
        self.robot.mosfet(0, True)
        self.assertEqual(len(self.robot._commands), 1)
        self.robot.run()
        self.assertEqual(len(self.robot._commands), 0)
        self.robot.mosfet(0, True, now=True)
        self.assertEqual(len(self.robot._commands), 0)

>>>>>>> a37226fb
    def test_versions(self):
        res = self.robot.versions()
        expected = {
            'config': 'v1.0.3',
            'firmware': 'v1.0.5',
            'robot': 'one_pro'
        }
        self.assertDictEqual(res, expected)

    def test_diagnostics(self):
        res = self.robot.diagnostics()
        expected = {
            'axis_homed': {
                'x': True, 'y': True, 'z': True, 'a': True, 'b': True
            },
            'switches': {
                'x': False,
                'y': False,
                'z': False,
                'a': False,
                'b': False
            }
        }
        self.assertDictEqual(res, expected)

        self.robot.connect()
        self.assertRaises(RuntimeWarning, self.robot.move_head, x=-199)
        res = self.robot.diagnostics()
        expected = {
            'axis_homed': {
                'x': False, 'y': False, 'z': False, 'a': False, 'b': False
            },
            'switches': {
                'x': True,
                'y': False,
                'z': False,
                'a': False,
                'b': False
            }
        }
        self.assertDictEqual(res, expected)

        self.robot.home('x', now=True)
        res = self.robot.diagnostics()
        expected = {
            'axis_homed': {
                'x': True, 'y': False, 'z': False, 'a': False, 'b': False
            },
            'switches': {
                'x': False,
                'y': False,
                'z': False,
                'a': False,
                'b': False
            }
        }
        self.assertDictEqual(res, expected)<|MERGE_RESOLUTION|>--- conflicted
+++ resolved
@@ -80,20 +80,9 @@
 
         self.robot.resume()
 
-<<<<<<< HEAD
-=======
         thread.join(1)
         self.assertEqual(len(self.robot._commands), 0)
 
-    def test_mosfet(self):
-        self.robot.mosfet(0, True)
-        self.assertEqual(len(self.robot._commands), 1)
-        self.robot.run()
-        self.assertEqual(len(self.robot._commands), 0)
-        self.robot.mosfet(0, True, now=True)
-        self.assertEqual(len(self.robot._commands), 0)
-
->>>>>>> a37226fb
     def test_versions(self):
         res = self.robot.versions()
         expected = {
