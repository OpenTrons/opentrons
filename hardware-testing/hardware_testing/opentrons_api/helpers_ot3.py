--- conflicted
+++ resolved
@@ -620,27 +620,18 @@
 
 
 async def get_capacitance_ot3(
-<<<<<<< HEAD
-    api: OT3API, mount: OT3Mount, sensor_id: SensorId = SensorId.S0
-=======
     api: OT3API, mount: OT3Mount, channel: Optional[str] = None
->>>>>>> c44cc9eb
 ) -> float:
     """Get the capacitance reading from the pipette."""
     if api.is_simulator:
         return 0.0
     node_id = sensor_node_for_mount(mount)
-    # FIXME: allow SensorId to specify which sensor on the device to read from
-<<<<<<< HEAD
-    capacitive = sensor_types.CapacitiveSensor.build(sensor_id, node_id)
-=======
     if not channel or channel == "primary":
         capacitive = sensor_types.CapacitiveSensor.build(SensorId.S0, node_id)
     elif channel == "secondary":
         capacitive = sensor_types.CapacitiveSensor.build(SensorId.S1, node_id)
     else:
         raise ValueError(f"unexpected channel for capacitance sensor: {channel}")
->>>>>>> c44cc9eb
     s_driver = sensor_driver.SensorDriver()
     data = await s_driver.read(
         api._backend._messenger, capacitive, offset=False, timeout=1  # type: ignore[union-attr]
