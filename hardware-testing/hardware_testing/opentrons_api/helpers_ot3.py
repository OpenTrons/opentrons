"""Opentrons helper methods."""
import asyncio
from dataclasses import dataclass
from datetime import datetime
from math import pi
from subprocess import run
from time import time
from typing import List, Optional, Dict, Tuple, Union

from opentrons_hardware.drivers.can_bus import DriverSettings, build, CanMessenger
from opentrons_hardware.drivers.can_bus import settings as can_bus_settings
from opentrons_hardware.firmware_bindings.constants import SensorId
from opentrons_hardware.sensors import sensor_driver, sensor_types

from opentrons_shared_data.deck import load as load_deck
from opentrons_shared_data.labware import load_definition as load_labware

from opentrons.config.robot_configs import build_config_ot3, load_ot3 as load_ot3_config
from opentrons.hardware_control.backends.ot3utils import sensor_node_for_mount

# TODO (lc 10-27-2022) This should be changed to an ot3 pipette object once we
# have that well defined.
from opentrons.hardware_control.instruments.ot2.pipette import Pipette as PipetteOT2
from opentrons.hardware_control.instruments.ot3.pipette import Pipette as PipetteOT3
from opentrons.hardware_control.motion_utilities import deck_from_machine
from opentrons.hardware_control.ot3api import OT3API

from .types import (
    GantryLoad,
    PerPipetteAxisSettings,
    OT3Axis,
    OT3Mount,
    Point,
    CriticalPoint,
)

# TODO: use values from shared data, so we don't need to update here again
TIP_LENGTH_OVERLAP = 10.5
TIP_LENGTH_LOOKUP = {50: 57.9, 200: 58.35, 1000: 95.6}


@dataclass
class CalibrationSquare:
    """Calibration Square."""

    top_left_offset: Point
    width: float
    height: float
    depth: float


@dataclass
class CalibrationProbe:
    """Calibration Probe."""

    length: float
    diameter: float


# values are from "Robot Extents" sheet
CALIBRATION_SQUARE_OFFSET_EVT = Point(x=64, y=-43, z=-0.25)
CALIBRATION_SQUARE_EVT = CalibrationSquare(
    top_left_offset=CALIBRATION_SQUARE_OFFSET_EVT, width=20, height=20, depth=3
)
CALIBRATION_PROBE_EVT = CalibrationProbe(length=44.5, diameter=4.0)


def stop_server_ot3() -> None:
    """Stop opentrons-robot-server on the OT3."""
    print('Stopping "opentrons-robot-server"...')
    run(["systemctl", "stop", "opentrons-robot-server"])


def start_server_ot3() -> None:
    """Start opentrons-robot-server on the OT3."""
    print('Starting "opentrons-robot-server"...')
    run(["systemctl", "start", "opentrons-robot-server"])


def restart_canbus_ot3() -> None:
    """Restart opentrons-ot3-canbus on the OT3."""
    print('Restarting "opentrons-ot3-canbus"...')
    run(["systemctl", "restart", "opentrons-ot3-canbus"])


def stop_on_device_display_ot3() -> None:
    """Stop opentrons on-device-display on the OT3."""
    run(["systemctl", "stop", "opentrons-robot-app"])


def _create_fake_pipette_id(mount: OT3Mount, model: Optional[str]) -> Optional[str]:
    if model is None:
        return None
    items = model.split("_")
    assert len(items) == 3
    size = "P1K" if items[0] == "p1000" else "P50"
    channels = "S" if items[1] == "single" else "M"
    version = items[2].upper().replace(".", "")
    date = datetime.now().strftime("%y%m%d")
    unique_number = 1 if mount == OT3Mount.LEFT else 2
    return f"{size}{channels}{version}{date}A0{unique_number}"


def _create_attached_instruments_dict(
    pipette_left: Optional[str] = None,
    pipette_right: Optional[str] = None,
    gripper: Optional[str] = None,
) -> Dict[OT3Mount, Dict[str, Optional[str]]]:
    fake_id_left = _create_fake_pipette_id(OT3Mount.LEFT, pipette_left)
    fake_id_right = _create_fake_pipette_id(OT3Mount.RIGHT, pipette_right)
    fake_id_gripper = (
        "GRPV1020221101A02" if gripper else None
    )  # FIXME: EVT grippers all have same ID
    sim_pip_left = {"model": pipette_left, "id": fake_id_left}
    sim_pip_right = {"model": pipette_right, "id": fake_id_right}
    sim_gripper = {"model": gripper, "id": fake_id_gripper}
    return {
        OT3Mount.LEFT: sim_pip_left,
        OT3Mount.RIGHT: sim_pip_right,
        OT3Mount.GRIPPER: sim_gripper,
    }


async def build_async_ot3_hardware_api(
    is_simulating: Optional[bool] = False,
    use_defaults: Optional[bool] = True,
    pipette_left: Optional[str] = None,
    pipette_right: Optional[str] = None,
    gripper: Optional[str] = None,
    loop: Optional[asyncio.AbstractEventLoop] = None,
) -> OT3API:
    """Built an OT3 Hardware API instance."""
    config = build_config_ot3({}) if use_defaults else load_ot3_config()
    kwargs = {"config": config}
    if is_simulating:
        builder = OT3API.build_hardware_simulator
        # TODO (andy s): add ability to simulate:
        #                - gripper
        #                - 96-channel
        #                - modules
        sim_pips = _create_attached_instruments_dict(
            pipette_left, pipette_right, gripper
        )
        kwargs["attached_instruments"] = sim_pips  # type: ignore[assignment]
    else:
        builder = OT3API.build_hardware_controller
        stop_server_ot3()
        restart_canbus_ot3()
    return await builder(loop=loop, **kwargs)  # type: ignore[arg-type]


def set_gantry_per_axis_setting_ot3(
    settings: PerPipetteAxisSettings, axis: OT3Axis, load: GantryLoad, value: float
) -> None:
    """Set a value in an OT3 Gantry's per-axis-settings."""
    axis_kind = OT3Axis.to_kind(axis)
    if load == GantryLoad.HIGH_THROUGHPUT:
        settings.high_throughput[axis_kind] = value
    else:
        settings.low_throughput[axis_kind] = value


def get_gantry_per_axis_setting_ot3(
    settings: PerPipetteAxisSettings, axis: OT3Axis, load: GantryLoad
) -> float:
    """Set a value in an OT3 Gantry's per-axis-settings."""
    axis_kind = OT3Axis.to_kind(axis)
    if load == GantryLoad.HIGH_THROUGHPUT:
        return settings.high_throughput[axis_kind]
    return settings.low_throughput[axis_kind]


async def set_gantry_load_per_axis_current_settings_ot3(
    api: OT3API,
    axis: OT3Axis,
    load: Optional[GantryLoad] = None,
    hold_current: Optional[float] = None,
    run_current: Optional[float] = None,
) -> None:
    """Update an OT3 axis current settings."""
    if load is None:
        load = api.gantry_load
    if hold_current is not None:
        set_gantry_per_axis_setting_ot3(
            settings=api.config.current_settings.hold_current,
            axis=axis,
            load=load,
            value=hold_current,
        )
    if run_current is not None:
        set_gantry_per_axis_setting_ot3(
            settings=api.config.current_settings.run_current,
            axis=axis,
            load=load,
            value=run_current,
        )
<<<<<<< HEAD
=======
    # make sure new currents are sent to hardware controller
>>>>>>> 9fd80c1d
    await api.set_gantry_load(load)


async def set_gantry_load_per_axis_motion_settings_ot3(
    api: OT3API,
    axis: OT3Axis,
    load: Optional[GantryLoad] = None,
    default_max_speed: Optional[float] = None,
    acceleration: Optional[float] = None,
    max_speed_discontinuity: Optional[float] = None,
    direction_change_speed_discontinuity: Optional[float] = None,
) -> None:
    """Update an OT3 axis motion settings."""
    if load is None:
        load = api.gantry_load
    if default_max_speed is not None:
        set_gantry_per_axis_setting_ot3(
            settings=api.config.motion_settings.default_max_speed,
            axis=axis,
            load=load,
            value=default_max_speed,
        )
    if acceleration is not None:
        set_gantry_per_axis_setting_ot3(
            settings=api.config.motion_settings.acceleration,
            axis=axis,
            load=load,
            value=acceleration,
        )
    if max_speed_discontinuity is not None:
        set_gantry_per_axis_setting_ot3(
            settings=api.config.motion_settings.max_speed_discontinuity,
            axis=axis,
            load=load,
            value=max_speed_discontinuity,
        )
    if direction_change_speed_discontinuity is not None:
        set_gantry_per_axis_setting_ot3(
            settings=api.config.motion_settings.direction_change_speed_discontinuity,
            axis=axis,
            load=load,
            value=direction_change_speed_discontinuity,
        )
<<<<<<< HEAD
=======
    # make sure new currents are sent to hardware controller
>>>>>>> 9fd80c1d
    await api.set_gantry_load(load)


@dataclass
class GantryLoadSettings:
    """Gantry Load Settings."""

    max_speed: float  # mm/sec
    acceleration: float  # mm/sec**2
    max_start_stop_speed: float  # mm/sec
    max_change_dir_speed: float  # mm/sec
    hold_current: float  # amps
    run_current: float  # amps


def get_gantry_load_per_axis_motion_settings_ot3(
    api: OT3API,
    axis: OT3Axis,
    load: Optional[GantryLoad] = None,
) -> GantryLoadSettings:
    """Get the gantry-load settings, per OT3Axis."""
    if load is None:
        load = api.gantry_load
    ax_kind = OT3Axis.to_kind(axis)
    m_cfg = api.config.motion_settings
    c_cfg = api.config.current_settings

    def _default_motion(a: str) -> float:
        try:
            return getattr(m_cfg, a)[load][ax_kind]
        except KeyError:
            return getattr(m_cfg, a)[GantryLoad.LOW_THROUGHPUT][ax_kind]

    def _default_current(a: str) -> float:
        try:
            return getattr(c_cfg, a)[load][ax_kind]
        except KeyError:
            return getattr(c_cfg, a)[GantryLoad.LOW_THROUGHPUT][ax_kind]

    return GantryLoadSettings(
        max_speed=_default_motion("default_max_speed"),
        acceleration=_default_motion("acceleration"),
        max_start_stop_speed=_default_motion("max_speed_discontinuity"),
        max_change_dir_speed=_default_motion("direction_change_speed_discontinuity"),
        hold_current=_default_current("hold_current"),
        run_current=_default_current("run_current"),
    )


async def set_gantry_load_per_axis_settings_ot3(
    api: OT3API,
    settings: Dict[OT3Axis, GantryLoadSettings],
    load: Optional[GantryLoad] = None,
) -> None:
    """Set motion/current settings, per-axis, per-gantry-load."""
    if load is None:
        load = api.gantry_load
    for ax, stg in settings.items():
        await set_gantry_load_per_axis_motion_settings_ot3(
            api,
            ax,
            load,
            default_max_speed=stg.max_speed,
            acceleration=stg.acceleration,
            max_speed_discontinuity=stg.max_start_stop_speed,
            direction_change_speed_discontinuity=stg.max_change_dir_speed,
        )
        await set_gantry_load_per_axis_current_settings_ot3(
            api, ax, load, hold_current=stg.hold_current, run_current=stg.run_current
        )
    if load == api.gantry_load:
        await api.set_gantry_load(gantry_load=load)


async def home_ot3(api: OT3API, axes: Optional[List[OT3Axis]] = None) -> None:
    """Home OT3 gantry."""
    default_home_speed = 10.0
    default_home_speed_xy = 40.0

    homing_speeds: Dict[OT3Axis, float] = {
        OT3Axis.X: default_home_speed_xy,
        OT3Axis.Y: default_home_speed_xy,
        OT3Axis.Z_L: default_home_speed,
        OT3Axis.Z_R: default_home_speed,
        OT3Axis.Z_G: default_home_speed,
        OT3Axis.P_L: default_home_speed,
        OT3Axis.P_R: default_home_speed,
    }

    # save our current script's settings
    cached_discontinuities: Dict[OT3Axis, float] = {
        ax: api.config.motion_settings.max_speed_discontinuity[api.gantry_load].get(
            OT3Axis.to_kind(ax), homing_speeds[ax]
        )
        for ax in homing_speeds
    }
    # overwrite current settings with API settings
    for ax, val in homing_speeds.items():
        await set_gantry_load_per_axis_motion_settings_ot3(
            api, ax, max_speed_discontinuity=val
        )
    # actually home
    await api.home(axes=axes)
    # revert back to our script's settings
    for ax, val in cached_discontinuities.items():
        await set_gantry_load_per_axis_motion_settings_ot3(
            api, ax, max_speed_discontinuity=val
        )


def _get_pipette_from_mount(api: OT3API, mount: OT3Mount) -> PipetteOT3:
    pipette = api.hardware_pipettes[mount.to_mount()]
    if pipette is None:
        raise RuntimeError(f"No pipette currently attaced to mount {mount}")
    return pipette


def get_plunger_positions_ot3(
    api: OT3API, mount: OT3Mount
) -> Tuple[float, float, float, float]:
    """Update plunger current."""
    pipette = _get_pipette_from_mount(api, mount)
    return (
        pipette.plunger_positions.top,
        pipette.plunger_positions.bottom,
        pipette.plunger_positions.blow_out,
        pipette.plunger_positions.drop_tip,
    )


async def update_pick_up_current(
    api: OT3API, mount: OT3Mount, current: float = 0.125
) -> None:
    """Update pick-up-tip current."""
    pipette = _get_pipette_from_mount(api, mount)
    config_model = pipette.pick_up_configurations
    config_model.current = current
    pipette.pick_up_configurations = config_model


async def update_pick_up_distance(
    api: OT3API, mount: OT3Mount, distance: float = 17.0
) -> None:
    """Update pick-up-tip current."""
    pipette = _get_pipette_from_mount(api, mount)
    config_model = pipette.pick_up_configurations
    config_model.distance = distance
    pipette.pick_up_configurations = config_model


async def move_plunger_absolute_ot3(
    api: OT3API,
    mount: OT3Mount,
    position: float,
    motor_current: Optional[float] = None,
    speed: Optional[float] = None,
) -> None:
    """Move OT3 plunger position to an absolute position."""
    if not api.hardware_pipettes[mount.to_mount()]:
        raise RuntimeError(f"No pipette found on mount: {mount}")
    plunger_axis = OT3Axis.of_main_tool_actuator(mount)
    _move_coro = api._move(
        target_position={plunger_axis: position},  # type: ignore[arg-type]
        speed=speed,
    )
    if motor_current is None:
        await _move_coro
    else:
        async with api._backend.restore_current():
            await api._backend.set_active_current(
                {OT3Axis.of_main_tool_actuator(mount): motor_current}  # type: ignore[dict-item]
            )
            await _move_coro


async def move_plunger_relative_ot3(
    api: OT3API,
    mount: OT3Mount,
    delta: float,
    motor_current: Optional[float] = None,
    speed: Optional[float] = None,
) -> None:
    """Move OT3 plunger position in a relative direction."""
    current_pos = await api.current_position_ot3(mount=mount)
    plunger_axis = OT3Axis.of_main_tool_actuator(mount)
    plunger_pos = current_pos[plunger_axis]
    return await move_plunger_absolute_ot3(
        api, mount, plunger_pos + delta, motor_current, speed
    )


async def move_gripper_jaw_relative_ot3(api: OT3API, delta: float) -> None:
    """Move the gripper jaw by a relative distance."""
    # FIXME: this should be in relative distances
    #        but the api isn't setup for reporting current position yet
    print("FIXME: Not using relative distances for gripper, using absolute...")
    await api.hold_jaw_width(int(delta))


def get_endstop_position_ot3(api: OT3API, mount: OT3Mount) -> Dict[OT3Axis, float]:
    """Get the endstop's position per mount."""
    transforms = api._transforms
    machine_pos_per_axis = api._backend.home_position()
    deck_pos_per_axis = deck_from_machine(
        machine_pos_per_axis,
        transforms.deck_calibration.attitude,
        transforms.carriage_offset,
    )
    mount_pos_per_axis = api._effector_pos_from_carriage_pos(
        mount, deck_pos_per_axis, None
    )
    return {ax: val for ax, val in mount_pos_per_axis.items()}


def get_gantry_homed_position_ot3(api: OT3API, mount: OT3Mount) -> Point:
    """Get the homed coordinate by mount."""
    axes_pos = get_endstop_position_ot3(api, mount)
    return Point(
        x=axes_pos[OT3Axis.X],
        y=axes_pos[OT3Axis.Y],
        z=axes_pos[OT3Axis.by_mount(mount)],
    )


class OT3JogTermination(Exception):
    """Jogging terminated."""

    pass


class OT3JogNoInput(Exception):
    """No jogging input from user."""

    pass


def _jog_read_user_input(terminator: str, home_key: str) -> Tuple[str, float, bool]:
    user_input = input(f'\tJog eg: x-10.5 (ENTER to repeat, "{terminator}" to stop): ')
    user_input = user_input.strip().replace(" ", "")
    if user_input == terminator:
        raise OT3JogTermination()
    if not user_input:
        raise OT3JogNoInput()
    if home_key in user_input:
        user_input = user_input.replace(home_key, "")
        do_home = True
        distance = 0.0
    else:
        do_home = False
        distance = float(user_input[1:])
    axis = user_input[0].upper()
    if axis not in "XYZPG":
        raise ValueError(f'Unexpected axis: "{axis}"')
    return axis, distance, do_home


async def _jog_axis_some_distance(
    api: OT3API, mount: OT3Mount, axis: str, distance: float
) -> None:
    if not axis or distance == 0.0:
        return
    elif axis == "G":
        await move_gripper_jaw_relative_ot3(api, distance)
    elif axis == "P":
        await move_plunger_relative_ot3(api, mount, distance)
    else:
        delta = Point(**{axis.lower(): distance})
        await api.move_rel(mount=mount, delta=delta)


async def _jog_print_current_position(
    api: OT3API, mount: OT3Mount, critical_point: Optional[CriticalPoint] = None
) -> None:
    z_axis = OT3Axis.by_mount(mount)
    instr_axis = OT3Axis.of_main_tool_actuator(mount)
    motors_pos = await api.current_position_ot3(
        mount=mount, critical_point=critical_point
    )
    enc_pos = await api.encoder_current_position_ot3(
        mount=mount, critical_point=critical_point
    )
    mx, my, mz, mp = [
        round(motors_pos[ax], 2) for ax in [OT3Axis.X, OT3Axis.Y, z_axis, instr_axis]
    ]
    ex, ey, ez, ep = [
        round(enc_pos[ax], 2) for ax in [OT3Axis.X, OT3Axis.Y, z_axis, instr_axis]
    ]
    print(f"\tDeck Coordinate: X={mx}, Y={my}, Z={mz}, Instr={mp}")
    print(f"\tEnc. Coordinate: X={ex}, Y={ey}, Z={ez}, Instr={ep}")


async def _jog_do_print_then_input_then_move(
    api: OT3API,
    mount: OT3Mount,
    critical_point: Optional[CriticalPoint],
    axis: str,
    distance: float,
    do_home: bool,
    display: Optional[bool] = True,
) -> Tuple[str, float, bool]:
    try:
        if display:
            await _jog_print_current_position(api, mount, critical_point)
        axis, distance, do_home = _jog_read_user_input(
            terminator="stop", home_key="home"
        )
    except OT3JogNoInput:
        pass
    if do_home:
        str_to_axes = {
            "X": OT3Axis.X,
            "Y": OT3Axis.Y,
            "Z": OT3Axis.by_mount(mount),
            "P": OT3Axis.of_main_tool_actuator(mount),
            "G": OT3Axis.G,
            "Q": OT3Axis.Q,
        }
        await api.home([str_to_axes[axis]])
    else:
        await _jog_axis_some_distance(api, mount, axis, distance)
    return axis, distance, do_home


async def jog_mount_ot3(
    api: OT3API,
    mount: OT3Mount,
    critical_point: Optional[CriticalPoint] = None,
    display: Optional[bool] = True,
) -> Dict[OT3Axis, float]:
    """Jog an OT3 mount's gantry XYZ and pipettes axes."""
    if api.is_simulator:
        return await api.current_position_ot3(
            mount=mount, critical_point=critical_point
        )
    axis: str = ""
    distance: float = 0.0
    do_home: bool = False
    print("jogging")
    while True:
        try:
            axis, distance, do_home = await _jog_do_print_then_input_then_move(
                api, mount, critical_point, axis, distance, do_home, display=display
            )
        except ValueError as e:
            print(e)
            continue
        except OT3JogTermination:
            print("done jogging")
            return await api.current_position_ot3(
                mount=mount, critical_point=critical_point
            )


async def move_to_arched_ot3(
    api: OT3API,
    mount: OT3Mount,
    abs_position: Point,
    speed: Optional[float] = None,
    safe_height: float = -100.0,
) -> None:
    """Move OT3 gantry in an arched path."""
    z_ax = OT3Axis.by_mount(mount)
    max_z = get_endstop_position_ot3(api, mount)[z_ax]
    here = await api.gantry_position(mount=mount, refresh=True)
    arch_z = min(max(here.z, abs_position.z, safe_height), max_z)
    points = [
        here._replace(z=arch_z),
        abs_position._replace(z=arch_z),
        abs_position,
    ]
    for p in points:
        await api.move_to(mount=mount, abs_position=p, speed=speed)


class SensorResponseBad(Exception):
    """Sensor Response is Bad."""

    pass


async def get_capacitance_ot3(
<<<<<<< HEAD
    api: OT3API, mount: OT3Mount, channel: Optional[str] = None
=======
    api: OT3API, mount: OT3Mount, sensor_id: SensorId = SensorId.S0
>>>>>>> 9fd80c1d
) -> float:
    """Get the capacitance reading from the pipette."""
    if api.is_simulator:
        return 0.0
    node_id = sensor_node_for_mount(mount)
    # FIXME: allow SensorId to specify which sensor on the device to read from
<<<<<<< HEAD
    if not channel or channel == "primary":
        capacitive = sensor_types.CapacitiveSensor.build(SensorId.S0, node_id)
    elif channel == "secondary":
        capacitive = sensor_types.CapacitiveSensor.build(SensorId.S1, node_id)
    else:
        raise ValueError(f"unexpected channel for capacitance sensor: {channel}")
=======
    capacitive = sensor_types.CapacitiveSensor.build(sensor_id, node_id)
>>>>>>> 9fd80c1d
    s_driver = sensor_driver.SensorDriver()
    data = await s_driver.read(
        api._backend._messenger, capacitive, offset=False, timeout=1  # type: ignore[union-attr]
    )
    if data is None:
        raise SensorResponseBad("no response from sensor")
    return data.to_float()  # type: ignore[union-attr]


async def _get_temp_humidity(
    messenger: CanMessenger, mount: OT3Mount
) -> Tuple[float, float]:
    node_id = sensor_node_for_mount(mount)
    # FIXME: allow SensorId to specify which sensor on the device to read from
    environment = sensor_types.EnvironmentSensor.build(SensorId.S0, node_id)
    s_driver = sensor_driver.SensorDriver()
    data = await s_driver.read(
        messenger, environment, offset=False, timeout=1  # type: ignore[union-attr]
    )
    if data is None:
        raise SensorResponseBad("no response from sensor")
    return data.temperature.to_float(), data.humidity.to_float()  # type: ignore[union-attr]


async def get_temperature_humidity_ot3(
    api: OT3API, mount: OT3Mount
) -> Tuple[float, float]:
    """Get the temperature/humidity reading from the pipette."""
    if api.is_simulator:
        return 25.0, 50.0
    messenger = api._backend._messenger  # type: ignore[union-attr]
    return await _get_temp_humidity(messenger, mount)


def get_temperature_humidity_outside_api_ot3(
    mount: OT3Mount, is_simulating: bool = False
) -> Tuple[float, float]:
    """Get the temperature/humidity reading from the pipette outside of a protocol."""
    settings = DriverSettings(
        interface=can_bus_settings.DEFAULT_INTERFACE,
        port=can_bus_settings.DEFAULT_PORT,
        host=can_bus_settings.DEFAULT_HOST,
        bit_rate=can_bus_settings.DEFAULT_BITRATE,
        channel=can_bus_settings.DEFAULT_CHANNEL,
    )

    async def _run() -> Tuple[float, float]:
        if is_simulating:
            return 25.0, 50.0
        async with build.driver(settings) as driver:
            messenger = CanMessenger(driver=driver)
            messenger.start()
            ret = await _get_temp_humidity(messenger, mount)
            await messenger.stop()
            return ret

    loop = asyncio.get_event_loop()
    task = loop.create_task(_run())
    loop.run_until_complete(task)
    return task.result()


async def get_pressure_ot3(
    api: OT3API, mount: OT3Mount, channel: Optional[str] = None
) -> float:
    """Get the pressure reading from the pipette."""
    if api.is_simulator:
        return 0.0
    node_id = sensor_node_for_mount(mount)
    # FIXME: allow SensorId to specify which sensor on the device to read from
    if not channel or channel == "primary":
        pressure = sensor_types.PressureSensor.build(SensorId.S0, node_id)
    elif channel == "secondary":
        pressure = sensor_types.PressureSensor.build(SensorId.S1, node_id)
    else:
        raise ValueError(f"unexpected channel for pressure sensor: {channel}")
    s_driver = sensor_driver.SensorDriver()
    data = await s_driver.read(
        api._backend._messenger, pressure, offset=False, timeout=1  # type: ignore[union-attr]
    )
    if data is None:
        raise SensorResponseBad("no response from sensor")
    return data.to_float()  # type: ignore[union-attr]


async def wait_for_stable_capacitance_ot3(
    api: OT3API,
    mount: OT3Mount,
    threshold_pf: float,
    duration: float,
    retries: int = 10,
) -> None:
    """Wait for the pipette capacitance to be stable."""
    if api.is_simulator:
        return
    data = list()

    async def _read() -> None:
        cap_val = await get_capacitance_ot3(api, mount)
        data.append(
            (
                time(),
                cap_val,
            )
        )

    def _data_duration() -> float:
        if len(data) < 2:
            return 0.0
        return data[-1][0] - data[0][0]

    def _data_stats() -> Tuple[float, float]:
        cap_data = [d[1] for d in data]
        avg = sum(cap_data) / len(cap_data)
        var = max(cap_data) - min(cap_data)
        return avg, var

    print(f"Waiting for {duration} seconds of stable capacitance, please wait...")
    while _data_duration() < duration:
        await _read()

    average, variance = _data_stats()
    print(
        f"Read {len(data)} samples in {_data_duration()} seconds "
        f"(average={average}, variance={variance})"
    )
    if variance > threshold_pf or variance == 0.0:
        if retries <= 0:
            raise RuntimeError("Unable to get stable capacitance reading")
        print("Unstable, repeating...")
        await wait_for_stable_capacitance_ot3(
            api, mount, threshold_pf, duration, retries - 1
        )


def get_pipette_offset_ot3(api: OT3API, mount: OT3Mount) -> Point:
    """Get pipette offset OT3."""
    pipette = api.hardware_pipettes[mount.to_mount()]
    assert pipette, f"No pipette found on mount: {mount}"
    return pipette._pipette_offset.offset + Point()


def set_pipette_offset_ot3(api: OT3API, mount: OT3Mount, offset: Point) -> None:
    """Set pipette offset OT3."""
    pipette = api.hardware_pipettes[mount.to_mount()]
    assert pipette, f"No pipette found on mount: {mount}"
    pipette._pipette_offset.offset = offset


def get_gripper_offset_ot3(api: OT3API) -> Point:
    """Get gripper offset OT3."""
    assert api.has_gripper, "No gripper found"
    return api._gripper_handler._gripper._calibration_offset.offset  # type: ignore[union-attr]


def set_gripper_offset_ot3(api: OT3API, offset: Point) -> None:
    """Set gripper offset OT3."""
    assert api.has_gripper, "No gripper found"
    api._gripper_handler._gripper._calibration_offset.offset = offset  # type: ignore[union-attr]


def get_slot_size() -> Point:
    """Get OT3 Slot Size."""
    deck = load_deck("ot3_standard", version=3)
    slots = deck["locations"]["orderedSlots"]
    bounding_box = slots[0]["boundingBox"]
    return Point(
        x=bounding_box["xDimension"],
        y=bounding_box["yDimension"],
        z=bounding_box["zDimension"],
    )


def get_default_tip_length(volume: int) -> float:
    """Get default tip length for specified volume of tip."""
    return TIP_LENGTH_LOOKUP[volume] - TIP_LENGTH_OVERLAP


def get_slot_bottom_left_position_ot3(slot: int) -> Point:
    """Get slot bottom-left position."""
    deck = load_deck("ot3_standard", version=3)
    slots = deck["locations"]["orderedSlots"]
    s = slots[slot - 1]
    assert s["id"] == str(slot)
    return Point(*s["position"])


def get_slot_top_left_position_ot3(slot: int) -> Point:
    """Get slot top-left position."""
    bottom_left = get_slot_bottom_left_position_ot3(slot)
    slot_size = get_slot_size()
    return bottom_left + Point(y=slot_size.y)


def get_theoretical_a1_position(slot: int, labware: str) -> Point:
    """Get the theoretical A1 position of a labware in a slot."""
    labware_def = load_labware(loadname=labware, version=1)
    dims = labware_def["dimensions"]
    well_a1 = labware_def["wells"]["A1"]
    a1_pos = Point(x=well_a1["x"], y=well_a1["y"], z=dims["zDimension"])
    slot_pos = get_slot_bottom_left_position_ot3(slot)
    y_shift_from_clips = (get_slot_size().y - dims["yDimension"]) * 0.5
    return slot_pos + a1_pos + Point(y=y_shift_from_clips)


def get_slot_calibration_square_position_ot3(slot: int) -> Point:
    """Get slot calibration block position."""
    slot_top_left = get_slot_top_left_position_ot3(slot)
    calib_sq_offset = CALIBRATION_SQUARE_EVT.top_left_offset
    return slot_top_left + calib_sq_offset


def get_pipette_serial_ot3(pipette: Union[PipetteOT2, PipetteOT3]) -> str:
    """Get pipette serial number."""
    model = pipette.model
    volume = model.split("_")[0].replace("p", "")
    volume = "1K" if volume == "1000" else volume
    channels = "S" if "single" in model else "M"
    version = model.split("v")[-1].strip().replace(".", "")
    assert pipette.pipette_id, f"no pipette_id found for pipette: {pipette}"
    if "P" in pipette.pipette_id:
        id = pipette.pipette_id[7:]  # P1KSV33yyyymmddAxx
    else:
        id = pipette.pipette_id
    return f"P{volume}{channels}V{version}{id}"


def clear_pipette_ul_per_mm(api: OT3API, mount: OT3Mount) -> None:
    """Clear pipette ul-per-mm."""

    def _ul_per_mm_of_shaft_diameter(diameter: float) -> float:
        return pi * pow(diameter / 2, 2)

    pip = api.hardware_pipettes[mount.to_mount()]
    assert pip
    if "p50" in pip.model.lower():
        pip_nominal_ul_per_mm = _ul_per_mm_of_shaft_diameter(1)
    elif "p1000" in pip.model.lower():
        pip_nominal_ul_per_mm = _ul_per_mm_of_shaft_diameter(4.5)
    else:
        raise RuntimeError(f"unexpected pipette model: {pip.model}")
    # 10000 is an arbitrarily large volume that none of our pipettes can reach
    # so, it is guaranteed that all test volumes will be less than this
    ul_per_mm = [
        (
            0,
            0.0,
            pip_nominal_ul_per_mm,
        ),
        (
            10000,
            0.0,
            pip_nominal_ul_per_mm,
        ),
    ]
    pip._active_tip_settings.aspirate["default"] = ul_per_mm  # type: ignore[assignment]
    pip._active_tip_settings.dispense["default"] = ul_per_mm  # type: ignore[assignment]
    pip.ul_per_mm.cache_clear()
    assert pip.ul_per_mm(1, "aspirate") == pip_nominal_ul_per_mm
    assert pip.ul_per_mm(pip.working_volume, "aspirate") == pip_nominal_ul_per_mm
    assert pip.ul_per_mm(1, "dispense") == pip_nominal_ul_per_mm
    assert pip.ul_per_mm(pip.working_volume, "dispense") == pip_nominal_ul_per_mm<|MERGE_RESOLUTION|>--- conflicted
+++ resolved
@@ -194,10 +194,7 @@
             load=load,
             value=run_current,
         )
-<<<<<<< HEAD
-=======
     # make sure new currents are sent to hardware controller
->>>>>>> 9fd80c1d
     await api.set_gantry_load(load)
 
 
@@ -241,10 +238,7 @@
             load=load,
             value=direction_change_speed_discontinuity,
         )
-<<<<<<< HEAD
-=======
     # make sure new currents are sent to hardware controller
->>>>>>> 9fd80c1d
     await api.set_gantry_load(load)
 
 
@@ -626,27 +620,19 @@
 
 
 async def get_capacitance_ot3(
-<<<<<<< HEAD
     api: OT3API, mount: OT3Mount, channel: Optional[str] = None
-=======
-    api: OT3API, mount: OT3Mount, sensor_id: SensorId = SensorId.S0
->>>>>>> 9fd80c1d
 ) -> float:
     """Get the capacitance reading from the pipette."""
     if api.is_simulator:
         return 0.0
     node_id = sensor_node_for_mount(mount)
     # FIXME: allow SensorId to specify which sensor on the device to read from
-<<<<<<< HEAD
     if not channel or channel == "primary":
         capacitive = sensor_types.CapacitiveSensor.build(SensorId.S0, node_id)
     elif channel == "secondary":
         capacitive = sensor_types.CapacitiveSensor.build(SensorId.S1, node_id)
     else:
         raise ValueError(f"unexpected channel for capacitance sensor: {channel}")
-=======
-    capacitive = sensor_types.CapacitiveSensor.build(sensor_id, node_id)
->>>>>>> 9fd80c1d
     s_driver = sensor_driver.SensorDriver()
     data = await s_driver.read(
         api._backend._messenger, capacitive, offset=False, timeout=1  # type: ignore[union-attr]
