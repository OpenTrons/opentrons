"""Opentrons helper methods."""
import asyncio
from dataclasses import dataclass
from datetime import datetime
from enum import Enum
from math import pi
from subprocess import run, Popen
from time import time
from typing import Callable, Coroutine, Dict, List, Optional, Tuple, Union, cast
import atexit
from opentrons_hardware.drivers.can_bus import DriverSettings, build, CanMessenger
from opentrons_hardware.drivers.can_bus import settings as can_bus_settings
from opentrons_hardware.firmware_bindings.constants import SensorId
from opentrons_hardware.sensors import sensor_driver, sensor_types

from opentrons_shared_data.deck import load as load_deck
from opentrons_shared_data.labware import load_definition as load_labware

from opentrons.config.robot_configs import build_config_ot3, load_ot3 as load_ot3_config
from opentrons.config.advanced_settings import set_adv_setting
from opentrons.hardware_control.types import SubSystem
from opentrons.hardware_control.backends.ot3controller import OT3Controller
from opentrons.hardware_control.backends.ot3utils import (
    sensor_node_for_mount,
)

# TODO (lc 10-27-2022) This should be changed to an ot3 pipette object once we
# have that well defined.
from opentrons.hardware_control.instruments.ot2.pipette import Pipette as PipetteOT2
from opentrons.hardware_control.instruments.ot3.pipette import Pipette as PipetteOT3
from opentrons.hardware_control.ot3api import OT3API
from opentrons.hardware_control.types import HardwareFeatureFlags

from ..data import get_git_description, csv_report
from .types import (
    GantryLoad,
    PerPipetteAxisSettings,
    Axis,
    OT3Mount,
    Point,
    CriticalPoint,
)

# TODO: use values from shared data, so we don't need to update here again
TIP_LENGTH_OVERLAP = 10.5
TIP_LENGTH_LOOKUP = {50: 57.9, 200: 58.35, 1000: 95.6}

RESET_DELAY_SECONDS = 2


@dataclass
class CalibrationSquare:
    """Calibration Square."""

    top_left_offset: Point
    width: float
    height: float
    depth: float


@dataclass
class CalibrationProbe:
    """Calibration Probe."""

    length: float
    diameter: float


# values are from "Robot Extents" sheet
CALIBRATION_SQUARE_OFFSET_EVT = Point(x=64, y=-43, z=-0.25)
CALIBRATION_SQUARE_EVT = CalibrationSquare(
    top_left_offset=CALIBRATION_SQUARE_OFFSET_EVT, width=20, height=20, depth=3
)
CALIBRATION_PROBE_EVT = CalibrationProbe(length=44.5, diameter=4.0)


def stop_server_ot3() -> None:
    """Stop opentrons-robot-server on the OT3."""
    print('Stopping "opentrons-robot-server"...')
    run(["systemctl", "stop", "opentrons-robot-server"])
    atexit.register(restart_server_ot3)


def restart_server_ot3() -> None:
    """Start opentrons-robot-server on the OT3."""
    print('Starting "opentrons-robot-server"...')
    Popen(["systemctl restart opentrons-robot-server &"], shell=True)


def start_server_ot3() -> None:
    """Start opentrons-robot-server on the OT3."""
    print('Starting "opentrons-robot-server"...')
    run(["systemctl", "start", "opentrons-robot-server"])


def restart_canbus_ot3() -> None:
    """Restart opentrons-ot3-canbus on the OT3."""
    print('Restarting "opentrons-ot3-canbus"...')
    run(["systemctl", "restart", "opentrons-ot3-canbus"])


def stop_on_device_display_ot3() -> None:
    """Stop opentrons on-device-display on the OT3."""
    run(["systemctl", "stop", "opentrons-robot-app"])


def _create_fake_pipette_id(mount: OT3Mount, model: Optional[str]) -> Optional[str]:
    if model is None:
        return None
    items = model.split("_")
    assert len(items) == 3
<<<<<<< HEAD
    match items[0]:
        case "p1000":
            size = "P1K"
            version = 35
        case "p50":
            size = "P50"
            version = 35
        case "p200":
            size = "P2H"
            version = 30
=======
    if items[0] == "p1000":
        size = "P1K"
    elif items[0] == "p50":
        size = "P50"
    elif items[0] == "p200":
        size = "P2H"
    else:
        raise RuntimeError("invalid pipette size")
>>>>>>> e0e75581
    channels = "S" if items[1] == "single" else "M"
    date = datetime.now().strftime("%y%m%d")
    unique_number = 1 if mount == OT3Mount.LEFT else 2
    return f"{size}{channels}{version}{date}A0{unique_number}"


def _create_attached_instruments_dict(
    pipette_left: Optional[str] = None,
    pipette_right: Optional[str] = None,
    gripper: Optional[str] = None,
) -> Dict[OT3Mount, Dict[str, Optional[str]]]:
    fake_id_left = _create_fake_pipette_id(OT3Mount.LEFT, pipette_left)
    fake_id_right = _create_fake_pipette_id(OT3Mount.RIGHT, pipette_right)
    fake_id_gripper = (
        "GRPV1020221101A02" if gripper else None
    )  # FIXME: EVT grippers all have same ID
    sim_pip_left = {"model": pipette_left, "id": fake_id_left}
    sim_pip_right = {"model": pipette_right, "id": fake_id_right}
    sim_gripper = {"model": gripper, "id": fake_id_gripper}
    return {
        OT3Mount.LEFT: sim_pip_left,
        OT3Mount.RIGHT: sim_pip_right,
        OT3Mount.GRIPPER: sim_gripper,
    }


async def update_firmware(
    api: OT3API, force: bool = False, subsystems: Optional[List[SubSystem]] = None
) -> None:
    """Update firmware of OT3."""
    if not api.is_simulator:
        await asyncio.sleep(RESET_DELAY_SECONDS)
    subsystems_on_boot = api.attached_subsystems
    progress_tracker: Dict[SubSystem, List[int]] = {}

    def _print_update_progress() -> None:
        msg = ""
        for _sub_sys, (_ver, _prog) in progress_tracker.items():
            if msg:
                msg += ", "
            msg += f"{_sub_sys.name}: v{_ver} ({_prog}%)"
        print(msg)

    if not subsystems:
        subsystems = []
    is_updating = False
    async for update in api.update_firmware(set(subsystems), force=force):
        is_updating = True
        fw_version = subsystems_on_boot[update.subsystem].next_fw_version
        if update.subsystem not in progress_tracker:
            progress_tracker[update.subsystem] = [fw_version, 0]
        if update.progress != progress_tracker[update.subsystem][1]:
            progress_tracker[update.subsystem][1] = update.progress
            _print_update_progress()
    if is_updating and not api.is_simulator:
        await asyncio.sleep(1)


async def wait_for_instrument_presence(
    api: OT3API, mount: OT3Mount, presence: bool
) -> bool:
    """Wait for instrument presence."""
    is_gripper = mount == OT3Mount.GRIPPER
    instr_str = "gripper" if is_gripper else "pipette"
    verb = "attach" if presence else "remove"
    direction = "to" if presence else "from"
    if not api.is_simulator:
        input(
            f"WAIT: {verb} a {instr_str} {direction} the {mount.name} mount: "
            f"press ENTER when ready"
        )
    await reset_api(api)
    await api.cache_instruments()
    if is_gripper:
        found = api.has_gripper()
    else:
        found = api.hardware_pipettes[mount.to_mount()] is not None
    if found == presence:
        print(f"{instr_str} {verb} {direction} {mount.name}\n")
        return True
    else:
        print(
            f"ERROR: unable to detect {instr_str} was {verb}d"
            f"{direction} {mount.name} mount"
        )
        if not api.is_simulator and "y" in input("QUESTION: try again? (y/n): "):
            return await wait_for_instrument_presence(api, mount, presence)
        return False


async def reset_api(api: OT3API) -> None:
    """Reset OT3API."""
    print(f"Firmware: v{api.fw_version}")
    if not api.is_simulator:
        backend = cast(OT3Controller, api._backend)
        await backend.engage_sync()
        await backend.release_estop()
        await update_firmware(api)
        await backend.probe_network()
    await api.cache_instruments()
    await api.refresh_positions()


async def build_async_ot3_hardware_api(
    is_simulating: Optional[bool] = False,
    use_defaults: Optional[bool] = True,
    pipette_left: Optional[str] = None,
    pipette_right: Optional[str] = None,
    gripper: Optional[str] = None,
    loop: Optional[asyncio.AbstractEventLoop] = None,
    stall_detection_enable: Optional[bool] = None,
) -> OT3API:
    """Built an OT3 Hardware API instance."""
    if stall_detection_enable is not None:
        try:
            await set_adv_setting(
                "disableStallDetection", False if stall_detection_enable else True
            )
        except ValueError as e:
            print(e)
    config = build_config_ot3({}) if use_defaults else load_ot3_config()
    kwargs = {"config": config, "feature_flags": HardwareFeatureFlags.build_from_ff()}
    if is_simulating:
        # This Callable type annotation works around mypy complaining about slight mismatches
        # between the signatures of build_hardware_simulator() and build_hardware_controller().
        builder: Callable[
            ..., Coroutine[None, None, OT3API]
        ] = OT3API.build_hardware_simulator
        sim_pips = _create_attached_instruments_dict(
            pipette_left, pipette_right, gripper
        )
        kwargs["attached_instruments"] = sim_pips  # type: ignore[assignment]
    else:
        builder = OT3API.build_hardware_controller
        stop_server_ot3()
        restart_canbus_ot3()
        kwargs["use_usb_bus"] = True  # type: ignore[assignment]
    try:
        api = await builder(loop=loop, **kwargs)  # type: ignore[arg-type]
    except Exception as e:
        if is_simulating:
            raise e
        print(e)
        kwargs["use_usb_bus"] = False  # type: ignore[assignment]
        api = await builder(loop=loop, **kwargs)  # type: ignore[arg-type]
    await reset_api(api)
    return api


class DeviceUnderTest(Enum):
    """Device Under Test."""

    ROBOT = "robot"
    PIPETTE_LEFT = "pipette-left"
    PIPETTE_RIGHT = "pipette-right"
    GRIPPER = "gripper"
    OTHER = "other"

    @classmethod
    def by_mount(cls, mount: OT3Mount) -> "DeviceUnderTest":
        """Get DUT by mount."""
        lookup = {
            OT3Mount.LEFT: cls.PIPETTE_LEFT,
            OT3Mount.RIGHT: cls.PIPETTE_RIGHT,
            OT3Mount.GRIPPER: cls.GRIPPER,
        }
        return lookup[mount]


def _get_serial_for_dut(api: OT3API, dut: DeviceUnderTest) -> str:
    if dut == DeviceUnderTest.ROBOT:
        return get_robot_serial_ot3(api)
    elif dut == DeviceUnderTest.PIPETTE_LEFT or dut == DeviceUnderTest.PIPETTE_RIGHT:
        mnt = OT3Mount.LEFT if dut == DeviceUnderTest.PIPETTE_LEFT else OT3Mount.RIGHT
        pipette = api.hardware_pipettes[mnt.to_mount()]
        assert pipette
        return get_pipette_serial_ot3(pipette)
    elif dut == DeviceUnderTest.GRIPPER:
        gripper = api.attached_gripper
        assert gripper
        return str(gripper["gripper_id"])
    elif api.is_simulator:
        return dut.value
    else:
        return input("enter ID for test: ")


def set_csv_report_meta_data_ot3(
    api: OT3API,
    report: csv_report.CSVReport,
    dut: DeviceUnderTest = DeviceUnderTest.ROBOT,
    tag: str = "",
) -> None:
    """Set CSVReport meta-data given an OT3."""
    # operator should be entered first
    report.set_operator(
        "simulating" if api.is_simulator else input("enter OPERATOR name: ")
    )

    # default DUT to be the robot serial
    # and only scan barcode if we're not simulating
    robot_serial = get_robot_serial_ot3(api)
    dut_str = _get_serial_for_dut(api, dut)
    print(f"device under test: {dut_str}")
    if not api.is_simulator and dut != DeviceUnderTest.OTHER:
        # always confirm barcode for robot/pipette/gripper
        barcode = input("SCAN device barcode: ").strip()
    else:
        barcode = dut_str
    print(f"barcode: {barcode}")

    # default the CSV tag to be the DUT
    report.set_tag(tag if tag else dut_str)
    report.set_device_id(dut_str, barcode)
    report.set_robot_id(robot_serial)
    report.set_firmware(api.fw_version)
    report.set_version(get_git_description())


def set_gantry_per_axis_setting_ot3(
    settings: PerPipetteAxisSettings, axis: Axis, load: GantryLoad, value: float
) -> None:
    """Set a value in an OT3 Gantry's per-axis-settings."""
    axis_kind = Axis.to_kind(axis)
    if load == GantryLoad.HIGH_THROUGHPUT:
        settings.high_throughput[axis_kind] = value
    else:
        settings.low_throughput[axis_kind] = value


def get_gantry_per_axis_setting_ot3(
    settings: PerPipetteAxisSettings, axis: Axis, load: GantryLoad
) -> float:
    """Set a value in an OT3 Gantry's per-axis-settings."""
    axis_kind = Axis.to_kind(axis)
    if load == GantryLoad.HIGH_THROUGHPUT:
        return settings.high_throughput[axis_kind]
    return settings.low_throughput[axis_kind]


async def set_gantry_load_per_axis_current_settings_ot3(
    api: OT3API,
    axis: Axis,
    load: Optional[GantryLoad] = None,
    hold_current: Optional[float] = None,
    run_current: Optional[float] = None,
) -> None:
    """Update an OT3 axis current settings."""
    if load is None:
        load = api.gantry_load
    if hold_current is not None:
        set_gantry_per_axis_setting_ot3(
            settings=api.config.current_settings.hold_current,
            axis=axis,
            load=load,
            value=hold_current,
        )
    if run_current is not None:
        set_gantry_per_axis_setting_ot3(
            settings=api.config.current_settings.run_current,
            axis=axis,
            load=load,
            value=run_current,
        )
    # make sure new currents are sent to hardware controller
    await api.set_gantry_load(load)


async def set_gantry_load_per_axis_motion_settings_ot3(
    api: OT3API,
    axis: Axis,
    load: Optional[GantryLoad] = None,
    default_max_speed: Optional[float] = None,
    acceleration: Optional[float] = None,
    max_speed_discontinuity: Optional[float] = None,
    direction_change_speed_discontinuity: Optional[float] = None,
) -> None:
    """Update an OT3 axis motion settings."""
    if load is None:
        load = api.gantry_load
    if default_max_speed is not None:
        set_gantry_per_axis_setting_ot3(
            settings=api.config.motion_settings.default_max_speed,
            axis=axis,
            load=load,
            value=default_max_speed,
        )
    if acceleration is not None:
        set_gantry_per_axis_setting_ot3(
            settings=api.config.motion_settings.acceleration,
            axis=axis,
            load=load,
            value=acceleration,
        )
    if max_speed_discontinuity is not None:
        set_gantry_per_axis_setting_ot3(
            settings=api.config.motion_settings.max_speed_discontinuity,
            axis=axis,
            load=load,
            value=max_speed_discontinuity,
        )
    if direction_change_speed_discontinuity is not None:
        set_gantry_per_axis_setting_ot3(
            settings=api.config.motion_settings.direction_change_speed_discontinuity,
            axis=axis,
            load=load,
            value=direction_change_speed_discontinuity,
        )
    # make sure new currents are sent to hardware controller
    await api.set_gantry_load(load)


@dataclass
class GantryLoadSettings:
    """Gantry Load Settings."""

    max_speed: float  # mm/sec
    acceleration: float  # mm/sec**2
    max_start_stop_speed: float  # mm/sec
    max_change_dir_speed: float  # mm/sec
    hold_current: float  # amps
    run_current: float  # amps


def get_gantry_load_per_axis_motion_settings_ot3(
    api: OT3API,
    axis: Axis,
    load: Optional[GantryLoad] = None,
) -> GantryLoadSettings:
    """Get the gantry-load settings, per Axis."""
    if load is None:
        load = api.gantry_load
    ax_kind = Axis.to_kind(axis)
    m_cfg = api.config.motion_settings
    c_cfg = api.config.current_settings

    def _default_motion(a: str) -> float:
        try:
            return getattr(m_cfg, a)[load][ax_kind]
        except KeyError:
            return getattr(m_cfg, a)[GantryLoad.LOW_THROUGHPUT][ax_kind]

    def _default_current(a: str) -> float:
        try:
            return getattr(c_cfg, a)[load][ax_kind]
        except KeyError:
            return getattr(c_cfg, a)[GantryLoad.LOW_THROUGHPUT][ax_kind]

    return GantryLoadSettings(
        max_speed=_default_motion("default_max_speed"),
        acceleration=_default_motion("acceleration"),
        max_start_stop_speed=_default_motion("max_speed_discontinuity"),
        max_change_dir_speed=_default_motion("direction_change_speed_discontinuity"),
        hold_current=_default_current("hold_current"),
        run_current=_default_current("run_current"),
    )


async def set_gantry_load_per_axis_settings_ot3(
    api: OT3API,
    settings: Dict[Axis, GantryLoadSettings],
    load: Optional[GantryLoad] = None,
) -> None:
    """Set motion/current settings, per-axis, per-gantry-load."""
    if load is None:
        load = api.gantry_load
    for ax, stg in settings.items():
        await set_gantry_load_per_axis_motion_settings_ot3(
            api,
            ax,
            load,
            default_max_speed=stg.max_speed,
            acceleration=stg.acceleration,
            max_speed_discontinuity=stg.max_start_stop_speed,
            direction_change_speed_discontinuity=stg.max_change_dir_speed,
        )
        await set_gantry_load_per_axis_current_settings_ot3(
            api, ax, load, hold_current=stg.hold_current, run_current=stg.run_current
        )
    if load == api.gantry_load:
        await api.set_gantry_load(gantry_load=load)


async def home_ot3(api: OT3API, axes: Optional[List[Axis]] = None) -> None:
    """Home OT3 gantry."""
    default_home_speed = 10.0
    default_home_speed_xy = 40.0

    homing_speeds: Dict[Axis, float] = {
        Axis.X: default_home_speed_xy,
        Axis.Y: default_home_speed_xy,
        Axis.Z_L: default_home_speed,
        Axis.Z_R: default_home_speed,
        Axis.Z_G: default_home_speed,
        Axis.P_L: default_home_speed,
        Axis.P_R: default_home_speed,
    }

    # save our current script's settings
    cached_discontinuities: Dict[Axis, float] = {
        ax: api.config.motion_settings.max_speed_discontinuity[api.gantry_load].get(
            Axis.to_kind(ax), homing_speeds[ax]
        )
        for ax in homing_speeds
    }
    # overwrite current settings with API settings
    for ax, val in homing_speeds.items():
        await set_gantry_load_per_axis_motion_settings_ot3(
            api, ax, max_speed_discontinuity=val
        )
    # actually home
    await api.home(axes=axes)
    # revert back to our script's settings
    for ax, val in cached_discontinuities.items():
        await set_gantry_load_per_axis_motion_settings_ot3(
            api, ax, max_speed_discontinuity=val
        )


def _get_pipette_from_mount(api: OT3API, mount: OT3Mount) -> PipetteOT3:
    pipette = api.hardware_pipettes[mount.to_mount()]
    if pipette is None:
        raise RuntimeError(f"No pipette currently attaced to mount {mount}")
    return pipette


def get_plunger_positions_ot3(
    api: OT3API, mount: OT3Mount
) -> Tuple[float, float, float, float]:
    """Update plunger current."""
    pipette = _get_pipette_from_mount(api, mount)
    return (
        pipette.plunger_positions.top,
        pipette.plunger_positions.bottom,
        pipette.plunger_positions.blow_out,
        pipette.plunger_positions.drop_tip,
    )


async def update_pick_up_current(
    api: OT3API, mount: OT3Mount, current: float = 0.125
) -> None:
    """Update pick-up-tip current."""
    pipette = _get_pipette_from_mount(api, mount)
    config_model = pipette.pick_up_configurations.press_fit
    for map_key in config_model.configuration_by_nozzle_map.keys():
        for tip_type in config_model.configuration_by_nozzle_map[map_key].keys():
            config_model.configuration_by_nozzle_map[map_key][
                tip_type
            ].current = current
    pipette.pick_up_configurations.press_fit = config_model


async def update_pick_up_distance(
    api: OT3API, mount: OT3Mount, distance: float = 17.0
) -> None:
    """Update pick-up-tip distance."""
    pipette = _get_pipette_from_mount(api, mount)
    config_model = pipette.pick_up_configurations.press_fit
    for map_key in config_model.configuration_by_nozzle_map.keys():
        for tip_type in config_model.configuration_by_nozzle_map[map_key].keys():
            config_model.configuration_by_nozzle_map[map_key][
                tip_type
            ].distance = distance
    pipette.pick_up_configurations.press_fit = config_model


async def move_plunger_absolute_ot3(
    api: OT3API,
    mount: OT3Mount,
    position: float,
    motor_current: Optional[float] = None,
    speed: Optional[float] = None,
    expect_stalls: bool = False,
) -> None:
    """Move OT3 plunger position to an absolute position."""
    if not api.hardware_pipettes[mount.to_mount()]:
        raise RuntimeError(f"No pipette found on mount: {mount}")
    plunger_axis = Axis.of_main_tool_actuator(mount)
    _move_coro = api._move(
        target_position={plunger_axis: position},  # type: ignore[arg-type]
        speed=speed,
        expect_stalls=expect_stalls,
    )
    if motor_current is None:
        await _move_coro
    else:
        async with api._backend.motor_current(
            run_currents={Axis.of_main_tool_actuator(mount): motor_current}
        ):
            await _move_coro


async def home_tip_motors(api: OT3API, back_off: bool = True) -> None:
    """Homes the tip motors with backoff option broken out."""
    await api._backend.home_tip_motors(distance=50, velocity=5, back_off=back_off)


async def move_tip_motor_relative_ot3(
    api: OT3API,
    distance: float,
    motor_current: Optional[float] = None,
    speed: Optional[float] = None,
) -> None:
    """Move 96ch tip-motor (Q) to an absolute position."""
    if not api.hardware_pipettes[OT3Mount.LEFT.to_mount()]:
        raise RuntimeError("No pipette found on LEFT mount")

    current_gear_pos = api._backend.gear_motor_position or 0.0
    target_pos = current_gear_pos + distance

    if speed is not None and distance < 0:
        speed *= -1

    _move_coro = api._backend.tip_action(current_gear_pos, [(target_pos, speed or 400)])
    if motor_current is None:
        await _move_coro
    else:
        async with api._backend.motor_current(run_currents={Axis.Q: motor_current}):
            await _move_coro


async def move_plunger_relative_ot3(
    api: OT3API,
    mount: OT3Mount,
    delta: float,
    motor_current: Optional[float] = None,
    speed: Optional[float] = None,
) -> None:
    """Move OT3 plunger position in a relative direction."""
    current_pos = await api.current_position_ot3(mount=mount)
    plunger_axis = Axis.of_main_tool_actuator(mount)
    plunger_pos = current_pos[plunger_axis]
    return await move_plunger_absolute_ot3(
        api, mount, plunger_pos + delta, motor_current, speed
    )


async def move_gripper_jaw_relative_ot3(api: OT3API, delta: float) -> None:
    """Move the gripper jaw by a relative distance."""
    # FIXME: this should be in relative distances
    #        but the api isn't setup for reporting current position yet
    print("FIXME: Not using relative distances for gripper, using absolute...")
    await api.hold_jaw_width(int(delta))


def get_endstop_position_ot3(api: OT3API, mount: OT3Mount) -> Dict[Axis, float]:
    """Get the endstop's position per mount."""
    carriage_pos = api.get_deck_from_machine(api._backend.home_position())
    pos_at_home = api._effector_pos_from_carriage_pos(
        OT3Mount.from_mount(mount), carriage_pos, None
    )
    return {ax: val for ax, val in pos_at_home.items()}


def get_gantry_homed_position_ot3(api: OT3API, mount: OT3Mount) -> Point:
    """Get the homed coordinate by mount."""
    axes_pos = get_endstop_position_ot3(api, mount)
    return Point(
        x=axes_pos[Axis.X],
        y=axes_pos[Axis.Y],
        z=axes_pos[Axis.by_mount(mount)],
    )


class OT3JogTermination(Exception):
    """Jogging terminated."""

    pass


class OT3JogNoInput(Exception):
    """No jogging input from user."""

    pass


def _jog_read_user_input(terminator: str, home_key: str) -> Tuple[str, float, bool]:
    user_input = input(f'\tJog eg: x-10.5 (ENTER to repeat, "{terminator}" to stop): ')
    user_input = user_input.strip().replace(" ", "")
    if user_input == terminator:
        raise OT3JogTermination()
    if not user_input:
        raise OT3JogNoInput()
    if home_key in user_input:
        user_input = user_input.replace(home_key, "")
        do_home = True
        distance = 0.0
    else:
        do_home = False
        distance = float(user_input[1:])
    axis = user_input[0].upper()
    if axis not in "XYZPG":
        raise ValueError(f'Unexpected axis: "{axis}"')
    return axis, distance, do_home


async def _jog_axis_some_distance(
    api: OT3API,
    mount: OT3Mount,
    axis: str,
    distance: float,
    speed: Optional[float],
) -> None:
    if not axis or distance == 0.0:
        return
    elif axis == "G":
        await move_gripper_jaw_relative_ot3(api, distance)
    elif axis == "P":
        await move_plunger_relative_ot3(api, mount, distance, speed=speed)
    else:
        delta = Point(**{axis.lower(): distance})
        await api.move_rel(mount=mount, delta=delta, speed=speed)


async def _jog_print_current_position(
    api: OT3API, mount: OT3Mount, critical_point: Optional[CriticalPoint] = None
) -> None:
    z_axis = Axis.by_mount(mount)
    instr_axis = Axis.of_main_tool_actuator(mount)
    motors_pos = await api.current_position_ot3(
        mount=mount, critical_point=critical_point
    )
    enc_pos = await api.encoder_current_position_ot3(
        mount=mount, critical_point=critical_point
    )
    mx, my, mz, mp = [
        round(motors_pos[ax], 2) for ax in [Axis.X, Axis.Y, z_axis, instr_axis]
    ]
    ex, ey, ez, ep = [
        round(enc_pos[ax], 2) for ax in [Axis.X, Axis.Y, z_axis, instr_axis]
    ]
    print(f"\tDeck Coordinate: X={mx}, Y={my}, Z={mz}, Instr={mp}")
    print(f"\tEnc. Coordinate: X={ex}, Y={ey}, Z={ez}, Instr={ep}")


async def _jog_do_print_then_input_then_move(
    api: OT3API,
    mount: OT3Mount,
    critical_point: Optional[CriticalPoint],
    axis: str,
    distance: float,
    do_home: bool,
    display: Optional[bool] = True,
    speed: Optional[float] = None,
) -> Tuple[str, float, bool]:
    try:
        if display:
            await _jog_print_current_position(api, mount, critical_point)
        axis, distance, do_home = _jog_read_user_input(
            terminator="stop", home_key="home"
        )
    except OT3JogNoInput:
        pass
    if do_home:
        str_to_axes = {
            "X": Axis.X,
            "Y": Axis.Y,
            "Z": Axis.by_mount(mount),
            "P": Axis.of_main_tool_actuator(mount),
            "G": Axis.G,
            "Q": Axis.Q,
        }
        await api.home([str_to_axes[axis]])
    else:
        await _jog_axis_some_distance(api, mount, axis, distance, speed)
    return axis, distance, do_home


async def jog_mount_ot3(
    api: OT3API,
    mount: OT3Mount,
    critical_point: Optional[CriticalPoint] = None,
    display: Optional[bool] = True,
    speed: Optional[float] = None,
) -> Dict[Axis, float]:
    """Jog an OT3 mount's gantry XYZ and pipettes axes."""
    if api.is_simulator:
        return await api.current_position_ot3(
            mount=mount, critical_point=critical_point
        )
    axis: str = ""
    distance: float = 0.0
    do_home: bool = False
    print("jogging")
    while True:
        try:
            axis, distance, do_home = await _jog_do_print_then_input_then_move(
                api,
                mount,
                critical_point,
                axis,
                distance,
                do_home,
                display=display,
                speed=speed,
            )
        except ValueError as e:
            print(e)
            continue
        except OT3JogTermination:
            print("done jogging")
            return await api.current_position_ot3(
                mount=mount, critical_point=critical_point
            )


async def move_to_arched_ot3(
    api: OT3API,
    mount: OT3Mount,
    abs_position: Point,
    speed: Optional[float] = None,
    safe_height: float = -100.0,
) -> None:
    """Move OT3 gantry in an arched path."""
    z_ax = Axis.by_mount(mount)
    max_z = get_endstop_position_ot3(api, mount)[z_ax]
    here = await api.gantry_position(mount=mount, refresh=True)
    arch_z = min(max(here.z, abs_position.z, safe_height), max_z)
    points = [
        here._replace(z=arch_z),
        abs_position._replace(z=arch_z),
        abs_position,
    ]
    for p in points:
        await api.move_to(mount=mount, abs_position=p, speed=speed)


class SensorResponseBad(Exception):
    """Sensor Response is Bad."""

    pass


async def _get_temp_humidity(
    messenger: CanMessenger,
    mount: OT3Mount,
    sensor_id: SensorId = SensorId.S0,
) -> Tuple[float, float]:
    node_id = sensor_node_for_mount(mount)
    environment = sensor_types.EnvironmentSensor.build(sensor_id, node_id)
    s_driver = sensor_driver.SensorDriver()
    data = await s_driver.read(
        messenger, environment, offset=False, timeout=2  # type: ignore[union-attr]
    )
    if data is None:
        raise SensorResponseBad("no response from sensor")
    return data.temperature.to_float(), data.humidity.to_float()  # type: ignore[union-attr]


async def get_temperature_humidity_ot3(
    api: OT3API,
    mount: OT3Mount,
    sensor_id: SensorId = SensorId.S0,
) -> Tuple[float, float]:
    """Get the temperature/humidity reading from the pipette."""
    if api.is_simulator:
        return 25.0, 50.0
    messenger = cast(OT3Controller, api._backend)._messenger
    return await _get_temp_humidity(messenger, mount, sensor_id)


def get_temperature_humidity_outside_api_ot3(
    mount: OT3Mount,
    is_simulating: bool = False,
    sensor_id: SensorId = SensorId.S0,
) -> Tuple[float, float]:
    """Get the temperature/humidity reading from the pipette outside of a protocol."""
    settings = DriverSettings(
        interface=can_bus_settings.DEFAULT_INTERFACE,
        port=can_bus_settings.DEFAULT_PORT,
        host=can_bus_settings.DEFAULT_HOST,
        bit_rate=can_bus_settings.DEFAULT_BITRATE,
        channel=can_bus_settings.DEFAULT_CHANNEL,
    )

    async def _run() -> Tuple[float, float]:
        if is_simulating:
            return 25.0, 50.0
        async with build.driver(settings) as driver:
            messenger = CanMessenger(driver=driver)
            messenger.start()
            ret = await _get_temp_humidity(messenger, mount, sensor_id)
            await messenger.stop()
            return ret

    loop = asyncio.get_event_loop()
    task = loop.create_task(_run())
    loop.run_until_complete(task)
    return task.result()


async def get_capacitance_ot3(
    api: OT3API, mount: OT3Mount, sensor_id: SensorId = SensorId.S0
) -> float:
    """Get the capacitance reading from the pipette."""
    if api.is_simulator:
        return 0.0
    node_id = sensor_node_for_mount(mount)
    capacitive = sensor_types.CapacitiveSensor.build(sensor_id, node_id)
    s_driver = sensor_driver.SensorDriver()
    data = await s_driver.read(
        cast(OT3Controller, api._backend)._messenger,
        capacitive,
        offset=False,
        timeout=2,
    )
    if data is None:
        raise SensorResponseBad("no response from sensor")
    return data.to_float()  # type: ignore[union-attr]


async def get_pressure_ot3(
    api: OT3API, mount: OT3Mount, sensor_id: SensorId = SensorId.S0
) -> float:
    """Get the pressure reading from the pipette."""
    if api.is_simulator:
        return 0.0
    node_id = sensor_node_for_mount(mount)
    pressure = sensor_types.PressureSensor.build(sensor_id, node_id)
    s_driver = sensor_driver.SensorDriver()
    data = await s_driver.read(
        cast(OT3Controller, api._backend)._messenger, pressure, offset=False, timeout=2
    )
    if data is None:
        raise SensorResponseBad("no response from sensor")
    return data.to_float()  # type: ignore[union-attr]


async def wait_for_stable_capacitance_ot3(
    api: OT3API,
    mount: OT3Mount,
    threshold_pf: float,
    duration: float,
    retries: int = 10,
) -> None:
    """Wait for the pipette capacitance to be stable."""
    if api.is_simulator:
        return
    data = list()

    async def _read() -> None:
        cap_val = await get_capacitance_ot3(api, mount)
        data.append(
            (
                time(),
                cap_val,
            )
        )

    def _data_duration() -> float:
        if len(data) < 2:
            return 0.0
        return data[-1][0] - data[0][0]

    def _data_stats() -> Tuple[float, float]:
        cap_data = [d[1] for d in data]
        avg = sum(cap_data) / len(cap_data)
        var = max(cap_data) - min(cap_data)
        return avg, var

    print(f"Waiting for {duration} seconds of stable capacitance, please wait...")
    while _data_duration() < duration:
        await _read()

    average, variance = _data_stats()
    print(
        f"Read {len(data)} samples in {_data_duration()} seconds "
        f"(average={average}, variance={variance})"
    )
    if variance > threshold_pf or variance == 0.0:
        if retries <= 0:
            raise RuntimeError("Unable to get stable capacitance reading")
        print("Unstable, repeating...")
        await wait_for_stable_capacitance_ot3(
            api, mount, threshold_pf, duration, retries - 1
        )


def get_pipette_offset_ot3(api: OT3API, mount: OT3Mount) -> Point:
    """Get pipette offset OT3."""
    pipette = api.hardware_pipettes[mount.to_mount()]
    assert pipette, f"No pipette found on mount: {mount}"
    return pipette._pipette_offset.offset + Point()


def set_pipette_offset_ot3(api: OT3API, mount: OT3Mount, offset: Point) -> None:
    """Set pipette offset OT3."""
    pipette = api.hardware_pipettes[mount.to_mount()]
    assert pipette, f"No pipette found on mount: {mount}"
    pipette._pipette_offset.offset = offset


def get_gripper_offset_ot3(api: OT3API) -> Point:
    """Get gripper offset OT3."""
    assert api.has_gripper(), "No gripper found"
    return api._gripper_handler._gripper._calibration_offset.offset  # type: ignore[union-attr]


def set_gripper_offset_ot3(api: OT3API, offset: Point) -> None:
    """Set gripper offset OT3."""
    assert api.has_gripper(), "No gripper found"
    api._gripper_handler._gripper._calibration_offset.offset = offset  # type: ignore[union-attr]


def get_slot_size() -> Point:
    """Get OT3 Slot Size."""
    deck = load_deck("ot3_standard", version=3)
    slots = deck["locations"]["orderedSlots"]
    bounding_box = slots[0]["boundingBox"]
    return Point(
        x=bounding_box["xDimension"],
        y=bounding_box["yDimension"],
        z=bounding_box["zDimension"],
    )


def get_default_tip_length(volume: int) -> float:
    """Get default tip length for specified volume of tip."""
    return TIP_LENGTH_LOOKUP[volume] - TIP_LENGTH_OVERLAP


def get_slot_bottom_left_position_ot3(slot: int) -> Point:
    """Get slot bottom-left position.

    Params:
        slot: The OT-3 slot, specified as an OT-2-style slot number.
            For example, specify 5 to get slot C2.
    """
    deck = load_deck("ot3_standard", version=3)
    slots = deck["locations"]["orderedSlots"]

    # Assume that the OT-3 deck definition has the same number of slots, and in the same order,
    # as the OT-2.
    # TODO(mm, 2023-05-22): This assumption will break down when the OT-3 has staging area slots.
    # https://opentrons.atlassian.net/browse/RLAB-345
    s = slots[slot - 1]

    return Point(*s["position"])


def get_slot_top_left_position_ot3(slot: int) -> Point:
    """Get slot top-left position.

    Params:
        slot: The OT-3 slot, specified as an OT-2-style slot number.
            For example, specify 5 to get slot C2.
    """
    bottom_left = get_slot_bottom_left_position_ot3(slot)
    slot_size = get_slot_size()
    return bottom_left + Point(y=slot_size.y)


def get_theoretical_a1_position(slot: int, labware: str) -> Point:
    """Get the theoretical A1 position of a labware in a slot.

    Params:
        slot: The OT-3 slot, specified as an OT-2-style slot number.
            For example, specify 5 to get slot C2.
    """
    labware_def = load_labware(loadname=labware, version=1)
    dims = labware_def["dimensions"]
    well_a1 = labware_def["wells"]["A1"]
    a1_pos = Point(x=well_a1["x"], y=well_a1["y"], z=dims["zDimension"])
    slot_pos = get_slot_bottom_left_position_ot3(slot)
    y_shift_from_clips = (get_slot_size().y - dims["yDimension"]) * 0.5
    return slot_pos + a1_pos + Point(y=y_shift_from_clips)


def get_slot_calibration_square_position_ot3(slot: int) -> Point:
    """Get slot calibration block position.

    Params:
        slot: The OT-3 slot, specified as an OT-2-style slot number.
            For example, specify 5 to get slot C2.
    """
    slot_top_left = get_slot_top_left_position_ot3(slot)
    calib_sq_offset = CALIBRATION_SQUARE_EVT.top_left_offset
    return slot_top_left + calib_sq_offset


def get_pipette_serial_ot3(pipette: Union[PipetteOT2, PipetteOT3]) -> str:
    """Get pipette serial number."""
    model = pipette.model
    volume = model.split("_")[0].replace("p", "")
    volume = "1K" if volume == "1000" else volume
    channels = "S" if "single" in model else "M"
    version = model.split("v")[-1].strip().replace(".", "")
    assert pipette.pipette_id, f"no pipette_id found for pipette: {pipette}"
    if "P" in pipette.pipette_id:
        id = pipette.pipette_id[7:]  # P1KSV33yyyymmddAxx
    else:
        id = pipette.pipette_id
    return f"P{volume}{channels}V{version}{id}"


def get_robot_serial_ot3(api: OT3API) -> str:
    """Get robot serial number."""
    if api.is_simulator:
        return "FLXA1000000000000"
    robot_id = cast(OT3Controller, api._backend).eeprom_data.serial_number
    if not robot_id:
        robot_id = ""
    return robot_id


def clear_pipette_ul_per_mm(api: OT3API, mount: OT3Mount) -> None:
    """Clear pipette ul-per-mm."""

    def _ul_per_mm_of_shaft_diameter(diameter: float) -> float:
        return pi * pow(diameter / 2, 2)

    pip = api.hardware_pipettes[mount.to_mount()]
    assert pip
    if "p50" in pip.model.lower():
        pip_nominal_ul_per_mm = _ul_per_mm_of_shaft_diameter(1)
    elif "p1000" in pip.model.lower():
        pip_nominal_ul_per_mm = _ul_per_mm_of_shaft_diameter(4.5)
    elif "p200" in pip.model.lower():
        pip_nominal_ul_per_mm = _ul_per_mm_of_shaft_diameter(2)
    else:
        raise RuntimeError(f"unexpected pipette model: {pip.model}")
    # 10000 is an arbitrarily large volume that none of our pipettes can reach
    # so, it is guaranteed that all test volumes will be less than this
    ul_per_mm = [
        (
            0,
            0.0,
            pip_nominal_ul_per_mm,
        ),
        (
            10000,
            0.0,
            pip_nominal_ul_per_mm,
        ),
    ]
    pip._active_tip_settings.aspirate.default["1"] = ul_per_mm  # type: ignore[assignment]
    pip._active_tip_settings.dispense.default["1"] = ul_per_mm  # type: ignore[assignment]
    pip.ul_per_mm.cache_clear()
    assert pip.ul_per_mm(1, "aspirate") == pip_nominal_ul_per_mm
    assert pip.ul_per_mm(pip.working_volume, "aspirate") == pip_nominal_ul_per_mm
    assert pip.ul_per_mm(1, "dispense") == pip_nominal_ul_per_mm
    assert pip.ul_per_mm(pip.working_volume, "dispense") == pip_nominal_ul_per_mm<|MERGE_RESOLUTION|>--- conflicted
+++ resolved
@@ -109,7 +109,6 @@
         return None
     items = model.split("_")
     assert len(items) == 3
-<<<<<<< HEAD
     match items[0]:
         case "p1000":
             size = "P1K"
@@ -120,16 +119,6 @@
         case "p200":
             size = "P2H"
             version = 30
-=======
-    if items[0] == "p1000":
-        size = "P1K"
-    elif items[0] == "p50":
-        size = "P50"
-    elif items[0] == "p200":
-        size = "P2H"
-    else:
-        raise RuntimeError("invalid pipette size")
->>>>>>> e0e75581
     channels = "S" if items[1] == "single" else "M"
     date = datetime.now().strftime("%y%m%d")
     unique_number = 1 if mount == OT3Mount.LEFT else 2
