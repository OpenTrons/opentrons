"""Opentrons helper methods."""
from dataclasses import dataclass
from subprocess import run
from typing import List, Optional, Dict, Union, Type, Tuple
from dataclasses import replace

from opentrons.config.robot_configs import build_config_ot3, load_ot3 as load_ot3_config
from opentrons.config.defaults_ot3 import DEFAULT_MAX_SPEED_DISCONTINUITY
from opentrons.config.pipette_config import PipetteConfig
from opentrons.hardware_control.api import API as OT2API
from opentrons.hardware_control.motion_utilities import target_position_from_plunger
from opentrons.hardware_control.ot3api import OT3API
from opentrons.hardware_control.protocols import HardwareControlAPI
from opentrons.hardware_control.thread_manager import ThreadManager

from .types import GantryLoad, PerPipetteAxisSettings, OT3Axis, OT3Mount, Point

HWApiOT3: Union[Type[OT3API], Type[OT2API]] = OT3API
ThreadManagedHardwareAPI = ThreadManager[HardwareControlAPI]


def stop_server_ot3() -> None:
    """Stop opentrons-robot-server on the OT3."""
    run(["systemctl", "stop", "opentrons-robot-server"])

<<<<<<< HEAD
=======

def stop_on_device_display_ot3() -> None:
    """Stop opentrons on-device-display on the OT3."""
    run(["systemctl", "stop", "opentrons-robot-app"])


>>>>>>> 062fdb33
def build_ot3_hardware_api(
                            is_simulating: Optional[bool] = False,
                            use_defaults: Optional[bool] = False
                                                ) -> ThreadManagedHardwareAPI:
    """Built an OT3 Hardware API instance."""
    if use_defaults:
        config = build_config_ot3({})
    else:
        config = load_ot3_config()
    """TODO: CF-Need a way to simulate pipettes attached """
    if is_simulating:
        hw_api = ThreadManager(
                                HWApiOT3.build_hardware_simulator,
                                config=config)
    else:
        stop_server_ot3()
        hw_api = ThreadManager(HWApiOT3.build_hardware_controller, config=config)
    hw_api.managed_thread_ready_blocking()
    return hw_api


def set_gantry_per_axis_setting_ot3(
    settings: PerPipetteAxisSettings, axis: OT3Axis, load: GantryLoad, value: float
) -> None:
    """Set a value in an OT3 Gantry's per-axis-settings."""
    axis_kind = OT3Axis.to_kind(axis)
    if load == GantryLoad.HIGH_THROUGHPUT:
        settings.high_throughput[axis_kind] = value
    elif load == GantryLoad.LOW_THROUGHPUT:
        settings.low_throughput[axis_kind] = value
    elif load == GantryLoad.TWO_LOW_THROUGHPUT:
        settings.two_low_throughput[axis_kind] = value
    elif load == GantryLoad.NONE:
        settings.none[axis_kind] = value
    elif load == GantryLoad.GRIPPER:
        settings.gripper[axis_kind] = value


def set_gantry_load_per_axis_current_settings_ot3(
    api: ThreadManagedHardwareAPI,
    axis: OT3Axis,
    load: Optional[GantryLoad] = None,
    hold_current: Optional[float] = None,
    run_current: Optional[float] = None,
) -> None:
    """Update an OT3 axis current settings."""
    if load is None:
        load = api.gantry_load
    if hold_current is not None:
        set_gantry_per_axis_setting_ot3(
            settings=api.config.current_settings.hold_current,
            axis=axis,
            load=load,
            value=hold_current,
        )
    if run_current is not None:
        set_gantry_per_axis_setting_ot3(
            settings=api.config.current_settings.run_current,
            axis=axis,
            load=load,
            value=run_current,
        )


def set_gantry_load_per_axis_motion_settings_ot3(
    api: ThreadManagedHardwareAPI,
    axis: OT3Axis,
    load: Optional[GantryLoad] = None,
    default_max_speed: Optional[float] = None,
    acceleration: Optional[float] = None,
    max_speed_discontinuity: Optional[float] = None,
    direction_change_speed_discontinuity: Optional[float] = None,
) -> None:
    """Update an OT3 axis motion settings."""
    if load is None:
        load = api.gantry_load
    if default_max_speed is not None:
        set_gantry_per_axis_setting_ot3(
            settings=api.config.motion_settings.default_max_speed,
            axis=axis,
            load=load,
            value=default_max_speed,
        )
    if acceleration is not None:
        set_gantry_per_axis_setting_ot3(
            settings=api.config.motion_settings.acceleration,
            axis=axis,
            load=load,
            value=acceleration,
        )
    if max_speed_discontinuity is not None:
        set_gantry_per_axis_setting_ot3(
            settings=api.config.motion_settings.max_speed_discontinuity,
            axis=axis,
            load=load,
            value=max_speed_discontinuity,
        )
    if direction_change_speed_discontinuity is not None:
        set_gantry_per_axis_setting_ot3(
            settings=api.config.motion_settings.direction_change_speed_discontinuity,
            axis=axis,
            load=load,
            value=direction_change_speed_discontinuity,
        )


@dataclass
class GantryLoadSettings:
    """Gantry Load Settings."""

    max_speed: float  # mm/sec
    acceleration: float  # mm/sec**2
    max_start_stop_speed: float  # mm/sec
    max_change_dir_speed: float  # mm/sec
    hold_current: float  # amps
    run_current: float  # amps


def set_gantry_load_per_axis_settings_ot3(
    api: ThreadManagedHardwareAPI,
    settings: Dict[OT3Axis, GantryLoadSettings],
    load: Optional[GantryLoad] = None,
) -> None:
    """Set motion/current settings, per-axis, per-gantry-load."""
    if load is None:
        load = api.gantry_load
    for ax, stg in settings.items():
        set_gantry_load_per_axis_motion_settings_ot3(
            api,
            ax,
            load,
            default_max_speed=stg.max_speed,
            acceleration=stg.acceleration,
            max_speed_discontinuity=stg.max_start_stop_speed,
            direction_change_speed_discontinuity=stg.max_change_dir_speed,
        )
        set_gantry_load_per_axis_current_settings_ot3(
            api, ax, load, hold_current=stg.hold_current, run_current=stg.run_current
        )


async def home_ot3(
    api: ThreadManagedHardwareAPI, axes: Optional[List[OT3Axis]] = None
) -> None:
    """Home OT3 gantry."""
    _all_axes = [
        OT3Axis.X,
        OT3Axis.Y,
        OT3Axis.Z_L,
        OT3Axis.Z_R,
        OT3Axis.Z_G,
        OT3Axis.P_L,
        OT3Axis.P_R,
    ]
    default_home_speed = 10
    max_speeds_for_load = DEFAULT_MAX_SPEED_DISCONTINUITY[api.gantry_load]
    homing_speeds: Dict[OT3Axis, float] = {
        ax: max_speeds_for_load.get(OT3Axis.to_kind(ax), default_home_speed)
        for ax in _all_axes
    }
    cached_discontinuities: Dict[OT3Axis, float] = {
        ax: api.config.motion_settings.max_speed_discontinuity[api.gantry_load].get(
            OT3Axis.to_kind(ax), default_home_speed
        )
        for ax in _all_axes
    }
    for ax, val in homing_speeds.items():
        set_gantry_load_per_axis_motion_settings_ot3(
            api, ax, max_speed_discontinuity=val
        )
    await api.home(axes=axes)
    for ax, val in cached_discontinuities.items():
        set_gantry_load_per_axis_motion_settings_ot3(
            api, ax, max_speed_discontinuity=val
        )


async def home_pipette(api: ThreadManagedHardwareAPI, mount: OT3Mount):
    """Home Plunger"""
    await api.home_plunger(mount)


def get_plunger_positions_ot3(api: ThreadManagedHardwareAPI,
                              mount: OT3Mount) -> Tuple[float, float, float, float]:
    cfg = api.hardware_pipettes[mount]
    return cfg.top, cfg.bottom, cfg.blow_out, cfg.drop_tip


async def update_pick_up_current(api: ThreadManagedHardwareAPI,
                              mount: OT3Mount,
                              current: Optional[float] = 0.125):
    hw_instr = api._pipette_handler.get_pipette(mount)
    realmount = OT3Mount.from_mount(mount)
    old_pickup = api._pipette_handler.hardware_instruments[mount]._config.pick_up_current
    print(f"Pick_up_current:{old_pickup}")
    hw_instr._config = replace(hw_instr._config, pick_up_current = current)
    new_pickup = api._pipette_handler.hardware_instruments[mount]._config.pick_up_current
    print(f"Pick_up_current:{new_pickup}")
    spec, _add_tip_to_instrs = api._pipette_handler.plan_check_pick_up_tip(
        realmount, 78.3, 1, 0
    )
    print(f"specs: {spec.presses}")

async def update_pick_up_distance(api: ThreadManagedHardwareAPI,
                              mount: OT3Mount,
                              distance: Optional[float] = 17.0):
    #default pick_up_distance = 17
    hw_instr = api._pipette_handler.get_pipette(mount)
    old_pickup_distance = api._pipette_handler.hardware_instruments[mount]._config.pick_up_distance
    print(f"Pick_up_distance:{old_pickup_distance}")
    hw_instr._config = replace(hw_instr._config, pick_up_distance = distance)
    new_pickup_distance = api._pipette_handler.hardware_instruments[mount]._config.pick_up_distance
    print(f"Pick_up_distance:{new_pickup_distance}")

async def move_plunger_absolute_ot3(api: ThreadManagedHardwareAPI,
                                    mount: OT3Mount,
                                    position: float,
                                    motor_current: Optional[float] = 1.0,
                                    speed: Optional[float] = None) -> None:
    """
    hw_instr = hw.hardware_pipettes[instrument._implementation._mount]
    old_pickup = hw_instr._config.pick_up_current
    try:
        hw_instr._config = replace(hw_instr._config, pick_up_current=0.125)
        instrument.pick_up_tip(tip, presses=1, increment=0.5)
    finally:
        hw_instr._config = replace(hw_instr._config, pick_up_current=old_pickup)
    """
    await api._move(
                target_position={
                    OT3Axis.of_main_tool_actuator(mount): position},
                speed=speed)


async def move_plunger_relative_ot3(api: ThreadManagedHardwareAPI,
                                    mount: OT3Mount,
                                    position: float,
                                    motor_current: Optional[float] = 1.0,
                                    speed: Optional[float] = None) -> None:
    current_pos = await api.current_position(mount=mount)
    await api._backend.set_active_current(
                                {OT3Axis.of_main_tool_actuator(mount): motor_current})
    plunger_pos = current_pos[OT3Axis.of_main_tool_actuator(mount)]
    await api._move(
                target_position={OT3Axis.of_main_tool_actuator(mount):
                                    plunger_pos + position
                                    },
                speed=speed)


def get_endstop_position_ot3(api: ThreadManagedHardwareAPI, mount: OT3Mount) -> Point:
    """Get the endstop's position per mount."""
    if mount == OT3Mount.LEFT:
        mount_offset = api.config.left_mount_offset
    elif mount == OT3Mount.RIGHT:
        mount_offset = api.config.right_mount_offset
    elif mount == OT3Mount.GRIPPER:
        mount_offset = api.config.gripper_mount_offset
    else:
        raise ValueError(f"Unexpected mount type: {mount}")
    return Point(
        x=api.config.carriage_offset[0] + mount_offset[0],
        y=api.config.carriage_offset[1] + mount_offset[1],
        z=api.config.carriage_offset[2] + mount_offset[2],
    )<|MERGE_RESOLUTION|>--- conflicted
+++ resolved
@@ -6,9 +6,7 @@
 
 from opentrons.config.robot_configs import build_config_ot3, load_ot3 as load_ot3_config
 from opentrons.config.defaults_ot3 import DEFAULT_MAX_SPEED_DISCONTINUITY
-from opentrons.config.pipette_config import PipetteConfig
 from opentrons.hardware_control.api import API as OT2API
-from opentrons.hardware_control.motion_utilities import target_position_from_plunger
 from opentrons.hardware_control.ot3api import OT3API
 from opentrons.hardware_control.protocols import HardwareControlAPI
 from opentrons.hardware_control.thread_manager import ThreadManager
@@ -23,19 +21,15 @@
     """Stop opentrons-robot-server on the OT3."""
     run(["systemctl", "stop", "opentrons-robot-server"])
 
-<<<<<<< HEAD
-=======
 
 def stop_on_device_display_ot3() -> None:
     """Stop opentrons on-device-display on the OT3."""
     run(["systemctl", "stop", "opentrons-robot-app"])
 
 
->>>>>>> 062fdb33
 def build_ot3_hardware_api(
-                            is_simulating: Optional[bool] = False,
-                            use_defaults: Optional[bool] = False
-                                                ) -> ThreadManagedHardwareAPI:
+    is_simulating: Optional[bool] = False, use_defaults: Optional[bool] = False
+) -> ThreadManagedHardwareAPI:
     """Built an OT3 Hardware API instance."""
     if use_defaults:
         config = build_config_ot3({})
@@ -43,9 +37,7 @@
         config = load_ot3_config()
     """TODO: CF-Need a way to simulate pipettes attached """
     if is_simulating:
-        hw_api = ThreadManager(
-                                HWApiOT3.build_hardware_simulator,
-                                config=config)
+        hw_api = ThreadManager(HWApiOT3.build_hardware_simulator, config=config)
     else:
         stop_server_ot3()
         hw_api = ThreadManager(HWApiOT3.build_hardware_controller, config=config)
@@ -214,43 +206,56 @@
     await api.home_plunger(mount)
 
 
-def get_plunger_positions_ot3(api: ThreadManagedHardwareAPI,
-                              mount: OT3Mount) -> Tuple[float, float, float, float]:
+def get_plunger_positions_ot3(
+    api: ThreadManagedHardwareAPI, mount: OT3Mount
+) -> Tuple[float, float, float, float]:
     cfg = api.hardware_pipettes[mount]
     return cfg.top, cfg.bottom, cfg.blow_out, cfg.drop_tip
 
 
-async def update_pick_up_current(api: ThreadManagedHardwareAPI,
-                              mount: OT3Mount,
-                              current: Optional[float] = 0.125):
+async def update_pick_up_current(
+    api: ThreadManagedHardwareAPI, mount: OT3Mount, current: Optional[float] = 0.125
+):
     hw_instr = api._pipette_handler.get_pipette(mount)
     realmount = OT3Mount.from_mount(mount)
-    old_pickup = api._pipette_handler.hardware_instruments[mount]._config.pick_up_current
+    old_pickup = api._pipette_handler.hardware_instruments[
+        mount
+    ]._config.pick_up_current
     print(f"Pick_up_current:{old_pickup}")
-    hw_instr._config = replace(hw_instr._config, pick_up_current = current)
-    new_pickup = api._pipette_handler.hardware_instruments[mount]._config.pick_up_current
+    hw_instr._config = replace(hw_instr._config, pick_up_current=current)
+    new_pickup = api._pipette_handler.hardware_instruments[
+        mount
+    ]._config.pick_up_current
     print(f"Pick_up_current:{new_pickup}")
     spec, _add_tip_to_instrs = api._pipette_handler.plan_check_pick_up_tip(
         realmount, 78.3, 1, 0
     )
     print(f"specs: {spec.presses}")
 
-async def update_pick_up_distance(api: ThreadManagedHardwareAPI,
-                              mount: OT3Mount,
-                              distance: Optional[float] = 17.0):
-    #default pick_up_distance = 17
+
+async def update_pick_up_distance(
+    api: ThreadManagedHardwareAPI, mount: OT3Mount, distance: Optional[float] = 17.0
+):
+    # default pick_up_distance = 17
     hw_instr = api._pipette_handler.get_pipette(mount)
-    old_pickup_distance = api._pipette_handler.hardware_instruments[mount]._config.pick_up_distance
+    old_pickup_distance = api._pipette_handler.hardware_instruments[
+        mount
+    ]._config.pick_up_distance
     print(f"Pick_up_distance:{old_pickup_distance}")
-    hw_instr._config = replace(hw_instr._config, pick_up_distance = distance)
-    new_pickup_distance = api._pipette_handler.hardware_instruments[mount]._config.pick_up_distance
+    hw_instr._config = replace(hw_instr._config, pick_up_distance=distance)
+    new_pickup_distance = api._pipette_handler.hardware_instruments[
+        mount
+    ]._config.pick_up_distance
     print(f"Pick_up_distance:{new_pickup_distance}")
 
-async def move_plunger_absolute_ot3(api: ThreadManagedHardwareAPI,
-                                    mount: OT3Mount,
-                                    position: float,
-                                    motor_current: Optional[float] = 1.0,
-                                    speed: Optional[float] = None) -> None:
+
+async def move_plunger_absolute_ot3(
+    api: ThreadManagedHardwareAPI,
+    mount: OT3Mount,
+    position: float,
+    motor_current: Optional[float] = 1.0,
+    speed: Optional[float] = None,
+) -> None:
     """
     hw_instr = hw.hardware_pipettes[instrument._implementation._mount]
     old_pickup = hw_instr._config.pick_up_current
@@ -261,25 +266,26 @@
         hw_instr._config = replace(hw_instr._config, pick_up_current=old_pickup)
     """
     await api._move(
-                target_position={
-                    OT3Axis.of_main_tool_actuator(mount): position},
-                speed=speed)
-
-
-async def move_plunger_relative_ot3(api: ThreadManagedHardwareAPI,
-                                    mount: OT3Mount,
-                                    position: float,
-                                    motor_current: Optional[float] = 1.0,
-                                    speed: Optional[float] = None) -> None:
+        target_position={OT3Axis.of_main_tool_actuator(mount): position}, speed=speed
+    )
+
+
+async def move_plunger_relative_ot3(
+    api: ThreadManagedHardwareAPI,
+    mount: OT3Mount,
+    position: float,
+    motor_current: Optional[float] = 1.0,
+    speed: Optional[float] = None,
+) -> None:
     current_pos = await api.current_position(mount=mount)
     await api._backend.set_active_current(
-                                {OT3Axis.of_main_tool_actuator(mount): motor_current})
+        {OT3Axis.of_main_tool_actuator(mount): motor_current}
+    )
     plunger_pos = current_pos[OT3Axis.of_main_tool_actuator(mount)]
     await api._move(
-                target_position={OT3Axis.of_main_tool_actuator(mount):
-                                    plunger_pos + position
-                                    },
-                speed=speed)
+        target_position={OT3Axis.of_main_tool_actuator(mount): plunger_pos + position},
+        speed=speed,
+    )
 
 
 def get_endstop_position_ot3(api: ThreadManagedHardwareAPI, mount: OT3Mount) -> Point:
