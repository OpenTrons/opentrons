--- conflicted
+++ resolved
@@ -79,16 +79,24 @@
     run(["systemctl", "stop", "opentrons-robot-app"])
 
 
+def _create_fake_pipette_id(mount: OT3Mount, model: Optional[str]) -> Optional[str]:
+    if model is None:
+        return None
+    items = model.split("_")
+    assert len(items) == 3
+    size = "P1K" if items[0] == "p1000" else "P50"
+    channels = "S" if items[1] == "single" else "M"
+    version = items[2].upper().replace(".", "")
+    date = datetime.now().strftime("%y%m%d")
+    unique_number = 1 if mount == OT3Mount.LEFT else 2
+    return f"{size}{channels}{version}{date}A0{unique_number}"
+
+
 def _create_attached_instruments_dict(
     pipette_left: Optional[str] = None,
     pipette_right: Optional[str] = None,
     gripper: Optional[str] = None,
 ) -> Dict[OT3Mount, Dict[str, Optional[str]]]:
-<<<<<<< HEAD
-    sim_pip_left = {"model": pipette_left, "id": None}
-    sim_pip_right = {"model": pipette_right, "id": None}
-    sim_gripper = {"model": gripper, "id": None}
-=======
     fake_id_left = _create_fake_pipette_id(OT3Mount.LEFT, pipette_left)
     fake_id_right = _create_fake_pipette_id(OT3Mount.RIGHT, pipette_right)
     fake_id_gripper = (
@@ -97,7 +105,6 @@
     sim_pip_left = {"model": pipette_left, "id": fake_id_left}
     sim_pip_right = {"model": pipette_right, "id": fake_id_right}
     sim_gripper = {"model": gripper, "id": fake_id_gripper}
->>>>>>> 43853ab0
     return {
         OT3Mount.LEFT: sim_pip_left,
         OT3Mount.RIGHT: sim_pip_right,
