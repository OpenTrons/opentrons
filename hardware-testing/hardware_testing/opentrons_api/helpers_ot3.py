--- conflicted
+++ resolved
@@ -5,7 +5,7 @@
 from math import pi
 from subprocess import run
 from time import time
-from typing import Callable, Coroutine, Dict, List, Optional, Tuple, Union, cast
+from typing import Callable, Coroutine, Dict, List, Optional, Tuple, Union
 
 from opentrons_hardware.drivers.can_bus import DriverSettings, build, CanMessenger
 from opentrons_hardware.drivers.can_bus import settings as can_bus_settings
@@ -24,7 +24,6 @@
 from opentrons.hardware_control.instruments.ot2.pipette import Pipette as PipetteOT2
 from opentrons.hardware_control.instruments.ot3.pipette import Pipette as PipetteOT3
 from opentrons.hardware_control.ot3api import OT3API
-from opentrons_shared_data.robot import RobotType
 
 from .types import (
     GantryLoad,
@@ -492,19 +491,9 @@
 
 def get_endstop_position_ot3(api: OT3API, mount: OT3Mount) -> Dict[Axis, float]:
     """Get the endstop's position per mount."""
-<<<<<<< HEAD
     carriage_pos = api._deck_from_machine(api._backend.home_position())
     pos_at_home = api._effector_pos_from_carriage_pos(
         OT3Mount.from_mount(mount), carriage_pos, None
-=======
-    transforms = api._robot_calibration
-    machine_pos_per_axis = api._backend.home_position()
-    deck_pos_per_axis = deck_from_machine(
-        machine_pos=machine_pos_per_axis,
-        attitude=transforms.deck_calibration.attitude,
-        offset=transforms.carriage_offset,
-        robot_type=cast(RobotType, "OT-3 Standard"),
->>>>>>> 4186bb26
     )
     return {ax: val for ax, val in pos_at_home.items()}
 
