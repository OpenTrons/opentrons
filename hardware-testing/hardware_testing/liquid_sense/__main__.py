"""Liquid sense testing."""
import argparse
from dataclasses import dataclass
from json import load as json_load
from pathlib import Path
import subprocess
from time import sleep
import os
from typing import List, Any, Optional, Dict
import traceback
import sys

from hardware_testing.opentrons_api import helpers_ot3
from hardware_testing.gravimetric import helpers, workarounds
from hardware_testing.data.csv_report import CSVReport
from hardware_testing.gravimetric.measurement.record import GravimetricRecorder
from hardware_testing.gravimetric.measurement.scale import Scale
from hardware_testing.drivers import (
    asair_sensor,
    mitutoyo_digimatic_indicator,
    list_ports_and_select,
)
from hardware_testing.data import (
    ui,
    create_run_id_and_start_time,
    get_git_description,
    get_testing_data_directory,
)
from opentrons_hardware.hardware_control.motion_planning import move_utils
from opentrons_hardware.hardware_control import tool_sensors

from opentrons.protocol_api import InstrumentContext, ProtocolContext
from opentrons.protocol_engine.types import LabwareOffset

from hardware_testing.liquid_sense import execute
from .report import build_ls_report, store_config, store_serial_numbers
from .post_process import process_csv_directory, process_google_sheet

from hardware_testing.protocols.liquid_sense_lpc import (
    liquid_sense_ot3_p50_single_vial,
    liquid_sense_ot3_p1000_96_well,
<<<<<<< HEAD
=======
    liquid_sense_ot3_p50_multi,
>>>>>>> a6348e57
)

try:
    from abr_testing.automation import google_sheets_tool, google_drive_tool
except ImportError:
    ui.print_error(
        "Unable to import abr repo if this isn't a simulation push the abr_testing package"
    )
    pass

CREDENTIALS_PATH = "/var/lib/jupyter/notebooks/abr.json"

API_LEVEL = "2.18"

LABWARE_OFFSETS: List[LabwareOffset] = []

# NOTE: (sigler) plunger on 1ch/8ch won't move faster than ~20mm second
#       which means it take ~3.5 seconds to reach full plunger travel.
#       Therefore, there is no need for any probing in this test script to
#       take longer than 3.5 seconds.
# NOTE: (sigler) configuring the starting height of each probing sequence
#       not based on millimeters but instead on the number seconds it takes
#       before the tip contacts the meniscus will help make sure that adjusting
#       the Z-speed will inadvertently affect the pressure's rate-of-change
#       (which could happen if the meniscus seal is formed at wildly different
#       positions along the plunger travel).
MAX_PROBE_SECONDS = 3.5


LIQUID_SENSE_CFG: Dict[int, Dict[int, Any]] = {
    50: {
        1: liquid_sense_ot3_p50_single_vial,
        8: liquid_sense_ot3_p50_multi,
    },
    1000: {
        1: liquid_sense_ot3_p1000_96_well,
        8: None,
        96: None,
    },
}

PIPETTE_MODEL_NAME = {
    50: {
        1: "p50_single_flex",
        8: "p50_multi_flex",
    },
    1000: {
        1: "p1000_single_flex",
        8: "p1000_multi_flex",
        96: "p1000_96_flex",
    },
}


@dataclass
class RunArgs:
    """Common resources across multiple runs."""

    tip_volumes: List[int]
    run_id: str
    pipette: InstrumentContext
    pipette_tag: str
    git_description: str
    recorder: GravimetricRecorder
    pipette_volume: int
    pipette_channels: int
    name: str
    environment_sensor: asair_sensor.AsairSensorBase
    trials: int
    z_speed: float
    return_tip: bool
    ctx: ProtocolContext
    protocol_cfg: Any
    test_report: CSVReport
    aspirate: bool
    dial_indicator: Optional[mitutoyo_digimatic_indicator.Mitutoyo_Digimatic_Indicator]
    plunger_speed: float
    trials_before_jog: int
    no_multi_pass: int
    test_well: str
    wet: bool

    @classmethod
    def _get_protocol_context(cls, args: argparse.Namespace) -> ProtocolContext:
        if not args.simulate and not args.skip_labware_offsets:
            # getting labware offsets must be done before creating the protocol context
            # because it requires the robot-server to be running
            ui.print_title("SETUP")
            ui.print_info(
                "Starting opentrons-robot-server, so we can http GET labware offsets"
            )
            LABWARE_OFFSETS.extend(workarounds.http_get_all_labware_offsets())
            ui.print_info(f"found {len(LABWARE_OFFSETS)} offsets:")
            for offset in LABWARE_OFFSETS:
                ui.print_info(f"\t{offset.createdAt}:")
                ui.print_info(f"\t\t{offset.definitionUri}")
                ui.print_info(f"\t\t{offset.vector}")
        # gather the custom labware (for simulation)
        custom_defs = {}
        if args.simulate:
            labware_dir = Path(__file__).parent.parent / "labware"
            custom_def_uris = [
                "radwag_pipette_calibration_vial",
                "dial_indicator",
            ]
            for def_uri in custom_def_uris:
                with open(labware_dir / def_uri / "1.json", "r") as f:
                    custom_def = json_load(f)
                custom_defs[def_uri] = custom_def
        _ctx = helpers.get_api_context(
            API_LEVEL,  # type: ignore[attr-defined]
            is_simulating=args.simulate,
            pipette_left=PIPETTE_MODEL_NAME[args.pipette][args.channels],
            extra_labware=custom_defs,
        )
        for offset in LABWARE_OFFSETS:
            engine = _ctx._core._engine_client._transport._engine  # type: ignore[attr-defined]
            engine.state_view._labware_store._add_labware_offset(offset)
        return _ctx

    @classmethod
    def build_run_args(cls, args: argparse.Namespace) -> "RunArgs":
        """Build."""
        _ctx = RunArgs._get_protocol_context(args)
        run_id, start_time = create_run_id_and_start_time()
        environment_sensor = asair_sensor.BuildAsairSensor(simulate=True)
        git_description = get_git_description()
        protocol_cfg = LIQUID_SENSE_CFG[args.pipette][args.channels]
        name = protocol_cfg.metadata["protocolName"]  # type: ignore[union-attr]
        ui.print_header("LOAD PIPETTE")
        pipette = _ctx.load_instrument(
            f"flex_{args.channels}channel_{args.pipette}", args.mount
        )
        loaded_labwares = _ctx.loaded_labwares
        if 12 in loaded_labwares.keys():
            trash = loaded_labwares[12]
        else:
            trash = _ctx.load_labware("opentrons_1_trash_3200ml_fixed", "A3")
        pipette.trash_container = trash
        pipette_tag = helpers._get_tag_from_pipette(pipette, False, False)

        trials = args.trials

        if args.tip == 0:
            if args.pipette == 1000:
                tip_volumes: List[int] = [50, 200, 1000]
            else:
                tip_volumes = [50]
        else:
            tip_volumes = [args.tip]

        scale = Scale.build(simulate=True)
        recorder: GravimetricRecorder = execute._load_scale(
            name,
            scale,
            run_id,
            pipette_tag,
            start_time,
            simulating=True,
        )
        dial: Optional[mitutoyo_digimatic_indicator.Mitutoyo_Digimatic_Indicator] = None
        if not _ctx.is_simulating():
            dial_port = list_ports_and_select("Dial Indicator")
            dial = mitutoyo_digimatic_indicator.Mitutoyo_Digimatic_Indicator(
                port=dial_port
            )
            dial.connect()
        ui.print_info(f"pipette_tag {pipette_tag}")
        report = build_ls_report(name, run_id, trials, tip_volumes)
        report.set_tag(name)
        # go ahead and store the meta data now
        store_serial_numbers(
            report,
            pipette_tag,
            scale.read_serial_number(),
            environment_sensor.get_serial(),
            git_description,
        )

        store_config(
            report,
            name,
            args.pipette,
            tip_volumes,
            trials,
            "aspirate" if args.aspirate else "dispense",
            args.liquid,
            protocol_cfg.LABWARE_ON_SCALE,  # type: ignore[union-attr]
            args.z_speed,
        )
        tool_sensors.PLUNGER_SOLO_MOVE_TIME = args.p_solo_time
        return RunArgs(
            tip_volumes=tip_volumes,
            run_id=run_id,
            pipette=pipette,
            pipette_tag=pipette_tag,
            git_description=git_description,
            recorder=recorder,
            pipette_volume=args.pipette,
            pipette_channels=args.channels,
            name=name,
            environment_sensor=environment_sensor,
            trials=trials,
            z_speed=args.z_speed,
            return_tip=args.return_tip,
            ctx=_ctx,
            protocol_cfg=protocol_cfg,
            test_report=report,
            aspirate=args.aspirate,
            dial_indicator=dial,
            plunger_speed=args.plunger_speed,
            trials_before_jog=args.trials_before_jog,
            no_multi_pass=args.no_multi_pass,
            test_well=args.test_well,
            wet=args.wet,
        )


if __name__ == "__main__":
    move_utils.MINIMUM_DISPLACEMENT = 0.01

    parser = argparse.ArgumentParser("Pipette Testing")
    parser.add_argument("--simulate", action="store_true")
    parser.add_argument("--pipette", type=int, choices=[50, 1000], required=True)
    parser.add_argument("--mount", type=str, choices=["left", "right"], default="left")
    parser.add_argument("--channels", type=int, choices=[1, 8, 96], default=1)
    parser.add_argument("--tip", type=int, choices=[0, 50, 200, 1000], default=0)
    parser.add_argument("--return-tip", action="store_true")
    parser.add_argument("--trials", type=int, default=7)
    parser.add_argument("--trials-before-jog", type=int, default=7)
    parser.add_argument("--z-speed", type=float, default=5)
    parser.add_argument("--aspirate", action="store_true")
    parser.add_argument("--plunger-speed", type=float, default=20)
    parser.add_argument("--no-multi-pass", action="store_true")
    parser.add_argument("--wet", action="store_true")
    parser.add_argument("--starting-tip", type=str, default="A1")
    parser.add_argument("--test-well", type=str, default="A1")
    parser.add_argument(
        "--p-solo-time", type=float, default=tool_sensors.PLUNGER_SOLO_MOVE_TIME
    )
    parser.add_argument("--google-sheet-name", type=str, default="LLD-Shared-Data")
    parser.add_argument(
        "--gd-parent-folder", type=str, default="1b2V85fDPA0tNqjEhyHOGCWRZYgn8KsGf"
    )
    parser.add_argument("--liquid", type=str, default="unknown")
    parser.add_argument("--skip-labware-offsets", action="store_true")

    args = parser.parse_args()

    run_args = RunArgs.build_run_args(args)
    exit_error = 0
    serial_logger: Optional[subprocess.Popen] = None
    data_dir = get_testing_data_directory()
    data_file = f"/{data_dir}/{run_args.name}/{run_args.run_id}/serial.log"
    try:
        if not run_args.ctx.is_simulating():
            ui.print_info(f"logging can data to {data_file}")
            serial_logger = subprocess.Popen(
                [f"python3 -m opentrons_hardware.scripts.can_mon > {data_file}"],
                shell=True,
            )
            sleep(1)
            # Connect to Google Sheet
            ui.print_info(f"robot has credentials: {os.path.exists(CREDENTIALS_PATH)}")
            google_sheet: Optional[
                google_sheets_tool.google_sheet
            ] = google_sheets_tool.google_sheet(
                CREDENTIALS_PATH, args.google_sheet_name, 0
            )
            sheet_id = google_sheet.create_worksheet(run_args.run_id)  # type: ignore[union-attr]
            try:
                sys.path.insert(0, "/var/lib/jupyter/notebooks/")

                google_drive: Optional[
                    google_drive_tool.google_drive
                ] = google_drive_tool.google_drive(
                    CREDENTIALS_PATH,
                    args.gd_parent_folder,
                    "rhyann.clarke@opentrons.com",
                )
            except ImportError:
                raise ImportError(
                    "Run on robot. Make sure google_drive_tool.py is in jupyter notebook."
                )
        else:
            google_sheet = None
            sheet_id = None
            google_drive = None
        hw = run_args.ctx._core.get_hardware()
        ui.print_info("homing...")
        run_args.ctx.home()
        for tip in run_args.tip_volumes:
            execute.run(tip, run_args, google_sheet, sheet_id, args.starting_tip)
    except Exception as e:
        ui.print_error(f"got error {e}")
        ui.print_error(traceback.format_exc())
        exit_error = 1
    finally:
        if run_args.recorder is not None:
            ui.print_info("ending recording")
        if not run_args.ctx.is_simulating() and serial_logger:
            ui.print_info("killing serial log")
            serial_logger.terminate()
        if run_args.dial_indicator is not None:
            run_args.dial_indicator.disconnect()
        run_args.test_report.save_to_disk()
        run_args.test_report.print_results()
        ui.print_info("done\n\n")
        if not run_args.ctx.is_simulating():
            new_folder_name = (
                f"MS{args.z_speed}_PS{args.plunger_speed}_{run_args.run_id}"
            )
            try:
                process_csv_directory(
                    f"{data_dir}/{run_args.name}/{run_args.run_id}",
                    run_args.tip_volumes,
                    run_args.trials,
                    google_sheet,
                    google_drive,
                    run_args.run_id,
                    sheet_id,
                    new_folder_name,
                    make_graph=False,
                )
                # Log to Google Sheet
                if args.aspirate is False:
                    plunger_direction = "dispense"
                else:
                    plunger_direction = "aspirate"
                test_info = [
                    run_args.run_id,
                    run_args.pipette_tag,
                    args.pipette,
                    args.tip,
                    args.z_speed,
                    args.plunger_speed,
                    "threshold",
                    plunger_direction,
                ]
                process_google_sheet(google_sheet, run_args, test_info, sheet_id)
            except Exception as e:
                ui.print_error("error making graphs or logging data on google sheet")
                ui.print_error(f"got error {e}")
                ui.print_error(traceback.format_exc())
                exit_error = 2

        run_args.ctx.cleanup()
        if not args.simulate:
            helpers_ot3.restart_server_ot3()
        os._exit(exit_error)<|MERGE_RESOLUTION|>--- conflicted
+++ resolved
@@ -39,10 +39,7 @@
 from hardware_testing.protocols.liquid_sense_lpc import (
     liquid_sense_ot3_p50_single_vial,
     liquid_sense_ot3_p1000_96_well,
-<<<<<<< HEAD
-=======
     liquid_sense_ot3_p50_multi,
->>>>>>> a6348e57
 )
 
 try:
