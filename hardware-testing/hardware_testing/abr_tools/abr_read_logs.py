--- conflicted
+++ resolved
@@ -68,16 +68,11 @@
     return num_of_errors, error_type, error_code, error_instrument, error_level
 
 
-<<<<<<< HEAD
+
 def create_abr_data_sheet(storage_directory: str, file_name: str, headers: List) -> str:
     """Creates csv file to log ABR data."""
     file_name_csv = file_name + ".csv"
     print(file_name_csv)
-=======
-def create_abr_data_sheet(storage_directory: str, file_name: str) -> str:
-    """Creates csv file to log ABR data."""
-    file_name_csv = file_name + ".csv"
->>>>>>> 5d742557
     sheet_location = os.path.join(storage_directory, file_name_csv)
     if os.path.exists(sheet_location):
         print(f"File {sheet_location} located. Not overwriting.")
@@ -168,16 +163,12 @@
     return runs_and_robots
 
 
-<<<<<<< HEAD
+
 def read_abr_data_sheet(
     storage_directory: str, file_name_csv: str, google_sheet: Any
 ) -> Set[str]:
     """Reads current run sheet to determine what new run data should be added."""
     print(file_name_csv)
-=======
-def read_abr_data_sheet(storage_directory: str, file_name_csv: str) -> Set[str]:
-    """Reads current run sheet to determine what new run data should be added."""
->>>>>>> 5d742557
     sheet_location = os.path.join(storage_directory, file_name_csv)
     runs_in_sheet = set()
     # Read the CSV file
@@ -201,10 +192,8 @@
     runs_and_robots: Dict[Any, Dict[str, Any]],
     storage_directory: str,
     file_name_csv: str,
-<<<<<<< HEAD
     google_sheet: Any,
-=======
->>>>>>> 5d742557
+
 ) -> None:
     """Write dict of data to abr csv."""
     sheet_location = os.path.join(storage_directory, file_name_csv)
@@ -265,7 +254,6 @@
         print("Connected to google sheet.")
     except FileNotFoundError:
         print("No google sheets credentials. Add credentials to storage notebook.")
-<<<<<<< HEAD
     headers = [
         "Robot",
         "Run_ID",
@@ -294,12 +282,5 @@
     runs_to_save = get_unseen_run_ids(runs_from_storage, runs_in_sheet)
     runs_and_robots = create_data_dictionary(runs_to_save, storage_directory)
     write_to_abr_sheet(runs_and_robots, storage_directory, file_name_csv, google_sheet)
-=======
-
-    runs_from_storage = get_run_ids_from_storage(storage_directory)
-    file_name_csv = create_abr_data_sheet(storage_directory, file_name)
-    runs_in_sheet = read_abr_data_sheet(storage_directory, file_name_csv)
-    runs_to_save = get_unseen_run_ids(runs_from_storage, runs_in_sheet)
-    runs_and_robots = create_data_dictionary(runs_to_save, storage_directory)
-    write_to_abr_sheet(runs_and_robots, storage_directory, file_name_csv)
->>>>>>> 5d742557
+
+
