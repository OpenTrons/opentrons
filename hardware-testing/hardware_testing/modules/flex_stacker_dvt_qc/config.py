--- conflicted
+++ resolved
@@ -34,14 +34,10 @@
     UI_LEDS = "UI_LEDS"
     UV_LOCKOUT_SWITCH = "UV_LOCKOUT_SWITCH"
     INSTALL_DETECTION = "INSTALL_DETECTION"
+    TOF_BASIC = "TOF_BASIC"
+    TOF_FUNCTIONAL = "TOF_FUNCTIONAL"
     Z_AXIS_CURRENT_SPEED = "Z_AXIS_CURRENT_SPEED"
     X_AXIS_CURRENT_SPEED = "X_AXIS_CURRENT_SPEED"
-<<<<<<< HEAD
-    INSTALL_DETECTION = "INSTALL_DETECTION"
-    TOF_BASIC = "TOF_BASIC"
-    TOF_FUNCTIONAL = "TOF_FUNCTIONAL"
-=======
->>>>>>> 12f31d02
 
 
 @dataclass
@@ -90,7 +86,6 @@
         test_install_detection.run,
     ),
     (
-<<<<<<< HEAD
         TestSection.TOF_BASIC,
         test_tof_basic.run,
     ),
@@ -99,8 +94,6 @@
         test_tof_functional.run,
     ),
     (
-=======
->>>>>>> 12f31d02
         TestSection.Z_AXIS_CURRENT_SPEED,
         test_z_axis_current_speed.run,
     ),
@@ -153,7 +146,6 @@
                 lines=test_install_detection.build_csv_lines(),
             ),
             CSVSection(
-<<<<<<< HEAD
                 title=TestSection.TOF_BASIC.value,
                 lines=test_tof_basic.build_csv_lines(),
             ),
@@ -162,8 +154,6 @@
                 lines=test_tof_functional.build_csv_lines(),
             ),
             CSVSection(
-=======
->>>>>>> 12f31d02
                 title=TestSection.Z_AXIS_CURRENT_SPEED.value,
                 lines=test_z_axis_current_speed.build_csv_lines(),
             ),
