from os import listdir

from opentrons.protocol_api import (
    ProtocolContext,
    Well,
    ParameterContext,
    OFF_DECK,
    Labware,
)
from opentrons_shared_data.load import get_shared_data_root
from hardware_testing.protocols import (
    create_dye_source_well_parameter,
)
import math

metadata = {"protocolName": "LLD 1uL PCR-to-MVS-19FEB"}
requirements = {"robotType": "Flex", "apiLevel": "2.22"}

SLOTS = {
    "tips": ["A3", "B2", "B3", "C1", "B4", "C4", "A4"],
    "src": "D2",
    "src_holder": "B1",
    "dst": "D3",
    "tips_200": "A2",
    "diluent_reservoir": "C2",
    "lids": "D4",
}
# OPEN AREAS C3 AND C4

TARGET_UL = 1
SUBMERGE_MM_LLD = -1.5
SUBMERGE_MM = -3.0
BOTTOM_MM = 0.5

TIP_VOLUME = 50
PIP_VOLUME = 50
DEAD_VOL_DILUENT = 3000
DEAD_VOL_DYE = 20

SRC_LABWARE = "opentrons_96_wellplate_200ul_pcr_full_skirt"
DST_LABWARE = "corning_96_wellplate_360ul_flat"
DILUENT_LABWARE = "nest_12_reservoir_15ml"


def add_parameters(parameters: ParameterContext) -> None:
    """Add parameters."""
    parameters.add_int(
        variable_name="columns",
        display_name="Number of Columns",
        minimum=1,
        maximum=12,
        default=12,
    )
    parameters.add_bool(
        variable_name="baseline", display_name="Baseline", default=False
    )
    parameters.add_bool(
        variable_name="test_gripper_only", display_name="Gripper Only", default=False
    )
    create_dye_source_well_parameter(parameters)
    parameters.add_int(
        variable_name="num_of_plates",
        display_name="Number of Plates",
        minimum=1,
        maximum=5,
        default=5,
    )
    parameters.add_bool(
        variable_name="skip_diluent", display_name="Skip Diluent", default=False
    )
    parameters.add_float(
        variable_name="push_out",
        display_name="Push Out",
        choices=[
            {"display_name": "LV default", "value": 7},
            {"display_name": "LV MAX", "value": 11.7},
            {"display_name": "Default default", "value": 2},
            {"display_name": "Default MAX", "value": 3.9},
        ],
        default=11.7,
    ),
    parameters.add_bool(
        variable_name="use_test_matrix", display_name="Use Test Matrix", default=True
    )


def get_latest_version(load_name: str) -> int:
    labware_def_location = (
        f"{get_shared_data_root()}/labware/definitions/3/{load_name}/"
    )
    labware_def_latest = sorted(listdir(labware_def_location))[-1]
    return int(labware_def_latest[0])


def run(ctx: ProtocolContext) -> None:
    global TRIALS
    columns = ctx.params.columns  # type: ignore[attr-defined]
    baseline = ctx.params.baseline  # type: ignore[attr-defined]
    num_of_plates = ctx.params.num_of_plates  # type: ignore[attr-defined]
    skip_diluent = ctx.params.skip_diluent  # type: ignore[attr-defined]
    push_out = ctx.params.push_out  # type: ignore[attr-defined]
    use_test_matrix = ctx.params.use_test_matrix  # type: ignore[attr-defined]
    test_gripper_only = ctx.params.test_gripper_only  # type: ignore[attr-defined]
    TRIALS = columns * 8 * num_of_plates
    ctx.load_trash_bin("A1")
    # Test Matrix
    test_matrix = {
        "A": {"ASP": "M_LLD", "DSP": "M"},
        "B": {"ASP": "M_LLD", "DSP": "M"},
        "C": {"ASP": "M", "DSP": "M"},
        "D": {"ASP": "M", "DSP": "M"},
        "E": {"ASP": "B", "DSP": "T"},
        "F": {"ASP": "B", "DSP": "B"},
        "G": {"ASP": "M_LLD_TIP", "DSP": "M"},
        "H": {"ASP": "M_LLD_TIP", "DSP": "M"},
    }
    # LOAD 50 UL TIPS based on # of plates
    tip_racks_50s = []
    if not test_matrix:
        for i in range(num_of_plates):
            tip_rack = ctx.load_labware(
                f"opentrons_flex_96_tiprack_{TIP_VOLUME}ul",
                location=SLOTS["tips"][i],
                version=1,
            )
            tip_racks_50s.append(tip_rack)
    else:
        for i in SLOTS["tips"]:
            tip_rack = ctx.load_labware(
                f"opentrons_flex_96_tiprack_{TIP_VOLUME}ul",
                location=i,
                version=1,
            )
            tip_racks_50s.append(tip_rack)
    tip_rack_200 = ctx.load_labware(
        "opentrons_flex_96_tiprack_200ul", location=SLOTS["tips_200"]
    )
    diluent_reservoir = ctx.load_labware(
        DILUENT_LABWARE,
        location=SLOTS["diluent_reservoir"],
        version=get_latest_version(DILUENT_LABWARE),
    )
    # Load diluent reservoir lid
    diluent_lid = diluent_reservoir.load_labware("plate_lid")
    pipette = ctx.load_instrument(
        f"flex_1channel_{PIP_VOLUME}", mount="left", tip_racks=tip_racks_50s
    )
    diluent_pipette = ctx.load_instrument(
        "flex_8channel_1000", mount="right", tip_racks=[tip_rack_200]
    )
    # SRC and DST labware
    src_holder = ctx.load_labware(
        "nest_96_wellplate_2ml_deep",
        location=SLOTS["src_holder"],
        version=get_latest_version("nest_96_wellplate_2ml_deep"),
    )
    # lOAD SRC LID
    src_lid = src_holder.load_labware(
        "plate_lid",
    )
    src_labware = ctx.load_labware(
        SRC_LABWARE, location=SLOTS["src"], version=get_latest_version(SRC_LABWARE)
    )
<<<<<<< HEAD
    # Load src_labware as empty
=======
    src_labware.load_empty(src_labware.wells())
>>>>>>> 4b3e9b11

    # LOAD stack of plates and lids, lid on bottom plate on top
    lids_and_plates = [ctx.load_labware("plate_lid", SLOTS["lids"])]
    dst_labwares = []
    for i in range(num_of_plates):
        dst_labware = lids_and_plates[-1].load_labware(
            DST_LABWARE, version=get_latest_version(DST_LABWARE)
        )
        lids_and_plates.append(dst_labware)
        dst_labwares.append(dst_labware)
        if i < (num_of_plates - 1):
            lids_and_plates.append(lids_and_plates[-1].load_labware("plate_lid"))
    dst_labwares.reverse()
    lids_and_plates.reverse()
    # DEFINE LIQUIDS #
    # DILUENT
    total_diluent_needed = 200 * TRIALS  # total diluent needed
    number_of_wells_needed = math.ceil(
        total_diluent_needed / 9000
    )  # total number of wells needed
    total_vol_per_well = (
        total_diluent_needed / number_of_wells_needed
    ) + DEAD_VOL_DILUENT
    diluent = ctx.define_liquid("diluent", "#0000FF")
    diluent_wells_used = diluent_reservoir.wells()[:number_of_wells_needed]
    diluent_reservoir.load_liquid(diluent_wells_used, total_vol_per_well, diluent)
    # DYE - two different types for appropriate volumes
    volume_list = [1.0, 1.2, 1.5, 2.0, 5.0]
    volume_list_d = [1.0, 1.2, 1.5]
    total_dye_needed_d = (
        sum([(vol * 24) + 10 for vol in volume_list_d[:num_of_plates]]) * 3
    )
    if num_of_plates == 4:
        volume_list_c = [2.0]
        dye_c_plates = 1
    elif num_of_plates == 5:
        volume_list_c = [2.0, 5.0]
        dye_c_plates = 2
    else:
        dye_c_plates = 0
        volume_list_c = []
    total_dye_needed_c = (
        sum([(vol * 24) + 10 for vol in volume_list_c[:num_of_plates]]) * dye_c_plates
    )
    dye_d = ctx.define_liquid("dye_d", "#FF0000")
    dye_c = ctx.define_liquid("dye_c", "F1C232")

    # SOURCE WELL
    if baseline:
        # if baseline, do not load dye
        src_holder.load_empty([src_holder["A1"]])
        src_holder.load_empty([src_holder["A2"]])
    else:
        src_holder.load_liquid([src_holder["A1"]], total_dye_needed_d + 100, dye_d)
        src_holder.load_liquid([src_holder["A2"]], total_dye_needed_c + 100, dye_c)
        src_labware.load_empty(src_labware.wells())
    for dst_labware in dst_labwares:
        if not diluent:
            # if skipping diluent step, preload with diluent
            dst_labware.load_liquid(dst_labware.wells(), 199, diluent)
        else:
            # load empty
            dst_labware.load_empty(dst_labware.wells())
    tip_counter = 0

    def fill_well_with_dye(
        plate: Labware, vol: float, plate_num: int, tip_counter: int
    ) -> int:
        """Fill plate with dye from source."""
        ctx.move_labware(
            src_lid,
            diluent_lid,
            use_gripper=True,
            pick_up_offset={"x": 0, "y": 0, "z": -3},
        )  # move lid off of source plate
        if not test_gripper_only:
            dye_needed_in_well = (vol * columns) + DEAD_VOL_DYE
            src_wells = [
                src_labware[f"{well_letter}{plate_num+1}"]
                for well_letter in test_matrix.keys()
            ]
            pipette.configure_for_volume(dye_needed_in_well)
            pipette.pick_up_tip()
            num_of_transfers = 1
            for src_well in src_wells:
                if dye_needed_in_well > pipette.max_volume:
                    dye_needed_in_well = dye_needed_in_well / 2
                    num_of_transfers = 2
                for i in range(num_of_transfers):
                    if vol < 2.0:
                        pipette.aspirate(dye_needed_in_well, src_holder["A1"])
                    else:
                        pipette.aspirate(dye_needed_in_well, src_holder["A2"])
                    pipette.dispense(dye_needed_in_well, src_well)
            pipette.drop_tip()
            tip_counter += 1
        ctx.move_labware(
            src_lid,
            src_holder,
            use_gripper=True,
            pick_up_offset={"x": 0, "y": 0, "z": -3},
        )  # put lid back on source plate
        return tip_counter

    def fill_plate_with_diluent(
        plate: Labware, baseline: bool, initial_fill: bool, vol: float
    ) -> None:
        """Fill plate with diluent."""
        # fill with diluent
        if initial_fill:
            print(f"--------------plate in loop {n}")
        ctx.move_labware(
            diluent_lid,
            src_lid,
            use_gripper=True,
            pick_up_offset={"x": 0, "y": 0, "z": -3},
        )  # move lid off diluent reservoir
        if not test_gripper_only:
            ctx.comment("FILLING DESTINATION PLATE WITH DILUENT")
            columns_list = plate.columns()[:columns]
            if baseline:
                diluent_ul = 200
                halfway = 0  # start at beginning
            elif initial_fill:
                diluent_ul = 200 - vol
                print(f"initial {diluent_ul}")
                halfway = 0  # start at beginning
            else:
                diluent_ul = 100
                print("remaining diluent {diluent_ul}")
                halfway = int(len(columns_list) / 2)  # start halfway through the plate
            diluent_pipette.pick_up_tip()
            for i in columns_list[halfway:]:
                i_index = columns_list.index(i)
                if (
                    columns_list.index(i) >= int(len(columns_list) / 2)
                    and use_test_matrix
                    and initial_fill
                ):
                    diluent_ul = 100 - vol
                diluent_well = diluent_wells_used[i_index % len(diluent_wells_used)]
                diluent_pipette.aspirate(diluent_ul, diluent_well.bottom(0.5))
                diluent_pipette.dispense(
                    diluent_ul, plate[f"A{i_index+1}"].top(), push_out=20
                )
                dst_well = plate[f"A{i_index + 1}"]
            diluent_pipette.return_tip()
        ctx.move_labware(
            diluent_lid,
            diluent_reservoir,
            use_gripper=True,
            pick_up_offset={"x": 0, "y": 0, "z": -3},
        )  # put lid back on diluent reservoir

    def _run_trial(
        dst_well: Well,
        tip_counter: int,
        target_ul: float,
        plate_num: int,
    ) -> int:
        # change tip before every aspirate
        well_name_letter = dst_well.well_name[0]
        asp_behavior = test_matrix[well_name_letter]["ASP"]
        dsp_behavior = test_matrix[well_name_letter]["DSP"]
        src_well_letter = well_name_letter
        src_well_str = src_well_letter + str(plate_num + 1)
        src_well = src_labware[src_well_str]
        tip_counter += 1
        pipette.pick_up_tip()
        if "LLD" in asp_behavior:
            pipette.require_liquid_presence(src_well)
            if "T" in asp_behavior:
                # switch tip
                pipette.drop_tip()
                pipette.pick_up_tip()
                tip_counter += 1
            SUBMERGE_MM = SUBMERGE_MM_LLD
        pipette.configure_for_volume(target_ul)
        # ASPIRATE
        if "M" in asp_behavior:
            # NOTE: if liquid height is <2.5mm, protocol may error out
            #       this can be avoided by adding extra starting liquid in the SRC labware
            SUBMERGE_MM = -2
            pipette.aspirate(target_ul, src_well.meniscus(SUBMERGE_MM))
        else:
            pipette.aspirate(target_ul, src_well.bottom(BOTTOM_MM))
        # DISPENSE
        if "M" in dsp_behavior:
            SUBMERGE_MM = -1.5
            pipette.dispense(
                target_ul, dst_well.meniscus(SUBMERGE_MM), push_out=push_out
            )  # contact
        elif "B" in dsp_behavior:
            pipette.dispense(
                target_ul, dst_well.bottom(BOTTOM_MM), push_out=push_out
            )  # contact
        else:
            pipette.dispense(target_ul, dst_well.top(), push_out=push_out)  # top
        pipette.drop_tip()
        return tip_counter

    n = 0
    if not skip_diluent:
        for (vol, plate) in zip(volume_list, dst_labwares):
            lid_for_plate = plate.parent
            print(tip_counter)
            if tip_counter >= ((4 * 96) - 21):
                # if 4 tip racks have been used, switch out two of them
                print("started moving tip racks before plate move")
                # tip rack a3 goes to d3
                ctx.move_labware(tip_racks_50s[0], "D3", use_gripper=True)
                # tip rack b4 goes to a3
                ctx.move_labware(tip_racks_50s[4], SLOTS["tips"][0], use_gripper=True)
                # tip rack d3 goes to b4
                ctx.move_labware(tip_racks_50s[0], SLOTS["tips"][4], use_gripper=True)
                # tip rack b2 goes to d3
                ctx.move_labware(tip_racks_50s[1], "D3", use_gripper=True)
                # tip rack c4 goes to b2
                ctx.move_labware(tip_racks_50s[5], SLOTS["tips"][1], use_gripper=True)
                # tip rack d3 goes to c4
                ctx.move_labware(tip_racks_50s[1], SLOTS["tips"][5], use_gripper=True)
                # tip rack b3 goes to d3
                ctx.move_labware(tip_racks_50s[2], "D3", use_gripper=True)
                ctx.move_labware(tip_racks_50s[6], SLOTS["tips"][2], use_gripper=True)
                ctx.move_labware(tip_racks_50s[2], SLOTS["tips"][6], use_gripper=True)

                tip_counter = 0
            ctx.move_labware(plate, "D3", use_gripper=True)
            # FILL PLATE WITH DILUENT
            fill_plate_with_diluent(
                plate=plate, baseline=baseline, initial_fill=True, vol=vol
            )
            if not baseline:
                # FILL SOURCE PLATE WITH DYE
                print(tip_counter)
                tip_counter = fill_well_with_dye(
                    plate=plate, vol=vol, plate_num=n, tip_counter=tip_counter
                )
                if not test_gripper_only:
                    for i, w in enumerate(plate.wells()[: columns * 8]):
                        # FILL DESTINATION PLATE WITH DYE
                        tip_counter = _run_trial(
                            w,
                            tip_counter=tip_counter,
                            target_ul=vol,
                            plate_num=n,
                        )
            # FILL REMAINING COLUMNS WITH DILUENT
            fill_plate_with_diluent(
                plate=plate, baseline=baseline, initial_fill=False, vol=vol
            )
            if n == 0:
                # if first plate, move to slot D1
                ctx.move_labware(plate, "D1", use_gripper=True)
            else:
                # for all other plates, stack on previous lid
                ctx.move_labware(plate, previous_lid, use_gripper=True)
            # move lid onto plate
            if n != (num_of_plates - 1):
                ctx.move_labware(lid_for_plate, plate, use_gripper=True)
                # assign lid on plate to next lid to stack to
                previous_lid = lid_for_plate
                n += 1<|MERGE_RESOLUTION|>--- conflicted
+++ resolved
@@ -161,11 +161,7 @@
     src_labware = ctx.load_labware(
         SRC_LABWARE, location=SLOTS["src"], version=get_latest_version(SRC_LABWARE)
     )
-<<<<<<< HEAD
-    # Load src_labware as empty
-=======
     src_labware.load_empty(src_labware.wells())
->>>>>>> 4b3e9b11
 
     # LOAD stack of plates and lids, lid on bottom plate on top
     lids_and_plates = [ctx.load_labware("plate_lid", SLOTS["lids"])]
