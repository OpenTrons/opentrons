"""Test Signals."""
import asyncio
from math import copysign
from numpy import float64
from typing import List, Union

from opentrons_shared_data.errors.exceptions import MotionFailedError

from opentrons_hardware.hardware_control.motion import (
    MoveStopCondition,
    create_step,
    MoveGroupStep,
)
from opentrons_hardware.hardware_control.move_group_runner import MoveGroupRunner

from opentrons.hardware_control.backends.ot3controller import OT3Controller
from opentrons.hardware_control.ot3api import OT3API
from opentrons.hardware_control.backends.ot3utils import axis_to_node

from hardware_testing.data import ui
from hardware_testing.data.csv_report import (
    CSVReport,
    CSVResult,
    CSVLine,
    CSVLineRepeating,
)
from hardware_testing.opentrons_api.types import Axis, Point

MOVING_Z_AXIS = Axis.Z_L
MOVING_DISTANCE = 100
MOVE_SECONDS = 5
ROUND_ERR_MARGIN = 0.05
MOVING_SPEED = MOVING_DISTANCE / MOVE_SECONDS

SIGNAL_TEST_NAMES = ["nsync", "estop", "estop-external-left", "estop-external-right"]


def _build_move_group(
    distance: float, speed: float, stop: MoveStopCondition
) -> MoveGroupStep:
    movers = [
        axis_to_node(Axis.X),
        axis_to_node(Axis.Y),
        axis_to_node(MOVING_Z_AXIS),
    ]
    dist_64 = float64(abs(distance))
    vel_64 = float64(speed * copysign(1.0, distance))
    dur_64 = float64(abs(distance / speed))
    return create_step(
        distance={m: dist_64 for m in movers},
        velocity={m: vel_64 for m in movers},
        acceleration={},
        duration=dur_64,
        present_nodes=movers,
        stop_condition=stop,
    )


def build_csv_lines() -> List[Union[CSVLine, CSVLineRepeating]]:
    """Build CSV Lines."""
    lines: List[CSVLine] = list()
    for sig_name in SIGNAL_TEST_NAMES:
        lines.append(CSVLine(f"{sig_name}-target-pos", [float, float, float]))
        lines.append(CSVLine(f"{sig_name}-stop-pos", [float, float, float]))
        lines.append(CSVLine(f"{sig_name}-result", [CSVResult]))
    return lines  # type: ignore[return-value]


async def _move_and_interrupt_with_signal(api: OT3API, sig_name: str) -> None:
    assert sig_name in SIGNAL_TEST_NAMES
    if sig_name == "nsync":
        stop = MoveStopCondition.sync_line
    else:
        stop = MoveStopCondition.none
    _move_group_nsync = _build_move_group(MOVING_DISTANCE, MOVING_SPEED, stop)
    runner = MoveGroupRunner(move_groups=[[_move_group_nsync]])
    if api.is_simulator:
        # test that the required functionality exists
<<<<<<< HEAD
        assert runner.run  # type: ignore[truthy-function]
=======
        assert runner.run is not None
>>>>>>> 6c0d418f
    else:
        backend: OT3Controller = api._backend  # type: ignore[assignment]
        messenger = backend._messenger
        if sig_name == "nsync":
            engage = backend.release_sync
            release = backend.engage_sync
        elif sig_name == "estop":
            engage = backend.engage_estop
            release = backend.release_estop

        async def _sleep_then_activate_stop_signal() -> None:
            if "external" in sig_name:
                print("waiting for EXTERNAL E-Stop button")
                return
            pause_seconds = MOVE_SECONDS / 2
            print(
                f"pausing {round(pause_seconds, 1)} second before activating {sig_name}"
            )
            await asyncio.sleep(pause_seconds)
            try:
                print(f"activating {sig_name}")
                await engage()
                print(f"pausing 1 second before deactivating {sig_name}")
                await asyncio.sleep(1)
            finally:
                print(f"deactivating {sig_name}")
                await release()
                await asyncio.sleep(0.5)

        async def _do_the_moving() -> None:
            print(f"moving {MOVING_DISTANCE} at speed {MOVING_SPEED}")
            try:
                await runner.run(can_messenger=messenger)
            except MotionFailedError:
                print("caught MotionFailedError from estop")

        await asyncio.sleep(0.25)  # what is this doing?
        move_coro = _do_the_moving()
        stop_coro = _sleep_then_activate_stop_signal()
        await asyncio.gather(stop_coro, move_coro)


async def run(api: OT3API, report: CSVReport, section: str) -> None:
    """Run."""
    mount = Axis.to_ot3_mount(MOVING_Z_AXIS)

    async def _home() -> None:
        try:
            print("homing")
            await api.home()
        except RuntimeError as e:
            print(e)
            ui.get_user_ready("release the E-STOP")
            await _home()

    for sig_name in SIGNAL_TEST_NAMES:
        ui.print_header(sig_name.upper())
        await _home()
        start_pos = await api.gantry_position(mount)
        target_pos = start_pos + Point(
            x=-MOVING_DISTANCE, y=-MOVING_DISTANCE, z=-MOVING_DISTANCE
        )
        report(
            section,
            f"{sig_name}-target-pos",
            [float(target_pos.x), float(target_pos.y), float(target_pos.z)],
        )
        # External E-Stop
        if not api.is_simulator and "external" in sig_name:
            ui.get_user_ready(f"connect {sig_name.upper()}")
            ui.get_user_ready("prepare to hit the E-STOP")
        await _move_and_interrupt_with_signal(api, sig_name)
        if not api.is_simulator and "external" in sig_name:
            ui.get_user_ready("release the E-STOP")
        if "external" in sig_name or "estop" in sig_name:
            await api._update_position_estimation([Axis.X, Axis.Y, Axis.Z_L, Axis.Z_R])
        stop_pos = await api.gantry_position(mount, refresh=True)
        report(
            section,
            f"{sig_name}-stop-pos",
            [float(stop_pos.x), float(stop_pos.y), float(stop_pos.z)],
        )
        diff = start_pos + (stop_pos * -1)
        print(f"start: {start_pos}, stop: {stop_pos}, diff: {diff}")
        x_passed = ROUND_ERR_MARGIN < diff.x < MOVING_DISTANCE - ROUND_ERR_MARGIN
        y_passed = ROUND_ERR_MARGIN < diff.y < MOVING_DISTANCE - ROUND_ERR_MARGIN
        z_passed = ROUND_ERR_MARGIN < diff.z < MOVING_DISTANCE - ROUND_ERR_MARGIN
        result = CSVResult.from_bool(x_passed and y_passed and z_passed)
        report(section, f"{sig_name}-result", [result])

    await _home()<|MERGE_RESOLUTION|>--- conflicted
+++ resolved
@@ -1,4 +1,5 @@
 """Test Signals."""
+
 import asyncio
 from math import copysign
 from numpy import float64
@@ -76,11 +77,7 @@
     runner = MoveGroupRunner(move_groups=[[_move_group_nsync]])
     if api.is_simulator:
         # test that the required functionality exists
-<<<<<<< HEAD
-        assert runner.run  # type: ignore[truthy-function]
-=======
         assert runner.run is not None
->>>>>>> 6c0d418f
     else:
         backend: OT3Controller = api._backend  # type: ignore[assignment]
         messenger = backend._messenger
