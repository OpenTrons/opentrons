"""Robot assembly QC OT3."""
import argparse
import asyncio
from pathlib import Path

from hardware_testing.data import ui, get_git_description
from hardware_testing.data.csv_report import RESULTS_OVERVIEW_TITLE, CSVResult
from hardware_testing.opentrons_api import helpers_ot3

from .config import TestSection, TestConfig, build_report, TESTS


async def _main(cfg: TestConfig) -> None:
    # BUILD REPORT
    test_name = Path(__file__).parent.name
    report = build_report(test_name)
    report.set_version(get_git_description())
    ui.print_title(test_name.replace("_", " ").upper())
    report.set_version(get_git_description())

<<<<<<< HEAD
    # BUILD API
    api = await helpers_ot3.build_async_ot3_hardware_api(
        use_defaults=True,  # includes default XY calibration matrix
        is_simulating=cfg.simulate,
        pipette_left="p1000_single_v3.5",
        pipette_right="p1000_single_v3.5",
        gripper="GRPV122",
    )

    # GET INFO
    if not cfg.simulate:
        operator = input("enter operator name: ")
    else:
        operator = "simulation"
    report.set_operator(operator)
=======
    # GET OPERATOR
    if not cfg.simulate:
        report.set_operator(input("enter operator name: "))
    else:
        report.set_operator("simulation")
>>>>>>> 67fe75d5

    # GET ROBOT SERIAL NUMBER
    if not cfg.simulate:
        eeprom_data = api._backend.eeprom_data
        robot_id = eeprom_data.serial_number
        assert robot_id, "no robot serial found"
        assert eeprom_data.machine_type == "FLX", f"unexpected machine type: {robot_id}"
        assert (
            eeprom_data.machine_version == "A10"
        ), f"unexpected machine version: {robot_id}"
        assert len(robot_id) == 17, f"unexpected serial number length: {robot_id}"
    else:
        robot_id = "simulation"
    report.set_tag(robot_id)

    # GET ROBOT SERIAL NUMBER
    robot_id = helpers_ot3.get_robot_serial_ot3(api)
    report.set_tag(robot_id)
    report.set_robot_id(robot_id)
    if not api.is_simulator:
        barcode = input("scan robot barcode: ").strip()
        report.set_device_id(robot_id, CSVResult.from_bool(barcode == robot_id))
    else:
        report.set_device_id(robot_id, CSVResult.PASS)

    # RUN TESTS
    for section, test_run in cfg.tests.items():
        ui.print_title(section.value)
        await test_run(api, report, section.value)

    ui.print_title("DONE")

    # SAVE REPORT
    report_path = report.save_to_disk()
    complete_msg = "complete" if report.completed else "incomplete"
    print(f"done, {complete_msg} report -> {report_path}")
    print("Overall Results:")
    for line in report[RESULTS_OVERVIEW_TITLE].lines:
        print(f" - {line.tag}: {line.result}")


if __name__ == "__main__":
    parser = argparse.ArgumentParser()
    parser.add_argument("--simulate", action="store_true")
    # add each test-section as a skippable argument (eg: --skip-gantry)
    for s in TestSection:
        parser.add_argument(f"--skip-{s.value.lower()}", action="store_true")
        parser.add_argument(f"--only-{s.value.lower()}", action="store_true")
    args = parser.parse_args()
    _t_sections = {s: f for s, f in TESTS if getattr(args, f"only_{s.value.lower()}")}
    if _t_sections:
        assert (
            len(list(_t_sections.keys())) < 2
        ), 'use "--only" for just one test, not multiple tests'
    else:
        _t_sections = {
            s: f for s, f in TESTS if not getattr(args, f"skip_{s.value.lower()}")
        }
    _config = TestConfig(simulate=args.simulate, tests=_t_sections)
    asyncio.run(_main(_config))<|MERGE_RESOLUTION|>--- conflicted
+++ resolved
@@ -12,13 +12,17 @@
 
 async def _main(cfg: TestConfig) -> None:
     # BUILD REPORT
-    test_name = Path(__file__).parent.name
+    test_name = Path(__file__).parent.name.replace("_", " ")
+    ui.print_title(test_name.upper())
     report = build_report(test_name)
     report.set_version(get_git_description())
-    ui.print_title(test_name.replace("_", " ").upper())
-    report.set_version(get_git_description())
 
-<<<<<<< HEAD
+    # GET OPERATOR
+    if not cfg.simulate:
+        report.set_operator(input("enter operator name: "))
+    else:
+        report.set_operator("simulation")
+
     # BUILD API
     api = await helpers_ot3.build_async_ot3_hardware_api(
         use_defaults=True,  # includes default XY calibration matrix
@@ -27,34 +31,6 @@
         pipette_right="p1000_single_v3.5",
         gripper="GRPV122",
     )
-
-    # GET INFO
-    if not cfg.simulate:
-        operator = input("enter operator name: ")
-    else:
-        operator = "simulation"
-    report.set_operator(operator)
-=======
-    # GET OPERATOR
-    if not cfg.simulate:
-        report.set_operator(input("enter operator name: "))
-    else:
-        report.set_operator("simulation")
->>>>>>> 67fe75d5
-
-    # GET ROBOT SERIAL NUMBER
-    if not cfg.simulate:
-        eeprom_data = api._backend.eeprom_data
-        robot_id = eeprom_data.serial_number
-        assert robot_id, "no robot serial found"
-        assert eeprom_data.machine_type == "FLX", f"unexpected machine type: {robot_id}"
-        assert (
-            eeprom_data.machine_version == "A10"
-        ), f"unexpected machine version: {robot_id}"
-        assert len(robot_id) == 17, f"unexpected serial number length: {robot_id}"
-    else:
-        robot_id = "simulation"
-    report.set_tag(robot_id)
 
     # GET ROBOT SERIAL NUMBER
     robot_id = helpers_ot3.get_robot_serial_ot3(api)
