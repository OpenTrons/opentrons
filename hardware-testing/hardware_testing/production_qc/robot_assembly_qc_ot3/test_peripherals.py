--- conflicted
+++ resolved
@@ -1,4 +1,5 @@
 """Test Peripherals."""
+
 import asyncio
 from pathlib import Path
 from subprocess import run as run_subprocess, Popen, CalledProcessError
@@ -69,11 +70,7 @@
 async def _get_ip(api: OT3API) -> Optional[str]:
     _ip: Optional[str] = None
     if api.is_simulator:
-<<<<<<< HEAD
-        assert nmcli.iface_info  # type: ignore[truthy-function]
-=======
         assert nmcli.iface_info is not None
->>>>>>> 6c0d418f
         _ip = "127.0.0.1"
     else:
         ethernet_status = await nmcli.iface_info(nmcli.NETWORK_IFACES.ETH_LL)
