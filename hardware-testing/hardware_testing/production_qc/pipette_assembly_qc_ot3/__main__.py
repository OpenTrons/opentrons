--- conflicted
+++ resolved
@@ -1380,12 +1380,9 @@
                 sensor_threshold_pascals=probe_cfg.sensor_threshold_pascals,
                 output_option=OutputOptions.can_bus_only,  # FIXME: remove
                 aspirate_while_sensing=False,
-<<<<<<< HEAD
+                z_overlap_between_passes_mm=0.1,
                 samples_for_baselining=20,
                 sample_time_sec=0.004,
-=======
-                z_overlap_between_passes_mm=0.1,
->>>>>>> 92899935
                 data_files=None,
             )
             end_z = await api.liquid_probe(
