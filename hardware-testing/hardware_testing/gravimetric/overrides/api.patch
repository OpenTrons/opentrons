--- conflicted
+++ resolved
@@ -1,10 +1,4 @@
 diff --git a/api/src/opentrons/config/defaults_ot3.py b/api/src/opentrons/config/defaults_ot3.py
-<<<<<<< HEAD
-index 89696c5b2a..ffaacb97a4 100644
---- a/api/src/opentrons/config/defaults_ot3.py
-+++ b/api/src/opentrons/config/defaults_ot3.py
-@@ -106,10 +106,10 @@ DEFAULT_ACCELERATIONS: Final[ByGantryLoad[Dict[OT3AxisKind, float]]] = ByGantryL
-=======
 index 89696c5b2a..63fdb32bdc 100644
 --- a/api/src/opentrons/config/defaults_ot3.py
 +++ b/api/src/opentrons/config/defaults_ot3.py
@@ -28,7 +22,6 @@
          OT3AxisKind.Z: 120,
          OT3AxisKind.P: 30,
          OT3AxisKind.Z_G: 150,
->>>>>>> 9b56c3e6
          OT3AxisKind.Q: 10,
      },
      low_throughput={
@@ -42,36 +35,6 @@
          OT3AxisKind.Z_G: 150,
      },
  )
-<<<<<<< HEAD
-diff --git a/api/src/opentrons/hardware_control/backends/ot3controller.py b/api/src/opentrons/hardware_control/backends/ot3controller.py
-index 1cf8ba849a..1c132d1cd4 100644
---- a/api/src/opentrons/hardware_control/backends/ot3controller.py
-+++ b/api/src/opentrons/hardware_control/backends/ot3controller.py
-@@ -494,8 +494,22 @@ class OT3Controller:
-         for axis, pos in response.items():
-             self._position.update({axis: pos[0]})
-             self._encoder_position.update({axis: pos[1]})
-+            # TODO (FPS 6-01-2023): Remove this once the Feature Flag to ignore stall detection is removed.
-+            # This check will latch the motor status for an axis at "true" if it was ever set to true.
-+            # To account for the case where a motor axis has its power reset, we also depend on the
-+            # "encoder_ok" flag staying set (it will only be False if the motor axis has not been
-+            # homed since a power cycle)
-+            motor_ok_latch = (
-+                (not ff.stall_detection_enabled())
-+                and self._motor_status[axis].motor_ok
-+                and self._motor_status[axis].encoder_ok
-+            )
-             self._motor_status.update(
--                {axis: MotorStatus(motor_ok=pos[2], encoder_ok=pos[3])}
-+                {
-+                    axis: MotorStatus(
-+                        motor_ok=(pos[2] or motor_ok_latch), encoder_ok=pos[3]
-+                    )
-+                }
-             )
- 
-     @requires_update
-=======
 @@ -120,7 +120,7 @@ DEFAULT_MAX_SPEED_DISCONTINUITY: Final[
      high_throughput={
          OT3AxisKind.X: 10,
@@ -81,7 +44,6 @@
          OT3AxisKind.P: 5,
          OT3AxisKind.Z_G: 10,
          OT3AxisKind.Q: 5,
->>>>>>> 9b56c3e6
 diff --git a/api/src/opentrons/hardware_control/instruments/ot3/pipette.py b/api/src/opentrons/hardware_control/instruments/ot3/pipette.py
 index 5f96add2a4..047dc58add 100644
 --- a/api/src/opentrons/hardware_control/instruments/ot3/pipette.py
