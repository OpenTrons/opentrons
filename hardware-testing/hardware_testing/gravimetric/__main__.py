--- conflicted
+++ resolved
@@ -601,12 +601,8 @@
 if __name__ == "__main__":
     parser = argparse.ArgumentParser("Pipette Testing")
     parser.add_argument("--simulate", action="store_true")
-<<<<<<< HEAD
-    parser.add_argument("--pipette", type=int, choices=[50, 1000], required=True)
+    parser.add_argument("--pipette", type=int, choices=[50, 200, 1000], required=True)
     parser.add_argument("--mount", type=str, choices=["left", "right"], default="left")
-=======
-    parser.add_argument("--pipette", type=int, choices=[50, 200, 1000], required=True)
->>>>>>> a56e9198
     parser.add_argument("--channels", type=int, choices=[1, 8, 96], default=1)
     parser.add_argument("--tip", type=int, choices=[0, 50, 200, 1000], default=0)
     parser.add_argument("--trials", type=int, default=0)
