--- conflicted
+++ resolved
@@ -75,10 +75,7 @@
     },
     200: {
         96: {
-<<<<<<< HEAD
-=======
             20: gravimetric_ot3_p200_96,
->>>>>>> e0e75581
             50: gravimetric_ot3_p200_96,
             200: gravimetric_ot3_p200_96,
         },
@@ -129,15 +126,11 @@
         },
     },
     200: {
-<<<<<<< HEAD
-        96: {50: photometric_ot3_p200_96, 200: photometric_ot3_p200_96},
-=======
         96: {
             20: photometric_ot3_p200_96,
             50: photometric_ot3_p200_96,
             200: photometric_ot3_p200_96,
         },
->>>>>>> e0e75581
     },
     1000: {
         1: {
@@ -205,13 +198,6 @@
             labware_dir = Path(__file__).parent.parent / "labware"
             custom_def_uris = [
                 "radwag_pipette_calibration_vial",
-<<<<<<< HEAD
-=======
-                "opentrons_flex_96_tiprack_20ul_adp",
-                "opentrons_flex_96_tiprack_50ul_adp",
-                "opentrons_flex_96_tiprack_200ul_adp",
-                "opentrons_flex_96_tiprack_1000ul_adp",
->>>>>>> e0e75581
             ]
             for def_uri in custom_def_uris:
                 with open(labware_dir / def_uri / "1.json", "r") as f:
