"""Gravimetric."""
from inspect import getsource
from statistics import stdev
from typing import Optional, Tuple, List, Any

from opentrons.hardware_control.instruments.ot3.pipette import Pipette
from opentrons.protocol_api import ProtocolContext, InstrumentContext, Well, Labware
from opentrons.protocol_api.labware import OutOfTipsError

<<<<<<< HEAD
from hardware_testing.data import create_run_id_and_start_time, ui
from hardware_testing.data.csv_report import CSVReport
from hardware_testing.opentrons_api.types import OT3Mount, Point
=======
from hardware_testing.data import create_run_id_and_start_time, ui, get_git_description
from hardware_testing.opentrons_api.types import OT3Mount, Point, OT3Axis
>>>>>>> e3cbefce
from hardware_testing.opentrons_api.helpers_ot3 import clear_pipette_ul_per_mm

from . import report
from . import config
from .helpers import get_pipette_unique_name
from .workarounds import get_sync_hw_api, get_latest_offset_for_labware
from .increments import get_volume_increments
from .liquid_height.height import LiquidTracker, initialize_liquid_from_deck
from .measurement import (
    MeasurementData,
    MeasurementType,
    record_measurement_data,
    calculate_change_in_volume,
    create_measurement_tag,
)
from .measurement.environment import get_min_reading, get_max_reading
from .measurement.record import (
    GravimetricRecorder,
    GravimetricRecorderConfig,
)
from .liquid_class.defaults import get_test_volumes, get_liquid_class
from .liquid_class.pipetting import (
    aspirate_with_liquid_class,
    dispense_with_liquid_class,
    PipettingCallbacks,
)
from .radwag_pipette_calibration_vial import VIAL_DEFINITION


_MEASUREMENTS: List[Tuple[str, MeasurementData]] = list()


def _generate_callbacks_for_trial(
    recorder: GravimetricRecorder,
    volume: Optional[float],
    channel: int,
    trial: int,
    blank_measurement: bool,
) -> PipettingCallbacks:
    # it is useful to tag the scale data by what is physically happening,
    # so we can graph the data and color-code the lines based on these tags.
    # very helpful for debugging and learning more about the system.
    if blank_measurement:
        volume = None
    return PipettingCallbacks(
        on_submerging=lambda: recorder.set_sample_tag(
            create_measurement_tag("submerge", volume, channel, trial)
        ),
        on_mixing=lambda: recorder.set_sample_tag(
            create_measurement_tag("mix", volume, channel, trial)
        ),
        on_aspirating=lambda: recorder.set_sample_tag(
            create_measurement_tag("aspirate", volume, channel, trial)
        ),
        on_retracting=lambda: recorder.set_sample_tag(
            create_measurement_tag("retract", volume, channel, trial)
        ),
        on_dispensing=lambda: recorder.set_sample_tag(
            create_measurement_tag("dispense", volume, channel, trial)
        ),
        on_blowing_out=lambda: recorder.set_sample_tag(
            create_measurement_tag("blowout", volume, channel, trial)
        ),
        on_exiting=recorder.clear_sample_tag,
    )


def _update_environment_first_last_min_max(test_report: report.CSVReport) -> None:
    # update this regularly, because the script may exit early
    env_data_list = [m.environment for tag, m in _MEASUREMENTS]
    first_data = env_data_list[0]
    last_data = env_data_list[-1]
    min_data = get_min_reading(env_data_list)
    max_data = get_max_reading(env_data_list)
    report.store_environment(
        test_report, report.EnvironmentReportState.FIRST, first_data
    )
    report.store_environment(test_report, report.EnvironmentReportState.LAST, last_data)
    report.store_environment(test_report, report.EnvironmentReportState.MIN, min_data)
    report.store_environment(test_report, report.EnvironmentReportState.MAX, max_data)


def _check_if_software_supports_high_volumes() -> bool:
    src_a = getsource(Pipette.set_current_volume)
    src_b = getsource(Pipette.ok_to_add_volume)
    modified_a = "# assert new_volume <= self.working_volume" in src_a
    modified_b = "return True" in src_b
    return modified_a and modified_b


def _reduce_volumes_to_not_exceed_software_limit(
    test_volumes: List[float], cfg: config.GravimetricConfig
) -> List[float]:
    for i, v in enumerate(test_volumes):
        liq_cls = get_liquid_class(cfg.pipette_volume, cfg.tip_volume, int(v))
        max_vol = cfg.tip_volume - liq_cls.aspirate.air_gap.trailing_air_gap
        test_volumes[i] = min(v, max_vol - 0.1)
    return test_volumes


def _get_volumes(ctx: ProtocolContext, cfg: config.GravimetricConfig) -> List[float]:
    if cfg.increment:
        test_volumes = get_volume_increments(cfg.pipette_volume, cfg.tip_volume)
    elif cfg.user_volumes and not ctx.is_simulating():
        _inp = input('Enter desired volumes, comma separated (eg: "10,100,1000") :')
        test_volumes = [
            float(vol_str) for vol_str in _inp.strip().split(",") if vol_str
        ]
    else:
        test_volumes = get_test_volumes(cfg.pipette_volume, cfg.tip_volume)
    if not test_volumes:
        raise ValueError("no volumes to test, check the configuration")
    if not _check_if_software_supports_high_volumes():
        if ctx.is_simulating():
            test_volumes = _reduce_volumes_to_not_exceed_software_limit(
                test_volumes, cfg
            )
        else:
            raise RuntimeError("you are not the correct branch")
    return sorted(test_volumes, reverse=False)  # lowest volumes first


def _get_channel_offset(cfg: config.GravimetricConfig, channel: int) -> Point:
    assert (
        channel < cfg.pipette_channels
    ), f"unexpected channel on {cfg.pipette_channels} channel pipette: {channel}"
    if cfg.pipette_channels == 1:
        return Point()
    if cfg.pipette_channels == 8:
        return Point(y=channel * 9.0)
    if cfg.pipette_channels == 96:
        row = channel % 8  # A-H
        col = int(float(channel) / 8.0)  # 1-12
        return Point(x=col * 9.0, y=row * 9.0)
    raise ValueError(f"unexpected number of channels in config: {cfg.pipette_channels}")


def _load_pipette(
    ctx: ProtocolContext, cfg: config.GravimetricConfig, tipracks: List[Labware]
) -> InstrumentContext:
    load_str_channels = {1: "single", 8: "multi", 96: "96"}
    if cfg.pipette_channels not in load_str_channels:
        raise ValueError(f"unexpected number of channels: {cfg.pipette_channels}")
    chnl_str = load_str_channels[cfg.pipette_channels]
    pip_name = f"p{cfg.pipette_volume}_{chnl_str}_gen3"
    print(f'pipette "{pip_name}" on mount "{cfg.pipette_mount}"')
    pipette = ctx.load_instrument(pip_name, cfg.pipette_mount, tip_racks=tipracks)
    pipette.default_speed = config.GANTRY_MAX_SPEED
    if cfg.increment:
        print("clearing pipette ul-per-mm table to be linear")
        clear_pipette_ul_per_mm(
            get_sync_hw_api(ctx)._obj_to_adapt,  # type: ignore[arg-type]
            OT3Mount.LEFT if cfg.pipette_mount == "left" else OT3Mount.RIGHT,
        )
    return pipette


def _apply_labware_offsets(
    cfg: config.GravimetricConfig, tip_racks: List[Labware], vial: Labware
) -> None:
    def _apply(labware: Labware) -> None:
        o = get_latest_offset_for_labware(cfg.labware_offsets, labware)
        print(
            f'Apply labware offset to "{labware.name}" (slot={labware.parent}): '
            f"x={round(o.x, 2)}, y={round(o.y, 2)}, z={round(o.z, 2)}"
        )
        labware.set_calibration(o)

    _apply(vial)
    for rack in tip_racks:
        _apply(rack)


def _load_labware(
    ctx: ProtocolContext, cfg: config.GravimetricConfig
) -> Tuple[Labware, List[Labware]]:
    vial = ctx.load_labware_from_definition(VIAL_DEFINITION, location=cfg.slot_vial)
    tiprack_load_settings: List[Tuple[int, str]] = [
        (
            slot,
            f"opentrons_ot3_96_tiprack_{cfg.tip_volume}ul",
        )
        for slot in cfg.slots_tiprack
    ]
    for ls in tiprack_load_settings:
        print(f'Loading tiprack "{ls[1]}" in slot #{ls[0]}')
    tipracks = [ctx.load_labware(ls[1], location=ls[0]) for ls in tiprack_load_settings]
    _apply_labware_offsets(cfg, tipracks, vial)
    return vial, tipracks


def _jog_to_find_liquid_height(
    ctx: ProtocolContext, pipette: InstrumentContext, well: Well
) -> float:
    _well_depth = well.depth
    _liquid_height = _well_depth
    _jog_size = -1.0
    if ctx.is_simulating():
        return _liquid_height - 1
    while True:
        pipette.move_to(well.bottom(_liquid_height))
        inp = input(
            f"height={_liquid_height}: ENTER to jog {_jog_size} mm, "
            f'or enter new jog size, or "yes" to save: '
        )
        if inp:
            if inp[0] == "y":
                break
            try:
                _jog_size = min(max(float(inp), -1.0), 1.0)
            except ValueError:
                continue
        _liquid_height = min(max(_liquid_height + _jog_size, 0), _well_depth)
    return _liquid_height


def _calculate_average(volume_list: List[float]) -> float:
    return sum(volume_list) / len(volume_list)


def _calculate_stats(
    volume_list: List[float], total_volume: float
) -> Tuple[float, float, float]:
    average = _calculate_average(volume_list)
    if len(volume_list) <= 1:
        print("skipping CV, only 1x trial per volume")
        cv = -0.01  # negative number is impossible
    else:
        cv = stdev(volume_list) / average
    d = (average - total_volume) / total_volume
    return average, cv, d


def _print_stats(mode: str, average: float, cv: float, d: float) -> None:
    print(
        f"{mode}:\n"
        f"\tavg: {round(average, 2)} uL\n"
        f"\tcv: {round(cv * 100.0, 2)}%\n"
        f"\td: {round(d * 100.0, 2)}%"
    )


def _print_final_results(
    volumes: List[float], channel_count: int, test_report: CSVReport
) -> None:
    for vol in volumes:
        print(f"  * {vol}ul channel all:")
        for mode in ["aspirate", "dispense"]:
            avg, cv, d = report.get_volume_results_all(test_report, mode, vol)
            print(f"    - {mode}:")
            print(f"        avg: {avg}ul")
            print(f"        cv:  {cv}%")
            print(f"        d:   {d}%")
        for channel in range(channel_count):
            print(f"  * vol {vol}ul channel {channel + 1}:")
            for mode in ["aspirate", "dispense"]:
                avg, cv, d = report.get_volume_results_per_channel(
                    test_report, mode, vol, channel
                )
                print(f"    - {mode}:")
                print(f"        avg: {avg}ul")
                print(f"        cv:  {cv}%")
                print(f"        d:   {d}%")


def _run_trial(
    ctx: ProtocolContext,
    pipette: InstrumentContext,
    well: Well,
    channel_offset: Point,
    tip_volume: int,
    volume: float,
    channel: int,
    trial: int,
    recorder: GravimetricRecorder,
    test_report: report.CSVReport,
    liquid_tracker: LiquidTracker,
    blank: bool,
    inspect: bool,
    mix: bool = False,
<<<<<<< HEAD
    stable: bool = False,
) -> Tuple[float, float]:
    pipetting_callbacks = _generate_callbacks_for_trial(
        recorder, volume, channel, trial, blank
    )
=======
    stable: bool = True,
) -> Tuple[float, MeasurementData, float, MeasurementData]:
    pipetting_callbacks = _generate_callbacks_for_trial(recorder, volume, trial, blank)
>>>>>>> e3cbefce

    def _tag(m_type: MeasurementType) -> str:
        return create_measurement_tag(m_type, None if blank else volume, channel, trial)

    def _record_measurement_and_store(m_type: MeasurementType) -> MeasurementData:
        m_tag = _tag(m_type)
        if recorder.is_simulator and not blank:
            if m_type == MeasurementType.ASPIRATE:
                recorder.add_simulation_mass(volume * -0.001)
            elif m_type == MeasurementType.DISPENSE:
                recorder.add_simulation_mass(volume * 0.001)
        m_data = record_measurement_data(
            ctx, m_tag, recorder, pipette.mount, stable, shorten=inspect
        )
        report.store_measurement(test_report, m_tag, m_data)
        _MEASUREMENTS.append(
            (
                m_tag,
                m_data,
            )
        )
        _update_environment_first_last_min_max(test_report)
        return m_data

    print("recorded weights:")

    # RUN INIT
    pipette.move_to(well.top().move(channel_offset))
    m_data_init = _record_measurement_and_store(MeasurementType.INIT)
    print(f"\tinitial grams: {m_data_init.grams_average} g")

    # RUN ASPIRATE
    aspirate_with_liquid_class(
        ctx,
        pipette,
        tip_volume,
        volume,
        well,
        channel_offset,
        liquid_tracker,
        callbacks=pipetting_callbacks,
        blank=blank,
        inspect=inspect,
        mix=mix,
    )
    m_data_aspirate = _record_measurement_and_store(MeasurementType.ASPIRATE)
    print(f"\tgrams after aspirate: {m_data_aspirate.grams_average} g")
    print(f"\tcelsius after aspirate: {m_data_aspirate.celsius_pipette} C")

    # RUN DISPENSE
    dispense_with_liquid_class(
        ctx,
        pipette,
        tip_volume,
        volume,
        well,
        channel_offset,
        liquid_tracker,
        callbacks=pipetting_callbacks,
        blank=blank,
        inspect=inspect,
        mix=mix,
    )
    m_data_dispense = _record_measurement_and_store(MeasurementType.DISPENSE)
    print(f"\tgrams after dispense: {m_data_dispense.grams_average} g")

    # calculate volumes
    volume_aspirate = calculate_change_in_volume(m_data_init, m_data_aspirate)
    volume_dispense = calculate_change_in_volume(m_data_aspirate, m_data_dispense)
    return volume_aspirate, m_data_aspirate, volume_dispense, m_data_dispense


def _get_operator_name(is_simulating: bool) -> str:
    if not is_simulating:
        return input("OPERATOR name:").strip()
    else:
        return "simulation"


def _pick_up_tip(
    ctx: ProtocolContext,
    pipette: InstrumentContext,
    cfg: config.GravimetricConfig,
    location: Optional[Any] = None,
) -> None:
    pipette.pick_up_tip(location)
    # NOTE: the accuracy-adjust function gets set on the Pipette
    #       each time we pick-up a new tip.
    if cfg.increment:
        print("clearing pipette ul-per-mm table to be linear")
        clear_pipette_ul_per_mm(
            get_sync_hw_api(ctx)._obj_to_adapt,  # type: ignore[arg-type]
            OT3Mount.LEFT if cfg.pipette_mount == "left" else OT3Mount.RIGHT,
        )


def _drop_tip(
    ctx: ProtocolContext, pipette: InstrumentContext, cfg: config.GravimetricConfig
) -> None:
    if cfg.return_tip:
        pipette.return_tip(home_after=False)
    else:
        pipette.drop_tip(home_after=False)


def run(ctx: ProtocolContext, cfg: config.GravimetricConfig) -> None:
    """Run."""
    run_id, start_time = create_run_id_and_start_time()

    ui.print_header("LOAD LABWARE")
    vial, tipracks = _load_labware(ctx, cfg)
    liquid_tracker = LiquidTracker()
    initialize_liquid_from_deck(ctx, liquid_tracker)

    ui.print_header("LOAD PIPETTE")
    pipette = _load_pipette(ctx, cfg, tipracks)
    pipette_tag = get_pipette_unique_name(pipette)
    print(f'found pipette "{pipette_tag}"')
    pipette.starting_tip = tipracks[0][cfg.starting_tip]
    print(f"starting on tip {cfg.starting_tip}")

    # GET TEST VOLUMES
    test_volumes = _get_volumes(ctx, cfg)
    print("test volumes:")
    for v in test_volumes:
        print(f"\t{v} uL")

    ui.print_header("LOAD SCALE")
    print(
        "Some Radwag settings cannot be controlled remotely.\n"
        "Listed below are the things the must be done using the touchscreen:\n"
        "  1) Set profile to USER\n"
        "  2) Set screensaver to NONE\n"
    )
    recorder = GravimetricRecorder(
        GravimetricRecorderConfig(
            test_name=cfg.name,
            run_id=run_id,
            tag=pipette_tag,
            start_time=start_time,
            duration=0,
            frequency=1000 if ctx.is_simulating() else 5,
            stable=False,
        ),
        simulate=ctx.is_simulating(),
    )
    print(f'found scale "{recorder.serial_number}"')
    if ctx.is_simulating():
        start_sim_mass = {50: 15, 200: 200, 1000: 200}
        recorder.set_simulation_mass(start_sim_mass[cfg.tip_volume])
    recorder.record(in_thread=True)
    print(f'scale is recording to "{recorder.file_name}"')

    ui.print_header("CREATE TEST-REPORT")
    test_report = report.create_csv_test_report(test_volumes, cfg, run_id=run_id)
    test_report.set_tag(pipette_tag)
    test_report.set_operator(_get_operator_name(ctx.is_simulating()))
    test_report.set_version(get_git_description())
    report.store_serial_numbers(
        test_report,
        robot="ot3",
        pipette=pipette_tag,
        scale=recorder.serial_number,
        environment="None",
        liquid="None",
    )

    ui.print_title("FIND LIQUID HEIGHT")
    print("homing...")
    ctx.home()
    print("picking up tip")
    _pick_up_tip(ctx, pipette, cfg)
    print("moving to vial")
    well = vial["A1"]
    pipette.move_to(well.top())
    _liquid_height = _jog_to_find_liquid_height(ctx, pipette, well)
    height_below_top = well.depth - _liquid_height
    print(f"liquid is {height_below_top} mm below top of vial")
    liquid_tracker.set_start_volume_from_liquid_height(
        vial["A1"], _liquid_height, name="Water"
    )
    vial_volume = liquid_tracker.get_volume(well)
    print(f"software thinks there is {vial_volume} uL of liquid in the vial")
    print("dropping tip")
    _drop_tip(ctx, pipette, cfg)

    try:
        if not cfg.blank or cfg.inspect:
            average_aspirate_evaporation_ul = 0.0
            average_dispense_evaporation_ul = 0.0
        else:
            ui.print_title("MEASURE EVAPORATION")
            print(f"running {config.NUM_BLANK_TRIALS}x blank measurements")
            actual_asp_list_evap: List[float] = []
            actual_disp_list_evap: List[float] = []
            for trial in range(config.NUM_BLANK_TRIALS):
                ui.print_header(f"BLANK {trial + 1}/{config.NUM_BLANK_TRIALS}")
                print("picking up tip")
                tip_rack = pipette.tip_racks[0]
                hover_above_tip = tip_rack["A1"].top(20)
<<<<<<< HEAD
                pipette.pick_up_tip(hover_above_tip)
                evap_aspirate, evap_dispense = _run_trial(
                    ctx=ctx,
                    pipette=pipette,
                    well=vial["A1"],
                    channel_offset=Point(),  # first channel
                    tip_volume=cfg.tip_volume,
                    volume=test_volumes[-1],
                    channel=0,  # first channel
                    trial=trial,
                    recorder=recorder,
                    test_report=test_report,
                    liquid_tracker=liquid_tracker,
=======
                _pick_up_tip(ctx, pipette, cfg, hover_above_tip)
                evap_aspirate, _, evap_dispense, _ = _run_trial(
                    ctx,
                    pipette,
                    vial["A1"],
                    Point(),  # first channel
                    cfg.tip_volume,
                    test_volumes[-1],
                    trial,
                    recorder,
                    test_report,
                    liquid_tracker,
>>>>>>> e3cbefce
                    blank=True,  # stay away from the liquid
                    inspect=cfg.inspect,
                    mix=cfg.mix,
                    stable=True,
                )
                print(
                    f"blank {trial + 1}/{config.NUM_BLANK_TRIALS}:\n"
                    f"\taspirate: {evap_aspirate} uL\n"
                    f"\tdispense: {evap_dispense} uL"
                )
                actual_asp_list_evap.append(evap_aspirate)
                actual_disp_list_evap.append(evap_dispense)
                print("dropping tip")
                _drop_tip(ctx, pipette, cfg)
            ui.print_header("EVAPORATION AVERAGE")
            average_aspirate_evaporation_ul = _calculate_average(actual_asp_list_evap)
            average_dispense_evaporation_ul = _calculate_average(actual_disp_list_evap)
            print(
                "average:\n"
                f"\taspirate: {average_aspirate_evaporation_ul} uL\n"
                f"\tdispense: {average_dispense_evaporation_ul} uL"
            )
            report.store_average_evaporation(
                test_report,
                average_aspirate_evaporation_ul,
                average_dispense_evaporation_ul,
            )
        test_count = 0
        test_total = len(test_volumes) * cfg.trials * cfg.pipette_channels
        for volume in test_volumes:
            actual_asp_list_all = []
            actual_disp_list_all = []
            ui.print_title(f"{volume} uL")
            for channel in range(cfg.pipette_channels):
                channel_offset = _get_channel_offset(cfg, channel)
<<<<<<< HEAD
                actual_asp_list_channel = []
                actual_disp_list_channel = []
=======
                actual_asp_list = list()
                actual_disp_list = list()
                aspirate_data_list = []
                dispense_data_list = []
>>>>>>> e3cbefce
                for trial in range(cfg.trials):
                    test_count += 1
                    ui.print_header(
                        f"{volume} uL channel {channel + 1} ({trial + 1}/{cfg.trials})"
                    )
                    print(f"trial total {test_count}/{test_total}")
                    print("picking up tip")
<<<<<<< HEAD
                    try:
                        pipette.pick_up_tip()
                    except OutOfTipsError:
                        if not ctx.is_simulating():
                            ui.get_user_ready(
                                f"Adds tips for channel {channel + 1}."
                                f" Trial {trial + 1}/{cfg.trials}"
                            )
                        pipette.reset_tipracks()
                        pipette.pick_up_tip()
                    # NOTE: aspirate will be negative, dispense will be positive
                    actual_aspirate, actual_dispense = _run_trial(
                        ctx=ctx,
                        pipette=pipette,
                        well=vial["A1"],
                        channel_offset=channel_offset,
                        tip_volume=cfg.tip_volume,
                        volume=volume,
                        channel=channel,
                        trial=trial,
                        recorder=recorder,
                        test_report=test_report,
                        liquid_tracker=liquid_tracker,
=======
                    _pick_up_tip(ctx, pipette, cfg)
                    # NOTE: aspirate will be negative, dispense will be positive
                    (
                        actual_aspirate,
                        aspirate_data,
                        actual_dispense,
                        dispense_data,
                    ) = _run_trial(
                        ctx,
                        pipette,
                        vial["A1"],
                        channel_offset,
                        cfg.tip_volume,
                        volume,
                        trial,
                        recorder,
                        test_report,
                        liquid_tracker,
>>>>>>> e3cbefce
                        blank=False,
                        inspect=cfg.inspect,
                        mix=cfg.mix,
                        stable=True,
                    )
                    print(
                        "measured volumes:\n"
                        f"\taspirate: {round(actual_aspirate, 2)} uL\n"
                        f"\tdispense: {round(actual_dispense, 2)} uL"
                    )
                    asp_with_evap = actual_aspirate - average_aspirate_evaporation_ul
                    disp_with_evap = actual_dispense + average_dispense_evaporation_ul
                    print(
                        "measured volumes with evaporation:\n"
                        f"\taspirate: {round(asp_with_evap, 2)} uL\n"
                        f"\tdispense: {round(disp_with_evap, 2)} uL"
                    )
<<<<<<< HEAD
                    actual_asp_list_channel.append(asp_with_evap)
                    actual_disp_list_channel.append(disp_with_evap)
=======
                    actual_asp_list.append(asp_with_evap)
                    actual_disp_list.append(disp_with_evap)
                    aspirate_data_list.append(aspirate_data)
                    dispense_data_list.append(dispense_data)
>>>>>>> e3cbefce
                    report.store_trial(
                        test_report,
                        trial,
                        volume,
                        channel,
                        asp_with_evap,
                        disp_with_evap,
                    )
                    print("dropping tip")
                    _drop_tip(ctx, pipette, cfg)

<<<<<<< HEAD
                ui.print_header(f"{volume} uL channel {channel + 1} CALCULATIONS")
                aspirate_average, aspirate_cv, aspirate_d = _calculate_stats(
                    actual_asp_list_channel, volume
=======
                ui.print_header(f"{volume} uL CALCULATIONS")
                # AVERAGE
                dispense_average = sum(actual_disp_list) / len(actual_disp_list)
                aspirate_average = sum(actual_asp_list) / len(actual_asp_list)
                # %CV
                if len(actual_asp_list) <= 1:
                    print("skipping CV, only 1x trial per volume")
                    aspirate_cv = -0.01  # negative number is impossible
                    dispense_cv = -0.01
                else:
                    aspirate_cv = stdev(actual_asp_list) / aspirate_average
                    dispense_cv = stdev(actual_disp_list) / dispense_average
                # %D
                aspirate_d = (aspirate_average - volume) / volume
                dispense_d = (dispense_average - volume) / volume
                # Average Celsius
                aspirate_celsius_avg = sum(
                    a_data.environment.celsius_pipette for a_data in dispense_data_list
                ) / len(aspirate_data_list)
                dispense_celsius_avg = sum(
                    d_data.environment.celsius_pipette for d_data in aspirate_data_list
                ) / len(dispense_data_list)
                # Average humidity
                aspirate_humidity_avg = sum(
                    a_data.environment.humidity_pipette for a_data in dispense_data_list
                ) / len(aspirate_data_list)
                dispense_humidity_avg = sum(
                    d_data.environment.humidity_pipette for d_data in aspirate_data_list
                ) / len(dispense_data_list)
                print(
                    "aspirate:\n"
                    f"\tavg: {round(aspirate_average, 2)} uL\n"
                    f"\tcv: {round(aspirate_cv * 100.0, 2)}%\n"
                    f"\td: {round(aspirate_d * 100.0, 2)}%"
>>>>>>> e3cbefce
                )
                dispense_average, dispense_cv, dispense_d = _calculate_stats(
                    actual_disp_list_channel, volume
                )
<<<<<<< HEAD

                _print_stats("aspirate", aspirate_average, aspirate_cv, aspirate_d)
                _print_stats("dispense", dispense_average, dispense_cv, dispense_d)

                report.store_volume_per_channel(
                    report=test_report,
                    mode="aspirate",
                    volume=volume,
                    channel=channel,
                    average=aspirate_average,
                    cv=aspirate_cv,
                    d=aspirate_d,
                )
                report.store_volume_per_channel(
                    report=test_report,
                    mode="dispense",
                    volume=volume,
                    channel=channel,
                    average=dispense_average,
                    cv=dispense_cv,
                    d=dispense_d,
=======
                report.store_volume(
                    test_report,
                    "aspirate",
                    volume,
                    aspirate_average,
                    aspirate_cv,
                    aspirate_d,
                    aspirate_celsius_avg,
                    aspirate_humidity_avg,
                )
                report.store_volume(
                    test_report,
                    "dispense",
                    volume,
                    dispense_average,
                    dispense_cv,
                    dispense_d,
                    dispense_celsius_avg,
                    dispense_humidity_avg,
>>>>>>> e3cbefce
                )
                actual_asp_list_all.extend(actual_asp_list_channel)
                actual_disp_list_all.extend(actual_disp_list_channel)

            ui.print_header(f"{volume} uL channel all CALCULATIONS")
            aspirate_average, aspirate_cv, aspirate_d = _calculate_stats(
                actual_asp_list_all, volume
            )
            dispense_average, dispense_cv, dispense_d = _calculate_stats(
                actual_disp_list_all, volume
            )

            _print_stats("aspirate", aspirate_average, aspirate_cv, aspirate_d)
            _print_stats("dispense", dispense_average, dispense_cv, dispense_d)

            report.store_volume_all(
                report=test_report,
                mode="aspirate",
                volume=volume,
                average=aspirate_average,
                cv=aspirate_cv,
                d=aspirate_d,
            )
            report.store_volume_all(
                report=test_report,
                mode="dispense",
                volume=volume,
                average=dispense_average,
                cv=dispense_cv,
                d=dispense_d,
            )
    finally:
        print("ending recording")
        recorder.stop()
        recorder.deactivate()  # stop the server
        hw_api = ctx._core.get_hardware()
        hw_api.disengage_axes([OT3Axis.X, OT3Axis.Y])  # disengage xy axis
    ui.print_title("RESULTS")
    _print_final_results(
        volumes=test_volumes,
        channel_count=cfg.pipette_channels,
        test_report=test_report,
    )<|MERGE_RESOLUTION|>--- conflicted
+++ resolved
@@ -7,14 +7,9 @@
 from opentrons.protocol_api import ProtocolContext, InstrumentContext, Well, Labware
 from opentrons.protocol_api.labware import OutOfTipsError
 
-<<<<<<< HEAD
-from hardware_testing.data import create_run_id_and_start_time, ui
+from hardware_testing.data import create_run_id_and_start_time, ui, get_git_description
 from hardware_testing.data.csv_report import CSVReport
-from hardware_testing.opentrons_api.types import OT3Mount, Point
-=======
-from hardware_testing.data import create_run_id_and_start_time, ui, get_git_description
 from hardware_testing.opentrons_api.types import OT3Mount, Point, OT3Axis
->>>>>>> e3cbefce
 from hardware_testing.opentrons_api.helpers_ot3 import clear_pipette_ul_per_mm
 
 from . import report
@@ -295,17 +290,11 @@
     blank: bool,
     inspect: bool,
     mix: bool = False,
-<<<<<<< HEAD
-    stable: bool = False,
-) -> Tuple[float, float]:
+    stable: bool = True,
+) -> Tuple[float, MeasurementData, float, MeasurementData]:
     pipetting_callbacks = _generate_callbacks_for_trial(
         recorder, volume, channel, trial, blank
     )
-=======
-    stable: bool = True,
-) -> Tuple[float, MeasurementData, float, MeasurementData]:
-    pipetting_callbacks = _generate_callbacks_for_trial(recorder, volume, trial, blank)
->>>>>>> e3cbefce
 
     def _tag(m_type: MeasurementType) -> str:
         return create_measurement_tag(m_type, None if blank else volume, channel, trial)
@@ -506,9 +495,8 @@
                 print("picking up tip")
                 tip_rack = pipette.tip_racks[0]
                 hover_above_tip = tip_rack["A1"].top(20)
-<<<<<<< HEAD
-                pipette.pick_up_tip(hover_above_tip)
-                evap_aspirate, evap_dispense = _run_trial(
+                _pick_up_tip(ctx, pipette, cfg, hover_above_tip)
+                evap_aspirate, _, evap_dispense, _ = _run_trial(
                     ctx=ctx,
                     pipette=pipette,
                     well=vial["A1"],
@@ -520,20 +508,6 @@
                     recorder=recorder,
                     test_report=test_report,
                     liquid_tracker=liquid_tracker,
-=======
-                _pick_up_tip(ctx, pipette, cfg, hover_above_tip)
-                evap_aspirate, _, evap_dispense, _ = _run_trial(
-                    ctx,
-                    pipette,
-                    vial["A1"],
-                    Point(),  # first channel
-                    cfg.tip_volume,
-                    test_volumes[-1],
-                    trial,
-                    recorder,
-                    test_report,
-                    liquid_tracker,
->>>>>>> e3cbefce
                     blank=True,  # stay away from the liquid
                     inspect=cfg.inspect,
                     mix=cfg.mix,
@@ -569,15 +543,10 @@
             ui.print_title(f"{volume} uL")
             for channel in range(cfg.pipette_channels):
                 channel_offset = _get_channel_offset(cfg, channel)
-<<<<<<< HEAD
                 actual_asp_list_channel = []
                 actual_disp_list_channel = []
-=======
-                actual_asp_list = list()
-                actual_disp_list = list()
                 aspirate_data_list = []
                 dispense_data_list = []
->>>>>>> e3cbefce
                 for trial in range(cfg.trials):
                     test_count += 1
                     ui.print_header(
@@ -585,9 +554,9 @@
                     )
                     print(f"trial total {test_count}/{test_total}")
                     print("picking up tip")
-<<<<<<< HEAD
+
                     try:
-                        pipette.pick_up_tip()
+                        _pick_up_tip(ctx, pipette, cfg)
                     except OutOfTipsError:
                         if not ctx.is_simulating():
                             ui.get_user_ready(
@@ -595,9 +564,14 @@
                                 f" Trial {trial + 1}/{cfg.trials}"
                             )
                         pipette.reset_tipracks()
-                        pipette.pick_up_tip()
+                        _pick_up_tip(ctx, pipette, cfg)
                     # NOTE: aspirate will be negative, dispense will be positive
-                    actual_aspirate, actual_dispense = _run_trial(
+                    (
+                        actual_aspirate,
+                        aspirate_data,
+                        actual_dispense,
+                        dispense_data,
+                    ) = _run_trial(
                         ctx=ctx,
                         pipette=pipette,
                         well=vial["A1"],
@@ -609,26 +583,6 @@
                         recorder=recorder,
                         test_report=test_report,
                         liquid_tracker=liquid_tracker,
-=======
-                    _pick_up_tip(ctx, pipette, cfg)
-                    # NOTE: aspirate will be negative, dispense will be positive
-                    (
-                        actual_aspirate,
-                        aspirate_data,
-                        actual_dispense,
-                        dispense_data,
-                    ) = _run_trial(
-                        ctx,
-                        pipette,
-                        vial["A1"],
-                        channel_offset,
-                        cfg.tip_volume,
-                        volume,
-                        trial,
-                        recorder,
-                        test_report,
-                        liquid_tracker,
->>>>>>> e3cbefce
                         blank=False,
                         inspect=cfg.inspect,
                         mix=cfg.mix,
@@ -646,15 +600,11 @@
                         f"\taspirate: {round(asp_with_evap, 2)} uL\n"
                         f"\tdispense: {round(disp_with_evap, 2)} uL"
                     )
-<<<<<<< HEAD
+
                     actual_asp_list_channel.append(asp_with_evap)
                     actual_disp_list_channel.append(disp_with_evap)
-=======
-                    actual_asp_list.append(asp_with_evap)
-                    actual_disp_list.append(disp_with_evap)
                     aspirate_data_list.append(aspirate_data)
                     dispense_data_list.append(dispense_data)
->>>>>>> e3cbefce
                     report.store_trial(
                         test_report,
                         trial,
@@ -666,26 +616,14 @@
                     print("dropping tip")
                     _drop_tip(ctx, pipette, cfg)
 
-<<<<<<< HEAD
                 ui.print_header(f"{volume} uL channel {channel + 1} CALCULATIONS")
                 aspirate_average, aspirate_cv, aspirate_d = _calculate_stats(
                     actual_asp_list_channel, volume
-=======
-                ui.print_header(f"{volume} uL CALCULATIONS")
-                # AVERAGE
-                dispense_average = sum(actual_disp_list) / len(actual_disp_list)
-                aspirate_average = sum(actual_asp_list) / len(actual_asp_list)
-                # %CV
-                if len(actual_asp_list) <= 1:
-                    print("skipping CV, only 1x trial per volume")
-                    aspirate_cv = -0.01  # negative number is impossible
-                    dispense_cv = -0.01
-                else:
-                    aspirate_cv = stdev(actual_asp_list) / aspirate_average
-                    dispense_cv = stdev(actual_disp_list) / dispense_average
-                # %D
-                aspirate_d = (aspirate_average - volume) / volume
-                dispense_d = (dispense_average - volume) / volume
+                )
+                dispense_average, dispense_cv, dispense_d = _calculate_stats(
+                    actual_disp_list_channel, volume
+                )
+
                 # Average Celsius
                 aspirate_celsius_avg = sum(
                     a_data.environment.celsius_pipette for a_data in dispense_data_list
@@ -700,17 +638,6 @@
                 dispense_humidity_avg = sum(
                     d_data.environment.humidity_pipette for d_data in aspirate_data_list
                 ) / len(dispense_data_list)
-                print(
-                    "aspirate:\n"
-                    f"\tavg: {round(aspirate_average, 2)} uL\n"
-                    f"\tcv: {round(aspirate_cv * 100.0, 2)}%\n"
-                    f"\td: {round(aspirate_d * 100.0, 2)}%"
->>>>>>> e3cbefce
-                )
-                dispense_average, dispense_cv, dispense_d = _calculate_stats(
-                    actual_disp_list_channel, volume
-                )
-<<<<<<< HEAD
 
                 _print_stats("aspirate", aspirate_average, aspirate_cv, aspirate_d)
                 _print_stats("dispense", dispense_average, dispense_cv, dispense_d)
@@ -723,6 +650,8 @@
                     average=aspirate_average,
                     cv=aspirate_cv,
                     d=aspirate_d,
+                    celsius=aspirate_celsius_avg,
+                    humidity=aspirate_humidity_avg,
                 )
                 report.store_volume_per_channel(
                     report=test_report,
@@ -732,27 +661,8 @@
                     average=dispense_average,
                     cv=dispense_cv,
                     d=dispense_d,
-=======
-                report.store_volume(
-                    test_report,
-                    "aspirate",
-                    volume,
-                    aspirate_average,
-                    aspirate_cv,
-                    aspirate_d,
-                    aspirate_celsius_avg,
-                    aspirate_humidity_avg,
-                )
-                report.store_volume(
-                    test_report,
-                    "dispense",
-                    volume,
-                    dispense_average,
-                    dispense_cv,
-                    dispense_d,
-                    dispense_celsius_avg,
-                    dispense_humidity_avg,
->>>>>>> e3cbefce
+                    celsius=dispense_celsius_avg,
+                    humidity=dispense_humidity_avg,
                 )
                 actual_asp_list_all.extend(actual_asp_list_channel)
                 actual_disp_list_all.extend(actual_disp_list_channel)
