"""Opentrons helper methods."""
import asyncio
from random import random, randint
from types import MethodType
from typing import Any, List, Dict, Optional, Tuple, Union
from statistics import stdev
from . import config
from .liquid_class.defaults import get_liquid_class
from .increments import get_volume_increments
from inspect import getsource

from hardware_testing.data import ui
from opentrons import protocol_api
from opentrons.protocols.api_support.deck_type import (
    guess_from_global_config as guess_deck_type_from_global_config,
)
from opentrons.protocol_api.labware import Well, Labware
from opentrons.protocol_api._types import OffDeckType
from opentrons.protocol_api._nozzle_layout import NozzleLayout
from opentrons.protocols.types import APIVersion
from opentrons.hardware_control.thread_manager import ThreadManager
from opentrons.hardware_control.types import OT3Mount, Axis, HardwareFeatureFlags
from opentrons.hardware_control.ot3api import OT3API
from opentrons.hardware_control.instruments.ot3.pipette import Pipette

from opentrons import execute, simulate
from opentrons.types import Point, Location, Mount
from opentrons.config.types import OT3Config, RobotConfig
from opentrons_shared_data.labware.dev_types import LabwareDefinition

from hardware_testing.opentrons_api import helpers_ot3
from opentrons.protocol_api import ProtocolContext, InstrumentContext
from .workarounds import get_sync_hw_api
from hardware_testing.opentrons_api.helpers_ot3 import clear_pipette_ul_per_mm

import opentrons.protocol_engine.execution.pipetting as PE_pipetting
from opentrons.protocol_engine.notes import CommandNoteAdder

from opentrons.protocol_engine import (
    StateView,
    WellLocation,
    DropTipWellLocation,
)
from opentrons.protocol_api.core.engine import deck_conflict as DeckConflit


def _add_fake_simulate(
    ctx: protocol_api.ProtocolContext, is_simulating: bool
) -> protocol_api.ProtocolContext:
    def _is_simulating(_: protocol_api.ProtocolContext) -> bool:
        return is_simulating

    setattr(ctx, "is_simulating", MethodType(_is_simulating, ctx))
    return ctx


def _add_fake_comment_pause(
    ctx: protocol_api.ProtocolContext,
) -> protocol_api.ProtocolContext:
    def _comment(_: protocol_api.ProtocolContext, a: Any) -> None:
        ui.print_info(a)

    def _pause(_: protocol_api.ProtocolContext, a: Any) -> None:
        ui.get_user_ready(a)

    setattr(ctx, "comment", MethodType(_comment, ctx))
    setattr(ctx, "pause", MethodType(_pause, ctx))
    return ctx


def get_api_context(
    api_level: str,
    is_simulating: bool = False,
    pipette_left: Optional[str] = None,
    pipette_right: Optional[str] = None,
    gripper: Optional[str] = None,
    extra_labware: Optional[Dict[str, LabwareDefinition]] = None,
    deck_version: str = guess_deck_type_from_global_config(),
    stall_detection_enable: Optional[bool] = None,
) -> protocol_api.ProtocolContext:
    """Get api context."""

    async def _thread_manager_build_hw_api(
        attached_instruments: Optional[
            Dict[Union[Mount, OT3Mount], Dict[str, Optional[str]]]
        ] = None,
        attached_modules: Optional[List[str]] = None,
        config: Union[OT3Config, RobotConfig, None] = None,
        loop: Optional[asyncio.AbstractEventLoop] = None,
        strict_attached_instruments: bool = True,
        use_usb_bus: bool = False,
        update_firmware: bool = True,
        status_bar_enabled: bool = True,
        feature_flags: Optional[HardwareFeatureFlags] = None,
    ) -> OT3API:
        return await helpers_ot3.build_async_ot3_hardware_api(
            is_simulating=is_simulating,
            pipette_left=pipette_left,
            pipette_right=pipette_right,
            gripper=gripper,
            loop=loop,
            stall_detection_enable=stall_detection_enable,
        )

    papi: protocol_api.ProtocolContext
    if is_simulating:
        papi = simulate.get_protocol_api(
            version=APIVersion.from_string(api_level),
            extra_labware=extra_labware,
            hardware_simulator=ThreadManager(_thread_manager_build_hw_api),
            robot_type="Flex",
            use_virtual_hardware=False,
        )
    else:
        papi = execute.get_protocol_api(
            version=APIVersion.from_string(api_level), extra_labware=extra_labware
        )

    return papi


def well_is_reservoir(well: protocol_api.labware.Well) -> bool:
    """Well is reservoir."""
    return "reservoir" in well.parent.load_name


def get_list_of_wells_affected(
    well: Well,
    channels: int,
) -> List[Well]:
    """Get list of wells affected."""
    labware = well.parent
    num_rows = len(labware.rows())
    num_cols = len(labware.columns())
    if num_rows == 1 and num_cols == 1:
        return [well]  # aka: 1-well reservoir
    if channels == 1:
        return [well]  # 1ch pipette
    if channels == 8:
        if num_rows == 1:
            return [well]  # aka: 12-well reservoir
        else:
            assert (
                num_rows == 8
            ), f"8ch pipette cannot go to labware with {num_rows} rows"
            well_col = well.well_name[1:]  # the "1" in "A1"
            wells_list = [w for w in well.parent.columns_by_name()[well_col]]
            assert well in wells_list, "Well is not inside column"
            return wells_list
    if channels == 96:
        return labware.wells()
    raise ValueError(
        f"unable to find affected wells for {channels}ch pipette (well={well})"
    )


def get_pipette_unique_name(pipette: protocol_api.InstrumentContext) -> str:
    """Get a pipette's unique name."""
    return str(pipette.hw_pipette["pipette_id"])


def gantry_position_as_point(position: Dict[Axis, float]) -> Point:
    """Helper to convert Dict[Axis, float] to a Point()."""
    return Point(x=position[Axis.X], y=position[Axis.Y], z=position[Axis.Z])


def _jog_to_find_liquid_height(
    ctx: ProtocolContext, pipette: InstrumentContext, well: Well
) -> float:
    _well_depth = well.depth
    _liquid_height = _well_depth + 2
    _jog_size = -1.0
    if ctx.is_simulating():
        return _liquid_height - 1
    while True:
        pipette.move_to(well.bottom(_liquid_height))
        inp = input(
            f"height={_liquid_height}: ENTER to jog {_jog_size} mm, "
            f'or enter new jog size, or "yes" to save: '
        )
        if inp:
            if inp[0] == "y":
                break
            try:
                _jog_size = min(max(float(inp), -1.0), 1.0)
            except ValueError:
                continue
        _liquid_height = min(max(_liquid_height + _jog_size, 0), _well_depth)
    return _liquid_height


def _sense_liquid_height(
    ctx: ProtocolContext,
    pipette: InstrumentContext,
    well: Well,
    cfg: config.VolumetricConfig,
) -> float:
    hwapi = get_sync_hw_api(ctx)
    pipette.move_to(well.top())
    lps = config._get_liquid_probe_settings(cfg, well)
    # NOTE: very important that probing is done only 1x time,
    #       with a DRY tip, for reliability
    probed_z = hwapi.liquid_probe(OT3Mount.LEFT, well.depth, lps)
    if ctx.is_simulating():
        probed_z = well.top().point.z - 1
    liq_height = probed_z - well.bottom().point.z
    if abs(liq_height - well.depth) < 0.01:
        raise RuntimeError("unable to probe liquid, reach max travel distance")
    return liq_height


def _calculate_average(volume_list: List[float]) -> float:
    return sum(volume_list) / len(volume_list)


def _reduce_volumes_to_not_exceed_software_limit(
    test_volumes: List[float],
    pipette_volume: int,
    pipette_channels: int,
    tip_volume: int,
) -> List[float]:
    for i, v in enumerate(test_volumes):
        liq_cls = get_liquid_class(pipette_volume, pipette_channels, tip_volume, int(v))
        max_vol = tip_volume - liq_cls.aspirate.trailing_air_gap
        test_volumes[i] = min(v, max_vol - 0.1)
    return test_volumes


def _check_if_software_supports_high_volumes() -> bool:
    src_a = getsource(Pipette.set_current_volume)
    src_b = getsource(Pipette.ok_to_add_volume)
    modified_a = "# assert new_volume <= self.working_volume" in src_a
    modified_b = "return True" in src_b
    return modified_a and modified_b


def _override_set_current_volume(self, new_volume: float) -> None:  # noqa: ANN001
    assert new_volume >= 0
    # assert new_volume <= self.working_volume
    self._current_volume = new_volume


def _override_add_current_volume(self, volume_incr: float) -> None:  # noqa: ANN001
    self._current_volume += volume_incr


def _override_ok_to_add_volume(self, volume_incr: float) -> bool:  # noqa: ANN001
    return True


def _override_validate_asp_vol(
    state_view: StateView,
    pipette_id: str,
    aspirate_volume: float,
    command_note_adder: CommandNoteAdder,
) -> float:
    return aspirate_volume


def _override_check_safe_for_pipette_movement(
    engine_state: StateView,
    pipette_id: str,
    labware_id: str,
    well_name: str,
    well_location: Union[WellLocation, DropTipWellLocation],
) -> None:
    pass


def _override_software_supports_high_volumes() -> None:
    # yea so ok this is pretty ugly but this is super helpful for us
    # with this we don't need to apply patches, and can run the testing scripts
    # without pushing modified code to the robot

    Pipette.set_current_volume = _override_set_current_volume  # type: ignore[assignment]
    Pipette.ok_to_add_volume = _override_ok_to_add_volume  # type: ignore[assignment]
    Pipette.add_current_volume = _override_add_current_volume  # type: ignore[assignment]
    PE_pipetting._validate_aspirate_volume = _override_validate_asp_vol  # type: ignore[assignment]


def _get_channel_offset(cfg: config.VolumetricConfig, channel: int) -> Point:
    assert (
        channel < cfg.pipette_channels
    ), f"unexpected channel on {cfg.pipette_channels} channel pipette: {channel}"
    if cfg.pipette_channels == 1:
        return Point()
    if cfg.pipette_channels == 8:
        return Point(y=channel * 9.0)
    if cfg.pipette_channels == 96:
        row = channel % 8  # A-H
        col = int(float(channel) / 8.0)  # 1-12
        return Point(x=col * 9.0, y=row * 9.0)
    raise ValueError(f"unexpected number of channels in config: {cfg.pipette_channels}")


def _get_robot_serial(is_simulating: bool) -> str:
    if not is_simulating:
        return input("ROBOT SERIAL NUMBER:").strip()
    else:
        return "simulation-serial-number"


def _get_operator_name(is_simulating: bool) -> str:
    if not is_simulating:
        return input("OPERATOR name:").strip()
    else:
        return "simulation"


def _calculate_stats(
    volume_list: List[float], total_volume: float
) -> Tuple[float, float, float]:
    average = _calculate_average(volume_list)
    if len(volume_list) <= 1:
        ui.print_info("skipping CV, only 1x trial per volume")
        cv = -0.01  # negative number is impossible
    else:
        cv = stdev(volume_list) / average
    d = (average - total_volume) / total_volume
    return average, cv, d


def _get_tip_batch(is_simulating: bool, tip: int) -> str:
    if not is_simulating:
        return input(f"TIP BATCH for {tip}ul tips:").strip()
    else:
        return "simulation-tip-batch"


def _pick_up_tip(
    ctx: ProtocolContext,
    pipette: InstrumentContext,
    cfg: config.VolumetricConfig,
    location: Location,
) -> None:
    ui.print_info(
        f"picking tip {location.labware.as_well().well_name} "
        f"from slot #{location.labware.parent.parent}"
    )
    pipette.pick_up_tip(location)
    # NOTE: the accuracy-adjust function gets set on the Pipette
    #       each time we pick-up a new tip.
    if cfg.increment:
        ui.print_info("clearing pipette ul-per-mm table to be linear")
        clear_pipette_ul_per_mm(
            get_sync_hw_api(ctx)._obj_to_adapt,  # type: ignore[arg-type]
            OT3Mount.LEFT if cfg.pipette_mount == "left" else OT3Mount.RIGHT,
        )


def _drop_tip(
    pipette: InstrumentContext,
    return_tip: bool,
    minimum_z_height: int = 0,
    offset: Optional[Point] = None,
) -> None:
    if return_tip:
        pipette.return_tip(home_after=False)
    else:
        if offset is not None:
            # we don't actually need the offset, if this is an 8 channel we always center channel
            # a1 over the back of the trash
            trash_well = pipette.trash_container.well(0)  # type: ignore[union-attr]
            trash_container = trash_well.center().move(
                Point(0, trash_well.width / 2, 0)  # type: ignore[union-attr, operator]
            )
            pipette.drop_tip(
                trash_container,
                home_after=False,
            )
        else:
            pipette.drop_tip(home_after=False)
    if minimum_z_height > 0:
        cur_location = pipette._get_last_location_by_api_version()
        if cur_location is not None:
            pipette.move_to(cur_location.move(Point(0, 0, minimum_z_height)))


def _get_volumes(
    ctx: ProtocolContext,
    increment: bool,
    pipette_channels: int,
    pipette_volume: int,
    tip_volume: int,
    user_volumes: bool,
    kind: config.ConfigType,
    extra: bool,
    channels: int,
    mode: str = "",
) -> List[float]:
    if increment:
        test_volumes = get_volume_increments(
            pipette_channels, pipette_volume, tip_volume, mode=mode
        )
    elif user_volumes:
        if ctx.is_simulating():
            rand_vols = [round(random() * tip_volume, 1) for _ in range(randint(1, 3))]
            _inp = ",".join([str(r) for r in rand_vols])
        else:
            _inp = input(
                f'Enter desired volumes for tip{tip_volume}, comma separated (eg: "10,100,1000") :'
            )
        test_volumes = [
            float(vol_str) for vol_str in _inp.strip().split(",") if vol_str
        ]
    else:
        test_volumes = get_test_volumes(
            kind, channels, pipette_volume, tip_volume, extra
        )
    if not _check_if_software_supports_high_volumes():
        _override_software_supports_high_volumes()
        if not _check_if_software_supports_high_volumes():
            raise RuntimeError("you are not the correct branch")
    return test_volumes


def _load_pipette(
    ctx: ProtocolContext,
    pipette_channels: int,
    pipette_volume: int,
    pipette_mount: str,
    increment: bool,
    photometric: bool,
    gantry_speed: Optional[int] = None,
) -> InstrumentContext:
    pip_name = f"flex_{pipette_channels}channel_{pipette_volume}"
    ui.print_info(f'pipette "{pip_name}" on mount "{pipette_mount}"')

    # if we're doing multiple tests in one run, the pipette may already be loaded
    loaded_pipettes = ctx.loaded_instruments
    if pipette_mount in loaded_pipettes.keys():
        return loaded_pipettes[pipette_mount]

    trash = ctx.load_labware("opentrons_1_trash_3200ml_fixed", "A3")
    pipette = ctx.load_instrument(pip_name, pipette_mount)
    loaded_pipettes = ctx.loaded_instruments
    assert pipette.max_volume == pipette_volume, (
        f"expected {pipette_volume} uL pipette, "
        f"but got a {pipette.max_volume} uL pipette"
    )
    if gantry_speed is not None:
        pipette.default_speed = gantry_speed

    # NOTE: 8ch QC testing means testing 1 channel at a time,
    #       so we need to decrease the pick-up current to work with 1 tip.
    if pipette.channels == 8 and not increment and not photometric:
<<<<<<< HEAD
        hwapi = get_sync_hw_api(ctx)
        mnt = OT3Mount.LEFT if pipette_mount == "left" else OT3Mount.RIGHT
        hwpipette: Pipette = hwapi.hardware_pipettes[mnt.to_mount()]
        hwpipette._config.pick_up_tip_configurations.press_fit.current_by_tip_count[
            8
        ] = 0.2
=======
        pipette._core.configure_nozzle_layout(
            style=NozzleLayout.SINGLE,
            primary_nozzle="A1",
            front_right_nozzle="A1",
            back_left_nozzle="A1",
        )
        # override deck conflict checking cause we specially lay out our tipracks
        DeckConflit.check_safe_for_pipette_movement = (
            _override_check_safe_for_pipette_movement
        )
    pipette.trash_container = trash
>>>>>>> 93446728
    return pipette


def _get_tag_from_pipette(
    pipette: InstrumentContext, increment: bool, user_volumes: bool
) -> str:
    pipette_tag = get_pipette_unique_name(pipette)
    ui.print_info(f'found pipette "{pipette_tag}"')
    if increment:
        pipette_tag += "-increment"
    elif user_volumes:
        pipette_tag += "-user-volume"
    else:
        pipette_tag += "-qc"
    return pipette_tag


def _load_tipracks(
    ctx: ProtocolContext,
    cfg: config.VolumetricConfig,
    use_adapters: bool = False,
) -> List[Labware]:
    tiprack_load_settings: List[Tuple[int, str]] = [
        (
            slot,
            f"opentrons_flex_96_tiprack_{cfg.tip_volume}ul",
        )
        for slot in cfg.slots_tiprack
    ]
    for ls in tiprack_load_settings:
        ui.print_info(f'Loading tiprack "{ls[1]}" in slot #{ls[0]}')

    adapter: Optional[str] = (
        "opentrons_flex_96_tiprack_adapter" if use_adapters else None
    )
    # If running multiple tests in one run, the labware may already be loaded
    loaded_labwares = ctx.loaded_labwares
    print(f"Loaded labwares {loaded_labwares}")
    pre_loaded_tips: List[Labware] = []
    for ls in tiprack_load_settings:
        if ls[0] in loaded_labwares.keys():
            if loaded_labwares[ls[0]].name == ls[1]:
                pre_loaded_tips.append(loaded_labwares[ls[0]])
            else:
                # If something is in the slot that's not what we want, remove it
                # we use this only for the 96 channel
                ui.print_info(
                    f"Removing {loaded_labwares[ls[0]].name} from slot {ls[0]}"
                )
                ctx._core.move_labware(
                    loaded_labwares[ls[0]]._core,
                    new_location=OffDeckType.OFF_DECK,
                    use_gripper=False,
                    pause_for_manual_move=False,
                    pick_up_offset=None,
                    drop_offset=None,
                )
    if len(pre_loaded_tips) == len(tiprack_load_settings):
        return pre_loaded_tips

    tipracks: List[Labware] = []
    for ls in tiprack_load_settings:
        if ctx.deck[ls[0]] is not None:
            tipracks.append(
                ctx.deck[ls[0]].load_labware(ls[1])  # type: ignore[union-attr]
            )
        else:
            tipracks.append(ctx.load_labware(ls[1], location=ls[0], adapter=adapter))
    return tipracks


def get_test_volumes(
    kind: config.ConfigType, pipette: int, volume: int, tip: int, extra: bool
) -> List[float]:
    """Get test volumes."""
    volumes: List[float] = []
    print(f"Finding volumes for p {pipette} {volume} with tip {tip}, extra: {extra}")
    if kind is config.ConfigType.photometric:
        for t, vls in config.QC_VOLUMES_P[pipette][volume]:
            if t == tip:
                volumes = vls
                break
    else:
        if extra:
            cfg = config.QC_VOLUMES_EXTRA_G
        else:
            cfg = config.QC_VOLUMES_G

        for t, vls in cfg[pipette][volume]:
            print(f"tip {t} volumes {vls}")
            if t == tip:
                volumes = vls
                break
    print(f"final volumes: {volumes}")
    return volumes


def get_default_trials(increment: bool, kind: config.ConfigType, channels: int) -> int:
    """Return the default number of trials for QC tests."""
    if increment:
        return 3
    else:
        return config.QC_DEFAULT_TRIALS[kind][channels]<|MERGE_RESOLUTION|>--- conflicted
+++ resolved
@@ -444,26 +444,12 @@
     # NOTE: 8ch QC testing means testing 1 channel at a time,
     #       so we need to decrease the pick-up current to work with 1 tip.
     if pipette.channels == 8 and not increment and not photometric:
-<<<<<<< HEAD
         hwapi = get_sync_hw_api(ctx)
         mnt = OT3Mount.LEFT if pipette_mount == "left" else OT3Mount.RIGHT
         hwpipette: Pipette = hwapi.hardware_pipettes[mnt.to_mount()]
         hwpipette._config.pick_up_tip_configurations.press_fit.current_by_tip_count[
             8
         ] = 0.2
-=======
-        pipette._core.configure_nozzle_layout(
-            style=NozzleLayout.SINGLE,
-            primary_nozzle="A1",
-            front_right_nozzle="A1",
-            back_left_nozzle="A1",
-        )
-        # override deck conflict checking cause we specially lay out our tipracks
-        DeckConflit.check_safe_for_pipette_movement = (
-            _override_check_safe_for_pipette_movement
-        )
-    pipette.trash_container = trash
->>>>>>> 93446728
     return pipette
 
 
