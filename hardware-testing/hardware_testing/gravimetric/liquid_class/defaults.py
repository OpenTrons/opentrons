--- conflicted
+++ resolved
@@ -8,14 +8,8 @@
     interpolate,
 )
 
-<<<<<<< HEAD
 _default_submerge_aspirate_mm = 2.5
 _default_submerge_dispense_mm = 3.0
-=======
-_default_submerge_aspirate_mm = 1.5
-_p50_multi_submerge_aspirate_mm = 1.5
-_default_submerge_dispense_mm = 1.5
->>>>>>> f1945761
 _default_retract_mm = 5.0
 _default_retract_discontinuity = 20
 
