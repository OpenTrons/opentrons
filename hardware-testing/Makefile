# makefile

include ../scripts/push.mk
include ../scripts/python.mk

SHX := npx shx

ot_project := $(OPENTRONS_PROJECT)
project_rs_default = $(if $(ot_project),$(ot_project),robot-stack)
project_ir_default = $(if $(ot_project),$(ot_project),ot3)

package_name = hardware_testing
package_version = $(call python_package_version,hardware-testing,$(project_rs_default))
wheel_file = dist/$(call python_get_wheelname,hardware-testing,$(project_rs_default),$(package_name),$(BUILD_NUMBER))
sdist_file = dist/$(call python_get_sdistname,hardware-testing,$(project_rs_default),$(package_name))
usb_file =   dist/$(package_name)-usb-$(package_version).tar.gz
# Find the branch, sha, version that will be used to update the VERSION.json file
version_file = $(call python_get_git_version,hardware-testing,$(project_rs_default),hardware-testing)

# These variables can be overriden when make is invoked to customize the
# behavior of pytest. For instance,
# make test tests=tests/opentrons/tools/test_pipette_memory.py would run only the
# specified test
tests ?= tests
cov_opts ?= --cov=hardware_testing --cov-report term-missing:skip-covered --cov-report xml:coverage.xml
test_opts ?=

# Host key location for robot
ssh_key ?= $(default_ssh_key)
# Other SSH args for robot
ssh_opts ?= $(default_ssh_opts)
# Helper to safely bundle ssh options
ssh_helper = $(if $(ssh_key),-i $(ssh_key)) $(ssh_opts)
ssh_helper_ot3 = $(ssh_helper) -o HostkeyAlgorithms=+ssh-rsa -o PubkeyAcceptedAlgorithms=+ssh-rsa

# Source discovery
# For the python sources
ot_py_sources := $(filter %.py,$(shell $(SHX) find hardware_testing/))
ot_sources := $(ot_py_sources)

# usb package options
usb_dir ?=

# Defined separately than the clean target so the wheel file doesn’t have to
# depend on a PHONY target
clean_cmd = $(SHX) rm -rf build dist .coverage coverage.xml '*.egg-info' '**/__pycache__' '**/*.pyc' '**/.mypy_cache'

.PHONY: all
all: clean sdist wheel

.PHONY: setup
setup:
	$(pipenv) sync $(pipenv_opts)
	$(pipenv) run pip freeze

.PHONY: teardown
teardown:
	$(pipenv) --rm

.PHONY: clean
clean:
	$(clean_cmd)

.PHONY: wheel
wheel: export OPENTRONS_PROJECT=$(project_rs_default)
wheel:
	rm -rf dist/*.whl
	$(python) setup.py $(wheel_opts) bdist_wheel
	$(SHX) rm -rf build
	$(SHX) ls dist

.PHONY: sdist
sdist: export OPENTRONS_PROJECT=$(project_rs_default)
sdist:
	$(clean_cmd)
	$(python) setup.py sdist
	$(SHX) rm -rf build
	$(SHX) ls dist

.PHONY: test
test:
	$(pytest) $(tests) $(test_opts)

.PHONY: test-cov
test-cov:
	$(pytest) $(tests) $(test_opts) $(cov_opts)

.PHONY: test-photometric-single
test-photometric-single:
	$(python) -m hardware_testing.gravimetric --photometric --simulate --pipette 50 --channels 1 --tip 50
	$(python) -m hardware_testing.gravimetric --photometric --simulate --pipette 50 --channels 1 --tip 50 --photoplate-col-offset 3
	$(python) -m hardware_testing.gravimetric --photometric --simulate --pipette 50 --channels 1 --tip 50 --dye-well-col-offset 3

.PHONY: test-photometric-multi
test-photometric-multi:
	$(python) -m hardware_testing.gravimetric --photometric --simulate --pipette 50 --channels 8 --tip 50

.PHONY: test-photometric
test-photometric:
	$(python) -m hardware_testing.gravimetric --photometric --simulate --pipette 1000 --channels 96 --tip 50 --trials 1
	$(python) -m hardware_testing.gravimetric --photometric --simulate --pipette 1000 --channels 96 --tip 200 --trials 1
	$(python) -m hardware_testing.gravimetric --photometric --simulate --pipette 200 --channels 96 --tip 50 --trials 1
<<<<<<< HEAD
=======
	$(python) -m hardware_testing.gravimetric --photometric --simulate --pipette 200 --channels 96 --tip 20 --trials 1
	-$(MAKE) remove-patches-gravimetric
>>>>>>> e0e75581

.PHONY: test-gravimetric-single
test-gravimetric-single:
	$(python) -m hardware_testing.gravimetric --simulate --pipette 1000 --channels 1
	$(python) -m hardware_testing.gravimetric --simulate --pipette 1000 --channels 1 --extra --no-blank --trials 1
	$(python) -m hardware_testing.gravimetric --simulate --pipette 50 --channels 1 --no-blank --trials 1
	$(python) -m hardware_testing.gravimetric --simulate --pipette 50 --channels 1 --no-blank --trials 1 --increment --tip 50
	$(python) -m hardware_testing.gravimetric --simulate --pipette 1000 --channels 1 --trials 1 --increment --no-blank --tip 50
	$(python) -m hardware_testing.gravimetric --simulate --pipette 1000 --channels 1 --trials 1 --increment --no-blank --tip 200
	$(python) -m hardware_testing.gravimetric --simulate --pipette 1000 --channels 1 --trials 1 --increment --no-blank --tip 1000

.PHONY: test-gravimetric-multi
test-gravimetric-multi:
	$(python) -m hardware_testing.gravimetric --simulate --pipette 50 --channels 8 --trials 1
	$(python) -m hardware_testing.gravimetric --simulate --pipette 50 --channels 8 --trials 1 --no-blank --extra
	$(python) -m hardware_testing.gravimetric --simulate --pipette 50 --channels 8 --tip 50 --trials 1 --increment --no-blank
	$(python) -m hardware_testing.gravimetric --simulate --pipette 1000 --channels 8 --no-blank --trials 1
	$(python) -m hardware_testing.gravimetric --simulate --pipette 1000 --channels 8 --trials 1 --extra --no-blank

.PHONY: test-gravimetric-96
test-gravimetric-96:
	$(python) -m hardware_testing.gravimetric --simulate --pipette 1000 --channels 96 --trials 2 --no-blank
	$(python) -m hardware_testing.gravimetric --simulate --pipette 200 --channels 96 --trials 2 --no-blank
<<<<<<< HEAD
=======
	$(python) -m hardware_testing.gravimetric --simulate --pipette 200 --channels 96 --trials 1 --no-blank --increment --tip 20
>>>>>>> e0e75581

.PHONY: test-gravimetric
test-gravimetric:
	$(python) -m hardware_testing.gravimetric.daily_setup --simulate
	$(python) -m hardware_testing.gravimetric.daily_setup --simulate --calibrate
	$(MAKE) test-gravimetric-single
	$(MAKE) test-gravimetric-multi
	$(MAKE) test-gravimetric-96
	$(MAKE) test-photometric

.PHONY: test-production-qc
test-production-qc:
	$(python) -m hardware_testing.production_qc.pipette_current_speed_qc_ot3 --simulate
	$(python) -m hardware_testing.production_qc.pipette_assembly_qc_ot3 --operator test --simulate
	$(python) -m hardware_testing.production_qc.robot_assembly_qc_ot3 --simulate
	$(python) -m hardware_testing.production_qc.gripper_assembly_qc_ot3 --simulate
	$(python) -m hardware_testing.production_qc.ninety_six_assembly_qc_ot3 --simulate
	$(python) -m hardware_testing.production_qc.ninety_six_assembly_qc_ot3 --simulate --pipette 200
	$(python) -m hardware_testing.production_qc.stress_test_qc_ot3 --simulate
	$(python) -m hardware_testing.production_qc.firmware_check --simulate
	$(python) -m hardware_testing.production_qc.belt_calibration_ot3 --simulate
	$(python) -m hardware_testing.production_qc.z_stage_qc_ot3 --simulate

.PHONY: test-examples
test-examples:
	$(python) -m hardware_testing.examples.csv_report
	$(python) -m hardware_testing.examples.custom_axis_settings_ot3 --simulate
	$(python) -m hardware_testing.examples.pick_up_tip_ot3 --simulate
	$(python) -m hardware_testing.examples.plunger_ot3 --simulate
	$(python) -m hardware_testing.examples.capacitive_probe_ot3 --simulate

.PHONY: test-scripts
test-scripts:
	$(python) -m hardware_testing.scripts.bowtie_ot3 --simulate

.PHONY: test-liquid-sense
test-liquid-sense:
	$(python) -m hardware_testing.liquid_sense --simulate --pipette 1000 --channels 1
	$(python) -m hardware_testing.liquid_sense --simulate --pipette 50 --channels 1

.PHONY: test-integration
test-integration: test-production-qc test-examples test-scripts test-gravimetric

.PHONY: test-stacker
test-stacker:
	$(python) -m hardware_testing.modules.flex_stacker_evt_qc --simulate

.PHONY: lint
lint:
	$(python) -m mypy hardware_testing tests
	$(python) -m black --check hardware_testing tests setup.py
	$(python) -m flake8 hardware_testing tests setup.py

.PHONY: format
format:
	$(python) -m black hardware_testing tests setup.py

define move-plot-webpage-ot3
ssh $(ssh_helper_ot3) root@$(1) \
"function cleanup () { mount -o remount,ro / ; } ;\
mount -o remount,rw / &&\
mv /data/plot/index.html /opt/opentrons-robot-server/hardware_testing/tools/plot &&\
mv /data/plot/index.js /opt/opentrons-robot-server/hardware_testing/tools/plot &&\
mv /data/plot/plotly-2.12.1.min.js /opt/opentrons-robot-server/hardware_testing/tools/plot &&\
mv /data/plot/favicon.png /opt/opentrons-robot-server/hardware_testing/tools/plot &&\
rm -rf /data/plot &&\
cleanup || cleanup"
endef

.PHONY: push-plot-webpage-ot3
push-plot-webpage-ot3:
	scp $(ssh_helper_ot3) -r hardware_testing/tools/plot root@$(host):/data
	$(call move-plot-webpage-ot3,$(host),$(ssh_key),$(ssh_opts))

.PHONY: push-description-ot3
push-description-ot3:
	$(python) -c "from hardware_testing.data import create_git_description_file; create_git_description_file()"
	scp $(ssh_helper_ot3) ./.hardware-testing-description root@$(host):/data/

.PHONY: push-labware-ot3
push-labware-ot3:
	ssh $(ssh_helper_ot3) root@$(host) "mkdir -p /data/labware/v2/custom_definitions/custom_beta"
	scp $(ssh_helper_ot3) -r hardware_testing/labware/* root@$(host):/data/labware/v2/custom_definitions/custom_beta/

.PHONY: restart
restart:
	$(call restart-service,$(host),$(ssh_key),$(ssh_opts),"opentrons-robot-server")

.PHONY: push-no-restart
push-no-restart: wheel
	$(call push-python-package,$(host),$(ssh_key),$(ssh_opts),$(wheel_file))

.PHONY: push
push: push-no-restart restart

.PHONY: restart-ot3
restart-ot3:
	$(call restart-service,$(host),$(ssh_key),$(ssh_opts),"opentrons-robot-server")

.PHONY: push-no-restart-ot3
push-no-restart-ot3: sdist Pipfile.lock
	$(call push-python-sdist,$(host),$(ssh_key),$(ssh_opts),$(sdist_file),/opt/opentrons-robot-server,"hardware_testing",,,$(version_file))

.PHONY: push-ot3
push-ot3: push-no-restart-ot3 push-plot-webpage-ot3 push-description-ot3 push-labware-ot3

.PHONY: push-all
push-all: clean wheel push-no-restart push-plot-webpage-ot3

.PHONY: term
term:
	ssh $(ssh_helper_ot3) root@$(host)

.PHONY: list-ports
list-ports:
	$(python) -m serial.tools.list_ports

.PHONY: miniterm
miniterm:
	$(python) -m serial.tools.miniterm $(port) 115200 --eol LF

.PHONY: push-all-and-term
push-all-and-term: push-all term

.PHONY: pull-data-ot3
pull-data-ot3:
	mkdir -p "./.pulled-data"
	scp $(ssh_helper_ot3) -r "root@$(host):/data/testing_data/$(test)" "./.pulled-data"

define delete-test-data-cmd
ssh $(ssh_helper_ot3) root@$(1) \
"rm -rf /data/testing_data/$(4)"
endef

.PHONY: delete-data-ot3
delete-data-ot3:
	$(call delete-test-data-cmd,$(host),$(ssh_key),$(ssh_opts),$(test))

define push-and-update-fw
scp $(ssh_helper_ot3) $(4) root@$(1):/tmp/
ssh $(ssh_helper_ot3) root@$(1) \
"function cleanup () { (rm -rf /tmp/$(4) || true) && mount -o remount,ro / ; } ;\
mount -o remount,rw / &&\
(unzip -o /tmp/$(5) -d /usr/lib/firmware || cleanup) &&\
python3 -m json.tool /usr/lib/firmware/opentrons-firmware.json &&\
cleanup &&\
echo "Restarting robot server" &&\
systemctl restart opentrons-robot-server"
endef

.PHONY: sync-sw-ot3
sync-sw-ot3: push-ot3
	cd .. && $(MAKE) push-ot3 host=$(host)

.PHONY: push-ot3-fixture
push-ot3-fixture:
	$(MAKE) apply-patches-fixture
	-$(MAKE) sync-sw-ot3
	$(MAKE) remove-patches-fixture


.PHONY: push-ot3-lld
push-ot3-lld:
	$(MAKE) apply-patches-fixture
	cd ../ && $(MAKE) -C shared-data push-ot3
	cd ../ && $(MAKE) -C hardware push-ot3
	cd ../ && $(MAKE) -C hardware_testing push-ot3
	cd ../ && $(MAKE) -C api push-ot3
	$(MAKE) remove-patches-fixture


.PHONY: apply-patches-fixture
apply-patches-fixture:
	cd ../ && git apply ./hardware-testing/fixture_overrides/*.patch --allow-empty

.PHONY: remove-patches-fixture
remove-patches-fixture:
	cd ../ && git apply ./hardware-testing/fixture_overrides/*.patch --reverse --allow-empty


.PHONY: sync-fw-ot3
sync-fw-ot3:
	$(call push-and-update-fw,$(host),$(ssh_key),$(ssh_opts),$(zip),$(notdir $(zip)))

.PHONY: sync-ot3
sync-ot3: sync-sw-ot3 sync-fw-ot3

.PHONY: push-ot3-gravimetric
push-ot3-gravimetric:
	$(MAKE) push-ot3
	$(MAKE) apply-patches-gravimetric
	cd ../ && $(MAKE) -C shared-data push-ot3
	$(MAKE) remove-patches-gravimetric

.PHONY: apply-patches-gravimetric
apply-patches-gravimetric:
	cd ../ && git apply ./hardware-testing/hardware_testing/gravimetric/overrides/*.patch --allow-empty || true

.PHONY: remove-patches-gravimetric
remove-patches-gravimetric:
	cd ../ && git apply ./hardware-testing/hardware_testing/gravimetric/overrides/*.patch --reverse --allow-empty || true

upstream ?= origin/edge
.PHONY: update-patches-gravimetric
update-patches-gravimetric:
	rm ./hardware_testing/gravimetric/overrides/*.patch
	cd ../ && git diff $(upstream) ./hardware/** > ./hardware-testing/hardware_testing/gravimetric/overrides/hardware.patch
	cd ../ && git diff $(upstream) ./api/** > ./hardware-testing/hardware_testing/gravimetric/overrides/api.patch
	cd ../ && git diff $(upstream) ./shared-data/** > ./hardware-testing/hardware_testing/gravimetric/overrides/shared-data.patch
	cd ../ && git diff $(upstream) ./robot-server/** > ./hardware-testing/hardware_testing/gravimetric/overrides/robot-server.patch
	$(MAKE) remove-patches-gravimetric

.PHONY: push-photometric-ot2
push-photometric-ot2:
	scp $(ssh_helper_ot3) -r -O photometric-ot2/photometric_ot2 root@$(host):/data/user_storage

.PHONY: get-latest-tag
get-latest-tag:
	git tag -l --sort=-v:refname "ot3@*" --merged | (head -n 1 || Select -First 1)


.PHONY:	create-ssh-key
create-ssh-key:
	ssh-keygen -t rsa -b 4096 -f ~/.ssh/robot_key -N ""
	echo "ssh key generated"


.PHONY: push-ssh-key
push-ssh-key:
	echo "make sure USB drive with your public key is connected to Flex"
	curl --location --request POST "http://$(host):31950/server/ssh_keys/from_local" --header "opentrons-version: 3"


.PHONY: term-ot3
term-ot3:
	ssh $(ssh_helper_ot3) root@$(host)


# Creates a tarball of the hardware-testing module that can be deployed to a thumb-drive
.PHONY: setup-usb-module-ot3
setup-usb-module: sdist Pipfile.lock
	@echo "Creating hardware-testing USB package."

	# create git-description
	$(shell $(python) -c "from hardware_testing.data import *; create_git_description_file()")

	# Copy files to dir
	mkdir -p ./dist/hardware_testing_usb/
	mv .hardware-testing-description ./dist/hardware_testing_usb/
	cp -r $(sdist_file) ./dist/hardware_testing_usb/
	cp -r ./hardware_testing/tools/usb-package/* ./dist/hardware_testing_usb/
	cp -r ./hardware_testing/tools/plot ./dist/hardware_testing_usb/

	# Create the usb-package tar file
	tar -zcvf $(usb_file) -C ./dist/ ./hardware_testing_usb/
	rm -rf ./dist/hardware_testing_usb

	# Lets extract the usb package to the usb device if given
	$(if $(usb_dir), tar -xvf $(usb_file) -C $(usb_dir))<|MERGE_RESOLUTION|>--- conflicted
+++ resolved
@@ -100,11 +100,7 @@
 	$(python) -m hardware_testing.gravimetric --photometric --simulate --pipette 1000 --channels 96 --tip 50 --trials 1
 	$(python) -m hardware_testing.gravimetric --photometric --simulate --pipette 1000 --channels 96 --tip 200 --trials 1
 	$(python) -m hardware_testing.gravimetric --photometric --simulate --pipette 200 --channels 96 --tip 50 --trials 1
-<<<<<<< HEAD
-=======
 	$(python) -m hardware_testing.gravimetric --photometric --simulate --pipette 200 --channels 96 --tip 20 --trials 1
-	-$(MAKE) remove-patches-gravimetric
->>>>>>> e0e75581
 
 .PHONY: test-gravimetric-single
 test-gravimetric-single:
@@ -128,10 +124,7 @@
 test-gravimetric-96:
 	$(python) -m hardware_testing.gravimetric --simulate --pipette 1000 --channels 96 --trials 2 --no-blank
 	$(python) -m hardware_testing.gravimetric --simulate --pipette 200 --channels 96 --trials 2 --no-blank
-<<<<<<< HEAD
-=======
 	$(python) -m hardware_testing.gravimetric --simulate --pipette 200 --channels 96 --trials 1 --no-blank --increment --tip 20
->>>>>>> e0e75581
 
 .PHONY: test-gravimetric
 test-gravimetric:
