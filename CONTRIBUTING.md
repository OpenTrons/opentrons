# Contributing Guide

Thanks for your interest in contributing to the Opentrons platform! This Contributing Guide is intended to ensure best practices for both internal Opentrons contributors as well as any external contributors. We want to make sure you’re set up to contribute effectively, no matter if you’re helping us out with bug reports, code, documentation, feature suggestions, or anything else. This guide covers:

- [Opening Issues](#opening-issues)
- [Opening Pull Requests](#opening-pull-requests)
- [Commit Guidelines](#commit-guidelines)
- [Project and Repository Structure](#project-and-repository-structure)
- [Development Setup](#development-setup)
- [Prior Art](#prior-art)

## Opening Issues

Filing an issue is a great way to contribute to the project! Bug reports and feature requests are really useful for us as we plan our work. If you’d like to open an issue, please consider the following questions before opening:

- Is this issue for a bug, a feature request, or something else?
  - Please make this is clear in your description so it’s easier to address
- Has this issue already been opened?
  - Duplicate tickets slow things down, so make sure to search before you open!
  - If there’s already a ticket, please comment on the existing thread!
- Is this a support request?
  - If yes, you're better off checking out our [support page][support] rather than opening a GitHub issue

To ensure your issue can be addressed quickly, please fill out the sections in the existing issue template to the best of your ability!

## Opening Pull Requests

If you’d like to contribute code to the Opentrons platform, pull requests (PR's) are the way to do it. Any code contributions are greatly appreciated! If you’re an external contributor, we’re going to assume you are familiar with the fork and pull request flow. If not, this [blog post by Scott Lowe][fork-and-pull] is a good introduction.

Please note that by contributing to the Opentrons platform, you agree to share those contributions under the terms of the [Apache 2.0 license](./LICENSE).

Before opening any PR, please run through the following questions:

- Does this PR address an already open issue?
  - If not, please consider opening an issue first
  - This is to ensure you don't end up duplicating work or wasting time on a PR that won't be accepted
- Does this PR incorporate many different changes?
  - If yes, would the PR work better as a series of smaller PR's?
  - Our team is more than happy to help you figure out an incremental plan
- Does this PR include code changes without test and/or documentation updates?
  - If yes, your PR may not be ready to open
  - Tests and documentation are a vital part of any code contribution
- Are there a reasonable number of commits and are they properly informative?
  - The best kind of PR is a tiny PR with a single commit
  - To avoid introducing problems into our Git history, we may have to ask you to squash or otherwise amend your commit(s)
  - See [Commit Guidelines](#commit-guidelines) below for tips on keeping a good Git history

To ensure your code is reviewed quickly and thoroughly, please fill out the sections in the existing pull request template best of your ability! If you’d like some recommended reading for writing good pull requests, check out:

- [How to write the perfect pull request][how-to-write-pr]
- [The (written) unwritten guide to pull requests][unwritten-guide-to-pr]
- [The Art of a Pull Request][art-of-pr]

After your Pull Request is merged (or otherwise closed), you’ll want to make sure to delete the branch in GitHub. You probably want to delete your local branch, too, depending on your own personal organizational strategies / general paranoia.

### Deciding What to Work On

If you're looking for something to work on, especially for a first contribution, check out [our list of easy issues][easyfix]. Be sure to drop a comment in the thread before starting work to make sure nobody else has picked it up. Also, to understand a bit more of the plans developed by the Opentrons software engineering team, see the [documentation on software architecture and plans](https://github.com/Opentrons/opentrons/tree/edge/architecture-and-planning).

## Commit Guidelines

### Before you commit

Before you're ready to make a commit, you should do you best to make sure that:

- All tests are passing
  - `make test`
  - See [Testing](#Testing) section for more details
- All code quality checks are passing
  - `make format lint`
  - See [Code quality](#Code-quality) section for more details
  - Especially consider [setting up your code editor](#Editor-setup) to run formatting and quality checks automatically as you code

### Making your commit

Good commit messages are essential to keeping an organized and readable Git history. A readable Git history makes our lives easier when doing necessary work like writing changelogs or tracking down regressions. Please read [How to Write a Git Commit Message][commit-message-how-to] by Chris Beams and then come back here. These selected guidelines (copied and pasted from that article) are a very good starting point to think about when writing your commit message:

1.  Separate subject from body with a blank line
2.  Capitalize the subject line
3.  Do not end the subject line with a period
4.  Use the imperative mood in the subject line
5.  Use the body to explain what and why vs. how

When committing, we use [commitizen][] to format our commit messages according to the [Conventional Commits][conventional-commits] specification. This allows us to automatically generate CHANGELOGs based on commit messages. To commit files, first install `commitizen`, then:

```shell
git add path/to/files
git cz
```

This will launch the commitizen wizard, which will ask you to:

1.  Select a commit type, which will be one of:
    1.  `feat` - A new feature
    2.  `fix` - A bug fix
    3.  `docs` - Documentation only changes
    4.  `style` - Changes that do not affect the meaning of the code (white-space, formatting, missing semi-colons, etc
    5.  `refactor` - A code change that neither fixes a bug nor adds a feature
    6.  `perf` - A code change that improves performance
    7.  `test` - Adding missing tests or correcting existing tests
    8.  `build` - Changes that affect the build system or external dependencies (example scopes: gulp, broccoli, npm)
    9.  `ci` - Changes to our CI configuration files and scripts (example scopes: Travis, Circle, BrowserStack, SauceLabs)
    10. `chore` - Other changes that don't modify src or test files
2.  Select a scope
    - For `feat`, `fix`, `refactor`, and `perf`, this should a top-level project, e.g. `app` or `api`
    - For other commit types, use your best judgement or omit
3.  Write a short commit title
    - Written according to the guidelines above
4.  Write a longer description if necessary
    - Also written according to the guidelines above
5.  Mention any tickets addressed by the commit
    - e.g. `Closes #xyz`

![commitizen](https://user-images.githubusercontent.com/2963448/40452320-776de7e0-5eaf-11e8-9aa7-ad706713b197.gif)

## Project and Repository Structure

Most of Opentrons’ projects live in the [Opentrons/opentrons][repo] repository. Having multiple projects in one repository (also known as a monorepo) is convenient for keeping various inter-project dependencies in sync, but does require workflow considerations to keep everything organized and trackable.

Generally, the directory / file structure of our monorepo looks something like this:

- \[Project]
- \[Another Project]
- etc.
- `scripts` - Repository level scripts (mostly for CI)
- `Makefile` - Top level makefile for CI
- Various repository level dotfiles (CI and git config)
- `README.md`, `CONTRIBUTING.md`, `LICENSE`, etc.

Our projects use a mix of languages, but mostly Python (backend + robotics) and JavaScript (frontend). Each project has its own `README` + `Makefile` + dependency management.

## Development Setup

If you'd like to contribute (or maybe just run the very latest and greatest version), this section details what you need to do to get your computer and local repository set up.

Individual projects may have additional instructions, so be sure to check out the various project `README`s, too.

### Environment and Repository

Your computer will need the following tools installed to be able to develop with the Opentrons platform:

- macOS 10.11+, Linux, or Windows 10
  - On Windows, please configure Git’s `core.autocrlf` setting (see the [Git config docs](https://git-scm.com/book/en/v2/Customizing-Git-Git-Configuration)) to `input` so that shell scripts required for the robot’s boot process in `api/opentrons/resources` do not have carriage returns inserted.
- Python 3.6 ([pyenv](https://github.com/pyenv/pyenv) is optional, but recommended for macOS / Linux. If `pyenv` is not available for your system or you do not want to use it, you can set the environment variable `OT_PYTHON` to the full path to the Python 3.6 executable)
- If you wish to use `pyenv` but are experiencing issues with macOS Mojave please see the [common build problems section](https://github.com/pyenv/pyenv/wiki/Common-build-problems) of `pyenv` documentation.

  ```shell
  pyenv install 3.6.4
  ```

- Node v8 LTS (Carbon) - [nvm][] is optional, but recommended

  ```shell
  nvm install lts/carbon
  ```

- [yarn][yarn-install] - JavaScript package manager

- [commitizen][] - Commit message formatter

  ```shell
  yarn global add commitizen
  ```

- GNU Make - we use [Makefiles][] to manage our builds

- cURL - used to push development updates to robots
- On Linux, you will need libsystemd and headers. On Ubuntu, install `systemd-dev` and `python3-dev` before running `make install`.

Once you're set up, clone the repository and install all project dependencies:

```shell
git clone https://github.com/Opentrons/opentrons.git
cd opentrons
make install
```

In addition, if (and only if) you want to build a PDF version of the Opentrons API documentation, you must install a latex distribution that includes a callable pdflatex. If that is installed, you can do `make -C api docs-pdf`.

### Testing

We use:

- [pytest][] to test Python
- [Jest][jest] to test JavaScript
  - To run tests in watch mode, you should also install [watchman][]

You can tests with:

```shell
# run all tests
make test

# run tests per language
make test-py
make test-js
```

You can pass some options to the JavaScript tests:

```shell
# run JavaScript tests in watch mode
make test-js watch=true

# disable test coverage
make test-js cover=false

# update snapshot tests
# https://jestjs.io/docs/en/snapshot-testing
make test-js updateSnapshot=true
```

And you can run code linting / typechecking with:

```shell
# lint all code
make lint

# lint + typecheck specific languages
make lint-py
make lint-js
make lint-css
make check-js
```

[pytest]: https://docs.pytest.org/en/latest/
[jest]: https://jestjs.io/
[watchman]: https://facebook.github.io/watchman/

### Code quality

To help with code quality and maintainability, we use a collection of tools that can be roughly sorted into the following categories (with some overlaps):

- [Linters][lint]
  - Analyze the code for various potential bugs and errors
  - [Pylama][pylama] - Python code audit tool
  - [ESLint][eslint] - JavaScript/JSON linter
  - [stylelint][] - CSS linter
- [Typecheckers][type-check]
  - Verify that the code is [type safe][type-safe]
  - [mypy][] - Static type checker for Python
  - [Flow][flow] - Static type checker for JavaScript
- Formatters
  - (Re)format source code to adhere to a consistent [style][code-style]
  - [Prettier][prettier] - Code formatter for JavaScript, JSON, Markdown, and YAML

These tools can be run with the following commands:

```shell
# lint all code and run all typechecks
make lint

# lint by language
# note: Python linting also includes typechecking
make lint-py
make lint-js
make lint-json
make lint-css

# typecheck JavaScript code
make check-js

# format JavaScript, JSON, Markdown, and YAML
make format
```

[lint]: https://en.wikipedia.org/wiki/Lint_(software)
[type-check]: https://en.wikipedia.org/wiki/Type_system#Type_checking
[type-safe]: https://en.wikipedia.org/wiki/Type_safety
[code-style]: https://en.wikipedia.org/wiki/Programming_style
[eslint]: https://eslint.org/
[pylama]: https://github.com/klen/pylama
[stylelint]: https://stylelint.io/
[flow]: https://flow.org/
[mypy]: http://mypy-lang.org/
[prettier]: https://prettier.io/

#### Editor setup

Most, if not all, of the tools above have plugins available for your code editor that will run quality checks and formatting as you write and/or save. We **highly recommend** setting up your editor to format and check your code automatically.

- Pylama - Search your editor's package manager
- ESLint - <https://eslint.org/docs/user-guide/integrations#editors>
- stylelint - <https://stylelint.io/user-guide/complementary-tools/#editor-plugins>
- mypy - Search your editor's package manager
- Flow - <https://flow.org/en/docs/editors/>
- Prettier - <https://prettier.io/docs/en/editors.html>

### Adding dependencies

#### JavaScript

JavaScript dependencies are installed by [yarn][]. When calling yarn, you should do so from the repository level.

##### Adding a development dependency

A development dependency is any dependency that is used only to help manage the project. Examples of development dependencies would be:

- Build tools (webpack, babel)
- Testing/linting/checking tools (jest, flow, eslint)
- Libraries used only in support scripts (aws, express)

To add a development dependency:

```shell
# with long option names
yarn add --dev --ignore-workspace-root-check <dependency_name>

# or, with less typing
yarn add -DW <dependency_name>
```

##### Adding a project dependency

A project dependency is a dependency that an application or library will `import` _at run time_. Examples of project dependencies would be:

- UI / state-management libraries (react, redux)
- General utility libraries (lodash)

Project dependencies should be added _to the specific project that depends on them_. To add one:

```shell
yarn workspace <project_name> add <dependency_name>
```

##### Adding type definitions

After you have installed a dependency (development or project), you may find that you need to also install [flow][] type definitions. Without type definitions for our external dependencies, we are unable to typecheck anything we `import`. We use [flow-typed][] to install community-created type definitions. To add type definitions for an installed package:

```shell
yarn run flow-typed install <dependency_name>@<installed_version>
```

Not every JavaScript package has an available flow-typed definition. In this case, flow-typed will generate a stub file in the directory `flow-typed/npm/`. You may find it useful to fill out this stub; See the [flow-typed wiki][writing-flow-definitions] for a library definition writing guide.

[flow-typed]: https://github.com/flow-typed/flow-typed
[writing-flow-definitions]: https://github.com/flow-typed/flow-typed/wiki/Contributing-Library-Definitions

#### Python

### Opentrons API

Be sure to check out the [API `README`][api-readme] for additional instructions. To run the Opentrons API in development mode:

```shell
# run API with virtual robot
make -C api dev
# run API with robot's motor driver connected via USB to UART cable
make -C api dev ENABLE_VIRTUAL_SMOOTHIE=false
```

To put the API on a test robot, if it's on balena do:

```shell
# push the current contents of the api directory to robot for testing
# defaults to currently connected ethernet robot
make push-api
# takes optional host variable for other robots
make push-api host=${some_other_ip_address}
```

and if it's still on balena do:

```shell
# push the current contents of the api directory to robot for testing
# defaults to currently connected ethernet robot
make -C api push-balena
# takes optional host variable for other robots
make -C api push-balena host=${some_other_ip_address}
```

To SSH into the robot, do

```
# SSH into the currently connected ethernet robot
make term
# takes optional host variable for other robots
make term host=${some_other_ip_address}
```

If `make term` complains about not having a key, you may need to install a public key on the robot. To do this, create an ssh key and install it:

```shell
ssh-keygen # note the path you save the key to
make -C api install-key br_ssh_pubkey=/path/to/pubkey
```

and subsequently, when you do `make term`, add the `br_ssh_key=/path/to/key` option:

```shell
make term br_ssh_key=/path/to/privkey
```

If you create the key as `~/.ssh/robot_key` and `~/.ssh/robot_key.pub` then `make term` and `make install-key` will work without arguments.

## Releasing Software (for Opentrons developers)

### Releasing Robot Software Stack

Our release process is still a work-in-progress. The app and API projects are currently versioned together to ensure interoperability.

<<<<<<< HEAD
1. Ensure you have a buildroot release created in github with all the changes you want in this release, if any. If there are no buildroot changes, you don't have to create a new release; the last tag in buildroot is used for release builds.
2. Make a release branch, without any new changes (the branch name should match `release_*` to make `make bump` usage easier and make it clear this is a release):
=======
1. Ensure you have a buildroot release created in github with all the changes you want in this release
2. Checkout `edge` and make a release branch, without any new changes (the branch name _must_ match `release_*` to trigger signed builds that can be used as RCs):
>>>>>>> f8f310ac

```shell
git checkout -b release_${version}
git push --set-upstream origin release_${version}
```

3. Open a PR into `master` for your branch.
4. Bump the version to the appropriate alpha (read [the section below](#make-bump-usage) carefully)
5. Inspect version bumps and changelogs
6. Edit the user-facing changelog at `app-shell/build/release-notes.md` to add the new notes for the app
7. Edit the user-facing changelog at `api/release-notes.md` to add the new notes for the robot software
8. `git add --all`
9. `git cz`
   - Type: `chore`
   - Scope: `release`
   - Message: `${version}`
10. Gather reviews on changelogs and release notes until everybody is satisfied
11. Tag the release branch as an alpha version; this is a release candidate that will undergo qa:

```shell
git tag -a v${version} -m 'chore(release): ${version}''
git push origin v${version}
```

12. Run QA on this release. If issues are found, create PRs targeted on the release branch. To create new alpha releases, repeat steps 4-11.
13. Once QA is a pass, bump to the target release version (review [the section below](#make-bump-usage) again)
14. Fix up the autogenerated changelogs to remove the references to alpha versions and make sure the release version has all changes since the latest release
   - Make sure the comparison link is to the latest release verison (e.g.: `compare/v3.11.4...v3.12.0)` instead of `compare/v3.12.0-alpha.1...v3.12.0)`)
   - Delete the sub-sections that relate only to alpha releases, so that the changelog is against the latest actual release
15. Do a NORMAL MERGE into `master`. Do NOT squash or rebase. This should be done from your local command line (and will succeed as long as the release PR is reviewed and status checks have passed):

```shell
# note: make sure you have pulled the latest changes for branch 
# release_${version} locally before merging into master
git checkout master
git merge --ff-only release_${version}
git push origin master
```

15. Tag the release: 

```shell
git tag -a v${version} -m 'chore(release): ${version}'
git push origin v${version}
```

16. Open a PR of `master` into `edge`. Give the PR a name like `chore(release): Merge changes from ${version} into edge`. Once it passes, on the command line merge it into `edge`: 

```shell
git checkout edge
git pull
git merge --no-ff master
```

17. Use the PR title for the merge commit title. You can then `git push origin edge`, which will succeed as long as the PR is approved and status checks pass.

### Releasing Robot Software Stack Hotfixes

<<<<<<< HEAD
1. Ensure you have a buildroot release created in github with all the changes you want to see, if any. If there aren't any, you don't have to create a new buildroot release; by default, the last tag is used for release builds.
2. Make a release branch, without any new changes (the branch name should match `hotfix_*` to make it clear this is a hotfix, and make `make bump` usage simpler):
=======
1. Ensure you have a buildroot release created in github with all the changes you want to see
2. Checkout `master` and make a release branch, without any new changes (the branch name _must_ match `release_*` to trigger signed builds that can be used as RCs):
>>>>>>> f8f310ac

```shell
git checkout -b hotfix_${version}
git push --set-upstream origin hotfix_${version}
```

3. Target the hotfix PRs on this branch.
4. On the hotfix branch, once the fixes have been merged, bump to the appropriate alpha version (read [the section below](#make-bump-usage) carefully)
5. Inspect version bumps and changelogs
6. Edit the user-facing changelog at `app-shell/build/release-notes.md` to add the new notes for the app
7. Edit the user-facing changelog at `api/release-notes.md` to add the new notes for the robot software
8. `git add --all`
9. `git cz`
   - Type: `chore`
   - Scope: `release`
   - Message: `${version}`
10. Push this commit
11. Tag the alpha version; this is a release candidate that will undergo qa:

```bash
git tag -a v${version} -m 'chore(release): ${version}'
git push origin v${version}
```

12. Run QA on this release. If issues are found, create PRs targeted on the release branch. To create new alpha releases, repeat steps 4-11.
13. Once QA is a pass, bump to your target version (review [the section below](#make-bump-usage) again)
14. Fix up the autogenerated changelogs to remove the references to alpha versions and make sure the release version has all changes since the last release
   - Make sure the comparison link is to the latest release verison (e.g.: `compare/v3.11.4...v3.12.0)` instead of `compare/v3.12.0-alpha.1...v3.12.0)`)
   - Delete the sub-sections that relate only to alpha releases, so that the changelog is against the latest actual release
15. Do a NORMAL MERGE into `master`. Do NOT squash or rebase. This should be done from your local command line (and will succeed as long as the release PR is reviewed and status checks have passed):

```shell
# note: make sure you have pulled the latest changes for branch 
# release_${version} locally before merging into master
git checkout master
git merge --ff-only release_${version}
git push origin master
```

15. Tag the release: 

```shell
git tag -a v${version} -m 'chore(release): ${version}'
git push origin v${version}
```

16. Open a PR of `master` into `edge`. Give the PR a name like `chore(release): Merge changes from ${version} into edge`. Once it passes, on the command line merge it into `edge`: 

```shell
git checkout edge
git pull
git merge --no-ff master
```

17. Use the PR title for the merge commit title. You can then `git push origin edge`, which will succeed as long as the PR is approved and status checks pass.

#### make bump usage

`make bump` runs `lerna version` (with git tag and push disabled) to bump all required files. You can pass options to lerna with the `version` environment variable. See the [lerna version docs][lerna-version] for available options. The most important options are:

- First positional argument: bump type _or_ explicit version
  - Default: `prerelease`
  - Valid bumps: `major`, `minor`, `patch`, `premajor`, `preminor`, `prepatch`, `prerelease`. Alpha versions should be created with `premajor`, `preminor`, `prepatch`, or `prerelease`. Releases should be `major`, `minor`, or `patch`.
  - See [semver.inc][semver-inc] for keyword meanings
- `--preid` - Used to specify the pre-release identifier
  - Default: `alpha`
  - Valid: `alpha`, `beta`
- `--allow-branch` - Specifically allow a branch to be bumped
  - By default, Lerna will only accept a bump on a branch named `release_*` or `hotfix_*`

```shell
# by default, bump to next alpha prerelease:
#   e.g. 3.0.0 -> 3.0.1-alpha.0
#   e.g. 3.0.1-alpha.0 -> 3.0.1-alpha.1
make bump

# equivalent to above
make bump version="prerelease"

# bump to a beta version, the standard practice for a new release
make bump version="prerelease --preid=beta"

# prerelease minor version bump (e.g. 3.0.0 -> 3.1.0-alpha.0)
make bump version="preminor"

# minor version bump (e.g. 3.0.0-alpha.0 -> 3.1.0)
make bump version="minor"

# bump to an explicit version
make bump version="42.0.0"

# bump a patch version, e.g. for a hotfix
make bump version="patch --allow-branch hotfix_*"
```

We use [lerna][], a monorepo management tool, to work with our various projects. You can use lerna to do things like see which projects have changed since the last release, or run a command in every project directory. To run a one-off lerna command, use:

```shell
# use yarn run to run devDependency CLI tools like lerna
yarn run lerna [opts]
```

### Releasing Web Projects

The following web projects are versioned and released independently from the app and API:

- `protocol-designer`
- `labware-library`

See [scripts/deploy/README.md](./scripts/deploy/README.md) for the release process of these projects.

## Robot Environment

When you have sshd in to a robot using `make term`, its behavior depends on whether it is on balena or on buildroot. You can tell by doing `ps | head -n 2`; if pid 1 is `systemd`, you're on buildroot and if it is `tini` you're on balena.

### Log Locations

#### Balena

The files `/data/logs/api.log.*` and `/data/logs/serial.log.*` contain logs from the api server and serial system, respectively. Only things logged with python `logging` are here. To get logs printed to stdout by the api server, you can check balena. nginx logs are in `/var/log/nginx`. This system is inside a docker container; you can get a shell to the host from balena if you need deeper logging. However, things printed to stdout and stderr by the api server are only available in the balena log viewer and therefore are frequently lost.

#### Buildroot

Buildroot robots use [systemd-journald][] for log management. This is a single log manager for everything on the system. It is administrated using the [journalctl][] utility. You can view logs by just doing `journalctl` (it may be better to do `journalctl --no-pager | less` to get a better log viewer), or stream them by doing `journalctl -f`. Any command that displays logs can be narrowed down by using a syslog identifier: `journalctl -f SYSLOG_IDENTIFIER=opentrons-api` will only print logs from the api server's loggers, for instance. Our syslog identifiers are:

- `opentrons-api`: The API server - anything sent to `logging` logs from the api server package, except the serial logs
- `opentrons-update-server`: Anything sent to `logging` logs from the update server packate
- `opentrons-api-serial`: The serial logs

### State Management

#### Balena

You can't really restart anything from inside a shell on balena, since it all runs in a docker container. Instead, you can do `restart` and restart the docker container, but this will disconnect you. Stop ongoing processes by doing `ps`, finding the pid, and then doing `kill (pid)`. This can be useful to temporarily run one of the servers directly, to see what it prints out on the command line. Note that when you do this the environment won't be quite the same as what the server sees when it is run directly by balena due to the implementation details of `docker run`, `tini`, and our start scripts.

#### Buildroot

Buildroot robots use `systemd` as their init system. Every process that we run has an associated systemd unit, which defines and configures its behavior when the robot starts. You can use the [systemctl][] utility to mess around with or inspect the system state. For instance, if you do `systemctl status opentrons-api-server` you will see whether the api server is running or not, and a dump of its logs. You can restart units with `systemctl restart (unitname)`, start and stop them with `systemctl start` and `systemctl stop`, and so on. Note that if you make changes to unit files, you have to run `systemctl daemon-reload` (no further arguments) for the init daemon to see the changes.

Our systemd units are:

- `opentrons-api-server`: The API server
- `opentrons-update-server`: The update server

### Other System Admin Notes

#### Buildroot

When a robot is running on buildroot, its filesystem is mounted from two separate locations. `/data`, `/var`, and `/home` are from the "data" partition, and everything else is from the root partition (or generated by the system). The root partition is what gets updated, by being overwritten. To make this work, the root partition is mounted readonly, which causes writes to files in that partition to fail with the error "readonly filesystem". To prevent this, you can remount the partition:
`mount -o remount,rw /`

## Prior Art

This Contributing Guide was influenced by a lot of work done on existing Contributing Guides. They're great reads if you have the time!

- [React.js Contributing Guide][react-contributing]
- [Node.js Contributing Guide][node-contributing]
- [Kibana Contributing Guide][kibana-contributing]

[repo]: https://github.com/Opentrons/opentrons
[api-readme]: ./api/README.rst
[easyfix]: https://github.com/Opentrons/opentrons/issues?q=is%3Aopen+is%3Aissue+label%3Aeasyfix
[support]: https://support.opentrons.com/
[fork-and-pull]: https://blog.scottlowe.org/2015/01/27/using-fork-branch-git-workflow/
[how-to-write-pr]: https://github.com/blog/1943-how-to-write-the-perfect-pull-request
[unwritten-guide-to-pr]: https://www.atlassian.com/blog/git/written-unwritten-guide-pull-requests
[art-of-pr]: https://ponyfoo.com/articles/art-of-pull-request
[commit-message-how-to]: https://chris.beams.io/posts/git-commit/
[react-contributing]: https://reactjs.org/docs/how-to-contribute.html
[node-contributing]: https://github.com/nodejs/node/blob/master/CONTRIBUTING.md
[kibana-contributing]: https://github.com/elastic/kibana/blob/master/CONTRIBUTING.md
[makefiles]: https://en.wikipedia.org/wiki/Makefile
[nvm]: https://github.com/creationix/nvm
[yarn]: https://yarnpkg.com/
[yarn-install]: https://yarnpkg.com/en/docs/install
[commitizen]: https://github.com/commitizen/cz-cli
[conventional-commits]: https://conventionalcommits.org/
[lerna]: https://github.com/lerna/lerna
[lerna-version]: https://github.com/lerna/lerna/tree/v3.16.4/commands/version
[semver-inc]: https://github.com/npm/node-semver#functions
[systemd-journald]: https://www.freedesktop.org/software/systemd/man/systemd-journald.service.html
[journalctl]: https://www.freedesktop.org/software/systemd/man/journalctl.html
[systemctl]: https://www.google.com/search?client=firefox-b-1-d&q=systemctl<|MERGE_RESOLUTION|>--- conflicted
+++ resolved
@@ -399,15 +399,14 @@
 
 Our release process is still a work-in-progress. The app and API projects are currently versioned together to ensure interoperability.
 
-<<<<<<< HEAD
+
 1. Ensure you have a buildroot release created in github with all the changes you want in this release, if any. If there are no buildroot changes, you don't have to create a new release; the last tag in buildroot is used for release builds.
-2. Make a release branch, without any new changes (the branch name should match `release_*` to make `make bump` usage easier and make it clear this is a release):
-=======
-1. Ensure you have a buildroot release created in github with all the changes you want in this release
-2. Checkout `edge` and make a release branch, without any new changes (the branch name _must_ match `release_*` to trigger signed builds that can be used as RCs):
->>>>>>> f8f310ac
-
-```shell
+2. Checkout `edge` and make a release branch, without any new changes. The branch name should match `release_*` to make `make bump` usage easier and make it clear this is a release.
+
+
+```shell
+git checkout edge
+git pull
 git checkout -b release_${version}
 git push --set-upstream origin release_${version}
 ```
@@ -464,15 +463,13 @@
 
 ### Releasing Robot Software Stack Hotfixes
 
-<<<<<<< HEAD
 1. Ensure you have a buildroot release created in github with all the changes you want to see, if any. If there aren't any, you don't have to create a new buildroot release; by default, the last tag is used for release builds.
-2. Make a release branch, without any new changes (the branch name should match `hotfix_*` to make it clear this is a hotfix, and make `make bump` usage simpler):
-=======
-1. Ensure you have a buildroot release created in github with all the changes you want to see
-2. Checkout `master` and make a release branch, without any new changes (the branch name _must_ match `release_*` to trigger signed builds that can be used as RCs):
->>>>>>> f8f310ac
-
-```shell
+2. Checkout `master` and make a release branch, without any new changes. The branch name should match `hotfix_*` to make it clear this is a hotfix, and make `make bump` usage simpler.
+
+
+```shell
+git checkout master
+git pull
 git checkout -b hotfix_${version}
 git push --set-upstream origin hotfix_${version}
 ```
